# Supported GHC versions

## Current GHC version support status

The current support for different GHC versions is given in the following table.

| GHC version | Last supporting HLS version                                                                                                                              | Deprecation status                       |
| ----------- | -------------------------------------------------------------------------------------------------------------------------------------------------------- | ---------------------------------------- |
<<<<<<< HEAD
| 9.2.0       | [not supported](https://github.com/haskell/haskell-language-server/issues/2179) yet                                                                                                                                        |                                          |
| 9.0.2       | [current](https://github.com/haskell/haskell-language-server/releases/latest) ([partial](https://github.com/haskell/haskell-language-server/issues/297)) |                                          |
=======
| 9.2.0       | incoming [partial](https://github.com/haskell/haskell-language-server/issues/2179)                                                                                                                                       |                                          |
>>>>>>> 9c2bc328
| 9.0.1       | [current](https://github.com/haskell/haskell-language-server/releases/latest) ([partial](https://github.com/haskell/haskell-language-server/issues/297)) |                                          |
| 8.10.7      | [current](https://github.com/haskell/haskell-language-server/releases/latest)                                                                            |                                          |
| 8.10.6      | [current](https://github.com/haskell/haskell-language-server/releases/latest)                                                                            | will be deprecated after LTS and HLS full support for ghc-9.0 |
| 8.10.5      | [1.5.1](https://github.com/haskell/haskell-language-server/releases/tag/1.5.1)                                                                           | deprecated                               |
| 8.10.4      | [1.4.0](https://github.com/haskell/haskell-language-server/releases/tag/1.4.0)                                                                           | deprecated                               |
| 8.10.3      | [1.4.0](https://github.com/haskell/haskell-language-server/releases/tag/1.4.0)                                                                           | deprecated                               |
| 8.10.2      | [1.4.0](https://github.com/haskell/haskell-language-server/releases/tag/1.4.0)                                                                           | deprecated                               |
| 8.10.1      | [0.9.0](https://github.com/haskell/haskell-language-server/releases/tag/0.9.0)                                                                           | deprecated                               |
| 8.8.4       | [current](https://github.com/haskell/haskell-language-server/releases/latest)                                                                            | will be deprecated after LTS and HLS full support for ghc-9.2 |
| 8.8.3       | [1.5.1](https://github.com/haskell/haskell-language-server/releases/1.5.1)                                                                               | deprecated                               |
| 8.8.2       | [1.2.0](https://github.com/haskell/haskell-language-server/releases/tag/1.2.0)                                                                           | deprecated                               |
| 8.6.5       | [current](https://github.com/haskell/haskell-language-server/releases/latest)                                                                            | will be deprecated after LTS and HLS full suppot for ghc-9.2 |
| 8.6.4       | [1.4.0](https://github.com/haskell/haskell-language-server/releases/tag/1.4.0)                                                                           | deprecated                               |

GHC versions not in the list have never been supported by HLS, or are not planned. LTS stands for [Stackage](https://www.stackage.org/) Long Term Support.

The policy for when we deprecate support for versions of GHC is given below. The table reflects that, but we may decide to deviate from it for good reasons.

### Using deprecated GHC versions

Users who want to use a GHC version which is not supported by the latest HLS can still use older versions of HLS (consult the version support table above to identify the appropriate HLS version).
In the future, we may extend the existing discovery mechanisms (`haskell-language-server-wrapper`, automatic download in vscode extension) to find and download older HLS binaries in this case.

Users of a deprecated minor version (where the major version is still supported) can try building the latest HLS from source, which will likely still work, since the GHC API tends to remain compatible across minor versions.

## GHC version deprecation policy

### Major versions

A major GHC version is a "legacy" version if it is 3 or more major versions behind the GHC version used in the newest Stackage LTS.

HLS will support all non-legacy major versions of GHC.

### Minor versions

For the latest supported major GHC version we will support at least 2 minor versions.

For the rest of the supported major GHC versions, we will support at least the latest minor version in Stackage LTS (so 1 minor version).

### Announcements

We will warn users about the upcoming deprecation of a GHC version in the notes of the release *prior* to the deprecation itself.

### Why deprecate older versions of GHC?

`haskell-language-server`(HLS) is highly tied to the ghc api. This imposes a high maintenance cost:

- The codebase is littered with conditional logic,
- We own auxiliary packages to support older versions of ghc.
- CI has to cover all the supported versions.

So we need to limit the ghc support to save maintainers and contributors time and reduce CI resources.

At same time we aim to support the right balance of ghc versions to minimize impact to final users.

### What factors do we take into account when deprecating a version?

To establish and apply the policy we take into account:

- Completeness: support includes all plugins and features
- The most recent [stackage](https://www.stackage.org/) LTS snapshot
- The GHC versions used in the most popular [linux distributions](https://repology.org/project/ghc/versions)
- The reliability of different ghc versions on the major operating systems (Linux, Windows, MacOS)<|MERGE_RESOLUTION|>--- conflicted
+++ resolved
@@ -6,12 +6,8 @@
 
 | GHC version | Last supporting HLS version                                                                                                                              | Deprecation status                       |
 | ----------- | -------------------------------------------------------------------------------------------------------------------------------------------------------- | ---------------------------------------- |
-<<<<<<< HEAD
-| 9.2.0       | [not supported](https://github.com/haskell/haskell-language-server/issues/2179) yet                                                                                                                                        |                                          |
+| 9.2.0       | incoming [partial](https://github.com/haskell/haskell-language-server/issues/2179)                                                                       |                                          |
 | 9.0.2       | [current](https://github.com/haskell/haskell-language-server/releases/latest) ([partial](https://github.com/haskell/haskell-language-server/issues/297)) |                                          |
-=======
-| 9.2.0       | incoming [partial](https://github.com/haskell/haskell-language-server/issues/2179)                                                                                                                                       |                                          |
->>>>>>> 9c2bc328
 | 9.0.1       | [current](https://github.com/haskell/haskell-language-server/releases/latest) ([partial](https://github.com/haskell/haskell-language-server/issues/297)) |                                          |
 | 8.10.7      | [current](https://github.com/haskell/haskell-language-server/releases/latest)                                                                            |                                          |
 | 8.10.6      | [current](https://github.com/haskell/haskell-language-server/releases/latest)                                                                            | will be deprecated after LTS and HLS full support for ghc-9.0 |
