# Plugin support

## Plugin support tiers

Plugins vary in how well-supported they are, in particular how quickly they are updated to support new GHC versions.
This is important to keep track of because we want to release new versions of HLS for new GHC versions quickly, but also to present a consistent set of features.

For this reason we group plugins into _support tiers_.

**Tier 1**

A tier 1 plugin is a plugin which we believe is so essential to the functioning of HLS that we should not release HLS unless the plugin is working for all supported GHC versions.

Tier 1 plugins must be well-supported, or else we will be blocked from releasing HLS.
If we are not able to maintain tier 1 plugins, then we have a critical maintenance problem.
Consequently, few plugins should be considered tier 1.

**Tier 2**

A tier 2 plugin is a plugin which is important or well-enough maintained that we usually will not release HLS unless the plugin is working for all supported GHC versions.

Tier 2 plugins should be well-supported enough to usually make the cut for HLS releases, but we will not hold a release for one.

Tier 2 plugins provide a decent experience for users, since they can (mostly) rely on them being present in a release.
Hence, most plugins should ideally be tier 2.

**Tier 3**

A tier 3 plugin is anything else.

Tier 3 plugins are maintained on a best-effort basis, often by irregular contributors.
A plugin may have to be tier 3 despite being well-maintained if it depends on a tool (e.g. a formatter) which is not itself reliably updated for new GHC versions.

Since we cannot make any guarantees that a tier 3 plugin will be working, they provide a bad experience for users.
Hence a tier 3 plugin should ideally have some kind of plan for getting out of tier 3, either by getting the plugin to tier 2 or by sunsetting it.
For example, a plugin to provide a formatter which has itself been abandoned has no hope of reaching tier 2, but may be gracefully sunset by only being supported for old versions of GHC, and deleted once those exit our GHC support window.

## Current plugin support tiers

| Plugin                              | Tier | Unsupported GHC versions |
|-------------------------------------|------|--------------------------|
| ghcide core plugins                 | 1    |                          |
| `hls-call-hierarchy-plugin`         | 1    |                          |
| `hls-code-range-plugin`             | 1    |                          |
| `hls-explicit-imports-plugin`       | 1    |                          |
| `hls-pragmas-plugin`                | 1    |                          |
| `hls-refactor-plugin`               | 1    | 9.8                      |
| `hls-alternate-number-plugin`       | 2    |                          |
| `hls-cabal-fmt-plugin`              | 2    |                          |
| `hls-class-plugin`                  | 2    | 9.8                      |
| `hls-change-type-signature-plugin`  | 2    |                          |
| `hls-eval-plugin`                   | 2    |                          |
| `hls-explicit-fixity-plugin`        | 2    |                          |
| `hls-explicit-record-fields-plugin` | 2    |                          |
| `hls-fourmolu-plugin`               | 2    | 9.8                      |
| `hls-gadt-plugin`                   | 2    | 9.8                      |
| `hls-hlint-plugin`                  | 2    | 9.8                      |
| `hls-module-name-plugin`            | 2    |                          |
| `hls-qualify-imported-names-plugin` | 2    |                          |
<<<<<<< HEAD
| `hls-ormolu-plugin`                 | 2    |                          |
| `hls-rename-plugin`                 | 2    |                          |
| `hls-stylish-haskell-plugin`        | 2    |                          |
| `hls-overloaded-record-dot-plugin`  | 2    | 8.10, 9.0                |
| `hls-floskell-plugin`               | 3    | 9.6                      |
| `hls-stan-plugin`                   | 3    | 8.6, 9.2.(4-8), 9.8      |
| `hls-retrie-plugin`                 | 3    |                          |
| `hls-splice-plugin`                 | 3    |                          |
=======
| `hls-ormolu-plugin`                 | 2    | 9.8                      |
| `hls-rename-plugin`                 | 2    | 9.8                      |
| `hls-stylish-haskell-plugin`        | 2    | 9.8                      |
| `hls-overloaded-record-dot-plugin`  | 2    | 9.0                      |
| `hls-floskell-plugin`               | 3    | 9.6, 9.8                 |
| `hls-retrie-plugin`                 | 3    | 9.8                      |
| `hls-splice-plugin`                 | 3    | 9.8                      |
>>>>>>> 20a37ece
<|MERGE_RESOLUTION|>--- conflicted
+++ resolved
@@ -57,21 +57,11 @@
 | `hls-hlint-plugin`                  | 2    | 9.8                      |
 | `hls-module-name-plugin`            | 2    |                          |
 | `hls-qualify-imported-names-plugin` | 2    |                          |
-<<<<<<< HEAD
-| `hls-ormolu-plugin`                 | 2    |                          |
-| `hls-rename-plugin`                 | 2    |                          |
-| `hls-stylish-haskell-plugin`        | 2    |                          |
-| `hls-overloaded-record-dot-plugin`  | 2    | 8.10, 9.0                |
-| `hls-floskell-plugin`               | 3    | 9.6                      |
-| `hls-stan-plugin`                   | 3    | 8.6, 9.2.(4-8), 9.8      |
-| `hls-retrie-plugin`                 | 3    |                          |
-| `hls-splice-plugin`                 | 3    |                          |
-=======
 | `hls-ormolu-plugin`                 | 2    | 9.8                      |
 | `hls-rename-plugin`                 | 2    | 9.8                      |
 | `hls-stylish-haskell-plugin`        | 2    | 9.8                      |
 | `hls-overloaded-record-dot-plugin`  | 2    | 9.0                      |
 | `hls-floskell-plugin`               | 3    | 9.6, 9.8                 |
+| `hls-stan-plugin`                   | 3    | 9.2.(4-8), 9.8           |
 | `hls-retrie-plugin`                 | 3    | 9.8                      |
-| `hls-splice-plugin`                 | 3    | 9.8                      |
->>>>>>> 20a37ece
+| `hls-splice-plugin`                 | 3    | 9.8                      |