name: Benchmark

defaults:
  run:
    shell: bash

# See: https://docs.github.com/en/actions/reference/workflow-syntax-for-github-actions#concurrency.
concurrency:
  group: ${{ github.head_ref }}-${{ github.workflow }}
  cancel-in-progress: true

on:
  pull_request:
    branches:
      - '**'

jobs:
  pre_job:
    runs-on: ubuntu-latest
    outputs:
      should_skip: ${{ steps.skip_check.outputs.should_skip }}
    steps:
      - id: skip_check
        uses: fkirc/skip-duplicate-actions@v3.4.1
        with:
          cancel_others: false
          paths_ignore: '[ "**/docs/**"
                         , "**.md"
                         , "**/LICENSE"
                         , ".circleci/**"
                         , "install/**"
                         , "**.nix"
                         , "**/test/**"
                         , "flake.lock"
                         , "**/README.md"
                         , "FUNDING.yml"
                         , "**/stack*.yaml"
                         ]'

  bench_init:
    if: needs.pre_job.outputs.should_skip != 'true'
    needs: pre_job
    runs-on: ${{ matrix.os }}

    strategy:
      fail-fast: false
      matrix:
        ghc: ['8.10.7']
        os: [ubuntu-latest]
        cabal: ['3.6']

    # This code is fitted to the strategy: assumes Linux is used ... etc,
    # change of the strategy may require changing the bootstrapping/run code

    steps:
    - uses: actions/checkout@v2

    - run: git fetch origin master # check the master branch for benchmarking

    - uses: haskell/actions/setup@v1
      id: HaskEnvSetup
      with:
        ghc-version  : ${{ matrix.ghc   }}
        cabal-version: ${{ matrix.cabal }}
        enable-stack: false

    - name: Linux Platform config
      run: |
        echo "CABAL_PKGS_DIR=~/.cabal/packages" >> $GITHUB_ENV

    # All workflows which distinquishes cache on `cabal.project` needs this.
    - name: Workaround shorten binary names
      run: |
        sed -i.bak -e 's/haskell-language-server/hls/g' \
                    -e 's/haskell_language_server/hls/g' \
                    haskell-language-server.cabal cabal.project
        sed -i.bak -e 's/Paths_haskell_language_server/Paths_hls/g' \
                    src/**/*.hs exe/*.hs

    - name: Retrieving `cabal.project` Hackage timestamp
      run: |
        # Form: index-state: 2021-11-29T08:11:08Z
        INDEX_STATE_ENTRY=$(grep index-state cabal.project)
        # Form: 2021-11-29T08-11-08Z
        INDEX_STATE1=$(echo "$INDEX_STATE_ENTRY" | cut -d' ' -f2 | tr ':' '-')
        echo "INDEX_STATE=$INDEX_STATE1" >> $GITHUB_ENV

<<<<<<< HEAD
=======
    - name: Form the package list ('cabal.project.freeze')
      id: compute-cache-key
      run: |
        cabal v2-freeze && \
        echo "" && \
        echo 'Output:' && \
        echo "" && \
        cat 'cabal.project.freeze' && \
        echo '' || \
        echo 'WARNING: Could not produce the `freeze`.'
        echo ::set-output name=value::${{ hashFiles('cabal.project.freeze') }}
        # Removing freeze file as it can break builds using allow-newer
        rm -f cabal.project.freeze

>>>>>>> ee0a0cc7
    - name: Hackage sources cache
      uses: actions/cache@v2
      env:
        cache-name: hackage-sources
      with:
        path:  ${{ env.CABAL_PKGS_DIR }}
        key:   ${{ env.cache-name }}-${{ env.INDEX_STATE }}
        restore-keys: ${{ env.cache-name }}-

    - name: Compiled deps cache
      uses: actions/cache@v2
      env:
        cache-name: compiled-deps
      with:
        path: ${{ steps.HaskEnvSetup.outputs.cabal-store }}
<<<<<<< HEAD
        key:  ${{ env.cache-name }}-${{ runner.os }}-${{ matrix.ghc }}-${{ env.INDEX_STATE }}-${{ hashFiles('cabal.project') }}
=======
        key:  ${{ env.cache-name }}-${{ runner.os }}-${{ matrix.ghc }}-${{ env.INDEX_STATE }}-${{ steps.compute-cache-key.outputs.value }}
>>>>>>> ee0a0cc7
        restore-keys: |
              ${{ env.cache-name }}-${{ runner.os }}-${{ matrix.ghc }}-${{ env.INDEX_STATE }}-
              ${{ env.cache-name }}-${{ runner.os }}-${{ matrix.ghc }}-
              ${{ env.cache-name }}-${{ runner.os }}-

    # To ensure we get the lastest hackage index and not relying on haskell action logic
    - run: cabal update

    # max-backjumps is increased as a temporary solution
    # for dependency resolution failure
    - run: cabal configure --enable-benchmarks --max-backjumps 12000

    - name: Build
      run: cabal build ghcide:benchHist

    - name: Bench init
      run: cabal bench ghcide:benchHist  -j --benchmark-options="all-binaries"

    # tar is required to preserve file permissions
    # compression speeds up upload/download nicely
    - name: tar workspace
      run: tar -czf workspace.tar.gz * .git

    - name: tar cabal
      run: |
        cd ~/.cabal
        tar -czf cabal.tar.gz *

    - name: Upload workspace
      uses: actions/upload-artifact@v2
      with:
        name: workspace
        retention-days: 1
        path: workspace.tar.gz

    - name: Upload .cabal
      uses: actions/upload-artifact@v2
      with:
        name: cabal-home
        retention-days: 1
        path: ~/.cabal/cabal.tar.gz

  bench_example:
    needs: [bench_init, pre_job]
    runs-on: ${{ matrix.os }}

    strategy:
      fail-fast: false
      matrix:
        ghc: ['8.10.7']
        os: [ubuntu-latest]
        cabal: ['3.6']
        example: ['cabal', 'lsp-types']

    steps:
    - uses: haskell/actions/setup@v1
      with:
        ghc-version  : ${{ matrix.ghc   }}
        cabal-version: ${{ matrix.cabal }}
        enable-stack: false

    - name: Download cabal home
      uses: actions/download-artifact@v2
      with:
        name: cabal-home
        path: .

    - name: Download workspace
      uses: actions/download-artifact@v2
      with:
        name: workspace
        path: .

    - name: untar
      run: |
        mkdir -p ~/.cabal
        tar xzf workspace.tar.gz
        tar xzf cabal.tar.gz --directory ~/.cabal

    - name: Bench
      run: cabal bench ghcide:benchHist  -j --benchmark-options="${{ matrix.example }}"

    - name: Display results
      run: |
        column -s, -t < ghcide/bench-results/unprofiled/${{ matrix.example }}/results.csv | tee ghcide/bench-results/unprofiled/${{ matrix.example }}/results.txt

    - name: Archive benchmarking artifacts
      uses: actions/upload-artifact@v2
      with:
        name: bench-results-${{ runner.os }}-${{ matrix.ghc }}
        path: |
           ghcide/bench-results/results.*
           ghcide/bench-results/**/*.csv
           ghcide/bench-results/**/*.svg
           ghcide/bench-results/**/*.eventlog.html

    - name: Archive benchmark logs
      uses: actions/upload-artifact@v2
      with:
        name: bench-logs-${{ runner.os }}-${{ matrix.ghc }}
        path: |
           ghcide/bench-results/**/*.log
           ghcide/bench-results/**/*.eventlog
           ghcide/bench-results/**/*.hp

  bench_post_job:
    if: always()
    runs-on: ubuntu-latest
    needs: [pre_job, bench_init, bench_example]
    steps:
      - run: |
          echo "jobs info: ${{ toJSON(needs) }}"
      - if: contains(needs.*.result, 'failure')
        run: exit 1
      - if: contains(needs.*.result, 'cancelled') && needs.pre_job.outputs.should_skip != 'true'
        run: exit 1<|MERGE_RESOLUTION|>--- conflicted
+++ resolved
@@ -85,8 +85,6 @@
         INDEX_STATE1=$(echo "$INDEX_STATE_ENTRY" | cut -d' ' -f2 | tr ':' '-')
         echo "INDEX_STATE=$INDEX_STATE1" >> $GITHUB_ENV
 
-<<<<<<< HEAD
-=======
     - name: Form the package list ('cabal.project.freeze')
       id: compute-cache-key
       run: |
@@ -101,7 +99,6 @@
         # Removing freeze file as it can break builds using allow-newer
         rm -f cabal.project.freeze
 
->>>>>>> ee0a0cc7
     - name: Hackage sources cache
       uses: actions/cache@v2
       env:
@@ -117,11 +114,7 @@
         cache-name: compiled-deps
       with:
         path: ${{ steps.HaskEnvSetup.outputs.cabal-store }}
-<<<<<<< HEAD
-        key:  ${{ env.cache-name }}-${{ runner.os }}-${{ matrix.ghc }}-${{ env.INDEX_STATE }}-${{ hashFiles('cabal.project') }}
-=======
         key:  ${{ env.cache-name }}-${{ runner.os }}-${{ matrix.ghc }}-${{ env.INDEX_STATE }}-${{ steps.compute-cache-key.outputs.value }}
->>>>>>> ee0a0cc7
         restore-keys: |
               ${{ env.cache-name }}-${{ runner.os }}-${{ matrix.ghc }}-${{ env.INDEX_STATE }}-
               ${{ env.cache-name }}-${{ runner.os }}-${{ matrix.ghc }}-
