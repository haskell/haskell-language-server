--- conflicted
+++ resolved
@@ -113,11 +113,7 @@
         example: ['cabal', 'lsp-types']
 
     steps:
-<<<<<<< HEAD
-    - uses: haskell/actions/setup@v2.3.5
-=======
     - uses: haskell/actions/setup@v2.3.6
->>>>>>> c7513801
       with:
         ghc-version  : ${{ matrix.ghc   }}
         cabal-version: ${{ matrix.cabal }}
