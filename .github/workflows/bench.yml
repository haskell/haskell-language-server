--- conflicted
+++ resolved
@@ -56,67 +56,7 @@
 
     - run: git fetch origin master # check the master branch for benchmarking
 
-<<<<<<< HEAD
-    - uses: haskell/actions/setup@v1
-      id: HaskEnvSetup
-      with:
-        ghc-version  : ${{ matrix.ghc   }}
-        cabal-version: ${{ matrix.cabal }}
-        enable-stack: false
-
-    - name: Linux Platform config
-      run: |
-        echo "CABAL_PKGS_DIR=~/.cabal/packages" >> $GITHUB_ENV
-
-    # All workflows which distinquishes cache on `cabal.project` needs this.
-    - name: Workaround shorten binary names
-      run: |
-        sed -i.bak -e 's/haskell-language-server/hls/g' \
-                    -e 's/haskell_language_server/hls/g' \
-                    haskell-language-server.cabal cabal.project
-        sed -i.bak -e 's/Paths_haskell_language_server/Paths_hls/g' \
-                    src/**/*.hs exe/*.hs
-
-    - name: Retrieving `cabal.project` Hackage timestamp
-      run: |
-        # Form: index-state: 2021-11-29T08:11:08Z
-        INDEX_STATE_ENTRY=$(grep index-state cabal.project)
-        # Form: 2021-11-29T08-11-08Z
-        INDEX_STATE1=$(echo "$INDEX_STATE_ENTRY" | cut -d' ' -f2 | tr ':' '-')
-        echo "INDEX_STATE=$INDEX_STATE1" >> $GITHUB_ENV
-
-      # We have to restore package sources before `cabal update`
-      # cause it overwrites the hackage index with the cached one
-    - name: Hackage sources cache
-      uses: actions/cache@v2
-      env:
-        cache-name: hackage-sources
-      with:
-        path:  ${{ env.CABAL_PKGS_DIR }}
-        key:   ${{ env.cache-name }}-${{ env.INDEX_STATE }}
-        restore-keys: ${{ env.cache-name }}-
-
-    # To ensure we get the lastest hackage index and not relying on haskell action logic
-    # It has to be done before `cabal freeze` to make it aware of the new index
-    - run: cabal update
-
-    - name: Form the package list ('cabal.project.freeze')
-      run: |
-        cabal v2-freeze && \
-        echo "" && \
-        echo 'Output:' && \
-        echo "" && \
-        cat 'cabal.project.freeze' && \
-        echo '' || \
-        echo 'WARNING: Could not produce the `freeze`.'
-
-    - name: Compiled deps cache
-      uses: actions/cache@v2
-      env:
-        cache-name: compiled-deps
-=======
     - uses: ./.github/actions/setup-build
->>>>>>> 27191101
       with:
         ghc: ${{ matrix.ghc }}
         os:  ${{ runner.os }}
