name: Hackage

# See: https://docs.github.com/en/actions/reference/workflow-syntax-for-github-actions#concurrency.
concurrency:
  group: ${{ github.head_ref }}-${{ github.workflow }}
  cancel-in-progress: true

on:
  workflow_dispatch:
    inputs:
      upload-candidates:
        description: 'Whether packages should be uploaded'
        required: true
        default: 'true'
  push:
    branches:
      - '*-hackage'

jobs:
  check-and-upload-tarballs:
    runs-on: ubuntu-latest
    strategy:
      fail-fast: ${{ !contains(github.ref_name, 'check') && github.event.inputs.upload-candidates != 'true' }}
      matrix:
        package: ["hie-compat", "hls-graph", "shake-bench",
                  "hls-plugin-api", "ghcide", "hls-test-utils",
                  "hls-brittany-plugin", "hls-floskell-plugin", "hls-fourmolu-plugin",
                  "hls-ormolu-plugin", "hls-stylish-haskell-plugin",
                  "hls-class-plugin", "hls-eval-plugin", "hls-explicit-imports-plugin",
                  "hls-haddock-comments-plugin", "hls-hlint-plugin",
                  "hls-module-name-plugin", "hls-pragmas-plugin",
                  "hls-refine-imports-plugin", "hls-retrie-plugin",
                  "hls-splice-plugin", "hls-tactics-plugin",
                  "hls-call-hierarchy-plugin", "hls-alternate-number-format-plugin",
                  "hls-qualify-imported-names-plugin",
                  "haskell-language-server"]
        ghc: [ "9.0.1",
              "8.10.7",
              "8.8.4",
              "8.6.5"]
        cabal: ['3.6']
        exclude:
        - ghc: "9.0.1"
          package: "hls-brittany-plugin"
        - ghc: "9.0.1"
          package: "hls-stylish-haskell-plugin"
        - ghc: "9.0.1"
          package: "hls-class-plugin"
        - ghc: "9.0.1"
          package: "hls-tactics-plugin"

    steps:

      - uses: actions/checkout@v2

      - uses: haskell/actions/setup@v1
        id: HaskEnvSetup
        with:
          ghc-version  : ${{ matrix.ghc   }}
          cabal-version: ${{ matrix.cabal }}
          enable-stack: false

      - name: Linux Platform config
        run: |
          echo "CABAL_PKGS_DIR=~/.cabal/packages" >> $GITHUB_ENV

      - name: Retrieving `cabal.project` Hackage timestamp
        run: |
          # Form: index-state: 2021-11-29T08:11:08Z
          INDEX_STATE_ENTRY=$(grep index-state cabal.project)
          # Form: 2021-11-29T08-11-08Z
          INDEX_STATE1=$(echo "$INDEX_STATE_ENTRY" | cut -d' ' -f2 | tr ':' '-')
          echo "INDEX_STATE=$INDEX_STATE1" >> $GITHUB_ENV

      - name: Hackage sources cache
        uses: actions/cache@v2
        env:
          cache-name: hackage-sources
        with:
          path: ${{ env.CABAL_PKGS_DIR }}
          key:  ${{ env.cache-name }}-${{ env.INDEX_STATE }}
          restore-keys: ${{ env.cache-name }}-

      # To ensure we get the lastest hackage index and not relying on haskell action logic
      # It has to be done before `cabal freeze` to make it aware of the new index
      - name: "Ensure we will use hackage head"
        run: cabal update

<<<<<<< HEAD
      - name: Compute the cache key
        id: compute-cache-key
=======
      - name: Form the package list ('cabal.project.freeze')
>>>>>>> a8aa016f
        run: |
          cabal v2-freeze && \
          echo "" && \
          echo 'Output:' && \
          echo "" && \
          cat 'cabal.project.freeze' && \
          echo '' || \
          echo 'WARNING: Could not produce the `freeze`.'
<<<<<<< HEAD
          echo ::set-output name=value::${{ hashFiles('cabal.project.freeze') }}
=======
>>>>>>> a8aa016f

      - name: Compiled deps cache
        id: compiled-deps
        uses: actions/cache@v2
        env:
          cache-name: compiled-deps
        with:
          path: ${{ steps.HaskEnvSetup.outputs.cabal-store }}
<<<<<<< HEAD
          key:  ${{ env.cache-name }}-${{ runner.os }}-${{ matrix.ghc }}-${{ env.INDEX_STATE }}-${{ steps.compute-cache-key.outputs.value }}
=======
          key:  ${{ env.cache-name }}-${{ runner.os }}-${{ matrix.ghc }}-${{ env.INDEX_STATE }}-${{ hashFiles('cabal.project.freeze') }}
>>>>>>> a8aa016f
          restore-keys: |
                ${{ env.cache-name }}-${{ runner.os }}-${{ matrix.ghc }}-${{ env.INDEX_STATE }}-
                ${{ env.cache-name }}-${{ runner.os }}-${{ matrix.ghc }}-
                ${{ env.cache-name }}-${{ runner.os }}-

      - name: "Run cabal check"
        run: |
          if [[ ${{ matrix.package }} == *plugin ]]; then
            cd plugins
          fi
          if [[ ${{ matrix.package }} != haskell-language-server ]]; then
            cd ${{ matrix.package }}
          fi
          cabal check

      - name: "Generate package dist tarball"
        id: generate-dist-tarball
        run: |
          if [[ ${{ matrix.package }} == haskell-language-server ]]; then
            cabal sdist --builddir=./
          else
            cabal sdist ${{ matrix.package }} --builddir=./
          fi
          echo ::set-output name=path::$(ls ./sdist/${{ matrix.package }}-*)

      - name: "Unpack package source in an isolated location"
        run: cabal unpack ${{ steps.generate-dist-tarball.outputs.path }} --destdir=./incoming

      - name: "Try to get the current hackage version"
        id: get-hackage-version
        run: |
          cd ./incoming
          if cabal get $(ls -d ${{ matrix.package }}-*) --destdir=../current; then
            echo ::set-output name=exists::true
          else
            echo ::set-output name=exists::false
          fi

      - name: "Compare the incoming and the current hackage version of the package"
        id: compare-current-version
        if: steps.get-hackage-version.outputs.exists == 'true'
        run: |
          # This will throw an error if there is any difference cause we have to bump up the package version
          diff -r -x "*.md" -x "data" $(ls -d ./incoming/${{ matrix.package }}-*) $(ls -d ./current/${{ matrix.package }}-*)

      - name: "Create appropiate cabal.project"
        if: steps.get-hackage-version.outputs.exists != 'true'
        run: |
          cd $(ls -d ./incoming/${{ matrix.package }}-*)
          echo "packages: . ../../* ../../plugins/*" > cabal.project

      - name: "Add temporary needed allow-newer"
        if: steps.get-hackage-version.outputs.exists != 'true'
        run: |
          # TODO: remove when not needed
          cd $(ls -d ./incoming/${{ matrix.package }}-*)
          echo "allow-newer: Chart-diagrams:diagrams-core, SVGFonts:diagrams-core," >> cabal.project

      - name: "Add temporary needed allow-newer for ghc-9.0"
        if: steps.get-hackage-version.outputs.exists != 'true' && matrix.ghc == '9.0.1'
        run: |
          # TODO: remove when not needed
          cd $(ls -d ./incoming/${{ matrix.package }}-*)
          # For brittany
          echo " brittany:base, brittany:ghc, brittany:ghc-boot-th, butcher:base, multistate:base, data-tree-print:base," >> cabal.project
          # For floskell and stylish-haskell
          echo " floskell:base, floskell:ghc-prim, stylish-haskell:Cabal,stylish-haskell:ghc-lib-parser," >> cabal.project

      - name: "Build main package components in isolation"
        if: steps.get-hackage-version.outputs.exists != 'true'
        run: |
          cd $(ls -d ./incoming/${{ matrix.package }}-*)
          cabal build

      - name: "Build package tests and benchmarks in isolation"
        if: steps.get-hackage-version.outputs.exists != 'true'
        run: |
          cd $(ls -d ./incoming/${{ matrix.package }}-*)
          # cabal-3.4.0.0 run out of backjumps with tests and benchs enabled
          cabal build --enable-tests --enable-benchmarks --max-backjumps 8000

      - name: "Generate haddock for hackage"
        if: steps.get-hackage-version.outputs.exists != 'true'
        run: |
          cd $(ls -d ./incoming/${{ matrix.package }}-*)
          cabal haddock --haddock-for-hackage

      - name: "Upload package dist tarball"
        if: steps.get-hackage-version.outputs.exists != 'true' && matrix.ghc == '8.10.7'
        uses: actions/upload-artifact@v2
        with:
          name: ${{ matrix.package }}
          path: ${{ steps.generate-dist-tarball.outputs.path }}

  upload-candidate:
    if: ${{ !contains(github.ref_name, 'check') || github.event.inputs.name == 'true' }}
    needs: check-and-upload-tarballs
    runs-on: ubuntu-latest
    steps:

      - uses: actions/download-artifact@v2
        with:
          path: packages

      - name: "Join all tarballs"
        run: find ./packages -type f -name '*.tar.gz' -exec cp {} ./packages \;

      - name: "Upload all tarballs to hackage"
        uses: haskell-actions/hackage-publish@v1
        with:
          hackageToken: ${{ secrets.HACKAGE_AUTH_TOKEN }}
          packagesPath: packages
          publish: false<|MERGE_RESOLUTION|>--- conflicted
+++ resolved
@@ -86,12 +86,7 @@
       - name: "Ensure we will use hackage head"
         run: cabal update
 
-<<<<<<< HEAD
-      - name: Compute the cache key
-        id: compute-cache-key
-=======
       - name: Form the package list ('cabal.project.freeze')
->>>>>>> a8aa016f
         run: |
           cabal v2-freeze && \
           echo "" && \
@@ -100,10 +95,6 @@
           cat 'cabal.project.freeze' && \
           echo '' || \
           echo 'WARNING: Could not produce the `freeze`.'
-<<<<<<< HEAD
-          echo ::set-output name=value::${{ hashFiles('cabal.project.freeze') }}
-=======
->>>>>>> a8aa016f
 
       - name: Compiled deps cache
         id: compiled-deps
@@ -112,11 +103,7 @@
           cache-name: compiled-deps
         with:
           path: ${{ steps.HaskEnvSetup.outputs.cabal-store }}
-<<<<<<< HEAD
-          key:  ${{ env.cache-name }}-${{ runner.os }}-${{ matrix.ghc }}-${{ env.INDEX_STATE }}-${{ steps.compute-cache-key.outputs.value }}
-=======
           key:  ${{ env.cache-name }}-${{ runner.os }}-${{ matrix.ghc }}-${{ env.INDEX_STATE }}-${{ hashFiles('cabal.project.freeze') }}
->>>>>>> a8aa016f
           restore-keys: |
                 ${{ env.cache-name }}-${{ runner.os }}-${{ matrix.ghc }}-${{ env.INDEX_STATE }}-
                 ${{ env.cache-name }}-${{ runner.os }}-${{ matrix.ghc }}-
