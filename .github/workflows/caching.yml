--- conflicted
+++ resolved
@@ -100,23 +100,17 @@
       - if: matrix.ghc == '9.0.1'
         name: (GHC 9.0.1) Use modified `cabal.project`
         run: |
-<<<<<<< HEAD
-          rm cabal.project
-          cp cabal-ghc901.project cabal.project
-
-      - if: matrix.ghc == '9.2.1'
-        name: (GHC 9.2.1) Use modified `cabal.project`
-        run: |
-          rm cabal.project
-          cp cabal-ghc921.project cabal.project
-
-=======
           # File has some protections preventing regular `rm`.
           # (most probably sticky bit is set on $HOME)
           # `&&` insures `rm -f` return is positive.
           # Many platforms also have `alias cp='cp -i'`.
           rm -f -v cabal.project && cp -v cabal-ghc901.project cabal.project
->>>>>>> e6c1fcab
+
+      - if: matrix.ghc == '9.2.1'
+        name: (GHC 9.2.1) Use modified `cabal.project`
+        run: |
+          rm -f -v cabal.project && cp -v cabal-ghc921.project cabal.project
+
       - if: runner.os == 'Windows' && matrix.ghc == '8.8.4'
         name: (Windows,GHC 8.8) Modify `cabal.project` to workaround segfaults
         run: |
