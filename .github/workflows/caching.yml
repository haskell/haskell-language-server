name: Caching

# Docs on the workflow:
# 1. GitHub cache scoping goes:
#   [main branch -> PR main branch -> PR. (essentially in a tree fashion)](https://web.archive.org/web/20211125171853/https://docs.github.com/en/actions/advanced-guides/caching-dependencies-to-speed-up-workflows#restrictions-for-accessing-a-cache).
#   Building & keeping caches on `master` allows
#   to share the main project state cache be shared to the whole tree.
# 2. GitHub has a [default 10G cache pool limit](https://web.archive.org/web/20211125171853/https://docs.github.com/en/actions/advanced-guides/caching-dependencies-to-speed-up-workflows#usage-limits-and-eviction-policy) per repo.
#   HLS is a big monorepo codebase, which means easy cache pool
#   invalidation & exhaustion because of the pool limit.
#   To keep caches useful - the main state of the main branch should remain
#   & so keep caching in the repo well below the limit.
#   that means preferring main branch to the PR caches
#   (especially internal branch ones), since PRs from internal branches -
#   count into the repo 10G pool, while that cache gets used only inside of the PR,
#   while exhausting the pool would bork cache for the rest of the community.
#   That is a short story why `dist-newstyle` (especially full) currently is not
#   includded into `master` or PR caches.

defaults:
  run:
    shell: bash

# See: https://docs.github.com/en/actions/reference/workflow-syntax-for-github-actions#concurrency.
concurrency:
  group: ${{ github.head_ref }}-${{ github.workflow }}
  cancel-in-progress: true

on:
  workflow_dispatch:
  push:
    branches:
      - master
  schedule:
    # Refresh snapshot every (02+8*x):25 UTC
    # When cache is present it is a light check workflow with early termination.
    # When primary cache is not hit - runs the cache generation.
    # Why: GitHub repo has 10G pool & on overflow GitHub removes caches in FIFO manner.
    # When internal branche PRs save into the same pool -
    #   their cache is accessible only inside of the scope of the PR.
    # If main cache is forced out - there are no cache shared between PRs,
    #   which implies all PRs would start to create & save their cache.
    # Reinstitution of the main chache puts it back into FIFO
    #   & so it gets shared across all PRs.
    - cron: "25 2/8 * * *"

env:
  cabalBuild: "v2-build all --keep-going"

jobs:

  pre_job:
    runs-on: ubuntu-latest
    outputs:
      should_skip: ${{ steps.skip_check.outputs.should_skip }}
    steps:
      - id: skip_check
        uses: fkirc/skip-duplicate-actions@v3.4.1
        with:
          cancel_others: false
          paths_ignore: '["**/docs/**"
                         , "**.md"
                         , "**/LICENSE"
                         , "install/**"
                         , "**.nix"
                         , "flake.lock"
                         , "**/README.md"
                         , "FUNDING.yml"
                         , ".circleci/**"
                         ]'

  caching:
    if: needs.pre_job.outputs.should_skip != 'true'
    needs: pre_job
    runs-on: ${{ matrix.os }}
    strategy:
      fail-fast: false
      matrix:
        ghc: [ "9.2.1"
             , "9.0.1"
             , "8.10.7"
             , "8.10.6"
             , "8.8.4"
             , "8.6.5"
             ]
        os: [ "ubuntu-latest"
            , "macOS-latest"
            , "windows-latest"
            ]
        cabal: ['3.6']

    steps:
      - uses: actions/checkout@v2

      - uses: haskell/actions/setup@v1
        id: HaskEnvSetup
        with:
          ghc-version  : ${{ matrix.ghc   }}
          cabal-version: ${{ matrix.cabal }}
          enable-stack: false

      - if: runner.os == 'Windows'
        name: (Windows) Platform config
        run: |
          echo "CABAL_PKGS_DIR=C:\\cabal\\packages" >> $GITHUB_ENV
      - if: ( runner.os == 'Linux' ) || ( runner.os == 'macOS' )
        name: (Linux,macOS) Platform config
        run: |
          echo "CABAL_PKGS_DIR=~/.cabal/packages" >> $GITHUB_ENV

      # Needs to be before Cache Cabal so the cache can detect changes to the modified cabal.project file
      - if: matrix.ghc == '9.0.1'
        name: (GHC 9.0.1) Use modified `cabal.project`
        run: |
          # File has some protections preventing regular `rm`.
          # (most probably sticky bit is set on $HOME)
          # `&&` insures `rm -f` return is positive.
          # Many platforms also have `alias cp='cp -i'`.
          rm -f -v cabal.project && cp -v cabal-ghc901.project cabal.project

      - if: matrix.ghc == '9.2.1'
        name: (GHC 9.2.1) Use modified `cabal.project`
        run: |
          rm -f -v cabal.project && cp -v cabal-ghc921.project cabal.project

      - if: runner.os == 'Windows' && matrix.ghc == '8.8.4'
        name: (Windows,GHC 8.8) Modify `cabal.project` to workaround segfaults
        run: |
          echo "package floskell" >> cabal.project
          echo "  ghc-options: -O0" >> cabal.project

      # Shorten binary names as a workaround for filepath length limits in Windows,
      # but since tests are hardcoded on this workaround -
      # all platforms (in 2021-12-07) need it.
      # All workflows which distinquishes cache on `cabal.project` needs this.
      - name: Workaround shorten binary names
        run: |
          sed -i.bak -e 's/haskell-language-server/hls/g' \
                     -e 's/haskell_language_server/hls/g' \
                     haskell-language-server.cabal cabal.project
          sed -i.bak -e 's/Paths_haskell_language_server/Paths_hls/g' \
                     src/**/*.hs exe/*.hs

      - name: Retrieving `cabal.project` Hackage timestamp
        run: |
          # Form: index-state: 2021-11-29T08:11:08Z
          INDEX_STATE_ENTRY=$(grep index-state cabal.project)
          # Form: 2021-11-29T08-11-08Z
          INDEX_STATE1=$(echo "$INDEX_STATE_ENTRY" | cut -d' ' -f2 | tr ':' '-')
          echo "INDEX_STATE=$INDEX_STATE1" >> $GITHUB_ENV

      # 2021-12-02: NOTE: Cabal Hackage source tree storage does not depend on OS or GHC really,
      # but can depend on `base`.
      # But this caching is happens only inside `master` for `master` purposes of compiling the deps
      # so having a shared pool here that depends only on Hackage pin & does not depend on `base` is "good enough"
      # & used such because it preserves 10% of a global cache storage pool.
      # We have to restore package sources before `cabal update`
      # cause it overwrites the hackage index with the cached one
      - name: Hackage sources cache
        uses: actions/cache@v2
        env:
          cache-name: hackage-sources
        with:
          path:  ${{ env.CABAL_PKGS_DIR }}
          key:   ${{ env.cache-name }}-${{ env.INDEX_STATE }}
          restore-keys: ${{ env.cache-name }}-

      # To ensure we get the lastest hackage index and not relying on haskell action logic
      # It has to be done before `cabal freeze` to make it aware of the new index
      - run: cabal update

      - name: Form the package list ('cabal.project.freeze')
<<<<<<< HEAD
        id: compute-cache-key
=======
>>>>>>> a8aa016f
        run: |
          cabal v2-freeze && \
          echo "" && \
          echo 'Output:' && \
          echo "" && \
          cat 'cabal.project.freeze' && \
          echo '' || \
          echo 'WARNING: Could not produce the `freeze`.'
<<<<<<< HEAD
          echo ::set-output name=value::${{ hashFiles('cabal.project.freeze') }}
=======
>>>>>>> a8aa016f

      - name: Compiled deps cache
        id: compiled-deps
        uses: actions/cache@v2
        env:
          cache-name: compiled-deps
        with:
          path: ${{ steps.HaskEnvSetup.outputs.cabal-store }}
          key:  ${{ env.cache-name }}-${{ runner.os }}-${{ matrix.ghc }}-${{ env.INDEX_STATE }}-${{ hashFiles('cabal.project.freeze') }}
          restore-keys: |
                ${{ env.cache-name }}-${{ runner.os }}-${{ matrix.ghc }}-${{ env.INDEX_STATE }}-
                ${{ env.cache-name }}-${{ runner.os }}-${{ matrix.ghc }}-
                ${{ env.cache-name }}-${{ runner.os }}-

      - if: steps.compiled-deps.outputs.cache-hit != 'true' && runner.os == 'Linux' && matrix.ghc == '8.10.7'
        name: Download sources for bench
        #  Downloaded separately, to match the tested work/PR workflow guarantees
        run: |
          cabal $cabalBuild --only-download --enable-benchmarks

      - if: steps.compiled-deps.outputs.cache-hit != 'true'
        name: Download the rest of the sources
        #  Downloaded separately, to match the tested work/PR workflow guarantees
        run: |
          cabal $cabalBuild --only-download --enable-tests

      # repeating builds to workaround segfaults in windows and ghc-8.8.4
      # This build agenda in not to have successful code,
      # but to cache what can be cached, so step is fault tolerant & would always succseed.
      # 2021-12-11: NOTE: Building all targets, since
      # current Cabal does not allow `all --enable-tests --enable-benchmarks --only-dependencies`
      - if: steps.compiled-deps.outputs.cache-hit != 'true'
        name: Build all targets; try 3 times
        run: |
          cabal $cabalBuild || cabal $cabalBuild || cabal $cabalBuild<|MERGE_RESOLUTION|>--- conflicted
+++ resolved
@@ -170,10 +170,6 @@
       - run: cabal update
 
       - name: Form the package list ('cabal.project.freeze')
-<<<<<<< HEAD
-        id: compute-cache-key
-=======
->>>>>>> a8aa016f
         run: |
           cabal v2-freeze && \
           echo "" && \
@@ -182,10 +178,6 @@
           cat 'cabal.project.freeze' && \
           echo '' || \
           echo 'WARNING: Could not produce the `freeze`.'
-<<<<<<< HEAD
-          echo ::set-output name=value::${{ hashFiles('cabal.project.freeze') }}
-=======
->>>>>>> a8aa016f
 
       - name: Compiled deps cache
         id: compiled-deps
