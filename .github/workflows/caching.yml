name: Caching

# Docs on the workflow:
# 1. GitHub cache scoping goes:
#   [main branch -> PR main branch -> PR. (essentially in a tree fashion)](https://web.archive.org/web/20211125171853/https://docs.github.com/en/actions/advanced-guides/caching-dependencies-to-speed-up-workflows#restrictions-for-accessing-a-cache).
#   Building & keeping caches on `master` allows
#   to share the main project state cache be shared to the whole tree.
# 2. GitHub has a [default 10G cache pool limit](https://web.archive.org/web/20211125171853/https://docs.github.com/en/actions/advanced-guides/caching-dependencies-to-speed-up-workflows#usage-limits-and-eviction-policy) per repo.
#   HLS is a big monorepo codebase, which means easy cache pool
#   invalidation & exhaustion because of the pool limit.
#   To keep caches useful - the main state of the main branch should remain
#   & so keep caching in the repo well below the limit.
#   that means preferring main branch to the PR caches
#   (especially internal branch ones), since PRs from internal branches -
#   count into the repo 10G pool, while that cache gets used only inside of the PR,
#   while exhausting the pool would bork cache for the rest of the community.
#   That is a short story why `dist-newstyle` (especially full) currently is not
#   includded into `master` or PR caches.

defaults:
  run:
    shell: bash

# See: https://docs.github.com/en/actions/reference/workflow-syntax-for-github-actions#concurrency.
concurrency:
  group: ${{ github.head_ref }}-${{ github.workflow }}
  cancel-in-progress: true

on:
  workflow_dispatch:
  push:
    branches:
      - master
  schedule:
    # Refresh snapshot every (02+8*x):25 UTC
    # When cache is present it is a light check workflow with early termination.
    # When primary cache is not hit - runs the cache generation.
    # Why: GitHub repo has 10G pool & on overflow GitHub removes caches in FIFO manner.
    # When internal branche PRs save into the same pool -
    #   their cache is accessible only inside of the scope of the PR.
    # If main cache is forced out - there are no cache shared between PRs,
    #   which implies all PRs would start to create & save their cache.
    # Reinstitution of the main chache puts it back into FIFO
    #   & so it gets shared across all PRs.
    - cron: "25 2/8 * * *"

env:
  cabalBuild: "v2-build all --keep-going"

jobs:

  pre_job:
    runs-on: ubuntu-latest
    outputs:
      should_skip: ${{ steps.skip_check.outputs.should_skip }}
    steps:
      - id: skip_check
        uses: fkirc/skip-duplicate-actions@v3.4.1
        with:
          cancel_others: false
          paths_ignore: '["**/docs/**"
                         , "**.md"
                         , "**/LICENSE"
                         , "install/**"
                         , "**.nix"
                         , "flake.lock"
                         , "**/README.md"
                         , "FUNDING.yml"
                         , ".circleci/**"
                         ]'

  caching:
    if: needs.pre_job.outputs.should_skip != 'true'
    needs: pre_job
    runs-on: ${{ matrix.os }}
    strategy:
      fail-fast: false
      matrix:
        ghc: [ "9.0.1"
             , "8.10.7"
             , "8.10.6"
             , "8.8.4"
             , "8.6.5"
             ]
        os: [ "ubuntu-latest"
            , "macOS-latest"
            , "windows-latest"
            ]
        cabal: ['3.6']

    steps:
      - uses: actions/checkout@v2

      - uses: haskell/actions/setup@v1
        id: HaskEnvSetup
        with:
          ghc-version  : ${{ matrix.ghc   }}
          cabal-version: ${{ matrix.cabal }}
          enable-stack: false

      - if: runner.os == 'Windows'
        name: (Windows) Platform config
        run: |
          echo "CABAL_PKGS_DIR=C:\\cabal\\packages" >> $GITHUB_ENV
      - if: ( runner.os == 'Linux' ) || ( runner.os == 'macOS' )
        name: (Linux,macOS) Platform config
        run: |
          echo "CABAL_PKGS_DIR=~/.cabal/packages" >> $GITHUB_ENV

      # Needs to be before Cache Cabal so the cache can detect changes to the modified cabal.project file
      - if: matrix.ghc == '9.0.1'
        name: (GHC 9.0.1) Use modified `cabal.project`
        run: |
          # File has some protections preventing regular `rm`.
          # (most probably sticky bit is set on $HOME)
          # `&&` insures `rm -f` return is positive.
          # Many platforms also have `alias cp='cp -i'`.
          rm -f -v cabal.project && cp -v cabal-ghc901.project cabal.project
      - if: runner.os == 'Windows' && matrix.ghc == '8.8.4'
        name: (Windows,GHC 8.8) Modify `cabal.project` to workaround segfaults
        run: |
          echo "package floskell" >> cabal.project
          echo "  ghc-options: -O0" >> cabal.project

      # Shorten binary names as a workaround for filepath length limits in Windows,
      # but since tests are hardcoded on this workaround -
      # all platforms (in 2021-12-07) need it.
      # All workflows which distinquishes cache on `cabal.project` needs this.
      - name: Workaround shorten binary names
        run: |
          sed -i.bak -e 's/haskell-language-server/hls/g' \
                     -e 's/haskell_language_server/hls/g' \
                     haskell-language-server.cabal cabal.project
          sed -i.bak -e 's/Paths_haskell_language_server/Paths_hls/g' \
                     src/**/*.hs exe/*.hs

      - name: Retrieving `cabal.project` Hackage timestamp
        run: |
          # Form: index-state: 2021-11-29T08:11:08Z
          INDEX_STATE_ENTRY=$(grep index-state cabal.project)
          # Form: 2021-11-29T08-11-08Z
          INDEX_STATE1=$(echo "$INDEX_STATE_ENTRY" | cut -d' ' -f2 | tr ':' '-')
          echo "INDEX_STATE=$INDEX_STATE1" >> $GITHUB_ENV

      - name: Form the package list ('cabal.project.freeze')
        id: compute-cache-key
        run: |
          cabal v2-freeze && \
          echo "" && \
          echo 'Output:' && \
          echo "" && \
          cat 'cabal.project.freeze' && \
<<<<<<< HEAD
          echo "" || \
          echo 'WARNING: Could not produce the `freeze`.'
=======
          echo '' || \
          echo 'WARNING: Could not produce the `freeze`.'
          echo ::set-output name=value::${{ hashFiles('cabal.project.freeze') }}
          # Removing freeze file as it can break builds using allow-newer
          rm -f cabal.project.freeze
>>>>>>> 2eaa2a4d

      # 2021-12-02: NOTE: Cabal Hackage source tree storage does not depend on OS or GHC really,
      # but can depend on `base`.
      # But this caching is happens only inside `master` for `master` purposes of compiling the deps
      # so having a shared pool here that depends only on Hackage pin & does not depend on `base` is "good enough"
      # & used such because it preserves 10% of a global cache storage pool.
      - name: Hackage sources cache
        uses: actions/cache@v2
        env:
          cache-name: hackage-sources
        with:
          path:  ${{ env.CABAL_PKGS_DIR }}
          key:   ${{ env.cache-name }}-${{ env.INDEX_STATE }}
          restore-keys: ${{ env.cache-name }}-

      - name: Compiled deps cache
        id: compiled-deps
        uses: actions/cache@v2
        env:
          cache-name: compiled-deps
        with:
          path: ${{ steps.HaskEnvSetup.outputs.cabal-store }}
          key:  ${{ env.cache-name }}-${{ runner.os }}-${{ matrix.ghc }}-${{ env.INDEX_STATE }}-${{ steps.compute-cache-key.outputs.value }}
          restore-keys: |
                ${{ env.cache-name }}-${{ runner.os }}-${{ matrix.ghc }}-${{ env.INDEX_STATE }}-
                ${{ env.cache-name }}-${{ runner.os }}-${{ matrix.ghc }}-
                ${{ env.cache-name }}-${{ runner.os }}-

      # To ensure we get the lastest hackage index and not relying on haskell action logic
      - if: steps.compiled-deps.outputs.cache-hit != 'true'
        run: cabal update

      - if: steps.compiled-deps.outputs.cache-hit != 'true' && runner.os == 'Linux' && matrix.ghc == '8.10.7'
        name: Download sources for bench
        #  Downloaded separately, to match the tested work/PR workflow guarantees
        run: |
          cabal $cabalBuild --only-download --enable-benchmarks

      - if: steps.compiled-deps.outputs.cache-hit != 'true'
        name: Download the rest of the sources
        #  Downloaded separately, to match the tested work/PR workflow guarantees
        run: |
          cabal $cabalBuild --only-download --enable-tests

      # repeating builds to workaround segfaults in windows and ghc-8.8.4
      # This build agenda in not to have successful code,
      # but to cache what can be cached, so step is fault tolerant & would always succeed.
      # 2021-12-11: NOTE: Need to building all targets (build the project also), since
      # current Cabal does not allow `all --enable-tests --enable-benchmarks --only-dependencies` combination

      - if: steps.compiled-deps.outputs.cache-hit != 'true' && runner.os == 'Linux' && matrix.ghc == '8.10.7'
        name: (For Bench workflow) Build benchmark targets
        continue-on-error: true
        #  Downloaded separately, to match the tested work/PR workflow guarantees
        run: |
          cabal $cabalBuild --enable-benchmarks || cabal $cabalBuild --enable-benchmarks || cabal $cabalBuild --enable-benchmarks

      - if: steps.compiled-deps.outputs.cache-hit != 'true'
        name: Build targets; try 3 times
        continue-on-error: true
        # Done separately, matching the tested work/PR workflow guarantees
        run: |
          cabal $cabalBuild --enable-test || cabal $cabalBuild --enable-test || cabal $cabalBuild --enable-test<|MERGE_RESOLUTION|>--- conflicted
+++ resolved
@@ -150,16 +150,11 @@
           echo 'Output:' && \
           echo "" && \
           cat 'cabal.project.freeze' && \
-<<<<<<< HEAD
-          echo "" || \
-          echo 'WARNING: Could not produce the `freeze`.'
-=======
           echo '' || \
           echo 'WARNING: Could not produce the `freeze`.'
           echo ::set-output name=value::${{ hashFiles('cabal.project.freeze') }}
           # Removing freeze file as it can break builds using allow-newer
           rm -f cabal.project.freeze
->>>>>>> 2eaa2a4d
 
       # 2021-12-02: NOTE: Cabal Hackage source tree storage does not depend on OS or GHC really,
       # but can depend on `base`.
