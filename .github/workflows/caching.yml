--- conflicted
+++ resolved
@@ -76,11 +76,8 @@
     strategy:
       fail-fast: false
       matrix:
-<<<<<<< HEAD
-        ghc: [ "9.0.2"
-=======
         ghc: [ "9.2.1"
->>>>>>> 18a89965
+             , "9.0.2"
              , "9.0.1"
              , "8.10.7"
              , "8.10.6"
