name: Testing

defaults:
  run:
    shell: bash

# See: https://docs.github.com/en/actions/reference/workflow-syntax-for-github-actions#concurrency.
concurrency:
  group: ${{ github.head_ref }}-${{ github.workflow }}
  cancel-in-progress: true

on:
  pull_request:
    branches:
      - '**'

jobs:
  pre_job:
    runs-on: ubuntu-latest
    outputs:
      should_skip: ${{ steps.skip_check.outputs.should_skip }}
      should_skip_ghcide: ${{ steps.skip_ghcide_check.outputs.should_skip }}
    steps:
      - id: skip_check
        uses: fkirc/skip-duplicate-actions@v3.4.1
        with:
          cancel_others: false
          paths_ignore: '[ "**/docs/**"
                         , "**.md"
                         , "**/LICENSE"
                         , "install/**"
                         , "**.nix"
                         , "flake.lock"
                         , "**/README.md"
                         , "FUNDING.yml"
                         , ".circleci/**"
                         , "**/stack*.yaml"
                         ]'
      # If we only change ghcide downstream packages we have not test ghcide itself
      - id: skip_ghcide_check
        uses: fkirc/skip-duplicate-actions@v3.4.1
        with:
          cancel_others: false
          paths_ignore: '[ "hls-test-utils/**"
                         , "plugins/**"
                         , "src/**"
                         , "exe/**"
                         , "test/**"
                         , "shake-bench/**"
                         ]'

  test:
    if: needs.pre_job.outputs.should_skip != 'true'
    needs: pre_job
    runs-on: ${{ matrix.os }}
    strategy:
      fail-fast: true
      matrix:
        ghc: [ "9.2.1"
             , "9.0.1"
             , "8.10.7"
             , "8.10.6"
             , "8.8.4"
             , "8.6.5"
             ]
        os: [ "ubuntu-latest"
            , "macOS-latest"
            ]
        include:
           # only test supported ghc major versions
           - os: ubuntu-latest
             ghc: '9.2.1'
             test: true
           - os: ubuntu-latest
             ghc: '9.0.1'
             test: true
           - os: ubuntu-latest
             ghc: '8.10.7'
             test: true
           - os: ubuntu-latest
             ghc: '8.8.4'
             test: true
           - os: ubuntu-latest
             ghc: '8.6.5'
             test: true
           - os: windows-latest
             ghc: '9.2.1'
             test: true
           - os: windows-latest
             ghc: '9.0.1'
             test: true
           - os: windows-latest
             ghc: '8.10.7'
             test: true
           - os: windows-latest
             ghc: '8.6.5'
             test: true

    steps:
      - uses: actions/checkout@v2

      - uses: ./.github/actions/setup-build
        with:
          ghc: ${{ matrix.ghc }}
          os:  ${{ runner.os }}

      # repeating builds to workaround segfaults in windows and ghc-8.8.4
      - name: Build
        run: cabal build || cabal build || cabal build

      - name: Set test options
        run: |
          echo "TEST_OPTS=-j1 --rerun-update --rerun-filter failures,exceptions" >> $GITHUB_ENV

      - name: Cache test log bewteen attempts of the same run
        uses: actions/cache@v2
        env:
          cache-name: cache-test-log
        with:
          path: "**/.tasty-rerun-log*"
          key: v1-${{ runner.os }}-${{ matrix.ghc }}-test-log-${{ github.sha }}

      - if: needs.pre_job.outputs.should_skip_ghcide != 'true' && matrix.test
        name: Test ghcide
        # run the tests without parallelism to avoid running out of memory
        run: cabal test ghcide --test-options="$TEST_OPTS" || cabal test ghcide --test-options="$TEST_OPTS" || LSP_TEST_LOG_COLOR=0 LSP_TEST_LOG_MESSAGES=true LSP_TEST_LOG_STDERR=true cabal test ghcide --test-options="$TEST_OPTS"

      - if: matrix.test
        name: Test func-test suite
        env:
          HLS_TEST_EXE: hls
          HLS_WRAPPER_TEST_EXE: hls-wrapper
        # run the tests without parallelism, otherwise tasty will attempt to run
        # all functional test cases simultaneously which causes way too many hls
        # instances to be spun up for the poor github actions runner to handle
        run: cabal test func-test --test-options="$TEST_OPTS" || cabal test func-test --test-options="$TEST_OPTS" || LSP_TEST_LOG_COLOR=0 LSP_TEST_LOG_MESSAGES=true LSP_TEST_LOG_STDERR=true cabal test func-test --test-options="$TEST_OPTS"

      - if: matrix.test
        name: Test wrapper-test suite
        env:
          HLS_TEST_EXE: hls
          HLS_WRAPPER_TEST_EXE: hls-wrapper
        # run the tests without parallelism, otherwise tasty will attempt to run
        # all functional test cases simultaneously which causes way too many hls
        # instances to be spun up for the poor github actions runner to handle

        run: cabal test wrapper-test --test-options="$TEST_OPTS --rerun-log-file .tasty-rerun-log-wrapper" || cabal test wrapper-test --test-options="$TEST_OPTS  --rerun-log-file .tasty-rerun-log-wrapper" || cabal test wrapper-test --test-options="$TEST_OPTS  --rerun-log-file .tasty-rerun-log-wrapper"

<<<<<<< HEAD
      - if: matrix.test && matrix.ghc != '9.0.1' && matrix.ghc != '9.2.1'
=======
      - if: matrix.test
>>>>>>> 2625689a
        name: Test hls-brittany-plugin
        run: cabal test hls-brittany-plugin --test-options="$TEST_OPTS" || cabal test hls-brittany-plugin --test-options="$TEST_OPTS" || LSP_TEST_LOG_COLOR=0 LSP_TEST_LOG_MESSAGES=true LSP_TEST_LOG_STDERR=true cabal test hls-brittany-plugin --test-options="$TEST_OPTS"

      - if: matrix.test && matrix.ghc != '9.2.1'
        name: Test hls-floskell-plugin
        run: cabal test hls-floskell-plugin --test-options="$TEST_OPTS" || cabal test hls-floskell-plugin --test-options="$TEST_OPTS" || LSP_TEST_LOG_COLOR=0 LSP_TEST_LOG_MESSAGES=true LSP_TEST_LOG_STDERR=true cabal test hls-floskell-plugin --test-options="$TEST_OPTS"

      - if: matrix.test && matrix.ghc != '9.2.1'
        name: Test hls-class-plugin
        run: cabal test hls-class-plugin --test-options="$TEST_OPTS" || cabal test hls-class-plugin --test-options="$TEST_OPTS" || LSP_TEST_LOG_COLOR=0 LSP_TEST_LOG_MESSAGES=true LSP_TEST_LOG_STDERR=true cabal test hls-class-plugin --test-options="$TEST_OPTS"

      - if: matrix.test
        name: Test hls-pragmas-plugin
        run: cabal test hls-pragmas-plugin --test-options="$TEST_OPTS" || cabal test hls-pragmas-plugin --test-options="$TEST_OPTS" || LSP_TEST_LOG_COLOR=0 LSP_TEST_LOG_MESSAGES=true LSP_TEST_LOG_STDERR=true cabal test hls-pragmas-plugin --test-options="$TEST_OPTS"

      - if: matrix.test && matrix.ghc != '9.2.1'
        name: Test hls-eval-plugin
        run: cabal test hls-eval-plugin --test-options="$TEST_OPTS" || cabal test hls-eval-plugin --test-options="$TEST_OPTS" || LSP_TEST_LOG_COLOR=0 LSP_TEST_LOG_MESSAGES=true LSP_TEST_LOG_STDERR=true cabal test hls-eval-plugin --test-options="$TEST_OPTS"

      - if: matrix.test && matrix.ghc != '9.2.1'
        name: Test hls-haddock-comments-plugin
        run: cabal test hls-haddock-comments-plugin --test-options="$TEST_OPTS" || cabal test hls-haddock-comments-plugin --test-options="$TEST_OPTS" || LSP_TEST_LOG_COLOR=0 LSP_TEST_LOG_MESSAGES=true LSP_TEST_LOG_STDERR=true cabal test hls-haddock-comments-plugin --test-options="$TEST_OPTS"

      - if: matrix.test && matrix.ghc != '9.2.1'
        name: Test hls-splice-plugin
        run: cabal test hls-splice-plugin --test-options="$TEST_OPTS" || cabal test hls-splice-plugin --test-options="$TEST_OPTS" || LSP_TEST_LOG_COLOR=0 LSP_TEST_LOG_MESSAGES=true LSP_TEST_LOG_STDERR=true cabal test hls-splice-plugin --test-options="$TEST_OPTS"

      - if: matrix.test && matrix.ghc != '9.0.1' && matrix.ghc != '9.2.1'
        name: Test hls-stylish-haskell-plugin
        run: cabal test hls-stylish-haskell-plugin --test-options="$TEST_OPTS" || cabal test hls-stylish-haskell-plugin --test-options="$TEST_OPTS" || LSP_TEST_LOG_COLOR=0 LSP_TEST_LOG_MESSAGES=true LSP_TEST_LOG_STDERR=true cabal test hls-stylish-haskell-plugin --test-options="$TEST_OPTS"

      - if: matrix.test && matrix.ghc != '9.2.1'
        name: Test hls-ormolu-plugin
        run: cabal test hls-ormolu-plugin --test-options="$TEST_OPTS" || cabal test hls-ormolu-plugin --test-options="$TEST_OPTS" || LSP_TEST_LOG_COLOR=0 LSP_TEST_LOG_MESSAGES=true LSP_TEST_LOG_STDERR=true cabal test hls-ormolu-plugin --test-options="$TEST_OPTS"

      - if: matrix.test && matrix.ghc != '9.2.1'
        name: Test hls-fourmolu-plugin
        run: cabal test hls-fourmolu-plugin --test-options="$TEST_OPTS" || cabal test hls-fourmolu-plugin --test-options="$TEST_OPTS" || LSP_TEST_LOG_COLOR=0 LSP_TEST_LOG_MESSAGES=true LSP_TEST_LOG_STDERR=true cabal test hls-fourmolu-plugin --test-options="$TEST_OPTS"

      - if: matrix.test && matrix.ghc != '9.0.1' && matrix.ghc != '9.2.1' && !(matrix.os == 'ubuntu-latest' && matrix.ghc == '8.6.5')
        name: Test hls-tactics-plugin test suite
        run: cabal test hls-tactics-plugin --test-options="$TEST_OPTS" || cabal test hls-tactics-plugin --test-options="$TEST_OPTS" || LSP_TEST_LOG_COLOR=0 LSP_TEST_LOG_MESSAGES=true LSP_TEST_LOG_STDERR=true cabal test hls-tactics-plugin --test-options="$TEST_OPTS"

      - if: matrix.test && matrix.ghc != '9.2.1'
        name: Test hls-refine-imports-plugin test suite
        run: cabal test hls-refine-imports-plugin --test-options="$TEST_OPTS" || cabal test hls-refine-imports-plugin --test-options="$TEST_OPTS" || LSP_TEST_LOG_COLOR=0 LSP_TEST_LOG_MESSAGES=true LSP_TEST_LOG_STDERR=true cabal test hls-refine-imports-plugin --test-options="$TEST_OPTS"

      - if: matrix.test
        name: Test hls-explicit-imports-plugin test suite
        run: cabal test hls-explicit-imports-plugin --test-options="$TEST_OPTS" || cabal test hls-explicit-imports-plugin --test-options="$TEST_OPTS" || LSP_TEST_LOG_COLOR=0 LSP_TEST_LOG_MESSAGES=true LSP_TEST_LOG_STDERR=true cabal test hls-explicit-imports-plugin --test-options="$TEST_OPTS"

      - if: matrix.test
        name: Test hls-call-hierarchy-plugin test suite
        run: cabal test hls-call-hierarchy-plugin --test-options="$TEST_OPTS" || cabal test hls-call-hierarchy-plugin --test-options="$TEST_OPTS" || LSP_TEST_LOG_COLOR=0 LSP_TEST_LOG_MESSAGES=true LSP_TEST_LOG_STDERR=true cabal test hls-call-hierarchy-plugin --test-options="$TEST_OPTS"

      - if: matrix.test && matrix.ghc != '9.2.1'
        name: Test hls-rename-plugin test suite
        run: cabal test hls-rename-plugin --test-options="$TEST_OPTS" || cabal test hls-rename-plugin --test-options="$TEST_OPTS" || LSP_TEST_LOG_COLOR=0 LSP_TEST_LOG_MESSAGES=true LSP_TEST_LOG_STDERR=true cabal test hls-rename-plugin --test-options="$TEST_OPTS"

      - if: matrix.test && matrix.ghc != '9.2.1'
        name: Test hls-hlint-plugin test suite
        run: cabal test hls-hlint-plugin --test-options="$TEST_OPTS" || cabal test hls-hlint-plugin --test-options="$TEST_OPTS" || LSP_TEST_LOG_COLOR=0 LSP_TEST_LOG_MESSAGES=true LSP_TEST_LOG_STDERR=true cabal test hls-hlint-plugin --test-options="$TEST_OPTS"

      - if: matrix.test && matrix.ghc != '9.2.1'
        name: Test hls-alternate-number-format-plugin test suite
        run: cabal test hls-alternate-number-format-plugin --test-options="$TEST_OPTS" || cabal test hls-alternate-number-format-plugin --test-options="$TEST_OPTS" || LSP_TEST_LOG_COLOR=0 LSP_TEST_LOG_MESSAGES=true LSP_TEST_LOG_STDERR=true cabal test hls-alternate-number-format-plugin --test-options="$TEST_OPTS"

      - if: matrix.test && matrix.ghc != '9.2.1'
        name: Test hls-qualify-imported-names-plugin test suite
        run: cabal test hls-qualify-imported-names-plugin --test-options="$TEST_OPTS" || cabal test hls-qualify-imported-names-plugin --test-options="$TEST_OPTS" || LSP_TEST_LOG_COLOR=0 LSP_TEST_LOG_MESSAGES=true LSP_TEST_LOG_STDERR=true cabal test hls-qualify-imported-names-plugin --test-options="$TEST_OPTS"

  test_post_job:
    if: always()
    runs-on: ubuntu-latest
    needs: [pre_job, test]
    steps:
      - run: |
          echo "jobs info: ${{ toJSON(needs) }}"
      - if: contains(needs.*.result, 'failure')
        run: exit 1
      - if: contains(needs.*.result, 'cancelled') && needs.pre_job.outputs.should_skip != 'true'
        run: exit 1<|MERGE_RESOLUTION|>--- conflicted
+++ resolved
@@ -146,11 +146,7 @@
 
         run: cabal test wrapper-test --test-options="$TEST_OPTS --rerun-log-file .tasty-rerun-log-wrapper" || cabal test wrapper-test --test-options="$TEST_OPTS  --rerun-log-file .tasty-rerun-log-wrapper" || cabal test wrapper-test --test-options="$TEST_OPTS  --rerun-log-file .tasty-rerun-log-wrapper"
 
-<<<<<<< HEAD
-      - if: matrix.test && matrix.ghc != '9.0.1' && matrix.ghc != '9.2.1'
-=======
-      - if: matrix.test
->>>>>>> 2625689a
+      - if: matrix.test && matrix.ghc != '9.2.1'
         name: Test hls-brittany-plugin
         run: cabal test hls-brittany-plugin --test-options="$TEST_OPTS" || cabal test hls-brittany-plugin --test-options="$TEST_OPTS" || LSP_TEST_LOG_COLOR=0 LSP_TEST_LOG_MESSAGES=true LSP_TEST_LOG_STDERR=true cabal test hls-brittany-plugin --test-options="$TEST_OPTS"
 
