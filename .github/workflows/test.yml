name: Testing

defaults:
  run:
    shell: bash

# See: https://docs.github.com/en/actions/reference/workflow-syntax-for-github-actions#concurrency.
concurrency:
  group: ${{ github.head_ref }}-${{ github.workflow }}
  cancel-in-progress: true

on:
  pull_request:
    branches:
      - '**'

jobs:
  pre_job:
    runs-on: ubuntu-latest
    outputs:
      should_skip: ${{ steps.skip_check.outputs.should_skip }}
      should_skip_ghcide: ${{ steps.skip_ghcide_check.outputs.should_skip }}
    steps:
      - id: skip_check
        uses: fkirc/skip-duplicate-actions@v3.4.1
        with:
          cancel_others: false
          paths_ignore: '["**/docs/**", "**.md", "**/LICENSE", "install/**", "**.nix", "flake.lock", "**/README.md", "FUNDING.yml", ".circleci/**", "**/stack*.yaml"]'
      # If we only change ghcide downstream packages we have not test ghcide itself
      - id: skip_ghcide_check
        uses: fkirc/skip-duplicate-actions@v3.4.1
        with:
          cancel_others: false
          paths_ignore: '["hls-test-utils/**", "plugins/**", "src/**", "exe/**", "test/**", "shake-bench/**"]'

  test:
    if: needs.pre_job.outputs.should_skip != 'true'
    needs: pre_job
    runs-on: ${{ matrix.os }}
    strategy:
      fail-fast: true
      matrix:
        ghc: ["9.2.1", "9.0.1", '8.10.7', '8.10.6', "8.8.4", "8.6.5"]
        os: [ubuntu-latest, macOS-latest, windows-latest]
        cabal: ['3.6']
        include:
           # only test supported ghc major versions
           - os: ubuntu-latest
             ghc: '9.2.1'
             test: true
           - os: ubuntu-latest
             ghc: '9.0.1'
             test: true
           - os: ubuntu-latest
             ghc: '8.10.7'
             test: true
           - os: ubuntu-latest
             ghc: '8.8.4'
             test: true
           - os: ubuntu-latest
             ghc: '8.6.5'
             test: true
           - os: windows-latest
             ghc: '9.2.1'
             test: true
           - os: windows-latest
             ghc: '9.0.1'
             test: true
           - os: windows-latest
             ghc: '8.10.7'
             test: true
           - os: windows-latest
             ghc: '8.6.5'
             test: true

    steps:
      - uses: actions/checkout@v2

      - uses: haskell/actions/setup@v1
        id: HaskEnvSetup
        with:
          ghc-version  : ${{ matrix.ghc   }}
          cabal-version: ${{ matrix.cabal }}
          enable-stack: false

      - if: runner.os == 'Windows'
        name: (Windows) Platform config
        run: |
          echo "CABAL_PKGS_DIR=C:\\cabal\\packages" >> $GITHUB_ENV
      - if: ( runner.os == 'Linux' ) || ( runner.os == 'macOS' )
        name: (Linux,macOS) Platform config
        run: |
          echo "CABAL_PKGS_DIR=~/.cabal/packages" >> $GITHUB_ENV

      # Needs to be before Cache Cabal so the cache can detect changes to the modified cabal.project file
      - if: matrix.ghc == '9.0.1'
        name: (GHC 9.0.1) Use modified `cabal.project`
        run: |
          # File has some protections preventing regular `rm`.
          # (most probably sticky bit is set on $HOME)
          # `&&` insures `rm -f` return is positive.
          # Many platforms aslo have `alias cp='cp -i'`.
          rm -f -v cabal.project && cp -v cabal-ghc901.project cabal.project

      - if: matrix.ghc == '9.2.1'
        name: (GHC 9.2.1) Use modified `cabal.project`
        run: |
          rm -f -v cabal.project && cp -v cabal-ghc921.project cabal.project

      - if: runner.os == 'Windows' && matrix.ghc == '8.8.4'
        name: (Windows,GHC 8.8) Modify `cabal.project` to workaround segfaults
        run: |
          echo "package floskell" >> cabal.project
          echo "  ghc-options: -O0" >> cabal.project

      # All workflows which distinquishes cache on `cabal.project` needs this.
      - name: Workaround shorten binary names
        run: |
          sed -i.bak -e 's/haskell-language-server/hls/g' \
                     -e 's/haskell_language_server/hls/g' \
                     haskell-language-server.cabal cabal.project
          sed -i.bak -e 's/Paths_haskell_language_server/Paths_hls/g' \
                     src/**/*.hs exe/*.hs

      - name: Retrieving `cabal.project` Hackage timestamp
        run: |
          # Form: index-state: 2021-11-29T08:11:08Z
          INDEX_STATE_ENTRY=$(grep index-state cabal.project)
          # Form: 2021-11-29T08-11-08Z
          INDEX_STATE1=$(echo "$INDEX_STATE_ENTRY" | cut -d' ' -f2 | tr ':' '-')
          echo "INDEX_STATE=$INDEX_STATE1" >> $GITHUB_ENV

      - name: Hackage sources cache
        uses: actions/cache@v2
        env:
          cache-name: hackage-sources
        with:
          path: ${{ env.CABAL_PKGS_DIR }}
          key:          ${{ env.cache-name }}-${{ env.INDEX_STATE }}
          restore-keys: ${{ env.cache-name }}-

      - name: Compiled deps cache
        uses: actions/cache@v2
        env:
          cache-name: compiled-deps
        with:
          path: ${{ steps.HaskEnvSetup.outputs.cabal-store }}
          key:  ${{ env.cache-name }}-${{ runner.os }}-${{ matrix.ghc }}-${{ env.INDEX_STATE }}-${{ hashFiles('cabal.project') }}
          restore-keys: |
                ${{ env.cache-name }}-${{ runner.os }}-${{ matrix.ghc }}-${{ env.INDEX_STATE }}-
                ${{ env.cache-name }}-${{ runner.os }}-${{ matrix.ghc }}-
                ${{ env.cache-name }}-${{ runner.os }}-

      - run: cabal update

      - name: "HLint via ./fmt.sh"
        run: |
          ./fmt.sh

      # repeating builds to workaround segfaults in windows and ghc-8.8.4
      - name: Build
        run: cabal build || cabal build || cabal build

      - name: Set test options
        run: |
          echo "TEST_OPTS=-j1 --rerun-update --rerun-filter failures,exceptions" >> $GITHUB_ENV

      - name: Cache test log bewteen attempts of the same run
        uses: actions/cache@v2
        env:
          cache-name: cache-test-log
        with:
          path: "**/.tasty-rerun-log*"
          key: v1-${{ runner.os }}-${{ matrix.ghc }}-test-log-${{ github.sha }}

      - if: needs.pre_job.outputs.should_skip_ghcide != 'true' && matrix.test
        name: Test ghcide
        # run the tests without parallelism to avoid running out of memory
        run: cabal test ghcide --test-options="$TEST_OPTS" || cabal test ghcide --test-options="$TEST_OPTS" || LSP_TEST_LOG_COLOR=0 LSP_TEST_LOG_MESSAGES=true LSP_TEST_LOG_STDERR=true cabal test ghcide --test-options="$TEST_OPTS"

      - if: matrix.test
        name: Test func-test suite
        env:
          HLS_TEST_EXE: hls
          HLS_WRAPPER_TEST_EXE: hls-wrapper
        # run the tests without parallelism, otherwise tasty will attempt to run
        # all functional test cases simultaneously which causes way too many hls
        # instances to be spun up for the poor github actions runner to handle
        run: cabal test func-test --test-options="$TEST_OPTS" || cabal test func-test --test-options="$TEST_OPTS" || LSP_TEST_LOG_COLOR=0 LSP_TEST_LOG_MESSAGES=true LSP_TEST_LOG_STDERR=true cabal test func-test --test-options="$TEST_OPTS"

      - if: matrix.test
        name: Test wrapper-test suite
        env:
          HLS_TEST_EXE: hls
          HLS_WRAPPER_TEST_EXE: hls-wrapper
        # run the tests without parallelism, otherwise tasty will attempt to run
        # all functional test cases simultaneously which causes way too many hls
        # instances to be spun up for the poor github actions runner to handle

        run: cabal test wrapper-test --test-options="$TEST_OPTS --rerun-log-file .tasty-rerun-log-wrapper" || cabal test wrapper-test --test-options="$TEST_OPTS  --rerun-log-file .tasty-rerun-log-wrapper" || cabal test wrapper-test --test-options="$TEST_OPTS  --rerun-log-file .tasty-rerun-log-wrapper"

      - if: matrix.test && matrix.ghc != '9.0.1' && matrix.ghc != '9.2.1'
        name: Test hls-brittany-plugin
        run: cabal test hls-brittany-plugin --test-options="$TEST_OPTS" || cabal test hls-brittany-plugin --test-options="$TEST_OPTS" || LSP_TEST_LOG_COLOR=0 LSP_TEST_LOG_MESSAGES=true LSP_TEST_LOG_STDERR=true cabal test hls-brittany-plugin --test-options="$TEST_OPTS"

      - if: matrix.test
        name: Test hls-class-plugin
        run: cabal test hls-class-plugin --test-options="$TEST_OPTS" || cabal test hls-class-plugin --test-options="$TEST_OPTS" || LSP_TEST_LOG_COLOR=0 LSP_TEST_LOG_MESSAGES=true LSP_TEST_LOG_STDERR=true cabal test hls-class-plugin --test-options="$TEST_OPTS"

<<<<<<< HEAD
      - if: matrix.test && matrix.ghc != '9.2.1'
=======
      - if: matrix.test
        name: Test hls-pragmas-plugin
        run: cabal test hls-pragmas-plugin --test-options="$TEST_OPTS" || cabal test hls-pragmas-plugin --test-options="$TEST_OPTS" || LSP_TEST_LOG_COLOR=0 LSP_TEST_LOG_MESSAGES=true LSP_TEST_LOG_STDERR=true cabal test hls-pragmas-plugin --test-options="$TEST_OPTS"

      - if: matrix.test
>>>>>>> 9797e1be
        name: Test hls-eval-plugin
        run: cabal test hls-eval-plugin --test-options="$TEST_OPTS" || cabal test hls-eval-plugin --test-options="$TEST_OPTS" || LSP_TEST_LOG_COLOR=0 LSP_TEST_LOG_MESSAGES=true LSP_TEST_LOG_STDERR=true cabal test hls-eval-plugin --test-options="$TEST_OPTS"

      - if: matrix.test && matrix.ghc != '9.2.1'
        name: Test hls-haddock-comments-plugin
        run: cabal test hls-haddock-comments-plugin --test-options="$TEST_OPTS" || cabal test hls-haddock-comments-plugin --test-options="$TEST_OPTS" || LSP_TEST_LOG_COLOR=0 LSP_TEST_LOG_MESSAGES=true LSP_TEST_LOG_STDERR=true cabal test hls-haddock-comments-plugin --test-options="$TEST_OPTS"

      - if: matrix.test && matrix.ghc != '9.2.1'
        name: Test hls-splice-plugin
        run: cabal test hls-splice-plugin --test-options="$TEST_OPTS" || cabal test hls-splice-plugin --test-options="$TEST_OPTS" || LSP_TEST_LOG_COLOR=0 LSP_TEST_LOG_MESSAGES=true LSP_TEST_LOG_STDERR=true cabal test hls-splice-plugin --test-options="$TEST_OPTS"

      - if: matrix.test && matrix.ghc != '9.0.1' && matrix.ghc != '9.2.1'
        name: Test hls-stylish-haskell-plugin
        run: cabal test hls-stylish-haskell-plugin --test-options="$TEST_OPTS" || cabal test hls-stylish-haskell-plugin --test-options="$TEST_OPTS" || LSP_TEST_LOG_COLOR=0 LSP_TEST_LOG_MESSAGES=true LSP_TEST_LOG_STDERR=true cabal test hls-stylish-haskell-plugin --test-options="$TEST_OPTS"

      - if: matrix.test && matrix.ghc != '9.2.1'
        name: Test hls-ormolu-plugin
        run: cabal test hls-ormolu-plugin --test-options="$TEST_OPTS" || cabal test hls-ormolu-plugin --test-options="$TEST_OPTS" || LSP_TEST_LOG_COLOR=0 LSP_TEST_LOG_MESSAGES=true LSP_TEST_LOG_STDERR=true cabal test hls-ormolu-plugin --test-options="$TEST_OPTS"

      - if: matrix.test && matrix.ghc != '9.2.1'
        name: Test hls-fourmolu-plugin
        run: cabal test hls-fourmolu-plugin --test-options="$TEST_OPTS" || cabal test hls-fourmolu-plugin --test-options="$TEST_OPTS" || LSP_TEST_LOG_COLOR=0 LSP_TEST_LOG_MESSAGES=true LSP_TEST_LOG_STDERR=true cabal test hls-fourmolu-plugin --test-options="$TEST_OPTS"

      - if: matrix.test && matrix.ghc != '9.0.1' && matrix.ghc != '9.2.1' && !(matrix.os == 'ubuntu-latest' && matrix.ghc == '8.6.5')
        name: Test hls-tactics-plugin test suite
        run: cabal test hls-tactics-plugin --test-options="$TEST_OPTS" || cabal test hls-tactics-plugin --test-options="$TEST_OPTS" || LSP_TEST_LOG_COLOR=0 LSP_TEST_LOG_MESSAGES=true LSP_TEST_LOG_STDERR=true cabal test hls-tactics-plugin --test-options="$TEST_OPTS"

      - if: matrix.test
        name: Test hls-refine-imports-plugin test suite
        run: cabal test hls-refine-imports-plugin --test-options="$TEST_OPTS" || cabal test hls-refine-imports-plugin --test-options="$TEST_OPTS" || LSP_TEST_LOG_COLOR=0 LSP_TEST_LOG_MESSAGES=true LSP_TEST_LOG_STDERR=true cabal test hls-refine-imports-plugin --test-options="$TEST_OPTS"

      - if: matrix.test && matrix.ghc != '9.2.1'
        name: Test hls-explicit-imports-plugin test suite
        run: cabal test hls-explicit-imports-plugin --test-options="$TEST_OPTS" || cabal test hls-explicit-imports-plugin --test-options="$TEST_OPTS" || LSP_TEST_LOG_COLOR=0 LSP_TEST_LOG_MESSAGES=true LSP_TEST_LOG_STDERR=true cabal test hls-explicit-imports-plugin --test-options="$TEST_OPTS"

      - if: matrix.test
        name: Test hls-call-hierarchy-plugin test suite
        run: cabal test hls-call-hierarchy-plugin --test-options="$TEST_OPTS" || cabal test hls-call-hierarchy-plugin --test-options="$TEST_OPTS" || LSP_TEST_LOG_COLOR=0 LSP_TEST_LOG_MESSAGES=true LSP_TEST_LOG_STDERR=true cabal test hls-call-hierarchy-plugin --test-options="$TEST_OPTS"

      - if: matrix.test && matrix.ghc != '9.2.1'
        name: Test hls-rename-plugin test suite
        run: cabal test hls-rename-plugin --test-options="$TEST_OPTS" || cabal test hls-rename-plugin --test-options="$TEST_OPTS" || LSP_TEST_LOG_COLOR=0 LSP_TEST_LOG_MESSAGES=true LSP_TEST_LOG_STDERR=true cabal test hls-rename-plugin --test-options="$TEST_OPTS"

      - if: matrix.test && matrix.ghc != '9.2.1'
        name: Test hls-hlint-plugin test suite
        run: cabal test hls-hlint-plugin --test-options="$TEST_OPTS" || cabal test hls-hlint-plugin --test-options="$TEST_OPTS" || LSP_TEST_LOG_COLOR=0 LSP_TEST_LOG_MESSAGES=true LSP_TEST_LOG_STDERR=true cabal test hls-hlint-plugin --test-options="$TEST_OPTS"

      - if: matrix.test && matrix.ghc != '9.2.1'
        name: Test hls-alternate-number-format-plugin test suite
        run: cabal test hls-alternate-number-format-plugin --test-options="$TEST_OPTS" || cabal test hls-alternate-number-format-plugin --test-options="$TEST_OPTS" || LSP_TEST_LOG_COLOR=0 LSP_TEST_LOG_MESSAGES=true LSP_TEST_LOG_STDERR=true cabal test hls-alternate-number-format-plugin --test-options="$TEST_OPTS"

      - if: matrix.test
        name: Test hls-qualify-imported-names-plugin test suite
        run: cabal test hls-qualify-imported-names-plugin --test-options="$TEST_OPTS" || cabal test hls-qualify-imported-names-plugin --test-options="$TEST_OPTS" || LSP_TEST_LOG_COLOR=0 LSP_TEST_LOG_MESSAGES=true LSP_TEST_LOG_STDERR=true cabal test hls-qualify-imported-names-plugin --test-options="$TEST_OPTS"

  test_post_job:
    if: always()
    runs-on: ubuntu-latest
    needs: [pre_job, test]
    steps:
      - run: |
          echo "jobs info: ${{ toJSON(needs) }}"
      - if: contains(needs.*.result, 'failure')
        run: exit 1
      - if: contains(needs.*.result, 'cancelled') && needs.pre_job.outputs.should_skip != 'true'
        run: exit 1<|MERGE_RESOLUTION|>--- conflicted
+++ resolved
@@ -207,15 +207,11 @@
         name: Test hls-class-plugin
         run: cabal test hls-class-plugin --test-options="$TEST_OPTS" || cabal test hls-class-plugin --test-options="$TEST_OPTS" || LSP_TEST_LOG_COLOR=0 LSP_TEST_LOG_MESSAGES=true LSP_TEST_LOG_STDERR=true cabal test hls-class-plugin --test-options="$TEST_OPTS"
 
-<<<<<<< HEAD
-      - if: matrix.test && matrix.ghc != '9.2.1'
-=======
-      - if: matrix.test
+      - if: matrix.test && matrix.ghc != '9.2.1'
         name: Test hls-pragmas-plugin
         run: cabal test hls-pragmas-plugin --test-options="$TEST_OPTS" || cabal test hls-pragmas-plugin --test-options="$TEST_OPTS" || LSP_TEST_LOG_COLOR=0 LSP_TEST_LOG_MESSAGES=true LSP_TEST_LOG_STDERR=true cabal test hls-pragmas-plugin --test-options="$TEST_OPTS"
 
-      - if: matrix.test
->>>>>>> 9797e1be
+      - if: matrix.test && matrix.ghc != '9.2.1'
         name: Test hls-eval-plugin
         run: cabal test hls-eval-plugin --test-options="$TEST_OPTS" || cabal test hls-eval-plugin --test-options="$TEST_OPTS" || LSP_TEST_LOG_COLOR=0 LSP_TEST_LOG_MESSAGES=true LSP_TEST_LOG_STDERR=true cabal test hls-eval-plugin --test-options="$TEST_OPTS"
 
