--- conflicted
+++ resolved
@@ -60,12 +60,9 @@
       # **don't forget**
       # to update the ghc versions in 'caching.yml'.
       matrix:
-<<<<<<< HEAD
-        ghc: [ "9.4.3"
-=======
         ghc: [ "9.4.2"
+             [ "9.4.3"
              , "9.4.1"
->>>>>>> f6296524
              , "9.2.5"
              , "9.2.4"
              , "9.2.3"
@@ -102,7 +99,6 @@
            - os: ubuntu-latest
              ghc: '8.10.7'
              test: true
-<<<<<<< HEAD
            #- os: windows-latest
            #  ghc: '9.4.3' # apparently cannot install GHC-9.4.3 on Windows?
            #  test: true
@@ -110,7 +106,6 @@
            #- os: windows-latest
            #  ghc: '9.2.5'
            #  test: true
-=======
            - os: windows-latest
              ghc: '9.4.2'
              test: true
@@ -119,7 +114,6 @@
            - os: windows-latest
              ghc: '9.2.4'
              test: true
->>>>>>> f6296524
            - os: windows-latest
              ghc: '9.0.2'
              test: true
@@ -180,11 +174,7 @@
           HLS_WRAPPER_TEST_EXE: hls-wrapper
         run: cabal test wrapper-test --test-options="$TEST_OPTS --rerun-log-file .tasty-rerun-log-wrapper"
 
-<<<<<<< HEAD
-      - if: matrix.test && matrix.ghc != '9.2.4' && matrix.ghc != '9.2.5' && matrix.ghc != '9.4.3'
-=======
-      - if: matrix.test && matrix.ghc != '9.2.4' && matrix.ghc != '9.2.5' && matrix.ghc != '9.4.2'
->>>>>>> f6296524
+      - if: matrix.test && matrix.ghc != '9.2.4' && matrix.ghc != '9.2.5' && matrix.ghc != '9.4.2'  && matrix.ghc != '9.4.3'
         name: Test hls-brittany-plugin
         run: cabal test hls-brittany-plugin --test-options="$TEST_OPTS" || LSP_TEST_LOG_COLOR=0 LSP_TEST_LOG_MESSAGES=true LSP_TEST_LOG_STDERR=true cabal test hls-brittany-plugin --test-options="$TEST_OPTS"
 
@@ -208,11 +198,7 @@
         name: Test hls-eval-plugin
         run: cabal test hls-eval-plugin --test-options="$TEST_OPTS" || LSP_TEST_LOG_COLOR=0 LSP_TEST_LOG_MESSAGES=true LSP_TEST_LOG_STDERR=true cabal test hls-eval-plugin --test-options="$TEST_OPTS"
 
-<<<<<<< HEAD
-      - if: matrix.test && matrix.ghc != '9.2.4' && matrix.ghc != '9.2.5' && matrix.ghc != '9.4.3'
-=======
-      - if: matrix.test && matrix.ghc != '9.2.4' && matrix.ghc != '9.2.5' && matrix.ghc != '9.4.2'
->>>>>>> f6296524
+      - if: matrix.test && matrix.ghc != '9.2.4' && matrix.ghc != '9.2.5' && matrix.ghc != '9.4.2' && matrix.ghc != '9.4.3'
         name: Test hls-haddock-comments-plugin
         run: cabal test hls-haddock-comments-plugin --test-options="$TEST_OPTS" || LSP_TEST_LOG_COLOR=0 LSP_TEST_LOG_MESSAGES=true LSP_TEST_LOG_STDERR=true cabal test hls-haddock-comments-plugin --test-options="$TEST_OPTS"
 
@@ -232,11 +218,7 @@
         name: Test hls-fourmolu-plugin
         run: cabal test hls-fourmolu-plugin --test-options="$TEST_OPTS" || LSP_TEST_LOG_COLOR=0 LSP_TEST_LOG_MESSAGES=true LSP_TEST_LOG_STDERR=true cabal test hls-fourmolu-plugin --test-options="$TEST_OPTS"
 
-<<<<<<< HEAD
-      - if: matrix.test && matrix.ghc != '9.2.4' && matrix.ghc != '9.2.5' && matrix.ghc != '9.4.3'
-=======
-      - if: matrix.test && matrix.ghc != '9.2.4' && matrix.ghc != '9.2.5' && matrix.ghc != '9.4.2'
->>>>>>> f6296524
+      - if: matrix.test && matrix.ghc != '9.2.4' && matrix.ghc != '9.2.5' && matrix.ghc != '9.4.2' && matrix.ghc != '9.4.3'
         name: Test hls-tactics-plugin test suite
         run: cabal test hls-tactics-plugin --test-options="$TEST_OPTS" || LSP_TEST_LOG_COLOR=0 LSP_TEST_LOG_MESSAGES=true LSP_TEST_LOG_STDERR=true cabal test hls-tactics-plugin --test-options="$TEST_OPTS"
 
@@ -260,11 +242,7 @@
         name: Test hls-hlint-plugin test suite
         run: cabal test hls-hlint-plugin --test-options="$TEST_OPTS" || LSP_TEST_LOG_COLOR=0 LSP_TEST_LOG_MESSAGES=true LSP_TEST_LOG_STDERR=true cabal test hls-hlint-plugin --test-options="$TEST_OPTS"
 
-<<<<<<< HEAD
-      - if: matrix.test && matrix.ghc != '9.0.1' && matrix.ghc != '9.0.2' && matrix.ghc != '9.2.4' && matrix.ghc != '9.2.5' && matrix.ghc != '9.4.3'
-=======
-      - if: matrix.test && matrix.ghc != '9.0.1' && matrix.ghc != '9.0.2' && matrix.ghc != '9.2.4' && matrix.ghc != '9.2.5' && matrix.ghc != '9.4.2'
->>>>>>> f6296524
+      - if: matrix.test && matrix.ghc != '9.0.1' && matrix.ghc != '9.0.2' && matrix.ghc != '9.2.4' && matrix.ghc != '9.2.5' && matrix.ghc != '9.4.2' && matrix.ghc != '9.4.3'
         name: Test hls-stan-plugin test suite
         run: cabal test hls-stan-plugin --test-options="$TEST_OPTS" || LSP_TEST_LOG_COLOR=0 LSP_TEST_LOG_MESSAGES=true LSP_TEST_LOG_STDERR=true cabal test hls-stan-plugin --test-options="$TEST_OPTS"
 
