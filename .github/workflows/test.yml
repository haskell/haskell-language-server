name: Testing

defaults:
  run:
    shell: bash

# See: https://docs.github.com/en/actions/reference/workflow-syntax-for-github-actions#concurrency.
concurrency:
  group: ${{ github.head_ref }}-${{ github.workflow }}
  cancel-in-progress: true

on:
  pull_request:
    branches:
      - '**'

jobs:
  pre_job:
    runs-on: ubuntu-latest
    outputs:
      should_skip: ${{ steps.skip_check.outputs.should_skip }}
      should_skip_ghcide: ${{ steps.skip_ghcide_check.outputs.should_skip }}
    steps:
      - id: skip_check
        uses: fkirc/skip-duplicate-actions@v3.4.1
        with:
          cancel_others: false
          paths_ignore: '["**/docs/**", "**.md", "**/LICENSE", "install/**", "**.nix", "flake.lock", "**/README.md", "FUNDING.yml", ".circleci/**"]'
      # If we only change ghcide downstream packages we have not test ghcide itself
      - id: skip_ghcide_check
        uses: fkirc/skip-duplicate-actions@v3.4.1
        with:
          cancel_others: false
          paths_ignore: '["hls-test-utils/**", "plugins/**", "src/**", "exe/**", "test/**", "shake-bench/**"]'

  test:
    if: needs.pre_job.outputs.should_skip != 'true'
    needs: pre_job
    runs-on: ${{ matrix.os }}
    strategy:
      fail-fast: true
      matrix:
        ghc: ["9.0.1", '8.10.7', '8.10.6', "8.10.5", "8.8.4", "8.8.3", "8.6.5"]
        os: [ubuntu-latest, macOS-latest]
        include:
          # only test supported ghc major versions
          - os: ubuntu-latest
            ghc: '9.0.1'
            test: true
          - os: ubuntu-latest
            ghc: '8.10.7'
            test: true
          - os: ubuntu-latest
            ghc: '8.8.4'
            test: true
          - os: ubuntu-latest
            ghc: '8.6.5'
            test: true
          - os: windows-latest
            ghc: '9.0.1'
            test: true
          - os: windows-latest
            ghc: '8.10.7'
            test: true
          - os: windows-latest
            ghc: '8.6.5'
            test: true
          # only build rest of supported ghc versions for windows
          - os: windows-latest
            ghc: '8.10.6'
          - os: windows-latest
            ghc: '8.10.5'
          - os: windows-latest
            ghc: '8.8.4'

    steps:
      - uses: actions/checkout@v2
        with:
          submodules: true
      - uses: haskell/actions/setup@v1
        with:
          ghc-version: ${{ matrix.ghc }}
          cabal-version: "3.4"

      - run: ./fmt.sh
        name: "HLint via ./fmt.sh"

      - if: matrix.os == 'windows-latest'
        name: Set some window specific things
        run: |
          echo "CABAL_STORE_DIR=$SYSTEMDRIVE\\SR" >> $GITHUB_ENV
          echo "CABAL_PKGS_DIR=~\\AppData\\cabal\\packages" >> $GITHUB_ENV

      - if: matrix.os != 'windows-latest'
        name: Set some linux/macOS specific things
        run: |
          echo "CABAL_STORE_DIR=~/.cabal/store" >> $GITHUB_ENV
          echo "CABAL_PKGS_DIR=~/.cabal/packages" >> $GITHUB_ENV

      - if: matrix.os == 'macOS-latest' && matrix.ghc == '8.10.5'
        name: Workaround for GHC 8.10.5 on macOS
        run: |
          echo "# uninstalling CommandLineTools (see https://github.com/haskell/haskell-language-server/issues/1913#issuecomment-861667786)"
          sudo rm -rf /Library/Developer/CommandLineTools

      # Needs to be before Cache Cabal so the cache can detect changes to the modified cabal.project file
      - if: matrix.ghc == '9.0.1'
        name: Use modified cabal.project for ghc9
        run: cp cabal-ghc901.project cabal.project

      - if: matrix.ghc == '8.8.4' && matrix.os == 'windows-latest'
        name: Modify cabal.project to workaround segfaults for ghc-8.8.4 and windows
        run: |
          echo "package floskell" >> cabal.project
          echo "  ghc-options: -O0" >> cabal.project

      - name: Cache Cabal
        uses: actions/cache@v2
        env:
          cache-name: cache-cabal
        with:
          path: |
            ${{ env.CABAL_PKGS_DIR }}
            ${{ env.CABAL_STORE_DIR }}
          key: v2-${{ runner.os }}-${{ matrix.ghc }}-build-${{ hashFiles('cabal.project') }}
          restore-keys: |
            v2-${{ runner.os }}-${{ matrix.ghc }}-bench-${{ hashFiles('cabal.project') }}
            v2-${{ runner.os }}-${{ matrix.ghc }}-build-
            v2-${{ runner.os }}-${{ matrix.ghc }}

      - run: cabal update

      # Need this to work around filepath length limits in Windows
      - name: Shorten binary names
        run: |
          sed -i.bak -e 's/haskell-language-server/hls/g' \
                     -e 's/haskell_language_server/hls/g' \
                     haskell-language-server.cabal cabal.project
          sed -i.bak -e 's/Paths_haskell_language_server/Paths_hls/g' \
                     src/**/*.hs exe/*.hs

      - name: Build
        # Retry it three times to workaround compiler segfaults in windows
        run: cabal build || cabal build || cabal build

      - if: needs.pre_job.outputs.should_skip_ghcide != 'true' && matrix.test
        name: Test ghcide
        # run the tests without parallelism to avoid running out of memory
        run: cabal test ghcide --test-options="-j1 --rerun-update" || cabal test ghcide --test-options="-j1 --rerun" || LSP_TEST_LOG_COLOR=0 LSP_TEST_LOG_MESSAGES=true LSP_TEST_LOG_STDERR=true cabal test ghcide --test-options="-j1 --rerun"

      - if: matrix.test
        name: Test func-test suite
        env:
          HLS_TEST_EXE: hls
          HLS_WRAPPER_TEST_EXE: hls-wrapper
        # run the tests without parallelism, otherwise tasty will attempt to run
        # all functional test cases simultaneously which causes way too many hls
        # instances to be spun up for the poor github actions runner to handle
        run: cabal test func-test --test-options="-j1 --rerun --rerun-update" || cabal test func-test --test-options="-j1 --rerun" || LSP_TEST_LOG_COLOR=0 LSP_TEST_LOG_MESSAGES=true LSP_TEST_LOG_STDERR=true cabal test func-test --test-options="-j1 --rerun"

      - if: matrix.test
        name: Test wrapper-test suite
        env:
          HLS_TEST_EXE: hls
          HLS_WRAPPER_TEST_EXE: hls-wrapper
        # run the tests without parallelism, otherwise tasty will attempt to run
        # all functional test cases simultaneously which causes way too many hls
        # instances to be spun up for the poor github actions runner to handle
        run: cabal test wrapper-test --test-options="-j1" || cabal test wrapper-test --test-options="-j1" || cabal test wrapper-test --test-options="-j1"

      - if: matrix.test && matrix.ghc != '9.0.1'
        name: Test hls-brittany-plugin
        run: cabal test hls-brittany-plugin --test-options="-j1 --rerun-update" || cabal test hls-brittany-plugin --test-options="-j1 --rerun" || LSP_TEST_LOG_COLOR=0 LSP_TEST_LOG_MESSAGES=true LSP_TEST_LOG_STDERR=true cabal test hls-brittany-plugin --test-options="-j1 --rerun"

      - if: matrix.test && matrix.ghc != '9.0.1'
        name: Test hls-class-plugin
        run: cabal test hls-class-plugin --test-options="-j1 --rerun-update" || cabal test hls-class-plugin --test-options="-j1 --rerun" || LSP_TEST_LOG_COLOR=0 LSP_TEST_LOG_MESSAGES=true LSP_TEST_LOG_STDERR=true cabal test hls-class-plugin --test-options="-j1 --rerun"

      - if: matrix.test
        name: Test hls-eval-plugin
        run: cabal test hls-eval-plugin --test-options="-j1 --rerun-update" || cabal test hls-eval-plugin --test-options="-j1 --rerun" || LSP_TEST_LOG_COLOR=0 LSP_TEST_LOG_MESSAGES=true LSP_TEST_LOG_STDERR=true cabal test hls-eval-plugin --test-options="-j1 --rerun"

      - if: matrix.test
        name: Test hls-haddock-comments-plugin
        run: cabal test hls-haddock-comments-plugin --test-options="-j1 --rerun-update" || cabal test hls-haddock-comments-plugin --test-options="-j1 --rerun" || LSP_TEST_LOG_COLOR=0 LSP_TEST_LOG_MESSAGES=true LSP_TEST_LOG_STDERR=true cabal test hls-haddock-comments-plugin --test-options="-j1 --rerun"

      - if: matrix.test
        name: Test hls-splice-plugin
        run: cabal test hls-splice-plugin --test-options="-j1 --rerun-update" || cabal test hls-splice-plugin --test-options="-j1 --rerun" || LSP_TEST_LOG_COLOR=0 LSP_TEST_LOG_MESSAGES=true LSP_TEST_LOG_STDERR=true cabal test hls-splice-plugin --test-options="-j1 --rerun"

      - if: matrix.test && matrix.ghc != '9.0.1'
        name: Test hls-stylish-haskell-plugin
        run: cabal test hls-stylish-haskell-plugin --test-options="-j1 --rerun-update" || cabal test hls-stylish-haskell-plugin --test-options="-j1 --rerun" || LSP_TEST_LOG_COLOR=0 LSP_TEST_LOG_MESSAGES=true LSP_TEST_LOG_STDERR=true cabal test hls-stylish-haskell-plugin --test-options="-j1 --rerun"

      - if: matrix.test
        name: Test hls-ormolu-plugin
        run: cabal test hls-ormolu-plugin --test-options="-j1 --rerun-update" || cabal test hls-ormolu-plugin --test-options="-j1 --rerun" || LSP_TEST_LOG_COLOR=0 LSP_TEST_LOG_MESSAGES=true LSP_TEST_LOG_STDERR=true cabal test hls-ormolu-plugin --test-options="-j1 --rerun"

      - if: matrix.test
        name: Test hls-fourmolu-plugin
        run: cabal test hls-fourmolu-plugin --test-options="-j1 --rerun-update" || cabal test hls-fourmolu-plugin --test-options="-j1 --rerun" || LSP_TEST_LOG_COLOR=0 LSP_TEST_LOG_MESSAGES=true LSP_TEST_LOG_STDERR=true cabal test hls-fourmolu-plugin --test-options="-j1 --rerun"

      - if: matrix.test && matrix.ghc != '9.0.1'
        name: Test hls-tactics-plugin test suite
        run: cabal test hls-tactics-plugin --test-options="-j1 --rerun-update" || cabal test hls-tactics-plugin --test-options="-j1 --rerun" || LSP_TEST_LOG_COLOR=0 LSP_TEST_LOG_MESSAGES=true LSP_TEST_LOG_STDERR=true cabal test hls-tactics-plugin --test-options="-j1 --rerun"

      - if: matrix.test
        name: Test hls-refine-imports-plugin test suite
        run: cabal test hls-refine-imports-plugin --test-options="-j1 --rerun-update" || cabal test hls-refine-imports-plugin --test-options="-j1 --rerun" || LSP_TEST_LOG_COLOR=0 LSP_TEST_LOG_MESSAGES=true LSP_TEST_LOG_STDERR=true cabal test hls-refine-imports-plugin --test-options="-j1 --rerun"

      - if: matrix.test
        name: Test hls-explicit-imports-plugin test suite
        run: cabal test hls-explicit-imports-plugin --test-options="-j1 --rerun-update" || cabal test hls-explicit-imports-plugin --test-options="-j1 --rerun" || LSP_TEST_LOG_COLOR=0 LSP_TEST_LOG_MESSAGES=true LSP_TEST_LOG_STDERR=true cabal test hls-explicit-imports-plugin --test-options="-j1 --rerun"

      - if: matrix.test
        name: Test hls-call-hierarchy-plugin test suite
        run: cabal test hls-call-hierarchy-plugin --test-options="-j1 --rerun-update" || cabal test hls-call-hierarchy-plugin --test-options="-j1 --rerun" || LSP_TEST_LOG_COLOR=0 LSP_TEST_LOG_MESSAGES=true LSP_TEST_LOG_STDERR=true cabal test hls-call-hierarchy-plugin --test-options="-j1 --rerun"

      - if: matrix.test
        name: Test hls-rename-plugin test suite
        run: cabal test hls-rename-plugin --test-options="-j1 --rerun-update" || cabal test hls-rename-plugin --test-options="-j1 --rerun" || LSP_TEST_LOG_COLOR=0 LSP_TEST_LOG_MESSAGES=true LSP_TEST_LOG_STDERR=true cabal test hls-rename-plugin --test-options="-j1 --rerun"

      - if: matrix.test
        name: Test hls-hlint-plugin test suite
        run: cabal test hls-hlint-plugin --test-options="-j1 --rerun-update" || cabal test hls-hlint-plugin --test-options="-j1 --rerun" || LSP_TEST_LOG_COLOR=0 LSP_TEST_LOG_MESSAGES=true LSP_TEST_LOG_STDERR=true cabal test hls-hlint-plugin --test-options="-j1 --rerun"

      - if: matrix.test
<<<<<<< HEAD
        name: Test hls-alternate-number-format-plugin
        run: cabal test hls-alternate-number-format-plugin --test-options="-j1 --rerun-update" || cabal test hls-alternate-number-format-plugin --test-options="-j1 --rerun" || LSP_TEST_LOG_COLOR=0 LSP_TEST_LOG_MESSAGES=true LSP_TEST_LOG_STDERR=true cabal test hls-alternate-number-format-plugin --test-options="-j1 --rerun"

=======
        name: Test hls-alternate-number-format-plugin test suite
        run: cabal test hls-alternate-number-format-plugin --test-options="-j1 --rerun-update" || cabal test hls-alternate-number-format-plugin --test-options="-j1 --rerun" || LSP_TEST_LOG_COLOR=0 LSP_TEST_LOG_MESSAGES=true LSP_TEST_LOG_STDERR=true cabal test hls-alternate-number-format-plugin --test-options="-j1 --rerun"


>>>>>>> de70c801
  test_post_job:
    if: always()
    runs-on: ubuntu-latest
    needs: [pre_job, test]
    steps:
      - run: |
          echo "jobs info: ${{ toJSON(needs) }}"
      - if: contains(needs.*.result, 'failure')
        run: exit 1
      - if: contains(needs.*.result, 'cancelled')
        name: cancelling
        uses: andymckay/cancel-action@0.2<|MERGE_RESOLUTION|>--- conflicted
+++ resolved
@@ -225,16 +225,10 @@
         run: cabal test hls-hlint-plugin --test-options="-j1 --rerun-update" || cabal test hls-hlint-plugin --test-options="-j1 --rerun" || LSP_TEST_LOG_COLOR=0 LSP_TEST_LOG_MESSAGES=true LSP_TEST_LOG_STDERR=true cabal test hls-hlint-plugin --test-options="-j1 --rerun"
 
       - if: matrix.test
-<<<<<<< HEAD
-        name: Test hls-alternate-number-format-plugin
-        run: cabal test hls-alternate-number-format-plugin --test-options="-j1 --rerun-update" || cabal test hls-alternate-number-format-plugin --test-options="-j1 --rerun" || LSP_TEST_LOG_COLOR=0 LSP_TEST_LOG_MESSAGES=true LSP_TEST_LOG_STDERR=true cabal test hls-alternate-number-format-plugin --test-options="-j1 --rerun"
-
-=======
         name: Test hls-alternate-number-format-plugin test suite
         run: cabal test hls-alternate-number-format-plugin --test-options="-j1 --rerun-update" || cabal test hls-alternate-number-format-plugin --test-options="-j1 --rerun" || LSP_TEST_LOG_COLOR=0 LSP_TEST_LOG_MESSAGES=true LSP_TEST_LOG_STDERR=true cabal test hls-alternate-number-format-plugin --test-options="-j1 --rerun"
 
 
->>>>>>> de70c801
   test_post_job:
     if: always()
     runs-on: ubuntu-latest
