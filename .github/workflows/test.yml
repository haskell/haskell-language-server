--- conflicted
+++ resolved
@@ -154,16 +154,11 @@
           echo 'Output:' && \
           echo "" && \
           cat 'cabal.project.freeze' && \
-<<<<<<< HEAD
-          echo "" || \
-          echo 'WARNING: Could not produce the `freeze`.'
-=======
           echo '' || \
           echo 'WARNING: Could not produce the `freeze`.'
           echo ::set-output name=value::${{ hashFiles('cabal.project.freeze') }}
           # Removing freeze file as it can break builds using allow-newer
           rm -rf cabal.project.freeze
->>>>>>> 2eaa2a4d
 
       - name: Hackage sources cache
         uses: actions/cache@v2
