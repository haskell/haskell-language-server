--- conflicted
+++ resolved
@@ -60,14 +60,8 @@
       # **don't forget**
       # to update the ghc versions in 'caching.yml'.
       matrix:
-<<<<<<< HEAD
-        ghc: [ "9.4.2"
-             [ "9.4.3"
-             , "9.4.1"
-=======
         ghc: [ "9.4.3"
              , "9.4.2"
->>>>>>> 6f55ccbc
              , "9.2.5"
              , "9.2.4"
              , "9.2.3"
@@ -181,7 +175,6 @@
           HLS_WRAPPER_TEST_EXE: hls-wrapper
         run: cabal test wrapper-test --test-options="$TEST_OPTS --rerun-log-file .tasty-rerun-log-wrapper"
 
-<<<<<<< HEAD
       - if: matrix.test && matrix.ghc != '9.2.4' && matrix.ghc != '9.2.5' && matrix.ghc != '9.4.2'  && matrix.ghc != '9.4.3'
         name: Test hls-brittany-plugin
         run: cabal test hls-brittany-plugin --test-options="$TEST_OPTS" || LSP_TEST_LOG_COLOR=0 LSP_TEST_LOG_MESSAGES=true LSP_TEST_LOG_STDERR=true cabal test hls-brittany-plugin --test-options="$TEST_OPTS"
@@ -191,17 +184,6 @@
         run: cabal test hls-refactor-plugin --test-options="$TEST_OPTS" || LSP_TEST_LOG_COLOR=0 LSP_TEST_LOG_MESSAGES=true LSP_TEST_LOG_STDERR=true cabal test hls-refactor-plugin --test-options="$TEST_OPTS"
 
       - if: matrix.test && matrix.ghc != '9.4.3'
-=======
-      - if: matrix.test && matrix.ghc != '9.2.4' && matrix.ghc != '9.2.5' && matrix.ghc != '9.4.2' && matrix.ghc != '9.4.3'
-        name: Test hls-brittany-plugin
-        run: cabal test hls-brittany-plugin --test-options="$TEST_OPTS" || LSP_TEST_LOG_COLOR=0 LSP_TEST_LOG_MESSAGES=true LSP_TEST_LOG_STDERR=true cabal test hls-brittany-plugin --test-options="$TEST_OPTS"
-
-      - if: matrix.test && matrix.ghc != '9.4.2' && matrix.ghc != '9.4.3'
-        name: Test hls-refactor-plugin
-        run: cabal test hls-refactor-plugin --test-options="$TEST_OPTS" || LSP_TEST_LOG_COLOR=0 LSP_TEST_LOG_MESSAGES=true LSP_TEST_LOG_STDERR=true cabal test hls-refactor-plugin --test-options="$TEST_OPTS"
-
-      - if: matrix.test && matrix.ghc != '9.4.2' && matrix.ghc != '9.4.3'
->>>>>>> 6f55ccbc
         name: Test hls-floskell-plugin
         run: cabal test hls-floskell-plugin --test-options="$TEST_OPTS" || LSP_TEST_LOG_COLOR=0 LSP_TEST_LOG_MESSAGES=true LSP_TEST_LOG_STDERR=true cabal test hls-floskell-plugin --test-options="$TEST_OPTS"
 
@@ -213,11 +195,7 @@
         name: Test hls-pragmas-plugin
         run: cabal test hls-pragmas-plugin --test-options="$TEST_OPTS" || LSP_TEST_LOG_COLOR=0 LSP_TEST_LOG_MESSAGES=true LSP_TEST_LOG_STDERR=true cabal test hls-pragmas-plugin --test-options="$TEST_OPTS"
 
-<<<<<<< HEAD
-      - if: matrix.test && matrix.ghc != '9.4.3'
-=======
-      - if: matrix.test && matrix.ghc != '9.4.2' && matrix.ghc != '9.4.3'
->>>>>>> 6f55ccbc
+      - if: matrix.test && matrix.ghc != '9.4.3'
         name: Test hls-eval-plugin
         run: cabal test hls-eval-plugin --test-options="$TEST_OPTS" || LSP_TEST_LOG_COLOR=0 LSP_TEST_LOG_MESSAGES=true LSP_TEST_LOG_STDERR=true cabal test hls-eval-plugin --test-options="$TEST_OPTS"
 
@@ -225,7 +203,6 @@
         name: Test hls-haddock-comments-plugin
         run: cabal test hls-haddock-comments-plugin --test-options="$TEST_OPTS" || LSP_TEST_LOG_COLOR=0 LSP_TEST_LOG_MESSAGES=true LSP_TEST_LOG_STDERR=true cabal test hls-haddock-comments-plugin --test-options="$TEST_OPTS"
 
-<<<<<<< HEAD
       - if: matrix.test && matrix.ghc != '9.4.3'
         name: Test hls-splice-plugin
         run: cabal test hls-splice-plugin --test-options="$TEST_OPTS" || LSP_TEST_LOG_COLOR=0 LSP_TEST_LOG_MESSAGES=true LSP_TEST_LOG_STDERR=true cabal test hls-splice-plugin --test-options="$TEST_OPTS"
@@ -239,21 +216,6 @@
         run: cabal test hls-ormolu-plugin --test-options="$TEST_OPTS" || LSP_TEST_LOG_COLOR=0 LSP_TEST_LOG_MESSAGES=true LSP_TEST_LOG_STDERR=true cabal test hls-ormolu-plugin --test-options="$TEST_OPTS"
 
       - if: matrix.test && matrix.ghc != '9.4.3'
-=======
-      - if: matrix.test && matrix.ghc != '9.4.2' && matrix.ghc != '9.4.3'
-        name: Test hls-splice-plugin
-        run: cabal test hls-splice-plugin --test-options="$TEST_OPTS" || LSP_TEST_LOG_COLOR=0 LSP_TEST_LOG_MESSAGES=true LSP_TEST_LOG_STDERR=true cabal test hls-splice-plugin --test-options="$TEST_OPTS"
-
-      - if: matrix.test && matrix.ghc != '9.4.2' && matrix.ghc != '9.4.3'
-        name: Test hls-stylish-haskell-plugin
-        run: cabal test hls-stylish-haskell-plugin --test-options="$TEST_OPTS" || LSP_TEST_LOG_COLOR=0 LSP_TEST_LOG_MESSAGES=true LSP_TEST_LOG_STDERR=true cabal test hls-stylish-haskell-plugin --test-options="$TEST_OPTS"
-
-      - if: matrix.test && matrix.ghc != '9.4.2' && matrix.ghc != '9.4.3'
-        name: Test hls-ormolu-plugin
-        run: cabal test hls-ormolu-plugin --test-options="$TEST_OPTS" || LSP_TEST_LOG_COLOR=0 LSP_TEST_LOG_MESSAGES=true LSP_TEST_LOG_STDERR=true cabal test hls-ormolu-plugin --test-options="$TEST_OPTS"
-
-      - if: matrix.test && matrix.ghc != '9.4.2' && matrix.ghc != '9.4.3'
->>>>>>> 6f55ccbc
         name: Test hls-fourmolu-plugin
         run: cabal test hls-fourmolu-plugin --test-options="$TEST_OPTS" || LSP_TEST_LOG_COLOR=0 LSP_TEST_LOG_MESSAGES=true LSP_TEST_LOG_STDERR=true cabal test hls-fourmolu-plugin --test-options="$TEST_OPTS"
 
@@ -273,19 +235,11 @@
         name: Test hls-call-hierarchy-plugin test suite
         run: cabal test hls-call-hierarchy-plugin --test-options="$TEST_OPTS" || LSP_TEST_LOG_COLOR=0 LSP_TEST_LOG_MESSAGES=true LSP_TEST_LOG_STDERR=true cabal test hls-call-hierarchy-plugin --test-options="$TEST_OPTS"
 
-<<<<<<< HEAD
       - if: matrix.test && matrix.os != 'windows-latest' && matrix.ghc != '9.4.3'
         name: Test hls-rename-plugin test suite
         run: cabal test hls-rename-plugin --test-options="$TEST_OPTS" || LSP_TEST_LOG_COLOR=0 LSP_TEST_LOG_MESSAGES=true LSP_TEST_LOG_STDERR=true cabal test hls-rename-plugin --test-options="$TEST_OPTS"
 
       - if: matrix.test && matrix.ghc != '9.4.3'
-=======
-      - if: matrix.test && matrix.os != 'windows-latest' && matrix.ghc != '9.4.2' && matrix.ghc != '9.4.3'
-        name: Test hls-rename-plugin test suite
-        run: cabal test hls-rename-plugin --test-options="$TEST_OPTS" || LSP_TEST_LOG_COLOR=0 LSP_TEST_LOG_MESSAGES=true LSP_TEST_LOG_STDERR=true cabal test hls-rename-plugin --test-options="$TEST_OPTS"
-
-      - if: matrix.test && matrix.ghc != '9.4.2' && matrix.ghc != '9.4.3'
->>>>>>> 6f55ccbc
         name: Test hls-hlint-plugin test suite
         run: cabal test hls-hlint-plugin --test-options="$TEST_OPTS" || LSP_TEST_LOG_COLOR=0 LSP_TEST_LOG_MESSAGES=true LSP_TEST_LOG_STDERR=true cabal test hls-hlint-plugin --test-options="$TEST_OPTS"
 
@@ -305,11 +259,7 @@
         name: Test hls-qualify-imported-names-plugin test suite
         run: cabal test hls-qualify-imported-names-plugin --test-options="$TEST_OPTS" || LSP_TEST_LOG_COLOR=0 LSP_TEST_LOG_MESSAGES=true LSP_TEST_LOG_STDERR=true cabal test hls-qualify-imported-names-plugin --test-options="$TEST_OPTS"
 
-<<<<<<< HEAD
-      - if: matrix.test
-=======
-      - if: matrix.test && matrix.ghc != '9.4.2' && matrix.ghc != '9.4.3'
->>>>>>> 6f55ccbc
+      - if: matrix.test
         name: Test hls-code-range-plugin test suite
         run: cabal test hls-code-range-plugin --test-options="$TEST_OPTS" || LSP_TEST_LOG_COLOR=0 LSP_TEST_LOG_MESSAGES=true LSP_TEST_LOG_STDERR=true cabal test hls-code-range-plugin --test-options="$TEST_OPTS"
 
@@ -317,11 +267,7 @@
         name: Test hls-change-type-signature test suite
         run: cabal test hls-change-type-signature-plugin --test-options="$TEST_OPTS" || LSP_TEST_LOG_COLOR=0 LSP_TEST_LOG_MESSAGES=true LSP_TEST_LOG_STDERR=true cabal test hls-change-type-signature-plugin --test-options="$TEST_OPTS"
 
-<<<<<<< HEAD
-      - if: matrix.test && matrix.ghc != '9.4.3'
-=======
-      - if: matrix.test && matrix.ghc != '9.4.2' && matrix.ghc != '9.4.3'
->>>>>>> 6f55ccbc
+      - if: matrix.test && matrix.ghc != '9.4.3'
         name: Test hls-gadt-plugin test suit
         run: cabal test hls-gadt-plugin --test-options="$TEST_OPTS" || LSP_TEST_LOG_COLOR=0 LSP_TEST_LOG_MESSAGES=true LSP_TEST_LOG_STDERR=true cabal test hls-gadt-plugin --test-options="$TEST_OPTS"
 
