--- conflicted
+++ resolved
@@ -184,11 +184,7 @@
         name: Test hls-fourmolu-plugin
         run: cabal test hls-fourmolu-plugin --test-options="$TEST_OPTS" || cabal test hls-fourmolu-plugin --test-options="$TEST_OPTS" || LSP_TEST_LOG_COLOR=0 LSP_TEST_LOG_MESSAGES=true LSP_TEST_LOG_STDERR=true cabal test hls-fourmolu-plugin --test-options="$TEST_OPTS"
 
-<<<<<<< HEAD
-      - if: matrix.test && matrix.ghc != '9.0.1' && !(matrix.os == 'ubuntu-latest' && matrix.ghc == '8.6.5')
-=======
       - if: ${{ needs.pre_job.outputs.should_skip != 'true' && matrix.test }}
->>>>>>> 75a7d853
         name: Test hls-tactics-plugin test suite
         run: cabal test hls-tactics-plugin --test-options="$TEST_OPTS" || cabal test hls-tactics-plugin --test-options="$TEST_OPTS" || LSP_TEST_LOG_COLOR=0 LSP_TEST_LOG_MESSAGES=true LSP_TEST_LOG_STDERR=true cabal test hls-tactics-plugin --test-options="$TEST_OPTS"
 
