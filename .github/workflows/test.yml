name: Testing

defaults:
  run:
    shell: bash

# See: https://docs.github.com/en/actions/reference/workflow-syntax-for-github-actions#concurrency.
concurrency:
  group: ${{ github.head_ref }}-${{ github.workflow }}
  cancel-in-progress: true

on:
  pull_request:
    branches:
      - '**'

jobs:
  pre_job:
    runs-on: ubuntu-latest
    outputs:
      should_skip: ${{ steps.skip_check.outputs.should_skip }}
      should_skip_ghcide: ${{ steps.skip_ghcide_check.outputs.should_skip }}
    steps:
      - id: skip_check
        uses: fkirc/skip-duplicate-actions@v3.4.1
        with:
          cancel_others: false
          paths_ignore: '[ "**/docs/**"
                         , "**.md"
                         , "**/LICENSE"
                         , "install/**"
                         , "**.nix"
                         , "flake.lock"
                         , "**/README.md"
                         , "FUNDING.yml"
                         , ".circleci/**"
                         , "**/stack*.yaml"
                         ]'
      # If we only change ghcide downstream packages we have not test ghcide itself
      - id: skip_ghcide_check
        uses: fkirc/skip-duplicate-actions@v3.4.1
        with:
          cancel_others: false
          paths_ignore: '[ "hls-test-utils/**"
                         , "plugins/**"
                         , "src/**"
                         , "exe/**"
                         , "test/**"
                         , "shake-bench/**"
                         ]'

  test:
    if: needs.pre_job.outputs.should_skip != 'true'
    needs: pre_job
    runs-on: ${{ matrix.os }}
    strategy:
      fail-fast: true
      matrix:
        ghc: [ "9.2.1"
             , "9.0.1"
             , "8.10.7"
             , "8.10.6"
             , "8.8.4"
             , "8.6.5"
             ]
        os: [ "ubuntu-latest"
            , "macOS-latest"
            ]
        include:
           # only test supported ghc major versions
           - os: ubuntu-latest
             ghc: '9.2.1'
             test: true
           - os: ubuntu-latest
             ghc: '9.0.1'
             test: true
           - os: ubuntu-latest
             ghc: '8.10.7'
             test: true
           - os: ubuntu-latest
             ghc: '8.8.4'
             test: true
           - os: ubuntu-latest
             ghc: '8.6.5'
             test: true
           - os: windows-latest
             ghc: '9.2.1'
             test: true
           - os: windows-latest
             ghc: '9.0.1'
             test: true
           - os: windows-latest
             ghc: '8.10.7'
             test: true
           - os: windows-latest
             ghc: '8.6.5'
             test: true

    steps:
      - uses: actions/checkout@v2

      - uses: ./.github/actions/setup-build
        with:
<<<<<<< HEAD
          ghc-version  : ${{ matrix.ghc   }}
          cabal-version: ${{ matrix.cabal }}
          enable-stack: false

      - if: runner.os == 'Windows'
        name: (Windows) Platform config
        run: |
          echo "CABAL_PKGS_DIR=C:\\cabal\\packages" >> $GITHUB_ENV
      - if: ( runner.os == 'Linux' ) || ( runner.os == 'macOS' )
        name: (Linux,macOS) Platform config
        run: |
          echo "CABAL_PKGS_DIR=~/.cabal/packages" >> $GITHUB_ENV

      # Needs to be before Cache Cabal so the cache can detect changes to the modified cabal.project file
      - if: matrix.ghc == '9.0.1'
        name: (GHC 9.0) Use modified `cabal.project`
        run: |
          # File has some protections preventing regular `rm`.
          # (most probably sticky bit is set on $HOME)
          # `&&` insures `rm -f` return is positive.
          # Many platforms aslo have `alias cp='cp -i'`.
          rm -f -v cabal.project && cp -v cabal-ghc901.project cabal.project

      - if: matrix.ghc == '9.2.1'
        name: (GHC 9.2.1) Use modified `cabal.project`
        run: |
          rm -f -v cabal.project && cp -v cabal-ghc921.project cabal.project

      - if: runner.os == 'Windows' && matrix.ghc == '8.8.4'
        name: (Windows,GHC 8.8) Modify `cabal.project` to workaround segfaults
        run: |
          echo "package floskell" >> cabal.project
          echo "  ghc-options: -O0" >> cabal.project

      # All workflows which distinquishes cache on `cabal.project` needs this.
      - name: Workaround shorten binary names
        run: |
          sed -i.bak -e 's/haskell-language-server/hls/g' \
                     -e 's/haskell_language_server/hls/g' \
                     haskell-language-server.cabal cabal.project
          sed -i.bak -e 's/Paths_haskell_language_server/Paths_hls/g' \
                     src/**/*.hs exe/*.hs

      - name: Retrieving `cabal.project` Hackage timestamp
        run: |
          # Form: index-state: 2021-11-29T08:11:08Z
          INDEX_STATE_ENTRY=$(grep index-state cabal.project)
          # Form: 2021-11-29T08-11-08Z
          INDEX_STATE1=$(echo "$INDEX_STATE_ENTRY" | cut -d' ' -f2 | tr ':' '-')
          echo "INDEX_STATE=$INDEX_STATE1" >> $GITHUB_ENV

      # We have to restore package sources before `cabal update`
      # cause it overwrites the hackage index with the cached one
      - name: Hackage sources cache
        uses: actions/cache@v2
        env:
          cache-name: hackage-sources
        with:
          path:  ${{ env.CABAL_PKGS_DIR }}
          key:   ${{ env.cache-name }}-${{ env.INDEX_STATE }}
          restore-keys: ${{ env.cache-name }}-

      # To ensure we get the lastest hackage index and not relying on haskell action logic
      # It has to be done before `cabal freeze` to make it aware of the new index
      - run: cabal update

      - name: Form the package list ('cabal.project.freeze')
        run: |
          cabal v2-freeze && \
          echo "" && \
          echo 'Output:' && \
          echo "" && \
          cat 'cabal.project.freeze' && \
          echo '' || \
          echo 'WARNING: Could not produce the `freeze`.'

      - name: Compiled deps cache
        uses: actions/cache@v2
        env:
          cache-name: compiled-deps
        with:
          path: ${{ steps.HaskEnvSetup.outputs.cabal-store }}
          key:  ${{ env.cache-name }}-${{ runner.os }}-${{ matrix.ghc }}-${{ env.INDEX_STATE }}-${{ hashFiles('cabal.project.freeze') }}
          restore-keys: |
                ${{ env.cache-name }}-${{ runner.os }}-${{ matrix.ghc }}-${{ env.INDEX_STATE }}-
                ${{ env.cache-name }}-${{ runner.os }}-${{ matrix.ghc }}-
                ${{ env.cache-name }}-${{ runner.os }}-
=======
          ghc: ${{ matrix.ghc }}
          os:  ${{ runner.os }}
>>>>>>> 27191101

      # repeating builds to workaround segfaults in windows and ghc-8.8.4
      - name: Build
        run: cabal build || cabal build || cabal build

      - name: Set test options
        run: |
          echo "TEST_OPTS=-j1 --rerun-update --rerun-filter failures,exceptions" >> $GITHUB_ENV

      - name: Cache test log bewteen attempts of the same run
        uses: actions/cache@v2
        env:
          cache-name: cache-test-log
        with:
          path: "**/.tasty-rerun-log*"
          key: v1-${{ runner.os }}-${{ matrix.ghc }}-test-log-${{ github.sha }}

      - if: needs.pre_job.outputs.should_skip_ghcide != 'true' && matrix.test
        name: Test ghcide
        # run the tests without parallelism to avoid running out of memory
        run: cabal test ghcide --test-options="$TEST_OPTS" || cabal test ghcide --test-options="$TEST_OPTS" || LSP_TEST_LOG_COLOR=0 LSP_TEST_LOG_MESSAGES=true LSP_TEST_LOG_STDERR=true cabal test ghcide --test-options="$TEST_OPTS"

      - if: matrix.test
        name: Test func-test suite
        env:
          HLS_TEST_EXE: hls
          HLS_WRAPPER_TEST_EXE: hls-wrapper
        # run the tests without parallelism, otherwise tasty will attempt to run
        # all functional test cases simultaneously which causes way too many hls
        # instances to be spun up for the poor github actions runner to handle
        run: cabal test func-test --test-options="$TEST_OPTS" || cabal test func-test --test-options="$TEST_OPTS" || LSP_TEST_LOG_COLOR=0 LSP_TEST_LOG_MESSAGES=true LSP_TEST_LOG_STDERR=true cabal test func-test --test-options="$TEST_OPTS"

      - if: matrix.test
        name: Test wrapper-test suite
        env:
          HLS_TEST_EXE: hls
          HLS_WRAPPER_TEST_EXE: hls-wrapper
        # run the tests without parallelism, otherwise tasty will attempt to run
        # all functional test cases simultaneously which causes way too many hls
        # instances to be spun up for the poor github actions runner to handle

        run: cabal test wrapper-test --test-options="$TEST_OPTS --rerun-log-file .tasty-rerun-log-wrapper" || cabal test wrapper-test --test-options="$TEST_OPTS  --rerun-log-file .tasty-rerun-log-wrapper" || cabal test wrapper-test --test-options="$TEST_OPTS  --rerun-log-file .tasty-rerun-log-wrapper"

      - if: matrix.test && matrix.ghc != '9.0.1' && matrix.ghc != '9.2.1'
        name: Test hls-brittany-plugin
        run: cabal test hls-brittany-plugin --test-options="$TEST_OPTS" || cabal test hls-brittany-plugin --test-options="$TEST_OPTS" || LSP_TEST_LOG_COLOR=0 LSP_TEST_LOG_MESSAGES=true LSP_TEST_LOG_STDERR=true cabal test hls-brittany-plugin --test-options="$TEST_OPTS"

      - if: matrix.test
        name: Test hls-floskell-plugin
        run: cabal test hls-floskell-plugin --test-options="$TEST_OPTS" || cabal test hls-floskell-plugin --test-options="$TEST_OPTS" || LSP_TEST_LOG_COLOR=0 LSP_TEST_LOG_MESSAGES=true LSP_TEST_LOG_STDERR=true cabal test hls-floskell-plugin --test-options="$TEST_OPTS"

      - if: matrix.test
        name: Test hls-class-plugin
        run: cabal test hls-class-plugin --test-options="$TEST_OPTS" || cabal test hls-class-plugin --test-options="$TEST_OPTS" || LSP_TEST_LOG_COLOR=0 LSP_TEST_LOG_MESSAGES=true LSP_TEST_LOG_STDERR=true cabal test hls-class-plugin --test-options="$TEST_OPTS"

      - if: matrix.test && matrix.ghc != '9.2.1'
        name: Test hls-pragmas-plugin
        run: cabal test hls-pragmas-plugin --test-options="$TEST_OPTS" || cabal test hls-pragmas-plugin --test-options="$TEST_OPTS" || LSP_TEST_LOG_COLOR=0 LSP_TEST_LOG_MESSAGES=true LSP_TEST_LOG_STDERR=true cabal test hls-pragmas-plugin --test-options="$TEST_OPTS"

      - if: matrix.test && matrix.ghc != '9.2.1'
        name: Test hls-eval-plugin
        run: cabal test hls-eval-plugin --test-options="$TEST_OPTS" || cabal test hls-eval-plugin --test-options="$TEST_OPTS" || LSP_TEST_LOG_COLOR=0 LSP_TEST_LOG_MESSAGES=true LSP_TEST_LOG_STDERR=true cabal test hls-eval-plugin --test-options="$TEST_OPTS"

      - if: matrix.test && matrix.ghc != '9.2.1'
        name: Test hls-haddock-comments-plugin
        run: cabal test hls-haddock-comments-plugin --test-options="$TEST_OPTS" || cabal test hls-haddock-comments-plugin --test-options="$TEST_OPTS" || LSP_TEST_LOG_COLOR=0 LSP_TEST_LOG_MESSAGES=true LSP_TEST_LOG_STDERR=true cabal test hls-haddock-comments-plugin --test-options="$TEST_OPTS"

      - if: matrix.test && matrix.ghc != '9.2.1'
        name: Test hls-splice-plugin
        run: cabal test hls-splice-plugin --test-options="$TEST_OPTS" || cabal test hls-splice-plugin --test-options="$TEST_OPTS" || LSP_TEST_LOG_COLOR=0 LSP_TEST_LOG_MESSAGES=true LSP_TEST_LOG_STDERR=true cabal test hls-splice-plugin --test-options="$TEST_OPTS"

      - if: matrix.test && matrix.ghc != '9.0.1' && matrix.ghc != '9.2.1'
        name: Test hls-stylish-haskell-plugin
        run: cabal test hls-stylish-haskell-plugin --test-options="$TEST_OPTS" || cabal test hls-stylish-haskell-plugin --test-options="$TEST_OPTS" || LSP_TEST_LOG_COLOR=0 LSP_TEST_LOG_MESSAGES=true LSP_TEST_LOG_STDERR=true cabal test hls-stylish-haskell-plugin --test-options="$TEST_OPTS"

      - if: matrix.test && matrix.ghc != '9.2.1'
        name: Test hls-ormolu-plugin
        run: cabal test hls-ormolu-plugin --test-options="$TEST_OPTS" || cabal test hls-ormolu-plugin --test-options="$TEST_OPTS" || LSP_TEST_LOG_COLOR=0 LSP_TEST_LOG_MESSAGES=true LSP_TEST_LOG_STDERR=true cabal test hls-ormolu-plugin --test-options="$TEST_OPTS"

      - if: matrix.test && matrix.ghc != '9.2.1'
        name: Test hls-fourmolu-plugin
        run: cabal test hls-fourmolu-plugin --test-options="$TEST_OPTS" || cabal test hls-fourmolu-plugin --test-options="$TEST_OPTS" || LSP_TEST_LOG_COLOR=0 LSP_TEST_LOG_MESSAGES=true LSP_TEST_LOG_STDERR=true cabal test hls-fourmolu-plugin --test-options="$TEST_OPTS"

      - if: matrix.test && matrix.ghc != '9.0.1' && matrix.ghc != '9.2.1' && !(matrix.os == 'ubuntu-latest' && matrix.ghc == '8.6.5')
        name: Test hls-tactics-plugin test suite
        run: cabal test hls-tactics-plugin --test-options="$TEST_OPTS" || cabal test hls-tactics-plugin --test-options="$TEST_OPTS" || LSP_TEST_LOG_COLOR=0 LSP_TEST_LOG_MESSAGES=true LSP_TEST_LOG_STDERR=true cabal test hls-tactics-plugin --test-options="$TEST_OPTS"

      - if: matrix.test
        name: Test hls-refine-imports-plugin test suite
        run: cabal test hls-refine-imports-plugin --test-options="$TEST_OPTS" || cabal test hls-refine-imports-plugin --test-options="$TEST_OPTS" || LSP_TEST_LOG_COLOR=0 LSP_TEST_LOG_MESSAGES=true LSP_TEST_LOG_STDERR=true cabal test hls-refine-imports-plugin --test-options="$TEST_OPTS"

      - if: matrix.test
        name: Test hls-explicit-imports-plugin test suite
        run: cabal test hls-explicit-imports-plugin --test-options="$TEST_OPTS" || cabal test hls-explicit-imports-plugin --test-options="$TEST_OPTS" || LSP_TEST_LOG_COLOR=0 LSP_TEST_LOG_MESSAGES=true LSP_TEST_LOG_STDERR=true cabal test hls-explicit-imports-plugin --test-options="$TEST_OPTS"

      - if: matrix.test
        name: Test hls-call-hierarchy-plugin test suite
        run: cabal test hls-call-hierarchy-plugin --test-options="$TEST_OPTS" || cabal test hls-call-hierarchy-plugin --test-options="$TEST_OPTS" || LSP_TEST_LOG_COLOR=0 LSP_TEST_LOG_MESSAGES=true LSP_TEST_LOG_STDERR=true cabal test hls-call-hierarchy-plugin --test-options="$TEST_OPTS"

      - if: matrix.test && matrix.ghc != '9.2.1'
        name: Test hls-rename-plugin test suite
        run: cabal test hls-rename-plugin --test-options="$TEST_OPTS" || cabal test hls-rename-plugin --test-options="$TEST_OPTS" || LSP_TEST_LOG_COLOR=0 LSP_TEST_LOG_MESSAGES=true LSP_TEST_LOG_STDERR=true cabal test hls-rename-plugin --test-options="$TEST_OPTS"

      - if: matrix.test && matrix.ghc != '9.2.1'
        name: Test hls-hlint-plugin test suite
        run: cabal test hls-hlint-plugin --test-options="$TEST_OPTS" || cabal test hls-hlint-plugin --test-options="$TEST_OPTS" || LSP_TEST_LOG_COLOR=0 LSP_TEST_LOG_MESSAGES=true LSP_TEST_LOG_STDERR=true cabal test hls-hlint-plugin --test-options="$TEST_OPTS"

      - if: matrix.test && matrix.ghc != '9.2.1'
        name: Test hls-alternate-number-format-plugin test suite
        run: cabal test hls-alternate-number-format-plugin --test-options="$TEST_OPTS" || cabal test hls-alternate-number-format-plugin --test-options="$TEST_OPTS" || LSP_TEST_LOG_COLOR=0 LSP_TEST_LOG_MESSAGES=true LSP_TEST_LOG_STDERR=true cabal test hls-alternate-number-format-plugin --test-options="$TEST_OPTS"

      - if: matrix.test
        name: Test hls-qualify-imported-names-plugin test suite
        run: cabal test hls-qualify-imported-names-plugin --test-options="$TEST_OPTS" || cabal test hls-qualify-imported-names-plugin --test-options="$TEST_OPTS" || LSP_TEST_LOG_COLOR=0 LSP_TEST_LOG_MESSAGES=true LSP_TEST_LOG_STDERR=true cabal test hls-qualify-imported-names-plugin --test-options="$TEST_OPTS"

  test_post_job:
    if: always()
    runs-on: ubuntu-latest
    needs: [pre_job, test]
    steps:
      - run: |
          echo "jobs info: ${{ toJSON(needs) }}"
      - if: contains(needs.*.result, 'failure')
        run: exit 1
      - if: contains(needs.*.result, 'cancelled') && needs.pre_job.outputs.should_skip != 'true'
        run: exit 1<|MERGE_RESOLUTION|>--- conflicted
+++ resolved
@@ -101,98 +101,8 @@
 
       - uses: ./.github/actions/setup-build
         with:
-<<<<<<< HEAD
-          ghc-version  : ${{ matrix.ghc   }}
-          cabal-version: ${{ matrix.cabal }}
-          enable-stack: false
-
-      - if: runner.os == 'Windows'
-        name: (Windows) Platform config
-        run: |
-          echo "CABAL_PKGS_DIR=C:\\cabal\\packages" >> $GITHUB_ENV
-      - if: ( runner.os == 'Linux' ) || ( runner.os == 'macOS' )
-        name: (Linux,macOS) Platform config
-        run: |
-          echo "CABAL_PKGS_DIR=~/.cabal/packages" >> $GITHUB_ENV
-
-      # Needs to be before Cache Cabal so the cache can detect changes to the modified cabal.project file
-      - if: matrix.ghc == '9.0.1'
-        name: (GHC 9.0) Use modified `cabal.project`
-        run: |
-          # File has some protections preventing regular `rm`.
-          # (most probably sticky bit is set on $HOME)
-          # `&&` insures `rm -f` return is positive.
-          # Many platforms aslo have `alias cp='cp -i'`.
-          rm -f -v cabal.project && cp -v cabal-ghc901.project cabal.project
-
-      - if: matrix.ghc == '9.2.1'
-        name: (GHC 9.2.1) Use modified `cabal.project`
-        run: |
-          rm -f -v cabal.project && cp -v cabal-ghc921.project cabal.project
-
-      - if: runner.os == 'Windows' && matrix.ghc == '8.8.4'
-        name: (Windows,GHC 8.8) Modify `cabal.project` to workaround segfaults
-        run: |
-          echo "package floskell" >> cabal.project
-          echo "  ghc-options: -O0" >> cabal.project
-
-      # All workflows which distinquishes cache on `cabal.project` needs this.
-      - name: Workaround shorten binary names
-        run: |
-          sed -i.bak -e 's/haskell-language-server/hls/g' \
-                     -e 's/haskell_language_server/hls/g' \
-                     haskell-language-server.cabal cabal.project
-          sed -i.bak -e 's/Paths_haskell_language_server/Paths_hls/g' \
-                     src/**/*.hs exe/*.hs
-
-      - name: Retrieving `cabal.project` Hackage timestamp
-        run: |
-          # Form: index-state: 2021-11-29T08:11:08Z
-          INDEX_STATE_ENTRY=$(grep index-state cabal.project)
-          # Form: 2021-11-29T08-11-08Z
-          INDEX_STATE1=$(echo "$INDEX_STATE_ENTRY" | cut -d' ' -f2 | tr ':' '-')
-          echo "INDEX_STATE=$INDEX_STATE1" >> $GITHUB_ENV
-
-      # We have to restore package sources before `cabal update`
-      # cause it overwrites the hackage index with the cached one
-      - name: Hackage sources cache
-        uses: actions/cache@v2
-        env:
-          cache-name: hackage-sources
-        with:
-          path:  ${{ env.CABAL_PKGS_DIR }}
-          key:   ${{ env.cache-name }}-${{ env.INDEX_STATE }}
-          restore-keys: ${{ env.cache-name }}-
-
-      # To ensure we get the lastest hackage index and not relying on haskell action logic
-      # It has to be done before `cabal freeze` to make it aware of the new index
-      - run: cabal update
-
-      - name: Form the package list ('cabal.project.freeze')
-        run: |
-          cabal v2-freeze && \
-          echo "" && \
-          echo 'Output:' && \
-          echo "" && \
-          cat 'cabal.project.freeze' && \
-          echo '' || \
-          echo 'WARNING: Could not produce the `freeze`.'
-
-      - name: Compiled deps cache
-        uses: actions/cache@v2
-        env:
-          cache-name: compiled-deps
-        with:
-          path: ${{ steps.HaskEnvSetup.outputs.cabal-store }}
-          key:  ${{ env.cache-name }}-${{ runner.os }}-${{ matrix.ghc }}-${{ env.INDEX_STATE }}-${{ hashFiles('cabal.project.freeze') }}
-          restore-keys: |
-                ${{ env.cache-name }}-${{ runner.os }}-${{ matrix.ghc }}-${{ env.INDEX_STATE }}-
-                ${{ env.cache-name }}-${{ runner.os }}-${{ matrix.ghc }}-
-                ${{ env.cache-name }}-${{ runner.os }}-
-=======
           ghc: ${{ matrix.ghc }}
           os:  ${{ runner.os }}
->>>>>>> 27191101
 
       # repeating builds to workaround segfaults in windows and ghc-8.8.4
       - name: Build
