name: Builds

on:
  workflow_dispatch:
  release:
    types: [created]
  push:
    branches:
      - '*-check-build'

jobs:
  build:
    runs-on: ${{ matrix.os }}
    container: ${{ (matrix.os == 'ubuntu-18.04' && 'alpine:3.12') || '' }}
    defaults:
      run:
        shell: ${{ (matrix.os == 'windows-latest' && 'bash') || 'sh' }}
    strategy:
      fail-fast: false
      matrix:
<<<<<<< HEAD
        ghc: ['9.2.1', '9.0.1', '8.10.7', '8.10.6', '8.8.4', '8.6.5']
        os: [ubuntu-18.04, macOS-latest, windows-latest]
=======
        ghc:
          [ "9.0.1"
          , '8.10.7'
          , "8.10.6"
          , "8.8.4"
          , "8.6.5"
          ]
        os: [ "ubuntu-18.04"
            , "macOS-latest"
            , "windows-latest"
            ]
>>>>>>> b3542020
        cabal: ['3.6']

    steps:
    - name: Install system dependencies
      if: matrix.os == 'ubuntu-18.04'
      run: |
        apk add --no-cache curl gcc g++ gmp-dev ncurses-dev libffi-dev make xz gzip tar perl git bash sudo binutils-gold
        apk add --no-cache zlib zlib-dev zlib-static gmp gmp-dev ncurses-static
    - uses: actions/checkout@v2

    - uses: haskell/actions/setup@v1
      with:
        ghc-version  : ${{ matrix.ghc   }}
        cabal-version: ${{ matrix.cabal }}
        enable-stack: false

    # some alpines come with integer-simple instead of integer-gmp
    - name: Force integer-simple
      if: matrix.os == 'ubuntu-18.04'
      run: |
        if ghc --info | grep -q integer-simple ; then
          echo -e 'package blaze-textual\n    flags: +integer-simple' >> cabal.project.local
        fi

<<<<<<< HEAD
    - name: Use modified cabal.project for ghc9.0
=======
    - name: (GHC 9.0) Use modified cabal.project for GHC 9.0
>>>>>>> b3542020
      if: ${{ matrix.ghc == '9.0.1' }}
      run: cp cabal-ghc901.project cabal.project
    - name: Use modified cabal.project for ghc9.2
      if: ${{ matrix.ghc == '9.2.1' }}
      run: cp cabal-ghc921.project cabal.project

    - name: Shorten binary names
      run: |
        sed -i.bak -e 's/haskell-language-server/hls/g' \
                   -e 's/haskell_language_server/hls/g' \
                   haskell-language-server.cabal cabal.project
        sed -i.bak -e 's/Paths_haskell_language_server/Paths_hls/g' \
                   src/**/*.hs exe/*.hs

    - name: (Windows) Platform specifics
      if: matrix.os == 'windows-latest'
      env:
        GHC_VER: ${{ matrix.ghc }}
      run: |
        echo "EXE_EXT=.exe" >> $GITHUB_ENV
        echo "GHC_VERSION=$GHC_VER" >> $GITHUB_ENV

    - name: (Linux) Platform specifics
      if: matrix.os == 'ubuntu-18.04'
      env:
        GHC_VER: ${{ matrix.ghc }}
      run: |
        echo "LINUX_CABAL_ARGS=--enable-executable-static --ghc-options=-split-sections" >> $GITHUB_ENV
        echo "GHC_VERSION=$GHC_VER" >> $GITHUB_ENV

    - name: (macOS) Platform specifics
      if: matrix.os == 'macOS-latest'
      env:
        GHC_VER: ${{ matrix.ghc }}
      run: |
        echo "GHC_VERSION=$GHC_VER" >> $GITHUB_ENV

    - name: (Windows, GHC 8.8.4) Workaround segfaults
      if: matrix.ghc == '8.8.4' && matrix.os == 'windows-latest'
      run: |
          echo "package floskell" >> cabal.project
          echo "  ghc-options: -O0" >> cabal.project

    - name: Build the server
      # Try building it twice in case of flakey builds on Windows
      run: |
        cabal build --disable-tests exe:hls -O2 $LINUX_CABAL_ARGS || \
        cabal build --disable-tests exe:hls -O2 $LINUX_CABAL_ARGS -j1

    - name: Compress server binary
      id: compress_server_binary
      run: |
        HLS_BUILD=$(find dist-newstyle \( -name 'hls' -o -name 'hls.exe' \) -type f)
        HLS=haskell-language-server-${{env.GHC_VERSION}}
        mv $HLS_BUILD $HLS${{env.EXE_EXT}}
        if [[ "$OSTYPE" == "msys" ]]; then
          7z a $HLS.zip $HLS${{env.EXE_EXT}}
          echo ::set-output name=path::$HLS.zip
          echo ::set-output name=content_type::application/zip
          echo ::set-output name=extension::zip
        else
          gzip --best $HLS
          echo ::set-output name=path::$HLS.gz
          echo ::set-output name=content_type::application/gzip
          echo ::set-output name=extension::gz
        fi

    - name: (not check) Upload server to release
      if: ${{ !contains(github.ref_name, 'check') }}
      uses: actions/upload-release-asset@v1.0.2
      env:
        GITHUB_TOKEN: ${{ secrets.GITHUB_TOKEN }}
      with:
        upload_url: ${{ github.event.release.upload_url }}
        asset_path: ${{ steps.compress_server_binary.outputs.path }}
        asset_name: haskell-language-server-${{ runner.OS }}-${{ env.GHC_VERSION }}${{env.EXE_EXT}}.${{ steps.compress_server_binary.outputs.extension }}
        asset_content_type: ${{ steps.compress_server_binary.outputs.content_type }}

    - name: Upload server to workflow artifacts
      uses: actions/upload-artifact@v2
      with:
        name: haskell-language-server-${{ runner.OS }}-${{ matrix.ghc }}${{env.EXE_EXT}}.${{ steps.compress_server_binary.outputs.extension }}
        path: ${{ steps.compress_server_binary.outputs.path }}

    - name: (GHC 8.10) Build the wrapper
      if: matrix.ghc == '8.10.7'
      run: cabal build --disable-tests exe:hls-wrapper -O2 $LINUX_CABAL_ARGS

    - name: (GHC 8.10) Compress wrapper binary
      if: matrix.ghc == '8.10.7'
      id: compress_wrapper_binary
      run: |
        HLS_WRAPPER_BUILD=$(find dist-newstyle \( -name 'hls-wrapper' -o -name 'hls-wrapper.exe' \) -type f)
        HLS_WRAPPER=haskell-language-server-wrapper
        mv $HLS_WRAPPER_BUILD $HLS_WRAPPER${{env.EXE_EXT}}
        if [[ "$OSTYPE" == "msys" ]]; then
          7z a $HLS_WRAPPER.zip $HLS_WRAPPER${{env.EXE_EXT}}
          echo ::set-output name=path::$HLS_WRAPPER.zip
          echo ::set-output name=content_type::application/zip
          echo ::set-output name=extension::zip
        else
          gzip --best $HLS_WRAPPER
          echo ::set-output name=path::$HLS_WRAPPER.gz
          echo ::set-output name=content_type::application/gzip
          echo ::set-output name=extension::gz
        fi

    - name: (GHC 8.10, not check) Upload wrapper to the release
      if: ${{ matrix.ghc == '8.10.7' && !contains(github.ref_name, 'check') }}
      uses: actions/upload-release-asset@v1.0.2
      env:
        GITHUB_TOKEN: ${{ secrets.GITHUB_TOKEN }}
      with:
        upload_url: ${{ github.event.release.upload_url }}
        asset_path: ${{ steps.compress_wrapper_binary.outputs.path }}
        asset_name: haskell-language-server-wrapper-${{ runner.OS }}${{env.EXE_EXT}}.${{ steps.compress_wrapper_binary.outputs.extension }}
        asset_content_type: ${{ steps.compress_wrapper_binary.outputs.content_type}}

    - name: (GHC 8.10) Upload wrapper to workflow artifacts
      uses: actions/upload-artifact@v2
      if: matrix.ghc == '8.10.7'
      with:
        name: haskell-language-server-wrapper-${{ runner.OS }}${{env.EXE_EXT}}.${{ steps.compress_wrapper_binary.outputs.extension }}
        path: ${{ steps.compress_wrapper_binary.outputs.path }}

  # generates a custom tarball with sources, used by `ghcup compile hls`
  src-tar:
    needs: build
    runs-on: ubuntu-18.04

    steps:
      - uses: actions/checkout@v2

      - name: Create source tarball
        run: |
          mkdir src-dist
          git archive --prefix=haskell-language-server-${{ github.event.release.tag_name }}/ \
                      --format=tar.gz \
                      -o src-dist/haskell-language-server.tar.gz \
                      HEAD

      - name: (not check) Upload source tarball to the release
        if: ${{ !contains(github.ref_name, 'check') }}
        uses: actions/upload-release-asset@v1.0.2
        env:
          GITHUB_TOKEN: ${{ secrets.GITHUB_TOKEN }}
        with:
          upload_url: ${{ github.event.release.upload_url }}
          asset_path: src-dist/haskell-language-server.tar.gz
          asset_name: haskell-language-server-${{ github.event.release.tag_name }}-src.tar.gz
          asset_content_type: application/gzip

      - name: Upload source tarball to workflow artifacts
        uses: actions/upload-artifact@v2
        with:
          name: haskell-language-server-${{ github.event.release.tag_name }}-src.tar.gz
          path: src-dist/haskell-language-server.tar.gz

  # this generates .gz tarfiles containing binaries for all GHC versions and OS's
  # used by `ghcup install hls`
  tar:
    needs: build
    runs-on: ubuntu-18.04
    strategy:
      matrix:
        os: [ "Linux"
            , "macOS"
            , "Windows"
            ]
    steps:
      - uses: actions/download-artifact@v2

      - name: Generate tarball with all binaries
        run: |
          # move the binaries for the specific platform into bin/
          mkdir bin
          mv haskell-language-server-${{ matrix.os }}-*/* bin
          mv haskell-language-server-wrapper-${{ matrix.os }}.*/* bin
          # decompress them
          cd bin
          if [[ "${{ matrix.os }}" == "Windows" ]]; then
            7z x "*.zip"
            rm *.zip
          else
            gzip -d *.gz
          fi
          tar -czpf haskell-language-server.tar.gz *

      - name: (not check) Upload binaries tarball to the release
        if: ${{ !contains(github.ref_name, 'check') }}
        uses: actions/upload-release-asset@v1.0.2
        env:
          GITHUB_TOKEN: ${{ secrets.GITHUB_TOKEN }}
        with:
          upload_url: ${{ github.event.release.upload_url }}
          asset_path: bin/haskell-language-server.tar.gz
          asset_name: haskell-language-server-${{ matrix.os }}-${{ github.event.release.tag_name }}.tar.gz
          asset_content_type: application/gzip

      - name: Upload binaries tarball to workflow artifacts
        uses: actions/upload-artifact@v2
        with:
          name: haskell-language-server-${{ matrix.os }}-${{ github.event.release.tag_name }}.tar.gz
          path: bin/haskell-language-server.tar.gz

  sha256sum:
    needs: [tar, src-tar]
    runs-on: ubuntu-18.04
    steps:
      - uses: actions/download-artifact@v2

      - name: Generate sha256 sums for all workflow artifacts
        run: |
          sha256sum --tag haskell-language-server*/* >> SHA256SUMS
          # we clean up tags to match the release file names
          sed -i 's/\/.*)/)/g' SHA256SUMS

      - name: (not check) Upload sha256sums to the release
        if: ${{ !contains(github.ref_name, 'check') }}
        uses: actions/upload-release-asset@v1.0.2
        env:
          GITHUB_TOKEN: ${{ secrets.GITHUB_TOKEN }}
        with:
          upload_url: ${{ github.event.release.upload_url }}
          asset_path: SHA256SUMS
          asset_name: SHA256SUMS
          asset_content_type: plain/text

      - name: Upload sha256sums to workflow artifacts
        uses: actions/upload-artifact@v2
        with:
          name: SHA256SUMS
          path: SHA256SUMS<|MERGE_RESOLUTION|>--- conflicted
+++ resolved
@@ -18,13 +18,10 @@
     strategy:
       fail-fast: false
       matrix:
-<<<<<<< HEAD
-        ghc: ['9.2.1', '9.0.1', '8.10.7', '8.10.6', '8.8.4', '8.6.5']
-        os: [ubuntu-18.04, macOS-latest, windows-latest]
-=======
         ghc:
-          [ "9.0.1"
-          , '8.10.7'
+          [ "9.2.1"
+          , "9.0.1"
+          , "8.10.7"
           , "8.10.6"
           , "8.8.4"
           , "8.6.5"
@@ -33,7 +30,6 @@
             , "macOS-latest"
             , "windows-latest"
             ]
->>>>>>> b3542020
         cabal: ['3.6']
 
     steps:
@@ -58,11 +54,7 @@
           echo -e 'package blaze-textual\n    flags: +integer-simple' >> cabal.project.local
         fi
 
-<<<<<<< HEAD
-    - name: Use modified cabal.project for ghc9.0
-=======
     - name: (GHC 9.0) Use modified cabal.project for GHC 9.0
->>>>>>> b3542020
       if: ${{ matrix.ghc == '9.0.1' }}
       run: cp cabal-ghc901.project cabal.project
     - name: Use modified cabal.project for ghc9.2
