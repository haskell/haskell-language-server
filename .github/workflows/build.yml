--- conflicted
+++ resolved
@@ -19,12 +19,6 @@
         ghc: ['9.0.1', '8.10.7', '8.10.6', '8.10.5', '8.8.4', '8.8.3', '8.6.5']
         os: [ubuntu-18.04, macOS-latest, windows-latest]
         exclude:
-          - os: windows-latest
-<<<<<<< HEAD
-            ghc: '8.8.4' # also fails due to segfault :(
-=======
-            ghc: '8.10.2' # broken due to https://gitlab.haskell.org/ghc/ghc/-/issues/18550
->>>>>>> ed67f2c4
           - os: windows-latest
             ghc: '8.8.3' # fails due to segfault
 
