name: Builds

on:
  workflow_dispatch:
    inputs:
      alpine:
        description: 'Use alpine to build a fully static executable for linux'
        required: false
        default: 'false'
  release:
    types: [created]
  push:
    branches:
      - '*-check-build'

jobs:
  build:
    runs-on: ${{ matrix.os }}
    container: ${{ (github.event.inputs.alpine == 'true' && startsWith(matrix.os,'ubuntu') && 'alpine:3.12') || '' }}
    defaults:
      run:
        shell: ${{ (startsWith(matrix.os,'windows') && 'bash') || 'sh' }}

    strategy:
      fail-fast: false
      matrix:
        ghc:
          [ "9.2.1"
          , "9.0.2"
          , "9.0.1"
          , "8.10.7"
          , "8.10.6"
          , "8.8.4"
          , "8.6.5"
          ]
        os: [ "ubuntu-18.04"
            , "macOS-latest"
            , "windows-latest"
            ]
        cabal: ['3.6']

    steps:
<<<<<<< HEAD
    - name: Install system dependencies for alpine linux
      if: runner.os == 'Linux'
=======
    - name: Install system dependencies
      if: github.event.inputs.alpine == 'true' && runner.os == 'Linux'
>>>>>>> 65dff924
      run: |
        apk add --no-cache curl gcc g++ gmp-dev ncurses-dev libffi-dev make xz gzip tar perl git bash sudo binutils-gold
        apk add --no-cache zlib zlib-dev zlib-static gmp gmp-dev ncurses-static

    - uses: actions/checkout@v2

    - name: Disable tests and bechmarks
      run: |
        echo "tests: false" >> cabal.project.local
        echo "benchmarks: false" >> cabal.project.local

    - uses: ./.github/actions/setup-build
      with:
        ghc: ${{ matrix.ghc }}
        os:  ${{ runner.os }}

    - name: (Windows) Platform specifics
      if: runner.os == 'Windows'
      run: |
        echo "EXE_EXT=.exe" >> $GITHUB_ENV

    - name: (Linux) Platform specifics
      if: runner.os == 'Linux'
      run: |
        echo "CABAL_ARGS=--enable-executable-static --ghc-options=-split-sections" >> $GITHUB_ENV

    - name: Build the server
      # Try building it twice in case of flakey builds on Windows
      run: |
        cabal build exe:hls -O2 $CABAL_ARGS || cabal build exe:hls -O2 $CABAL_ARGS -j1

    - name: Compress server binary
      id: compress_server_binary
      run: |
        HLS_BUILD=$(find dist-newstyle \( -name 'hls' -o -name 'hls.exe' \) -type f)
        HLS=haskell-language-server-${{ matrix.ghc }}
        mv $HLS_BUILD $HLS${{ env.EXE_EXT }}
        if [[ "${{ runner.os }}" == "Windows" ]]; then
          7z a $HLS.zip $HLS${{ env.EXE_EXT }}
          echo ::set-output name=path::$HLS.zip
          echo ::set-output name=content_type::application/zip
          echo ::set-output name=extension::zip
        else
          gzip --best $HLS
          echo ::set-output name=path::$HLS.gz
          echo ::set-output name=content_type::application/gzip
          echo ::set-output name=extension::gz
        fi

    - name: Upload server to release
      if: ${{ !contains(github.ref_name, 'check') && github.event.release.upload_url != ''}}
      uses: actions/upload-release-asset@v1.0.2
      env:
        GITHUB_TOKEN: ${{ secrets.GITHUB_TOKEN }}
      with:
        upload_url: ${{ github.event.release.upload_url }}
        asset_path: ${{ steps.compress_server_binary.outputs.path }}
        asset_name: haskell-language-server-${{ runner.os }}-${{ matrix.ghc  }}${{env.EXE_EXT}}.${{ steps.compress_server_binary.outputs.extension }}
        asset_content_type: ${{ steps.compress_server_binary.outputs.content_type }}

    - name: Upload server to workflow artifacts
      uses: actions/upload-artifact@v2
      with:
        name: haskell-language-server-${{ runner.os }}-${{ matrix.ghc }}${{ env.EXE_EXT }}.${{ steps.compress_server_binary.outputs.extension }}
        path: ${{ steps.compress_server_binary.outputs.path }}

    - name: Build the wrapper
      if: matrix.ghc == '8.10.7'
      run: cabal build exe:hls-wrapper -O2 $LINUX_CABAL_ARGS

    - name: Compress wrapper binary
      if: matrix.ghc == '8.10.7'
      id: compress_wrapper_binary
      run: |
        HLS_WRAPPER_BUILD=$(find dist-newstyle \( -name 'hls-wrapper' -o -name 'hls-wrapper.exe' \) -type f)
        HLS_WRAPPER=haskell-language-server-wrapper
        mv $HLS_WRAPPER_BUILD $HLS_WRAPPER${{ env.EXE_EXT }}
        if [[ "${{ runner.os }}" == "Windows" ]]; then
          7z a $HLS_WRAPPER.zip $HLS_WRAPPER${{ env.EXE_EXT }}
          echo ::set-output name=path::$HLS_WRAPPER.zip
          echo ::set-output name=content_type::application/zip
          echo ::set-output name=extension::zip
        else
          gzip --best $HLS_WRAPPER
          echo ::set-output name=path::$HLS_WRAPPER.gz
          echo ::set-output name=content_type::application/gzip
          echo ::set-output name=extension::gz
        fi

    - name: Upload wrapper to the release
      if: ${{ matrix.ghc == '8.10.7' && !contains(github.ref_name, 'check') && github.event.release.upload_url != '' }}
      uses: actions/upload-release-asset@v1.0.2
      env:
        GITHUB_TOKEN: ${{ secrets.GITHUB_TOKEN }}
      with:
        upload_url: ${{ github.event.release.upload_url }}
        asset_path: ${{ steps.compress_wrapper_binary.outputs.path }}
        asset_name: haskell-language-server-wrapper-${{ runner.os }}${{ env.EXE_EXT }}.${{ steps.compress_wrapper_binary.outputs.extension }}
        asset_content_type: ${{ steps.compress_wrapper_binary.outputs.content_type}}

    - name: Upload wrapper to workflow artifacts
      uses: actions/upload-artifact@v2
      if: matrix.ghc == '8.10.7'
      with:
        name: haskell-language-server-wrapper-${{ runner.os }}${{ env.EXE_EXT }}.${{ steps.compress_wrapper_binary.outputs.extension }}
        path: ${{ steps.compress_wrapper_binary.outputs.path }}

  # generates a custom tarball with sources, used by `ghcup compile hls`
  src-tar:
    needs: build
    runs-on: ubuntu-18.04

    steps:
      - uses: actions/checkout@v2

      - name: Set hls release version
        run: |
          HLS_VER="${{ github.event.release.tag_name }}"
          if [[ -z $HLS_VER ]]; then
            HLS_VER=${{ github.sha }}
            HLS_VER=${HLS_VER:0:5}
          fi
          echo "HLS_VER=$HLS_VER" >> $GITHUB_ENV

      - name: Create source tarball
        run: |
          mkdir src-dist
          git archive --prefix=haskell-language-server-${{ env.HLS_VER }}/ \
                      --format=tar.gz \
                      -o src-dist/haskell-language-server.tar.gz \
                      HEAD

      - name: Upload source tarball to the release
        if: ${{ !contains(github.ref_name, 'check') && github.event.release.upload_url != '' }}
        uses: actions/upload-release-asset@v1.0.2
        env:
          GITHUB_TOKEN: ${{ secrets.GITHUB_TOKEN }}
        with:
          upload_url: ${{ github.event.release.upload_url }}
          asset_path: src-dist/haskell-language-server.tar.gz
          asset_name: haskell-language-server-${{ env.HLS_VER }}-src.tar.gz
          asset_content_type: application/gzip

      - name: Upload source tarball to workflow artifacts
        uses: actions/upload-artifact@v2
        with:
          name: haskell-language-server-${{ env.HLS_VER }}-src.tar.gz
          path: src-dist/haskell-language-server.tar.gz

  # this generates .gz tarfiles containing binaries for all GHC versions and OS's
  # used by `ghcup install hls`
  tar:
    needs: build
    runs-on: ubuntu-18.04
    strategy:
      matrix:
        target-os: [ "Linux"
                   , "macOS"
                   , "Windows"
                   ]
    steps:
      - uses: actions/download-artifact@v2

      - name: Generate tarball with all binaries
        run: |
          # move the binaries for the specific platform into bin/
          mkdir bin
          mv haskell-language-server-${{ matrix.target-os }}-*/* bin
          mv haskell-language-server-wrapper-${{ matrix.target-os }}.*/* bin
          # decompress them
          cd bin
          if [[ "${{ matrix.target-os }}" == "Windows" ]]; then
            7z x "*.zip"
            rm *.zip
          else
            gzip -d *.gz
          fi
          tar -czpf haskell-language-server.tar.gz *

      - name: Upload binaries tarball to the release
        if: ${{ !contains(github.ref_name, 'check')  && github.event.release.upload_url != '' }}
        uses: actions/upload-release-asset@v1.0.2
        env:
          GITHUB_TOKEN: ${{ secrets.GITHUB_TOKEN }}
        with:
          upload_url: ${{ github.event.release.upload_url }}
          asset_path: bin/haskell-language-server.tar.gz
          asset_name: haskell-language-server-${{ matrix.target-os }}-${{ github.event.release.tag_name }}.tar.gz
          asset_content_type: application/gzip

      - name: Set hls release version
        run: |
          HLS_VER="${{ github.event.release.tag_name }}"
          if [[ -z $HLS_VER ]]; then
            HLS_VER=${{ github.sha }}
            HLS_VER=${HLS_VER:0:5}
          fi
          echo "HLS_VER=$HLS_VER" >> $GITHUB_ENV

      - name: Upload binaries tarball to workflow artifacts
        uses: actions/upload-artifact@v2
        with:
          name: haskell-language-server-${{ matrix.target-os }}-${{ env.HLS_VER }}.tar.gz
          path: bin/haskell-language-server.tar.gz

  sha256sum:
    needs: [tar, src-tar]
    runs-on: ubuntu-18.04
    steps:
      - uses: actions/download-artifact@v2

      - name: Generate sha256 sums for all workflow artifacts
        run: |
          sha256sum --tag haskell-language-server*/* >> SHA256SUMS
          # we clean up tags to match the release file names
          sed -i 's/\/.*)/)/g' SHA256SUMS

      - name: Upload sha256sums to the release
        if: ${{ !contains(github.ref_name, 'check')  && github.event.release.upload_url != '' }}
        uses: actions/upload-release-asset@v1.0.2
        env:
          GITHUB_TOKEN: ${{ secrets.GITHUB_TOKEN }}
        with:
          upload_url: ${{ github.event.release.upload_url }}
          asset_path: SHA256SUMS
          asset_name: SHA256SUMS
          asset_content_type: plain/text

      - name: Upload sha256sums to workflow artifacts
        uses: actions/upload-artifact@v2
        with:
          name: SHA256SUMS
          path: SHA256SUMS<|MERGE_RESOLUTION|>--- conflicted
+++ resolved
@@ -6,7 +6,7 @@
       alpine:
         description: 'Use alpine to build a fully static executable for linux'
         required: false
-        default: 'false'
+        default: 'true'
   release:
     types: [created]
   push:
@@ -40,13 +40,8 @@
         cabal: ['3.6']
 
     steps:
-<<<<<<< HEAD
-    - name: Install system dependencies for alpine linux
-      if: runner.os == 'Linux'
-=======
     - name: Install system dependencies
       if: github.event.inputs.alpine == 'true' && runner.os == 'Linux'
->>>>>>> 65dff924
       run: |
         apk add --no-cache curl gcc g++ gmp-dev ncurses-dev libffi-dev make xz gzip tar perl git bash sudo binutils-gold
         apk add --no-cache zlib zlib-dev zlib-static gmp gmp-dev ncurses-static
