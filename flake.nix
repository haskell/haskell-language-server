--- conflicted
+++ resolved
@@ -39,7 +39,6 @@
       url = "https://hackage.haskell.org/package/ghc-exactprint-1.4.1/ghc-exactprint-1.4.1.tar.gz";
       flake = false;
     };
-<<<<<<< HEAD
     ghc-check = {
       url = "https://hackage.haskell.org/package/ghc-check-0.5.0.8/ghc-check-0.5.0.8.tar.gz";
       flake = false;
@@ -62,10 +61,10 @@
     };
     brittany-01312 = {
       url = "https://hackage.haskell.org/package/brittany-0.13.1.2/brittany-0.13.1.2.tar.gz";
-=======
+      flake = false;
+    };
     fourmolu = {
       url = "https://hackage.haskell.org/package/fourmolu-0.9.0.0/fourmolu-0.9.0.0.tar.gz";
->>>>>>> 924b9324
       flake = false;
     };
     hlint-341 = {
@@ -84,7 +83,6 @@
       url = "https://hackage.haskell.org/package/hiedb-0.4.2.0/hiedb-0.4.2.0.tar.gz";
       flake = false;
     };
-<<<<<<< HEAD
     hw-prim = {
       url = "https://hackage.haskell.org/package/hw-prim-0.6.3.2/hw-prim-0.6.3.2.tar.gz";
       flake = false;
@@ -93,8 +91,6 @@
       url = "github:July541/apply-refact/ghc-9.4";
       flake = false;
     };
-=======
->>>>>>> 924b9324
   };
   outputs =
     inputs@{ self, nixpkgs, flake-compat, flake-utils, gitignore, all-cabal-hashes-unpacked, ... }:
@@ -158,13 +154,10 @@
               # Patches don't apply
               github = overrideCabal hsuper.github (drv: { patches = []; });
               hiedb = hsuper.callCabal2nix "hiedb" inputs.hiedb {};
-<<<<<<< HEAD
               hw-prim = hsuper.callCabal2nix "hw-prim" inputs.hw-prim {};
               retrie = hsuper.callCabal2nix "retrie" inputs.retrie {};
               retrie_1_1_0_0 = hsuper.callCabal2nix "retrie" inputs.retrie_1100 {};
               apply-refactHEAD = hsuper.callCabal2nix "apply-refact" inputs.apply-refact {};
-=======
->>>>>>> 924b9324
 
               # https://github.com/NixOS/nixpkgs/issues/140774
               ormolu =
@@ -172,10 +165,9 @@
                 then overrideCabal hsuper.ormolu (_: { enableSeparateBinOutput = false; })
                 else hsuper.ormolu;
 
-<<<<<<< HEAD
               # Fourmolu needs a handful of patches to build on GHC 9.4.
               fourmoluHEAD =
-                doJailbreak (overrideCabal hsuper.fourmolu_0_8_2_0 (old: {
+                doJailbreak (overrideCabal hsuper.fourmolu_0_9_0_0 (old: {
                   enableSeparateBinOutput = final.system != "aarch64-darwin";
                   # Update to Fourmolu 0.9 for GHC 9.4 support.
                   src = prev.fetchFromGitHub {
@@ -186,9 +178,7 @@
                     hash = "sha256-MPFWDMc9nSpTtCjAIHmjLyENkektm72tCWaKnkAQfuk=";
                   };
                 }));
-=======
               fourmolu = hself.callCabal2nix "fourmolu" inputs.fourmolu {};
->>>>>>> 924b9324
             };
 
           hlsSources =
