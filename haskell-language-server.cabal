cabal-version:      2.4
category:           Development
name:               haskell-language-server
version:            1.5.1.0
synopsis:           LSP server for GHC
description:
  Please see the README on GitHub at <https://github.com/haskell/haskell-language-server#readme>

homepage:           https://github.com/haskell/haskell-language-server#readme
bug-reports:        https://github.com/haskell/haskell-language-server/issues
author:             The Haskell IDE Team
maintainer:         alan.zimm@gmail.com
copyright:          The Haskell IDE Team
license:            Apache-2.0
license-file:       LICENSE
build-type:         Simple
tested-with:        GHC == 8.6.5 || == 8.8.4 || == 8.10.6 || == 8.10.7 || == 9.0.1
extra-source-files:
  README.md
  ChangeLog.md
  test/testdata/**/*.project
  test/testdata/**/*.cabal
  test/testdata/**/*.yaml
  test/testdata/**/*.hs

flag pedantic
  description: Enable -Werror
  default:     False
  manual:      True

source-repository head
  type:     git
  location: https://github.com/haskell/haskell-language-server

common common-deps
  build-depends:
    , base       >=4.12 && <5
    , directory
    , extra
    , filepath
    , text

-- Default warnings in HLS
common warnings
  ghc-options: -Wall -Wredundant-constraints -Wno-name-shadowing -Wno-unticked-promoted-constructors

-- Allow compiling in pedantic mode
common pedantic
  if flag(pedantic)
    ghc-options: -Werror

library
  import:           common-deps
                    -- configuration
                  , warnings
                  , pedantic
  exposed-modules:
    Ide.Arguments
    Ide.Main
    Ide.Version

  other-modules:    Paths_haskell_language_server
  autogen-modules:  Paths_haskell_language_server
  hs-source-dirs:   src
  build-depends:
    , async
    , base16-bytestring
    , bytestring
    , containers
    , cryptohash-sha1
    , data-default
    , ghc
    , ghcide                ^>=1.4 || ^>=1.5
    , gitrev
    , lsp
    , hie-bios
    , hiedb
    , hls-plugin-api        ^>=1.2
    , hslogger
    , optparse-applicative
    , optparse-simple
    , process
    , hls-graph
    , safe-exceptions
    , sqlite-simple
    , unordered-containers
    , aeson-pretty

  default-language: Haskell2010
  default-extensions: DataKinds, TypeOperators

-- Plugin flags are designed for 'cabal install haskell-language-server':
-- - Bulk flags should be default:False
-- - Individual flags should be default:True

flag ignore-plugins-ghc-bounds
  description: Force the inclusion of plugins even if they are not buildable by default with a specific ghc version
  default:     False
  manual:      True

flag class
  description: Enable class plugin
  default:     True
  manual:      True

flag callHierarchy
  description: Enable call hierarchy plugin
  default:     True
  manual:      True

flag haddockComments
  description: Enable haddockComments plugin
  default:     True
  manual:      True

flag eval
  description: Enable eval plugin
  default:     True
  manual:      True

flag importLens
  description: Enable importLens plugin
  default:     True
  manual:      True

flag refineImports
  description: Enable refineImports plugin
  default:     True
  manual:      True

flag rename
  description: Enable rename plugin
  default:     False
  manual:      True

flag retrie
  description: Enable retrie plugin
  default:     True
  manual:      True

flag tactic
  description: Enable tactic plugin
  default:     True
  manual:      True

flag hlint
  description: Enable hlint plugin
  default:     True
  manual:      True

flag moduleName
  description: Enable moduleName plugin
  default:     True
  manual:      True

flag pragmas
  description: Enable pragmas plugin
  default:     True
  manual:      True

flag splice
  description: Enable splice plugin
  default:     True
  manual:      True

flag alternateNumberFormat
  description: Enable Alternate Number Format plugin
  default:     False
  manual:      True

flag qualifyImportedNames
  description: Enable qualifyImportedNames plugin
  default:     True
  manual:      True

-- formatters

flag floskell
  description: Enable floskell plugin
  default:     True
  manual:      True

flag fourmolu
  description: Enable fourmolu plugin
  default:     True
  manual:      True

flag ormolu
  description: Enable ormolu plugin
  default:     True
  manual:      True

flag stylishHaskell
  description: Enable stylishHaskell plugin
  default:     True
  manual:      True

flag brittany
  description: Enable brittany plugin
  default:     True
  manual:      True

common example-plugins
  hs-source-dirs: plugins/default/src
  other-modules: Ide.Plugin.Example,
                 Ide.Plugin.Example2

common class
  if flag(class) && (impl(ghc < 9.2.1) || flag(ignore-plugins-ghc-bounds))
    build-depends: hls-class-plugin ^>=1.0.0.1
    cpp-options: -Dclass

common callHierarchy
  if flag(callHierarchy) && (impl(ghc < 9.2.1) || flag(ignore-plugins-ghc-bounds))
    build-depends: hls-call-hierarchy-plugin ^>=1.0.0.0
    cpp-options: -DcallHierarchy

common haddockComments
  if flag(haddockComments)
    build-depends: hls-haddock-comments-plugin ^>=1.0.0.1
    cpp-options: -DhaddockComments

common eval
  if flag(eval)
    build-depends: hls-eval-plugin ^>=1.2.0.0
    cpp-options: -Deval

common importLens
  if flag(importLens)
    build-depends: hls-explicit-imports-plugin ^>=1.0.0.1
    cpp-options: -DimportLens

common refineImports
  if flag(refineImports) && (impl(ghc < 9.2.1) || flag(ignore-plugins-ghc-bounds))
    build-depends: hls-refine-imports-plugin ^>=1.0.0.0
    cpp-options: -DrefineImports

common rename
  if flag(rename)
    build-depends: hls-rename-plugin ^>= 1.0.0.0
    cpp-options: -Drename

common retrie
  if flag(retrie) && (impl(ghc < 9.2.1) || flag(ignore-plugins-ghc-bounds))
    build-depends: hls-retrie-plugin ^>=1.0.0.1
    cpp-options: -Dretrie

common tactic
  if flag(tactic) && (impl(ghc < 9.0.1) || flag(ignore-plugins-ghc-bounds))
    build-depends: hls-tactics-plugin >=1.2.0.0 && <1.6
    cpp-options: -Dtactic

common hlint
  if flag(hlint)
    build-depends: hls-hlint-plugin ^>=1.0.0.2
    cpp-options: -Dhlint

common moduleName
  if flag(moduleName)
    build-depends: hls-module-name-plugin ^>=1.0.0.0
    cpp-options: -DmoduleName

common pragmas
  if flag(pragmas)
    build-depends: hls-pragmas-plugin ^>=1.0.0.0
    cpp-options: -Dpragmas

common splice
  if flag(splice) && (impl(ghc < 9.2.1) || flag(ignore-plugins-ghc-bounds))
    build-depends: hls-splice-plugin ^>=1.0.0.1
    cpp-options: -Dsplice

common alternateNumberFormat
  if flag(alternateNumberFormat)
    build-depends: hls-alternate-number-format-plugin ^>=1.0.0.0
    cpp-options: -DalternateNumberFormat

common qualifyImportedNames
  if flag(qualifyImportedNames)
    build-depends: hls-qualify-imported-names-plugin ^>=1.0.0.0
    cpp-options: -DqualifyImportedNames

-- formatters

common floskell
  if flag(floskell) && (impl(ghc < 9.0.1) || flag(ignore-plugins-ghc-bounds))
    build-depends: hls-floskell-plugin ^>=1.0.0.0
    cpp-options: -Dfloskell

common fourmolu
  if flag(fourmolu) && (impl(ghc < 9.2.1) || flag(ignore-plugins-ghc-bounds))
    build-depends: hls-fourmolu-plugin ^>=1.0.0.0
    cpp-options: -Dfourmolu

common ormolu
  if flag(ormolu)
    build-depends: hls-ormolu-plugin ^>=1.0.0.0
    cpp-options: -Dormolu

common stylishHaskell
  if flag(stylishHaskell) && (impl(ghc < 9.0.1) || flag(ignore-plugins-ghc-bounds))
    build-depends: hls-stylish-haskell-plugin ^>=1.0.0.0
    cpp-options: -DstylishHaskell

common brittany
  if flag(brittany) && (impl(ghc < 9.0.1) || flag(ignore-plugins-ghc-bounds))
    build-depends: hls-brittany-plugin ^>=1.0.0.1
    cpp-options: -Dbrittany

executable haskell-language-server
  import:             common-deps
                    -- configuration
                    , warnings
                    , pedantic
                    -- plugins
                    , example-plugins
                    , callHierarchy
                    , class
                    , haddockComments
                    , eval
                    , importLens
                    , refineImports
                    , rename
                    , retrie
                    , tactic
                    , hlint
                    , moduleName
                    , pragmas
                    , splice
                    , alternateNumberFormat
                    , qualifyImportedNames
                    , floskell
                    , fourmolu
                    , ormolu
                    , stylishHaskell
                    , brittany

  main-is:          Main.hs
  hs-source-dirs:   exe
  other-modules:    Plugins

  ghc-options:
    -threaded
    -- allow user RTS overrides
    -rtsopts
    -- disable idle GC
    -- increase nursery size
<<<<<<< HEAD
    -- Enable collection of heap statistics
    "-with-rtsopts=-I0 -A128M -T"
    -Wno-unticked-promoted-constructors
  if flag(pedantic)
    ghc-options: -Werror
=======
    "-with-rtsopts=-I0 -A128M"
>>>>>>> acdb82e8

  build-depends:
    , aeson
    , async
    , base16-bytestring
    , binary
    , bytestring
    , containers
    , cryptohash-sha1
    , deepseq
    , ghc
    , ghc-boot-th
    , ghcide
    , hashable
    , haskell-language-server
    , lsp
    , hie-bios
    , hiedb
    , lens
    , regex-tdfa
    , hslogger
    , optparse-applicative
    , hls-plugin-api
    , lens
    , mtl
    , regex-tdfa
    , safe-exceptions
    , hls-graph
    , sqlite-simple
    , stm
    , temporary
    , transformers
    , unordered-containers

  default-language: Haskell2010
  default-extensions: DataKinds, TypeOperators

executable haskell-language-server-wrapper
  import:           common-deps
                  , warnings
                  , pedantic
  main-is:          Wrapper.hs
  hs-source-dirs:   exe
  other-modules:    Paths_haskell_language_server
  autogen-modules:  Paths_haskell_language_server
  ghc-options:
    -threaded
    -- allow user RTS overrides
    -rtsopts
    -- disable idle GC
    -- increase nursery size
    "-with-rtsopts=-I0 -A128M"

  build-depends:
    , data-default
    , ghc
    , ghc-paths
    , ghcide
    , gitrev
    , haskell-language-server
    , hie-bios
    , optparse-applicative
    , optparse-simple
    , process

  default-language: Haskell2010


test-suite func-test
  import:             common-deps
                    , warnings
                    , pedantic
  type:               exitcode-stdio-1.0
  default-language:   Haskell2010
  build-tool-depends:
    haskell-language-server:haskell-language-server -any,
    ghcide:ghcide-test-preprocessor -any

  build-depends:
    , bytestring
    , data-default
    , hspec-expectations
    , lens
    , ghcide
    , hls-test-utils ^>= 1.1.0.0
    , lsp-types
    , aeson
    , hls-plugin-api
    , lsp-test
    , containers
    , unordered-containers

  hs-source-dirs:     test/functional test/utils

  main-is:            Main.hs
  other-modules:
    Command
    Completion
    Config
    Deferred
    Definition
    Diagnostic
    Format
    FunctionalBadProject
    FunctionalCodeAction
    HieBios
    Highlight
    Progress
    Reference
    Symbol
    TypeDefinition
    Test.Hls.Command
    Test.Hls.Flags

  default-extensions: OverloadedStrings
  ghc-options:
    -threaded -rtsopts -with-rtsopts=-N

-- Duplicating inclusion plugin conditions until tests are moved to their own packages
  if flag(eval)
    cpp-options: -Deval
-- formatters
  if flag(floskell) && (impl(ghc < 9.0.1) || flag(ignore-plugins-ghc-bounds))
    cpp-options: -Dfloskell
  if flag(fourmolu) && (impl(ghc < 9.2.1) || flag(ignore-plugins-ghc-bounds))
    cpp-options: -Dfourmolu
  if flag(ormolu)
    cpp-options: -Dormolu

test-suite wrapper-test
  import:             common-deps
                    , warnings
                    , pedantic
  type:               exitcode-stdio-1.0
  build-tool-depends:
    haskell-language-server:haskell-language-server-wrapper -any,
    haskell-language-server:haskell-language-server -any

  default-language:   Haskell2010
  build-depends:
      process
    , hls-test-utils

  hs-source-dirs:     test/wrapper
  main-is:            Main.hs<|MERGE_RESOLUTION|>--- conflicted
+++ resolved
@@ -345,15 +345,11 @@
     -rtsopts
     -- disable idle GC
     -- increase nursery size
-<<<<<<< HEAD
     -- Enable collection of heap statistics
     "-with-rtsopts=-I0 -A128M -T"
     -Wno-unticked-promoted-constructors
   if flag(pedantic)
     ghc-options: -Werror
-=======
-    "-with-rtsopts=-I0 -A128M"
->>>>>>> acdb82e8
 
   build-depends:
     , aeson
