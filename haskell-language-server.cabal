cabal-version:      3.4
category:           Development
name:               haskell-language-server
version:            2.9.0.1
synopsis:           LSP server for GHC
description:
  Please see the README on GitHub at <https://github.com/haskell/haskell-language-server#readme>

homepage:           https://github.com/haskell/haskell-language-server#readme
bug-reports:        https://github.com/haskell/haskell-language-server/issues
author:             The Haskell IDE Team
maintainer:         alan.zimm@gmail.com
copyright:          The Haskell IDE Team
license:            Apache-2.0
license-file:       LICENSE
build-type:         Simple
tested-with:        GHC ==9.10.1 || ==9.8.2 || ==9.6.5 || ==9.4.8
extra-source-files:
  README.md
  ChangeLog.md
  test/testdata/**/*.project
  test/testdata/**/*.cabal
  test/testdata/**/*.yaml
  test/testdata/**/*.hs
  test/testdata/**/*.json

  -- These globs should only match test/testdata
  plugins/**/*.project
  plugins/**/*.expected
  plugins/**/*.cabal
  plugins/**/*.yaml
  plugins/**/*.txt
  plugins/**/*.hs

  bindist/wrapper.in

source-repository head
  type:     git
  location: https://github.com/haskell/haskell-language-server

common defaults
  default-language: GHC2021
  -- Should have been in GHC2021, an oversight
  default-extensions: ExplicitNamespaces

common test-defaults
  ghc-options: -threaded -rtsopts -with-rtsopts=-N
  if impl(ghc >= 9.8)
    -- We allow using partial functions in tests
    ghc-options: -Wno-x-partial

-- Default warnings in HLS
common warnings
  ghc-options: -Wall
               -Wredundant-constraints
               -Wunused-packages
               -Wno-name-shadowing
               -Wno-unticked-promoted-constructors

flag pedantic
  description: Enable -Werror
  default:     False
  manual:      True

-- Allow compiling in pedantic mode
common pedantic
  if flag(pedantic)
    ghc-options:
      -Werror
      -- Note [unused-packages]
      -- ~~~~~~~~~~~~~~~~~~~~~~
      -- Some packages need CPP conditioned on MIN_VERSION_ghc(x,y,z).
      -- MIN_VERSION_<pkg> is CPP macro that cabal defines only when <pkg> is declared as a dependency.
      -- But -Wunused-packages still reports it as unused dependency if it's not imported.
      -- For packages with such "unused" dependencies we demote -Wunused-packages error
      -- (enabled by --flag=pedantic) to warning via -Wwarn=unused-packages.
      -Wwarn=unused-packages

-- Plugin flags are designed for 'cabal install haskell-language-server':
-- - Bulk flags should be default:False
-- - Individual flags should be default:True

-- The intent of this flag is being able to keep the ghc condition for hackage
-- but skip it via flags in cabal.project as plugins for new ghcs usually
-- are buildable using cabal.project tweaks
flag ignore-plugins-ghc-bounds
  description: Force the inclusion of plugins even if they are not buildable by default with a specific ghc version
  default:     False
  manual:      True

flag dynamic
  description: Build with the dyn rts
  default:     True
  manual:      True

----------------------------
----------------------------
-- PLUGINS
----------------------------
----------------------------

-----------------------------
-- cabal-fmt plugin
-----------------------------

flag cabalfmt
  description: Enable cabal-fmt plugin
  default:     True
  manual:      True

common cabalfmt
  if flag(cabalfmt)
    build-depends: haskell-language-server:hls-cabal-fmt-plugin
    cpp-options: -Dhls_cabalfmt

flag isolateCabalfmtTests
  description: Should tests search for 'cabal-fmt' on the $PATH or shall we install it via build-tool-depends?
  -- By default, search on the PATH
  default:     False
  manual:      True

library hls-cabal-fmt-plugin
  import:           defaults, pedantic, warnings
  if !flag(cabalfmt)
    buildable: False
  exposed-modules:  Ide.Plugin.CabalFmt
  hs-source-dirs:   plugins/hls-cabal-fmt-plugin/src
  build-depends:
    , base            >=4.12 && <5
    , directory
    , filepath
    , ghcide          == 2.9.0.1
    , hls-plugin-api  == 2.9.0.1
    , lens
    , lsp-types
    , mtl
    , process-extras
    , text

test-suite hls-cabal-fmt-plugin-tests
  import:           defaults, pedantic, test-defaults, warnings
  if !flag(cabalfmt)
    buildable: False
  type:             exitcode-stdio-1.0
  hs-source-dirs:   plugins/hls-cabal-fmt-plugin/test
  main-is:          Main.hs
  build-depends:
    , base
    , directory
    , filepath
    , haskell-language-server:hls-cabal-fmt-plugin
    , hls-test-utils        == 2.9.0.1

  if flag(isolateCabalfmtTests)
    build-tool-depends: cabal-fmt:cabal-fmt ^>=0.1.12
    cpp-options: -Dhls_isolate_cabalfmt_tests

-----------------------------
-- cabal-gild plugin
-----------------------------

flag cabalgild
  description: Enable cabal-gild plugin
  default:     True
  manual:      True

common cabalgild
  if flag(cabalgild)
    build-depends: haskell-language-server:hls-cabal-gild-plugin
    cpp-options: -Dhls_cabalgild

flag isolateCabalGildTests
  description: Should tests search for 'cabal-gild' on the $PATH or shall we install it via build-tool-depends?
  -- By default, search on the PATH
  default:     False
  manual:      True

library hls-cabal-gild-plugin
  import:           defaults, pedantic, warnings
  if !flag(cabalgild)
    buildable: False
  exposed-modules:  Ide.Plugin.CabalGild
  hs-source-dirs:   plugins/hls-cabal-gild-plugin/src
  build-depends:
    , base            >=4.12 && <5
    , directory
    , filepath
    , ghcide          == 2.9.0.1
    , hls-plugin-api  == 2.9.0.1
    , lsp-types
    , text
    , mtl
    , process-extras

test-suite hls-cabal-gild-plugin-tests
  import:           defaults, pedantic, test-defaults, warnings
  if !flag(cabalgild)
    buildable: False
  type:             exitcode-stdio-1.0
  hs-source-dirs:   plugins/hls-cabal-gild-plugin/test
  main-is:          Main.hs
  build-depends:
    , base
    , directory
    , filepath
    , haskell-language-server:hls-cabal-gild-plugin
    , hls-test-utils        == 2.9.0.1

  if flag(isolateCabalGildTests)
    -- https://github.com/tfausak/cabal-gild/issues/89
    build-tool-depends: cabal-gild:cabal-gild >= 1.3 && < 1.3.2
    cpp-options: -Dhls_isolate_cabalgild_tests

-----------------------------
-- cabal plugin
-----------------------------

flag cabal
  description: Enable cabal plugin
  default:     True
  manual:      True

common cabal
  if flag(cabal)
    build-depends: haskell-language-server:hls-cabal-plugin
    cpp-options: -Dhls_cabal

library hls-cabal-plugin
  import:           defaults, pedantic, warnings
  if !flag(cabal)
    buildable: False
  exposed-modules:
    Ide.Plugin.Cabal
    Ide.Plugin.Cabal.Diagnostics
    Ide.Plugin.Cabal.Completion.CabalFields
    Ide.Plugin.Cabal.Completion.Completer.FilePath
    Ide.Plugin.Cabal.Completion.Completer.Module
    Ide.Plugin.Cabal.Completion.Completer.Paths
    Ide.Plugin.Cabal.Completion.Completer.Simple
    Ide.Plugin.Cabal.Completion.Completer.Snippet
    Ide.Plugin.Cabal.Completion.Completer.Types
    Ide.Plugin.Cabal.Completion.Completions
    Ide.Plugin.Cabal.Completion.Data
    Ide.Plugin.Cabal.Completion.Types
    Ide.Plugin.Cabal.Definition
    Ide.Plugin.Cabal.FieldSuggest
    Ide.Plugin.Cabal.LicenseSuggest
    Ide.Plugin.Cabal.CabalAdd
    Ide.Plugin.Cabal.Orphans
    Ide.Plugin.Cabal.Outline
    Ide.Plugin.Cabal.Parse


  build-depends:
    , base                  >=4.12     && <5
    , bytestring
    , Cabal-syntax          >= 3.7
    , containers
    , deepseq
    , directory
    , filepath
    , extra                 >=1.7.4
    , ghcide                == 2.9.0.1
    , hashable
    , hls-plugin-api        == 2.9.0.1
    , hls-graph             == 2.9.0.1
    , lens
    , lsp                   ^>=2.7
    , lsp-types             ^>=2.3
    , regex-tdfa            ^>=1.3.1
    , text
    , transformers
    , unordered-containers  >=0.2.10.0
    , containers
    , cabal-add
    , process
    , aeson
    , Cabal
    , pretty

  hs-source-dirs:   plugins/hls-cabal-plugin/src

test-suite hls-cabal-plugin-tests
  import:           defaults, pedantic, test-defaults, warnings
  if !flag(cabal)
    buildable: False
  type:             exitcode-stdio-1.0
  hs-source-dirs:   plugins/hls-cabal-plugin/test
  main-is:          Main.hs
  other-modules:
    Completer
    Context
    Definition
    Outline
<<<<<<< HEAD
    Utils
=======
    CabalAdd
>>>>>>> d32d3faa
  build-depends:
    , base
    , bytestring
    , Cabal-syntax          >= 3.7
    , extra
    , filepath
    , ghcide
    , haskell-language-server:hls-cabal-plugin
    , hls-test-utils    == 2.9.0.1
    , lens
    , lsp-types
    , text
    , hls-plugin-api

-----------------------------
-- class plugin
-----------------------------

flag class
  description: Enable class plugin
  default:     True
  manual:      True

common class
  if flag(class)
    build-depends: haskell-language-server:hls-class-plugin
    cpp-options: -Dhls_class

library hls-class-plugin
  import:           defaults, pedantic, warnings
  if !flag(class)
    buildable: False
  exposed-modules:    Ide.Plugin.Class
  other-modules:      Ide.Plugin.Class.CodeAction
                    , Ide.Plugin.Class.CodeLens
                    , Ide.Plugin.Class.ExactPrint
                    , Ide.Plugin.Class.Types
                    , Ide.Plugin.Class.Utils
  hs-source-dirs:     plugins/hls-class-plugin/src
  build-depends:
    , aeson
    , base            >=4.12 && <5
    , containers
    , deepseq
    , extra
    , ghc
    , ghc-exactprint  >= 1.5 && < 1.10.0.0
    , ghcide          == 2.9.0.1
    , hls-graph
    , hls-plugin-api  == 2.9.0.1
    , lens
    , lsp
    , mtl
    , text
    , transformers

  default-extensions:
    DataKinds
    OverloadedStrings

test-suite hls-class-plugin-tests
  import:           defaults, pedantic, test-defaults, warnings
  if !flag(class)
    buildable: False
  type:             exitcode-stdio-1.0
  hs-source-dirs:   plugins/hls-class-plugin/test
  main-is:          Main.hs
  build-depends:
    , base
    , filepath
    , haskell-language-server:hls-class-plugin
    , hls-test-utils     == 2.9.0.1
    , lens
    , lsp-types
    , text

-----------------------------
-- call-hierarchy plugin
-----------------------------

flag callHierarchy
  description: Enable call hierarchy plugin
  default:     True
  manual:      True

common callHierarchy
  if flag(callHierarchy)
    build-depends: haskell-language-server:hls-call-hierarchy-plugin
    cpp-options: -Dhls_callHierarchy

library hls-call-hierarchy-plugin
  import: defaults, pedantic, warnings
  if !flag(callHierarchy)
    buildable: False
  exposed-modules:    Ide.Plugin.CallHierarchy
  other-modules:
    Ide.Plugin.CallHierarchy.Internal
    Ide.Plugin.CallHierarchy.Query
    Ide.Plugin.CallHierarchy.Types

  hs-source-dirs:     plugins/hls-call-hierarchy-plugin/src
  build-depends:
    , aeson
    , base                  >=4.12 && <5
    , containers
    , extra
    , ghcide                == 2.9.0.1
    , hiedb                 ^>= 0.6.0.0
    , hls-plugin-api        == 2.9.0.1
    , lens
    , lsp                    >=2.7
    , sqlite-simple
    , text

  default-extensions: DataKinds

test-suite hls-call-hierarchy-plugin-tests
  import:           defaults, pedantic, test-defaults, warnings
  if !flag(callHierarchy)
    buildable: False
  type:             exitcode-stdio-1.0
  hs-source-dirs:   plugins/hls-call-hierarchy-plugin/test
  main-is:          Main.hs
  build-depends:
    , aeson
    , base
    , containers
    , extra
    , filepath
    , haskell-language-server:hls-call-hierarchy-plugin
    , hls-test-utils        == 2.9.0.1
    , lens
    , lsp
    , lsp-test
    , text

-----------------------------
-- eval plugin
-----------------------------

flag eval
  description: Enable eval plugin
  default:     True
  manual:      True

common eval
  if flag(eval)
    build-depends: haskell-language-server:hls-eval-plugin
    cpp-options: -Dhls_eval

library hls-eval-plugin
  import: defaults, pedantic, warnings
  if !flag(eval)
    buildable: False
  exposed-modules:
    Ide.Plugin.Eval
    Ide.Plugin.Eval.Types

  hs-source-dirs:     plugins/hls-eval-plugin/src
  other-modules:
    Ide.Plugin.Eval.Code
    Ide.Plugin.Eval.CodeLens
    Ide.Plugin.Eval.Config
    Ide.Plugin.Eval.GHC
    Ide.Plugin.Eval.Parse.Comments
    Ide.Plugin.Eval.Parse.Option
    Ide.Plugin.Eval.Rules
    Ide.Plugin.Eval.Util

  build-depends:
    , aeson
    , base                  >=4.12  && <5
    , bytestring
    , containers
    , deepseq
    , Diff                  ^>=0.5
    , dlist
    , extra
    , filepath
    , ghc
    , ghc-boot-th
    , ghcide                == 2.9.0.1
    , hls-graph
    , hls-plugin-api        == 2.9.0.1
    , lens
    , lsp
    , lsp-types
    , megaparsec            >=9.0
    , mtl
    , parser-combinators    >=1.2
    , text
    , transformers
    , unliftio
    , unordered-containers

  default-extensions:
    DataKinds

test-suite hls-eval-plugin-tests
  import:           defaults, pedantic, test-defaults, warnings
  if !flag(eval)
    buildable: False
  type:             exitcode-stdio-1.0
  hs-source-dirs:   plugins/hls-eval-plugin/test
  main-is:          Main.hs
  ghc-options:      -fno-ignore-asserts
  build-depends:
    , aeson
    , base
    , containers
    , extra
    , filepath
    , haskell-language-server:hls-eval-plugin
    , hls-plugin-api
    , hls-test-utils   == 2.9.0.1
    , lens
    , lsp-types
    , text

-----------------------------
-- import lens plugin
-----------------------------

common importLens
  if flag(importLens)
    build-depends: haskell-language-server:hls-explicit-imports-plugin
    cpp-options: -Dhls_importLens

flag importLens
  description: Enable importLens plugin
  default:     True
  manual:      True

library hls-explicit-imports-plugin
  import:           defaults, pedantic, warnings
  if !flag(importlens)
    buildable: False
  exposed-modules:  Ide.Plugin.ExplicitImports
  hs-source-dirs:   plugins/hls-explicit-imports-plugin/src
  build-depends:
    , aeson
    , base                  >=4.12 && <5
    , containers
    , deepseq
    , ghc
    , ghcide                == 2.9.0.1
    , hls-graph
    , hls-plugin-api        == 2.9.0.1
    , lens
    , lsp
    , mtl
    , text
    , transformers

  default-extensions:
    DataKinds

test-suite hls-explicit-imports-plugin-tests
  import:           defaults, pedantic, test-defaults, warnings
  if !flag(importlens)
    buildable: False
  type:             exitcode-stdio-1.0
  hs-source-dirs:   plugins/hls-explicit-imports-plugin/test
  main-is:          Main.hs
  build-depends:
    , base
    , extra
    , filepath
    , haskell-language-server:hls-explicit-imports-plugin
    , hls-test-utils   == 2.9.0.1
    , lens
    , lsp-types
    , text

-----------------------------
-- rename plugin
-----------------------------

flag rename
  description: Enable rename plugin
  default:     True
  manual:      True

common rename
  if flag(rename)
    build-depends: haskell-language-server:hls-rename-plugin
    cpp-options: -Dhls_rename

library hls-rename-plugin
  import:           defaults, pedantic, warnings
  if !flag(rename)
    buildable: False
  exposed-modules:  Ide.Plugin.Rename
  hs-source-dirs:   plugins/hls-rename-plugin/src
  build-depends:
    , base                  >=4.12    && <5
    , containers
    , ghcide                == 2.9.0.1
    , hashable
    , hiedb                 ^>= 0.6.0.0
    , hie-compat
    , hls-plugin-api        == 2.9.0.1
    , haskell-language-server:hls-refactor-plugin
    , lens
    , lsp-types
    , mtl
    , mod
    , syb
    , text
    , transformers
    , unordered-containers


test-suite hls-rename-plugin-tests
  import:           defaults, pedantic, test-defaults, warnings
  if !flag(rename)
    buildable: False
  type:             exitcode-stdio-1.0
  hs-source-dirs:   plugins/hls-rename-plugin/test
  main-is:          Main.hs
  build-depends:
    , aeson
    , base
    , containers
    , filepath
    , hls-plugin-api
    , haskell-language-server:hls-rename-plugin
    , hls-test-utils             == 2.9.0.1
    , lens
    , lsp-types
    , text

-----------------------------
-- retrie plugin
-----------------------------

flag retrie
  description: Enable retrie plugin
  default:     True
  manual:      True

common retrie
  if flag(retrie) && impl(ghc < 9.10)
    build-depends: haskell-language-server:hls-retrie-plugin
    cpp-options: -Dhls_retrie

library hls-retrie-plugin
  import:           defaults, pedantic, warnings
  if !(flag(retrie) && impl(ghc < 9.10))
    buildable: False
  exposed-modules:  Ide.Plugin.Retrie
  hs-source-dirs:   plugins/hls-retrie-plugin/src
  build-depends:
    , aeson
    , base                  >=4.12    && <5
    , bytestring
    , containers
    , extra
    , ghc
    , ghcide                == 2.9.0.1
    , hashable
    , hls-plugin-api        == 2.9.0.1
    , haskell-language-server:hls-refactor-plugin
    , lens
    , lsp
    , lsp-types
    , mtl
    , retrie                >=0.1.1.0
    , safe-exceptions
    , stm
    , text
    , transformers
    , unordered-containers

  default-extensions:
    DataKinds

test-suite hls-retrie-plugin-tests
  import:           defaults, pedantic, test-defaults, warnings
  if !(flag(retrie) && impl(ghc < 9.10))
    buildable: False
  type:             exitcode-stdio-1.0
  hs-source-dirs:   plugins/hls-retrie-plugin/test
  main-is:          Main.hs
  build-depends:
    , base
    , containers
    , filepath
    , hls-plugin-api
    , haskell-language-server:{hls-refactor-plugin, hls-retrie-plugin}
    , hls-test-utils             == 2.9.0.1
    , text

-----------------------------
-- hlint plugin
-----------------------------

flag ghc-lib
  description:
    Use ghc-lib-parser rather than the ghc library (requires hlint and
    ghc-lib-parser-ex to also be built with it)
  default: True
  manual: True

flag hlint
  description: Enable hlint plugin
  default:     True
  manual:      True

common hlint
  if flag(hlint) && impl(ghc < 9.10)
    build-depends: haskell-language-server:hls-hlint-plugin
    cpp-options: -Dhls_hlint

library hls-hlint-plugin
  import:           defaults, pedantic, warnings
  -- https://github.com/ndmitchell/hlint/pull/1594
  if !(flag(hlint) && impl(ghc < 9.10))
    buildable: False
  exposed-modules:  Ide.Plugin.Hlint
  hs-source-dirs:   plugins/hls-hlint-plugin/src
  build-depends:
    , aeson
    , base                  >=4.12    && <5
    , bytestring
    , containers
    , deepseq
    , filepath
    , ghcide                == 2.9.0.1
    , hashable
    , hlint                 >= 3.5 && < 3.9
    , hls-plugin-api        == 2.9.0.1
    , lens
    , mtl
    , refact
    , regex-tdfa
    , stm
    , temporary
    , text
    , transformers
    , unordered-containers
    , ghc-lib-parser-ex
    , apply-refact
    --
    , lsp-types

  if flag(ghc-lib)
    cpp-options:   -DGHC_LIB
    build-depends:
        ghc-lib-parser
  else
    build-depends:
        ghc
      , ghc-boot

  default-extensions:
    DataKinds

test-suite hls-hlint-plugin-tests
  import:           defaults, pedantic, test-defaults, warnings
  if !(flag(hlint) && impl(ghc < 9.10))
    buildable: False
  type:             exitcode-stdio-1.0
  hs-source-dirs:   plugins/hls-hlint-plugin/test
  main-is:          Main.hs
  build-depends:
      aeson
    , base
    , containers
    , filepath
    , haskell-language-server:hls-hlint-plugin
    , hls-plugin-api
    , hls-test-utils      == 2.9.0.1
    , lens
    , lsp-types
    , text

-----------------------------
-- stan plugin
-----------------------------

flag stan
  description: Enable stan plugin
  default:     True
  manual:      True

common stan
  if flag(stan) && impl(ghc < 9.10.0)
    build-depends: haskell-language-server:hls-stan-plugin
    cpp-options: -Dhls_stan

library hls-stan-plugin
  import:           defaults, pedantic, warnings
  if flag(stan) && impl(ghc < 9.10.0)
    buildable: True
  else
    buildable: False
  exposed-modules:    Ide.Plugin.Stan
  hs-source-dirs:     plugins/hls-stan-plugin/src
  build-depends:
      base
    , deepseq
    , hashable
    , hie-compat
    , hls-plugin-api
    , ghcide
    , lsp-types
    , text
    , unordered-containers
    , stan >= 0.1.2.0
    , trial
    , directory

  default-extensions:
    LambdaCase
    TypeFamilies
    DuplicateRecordFields
    OverloadedStrings

test-suite hls-stan-plugin-tests
  import:           defaults, pedantic, test-defaults, warnings
  if flag(stan) && impl(ghc < 9.10.0)
    buildable: True
  else
    buildable: False
  type:             exitcode-stdio-1.0
  hs-source-dirs:   plugins/hls-stan-plugin/test
  main-is:          Main.hs
  build-depends:
    , base
    , filepath
    , haskell-language-server:hls-stan-plugin
    , hls-plugin-api
    , hls-test-utils      == 2.9.0.1
    , lens
    , lsp-types
    , text
  default-extensions:
    OverloadedStrings

-----------------------------
-- module name plugin
-----------------------------

flag moduleName
  description: Enable moduleName plugin
  default:     True
  manual:      True

common moduleName
  if flag(moduleName)
    build-depends: haskell-language-server:hls-module-name-plugin
    cpp-options: -Dhls_moduleName

library hls-module-name-plugin
  import:           defaults, pedantic, warnings
  if !flag(modulename)
    buildable: False
  exposed-modules:  Ide.Plugin.ModuleName
  hs-source-dirs:   plugins/hls-module-name-plugin/src
  build-depends:
    , aeson
    , base                  >=4.12 && <5
    , containers
    , filepath
    , ghcide                == 2.9.0.1
    , hls-plugin-api        == 2.9.0.1
    , lsp
    , text
    , transformers


test-suite hls-module-name-plugin-tests
  import:           defaults, pedantic, test-defaults, warnings
  if !flag(modulename)
    buildable: False
  type:             exitcode-stdio-1.0
  hs-source-dirs:   plugins/hls-module-name-plugin/test
  main-is:          Main.hs
  build-depends:
    , base
    , filepath
    , haskell-language-server:hls-module-name-plugin
    , hls-test-utils          == 2.9.0.1

-----------------------------
-- pragmas plugin
-----------------------------

flag pragmas
  description: Enable pragmas plugin
  default:     True
  manual:      True

common pragmas
  if flag(pragmas)
    build-depends: haskell-language-server:hls-pragmas-plugin
    cpp-options: -Dhls_pragmas

library hls-pragmas-plugin
  import:           defaults, pedantic, warnings
  if !flag(pragmas)
    buildable: False
  exposed-modules:  Ide.Plugin.Pragmas
  hs-source-dirs:   plugins/hls-pragmas-plugin/src
  build-depends:
    , base                  >=4.12 && <5
    , extra
    , fuzzy
    , ghcide                == 2.9.0.1
    , hls-plugin-api        == 2.9.0.1
    , lens
    , lsp
    , text
    , transformers
    , containers

test-suite hls-pragmas-plugin-tests
  import:           defaults, pedantic, test-defaults, warnings
  if !flag(pragmas)
    buildable: False
  type:             exitcode-stdio-1.0
  hs-source-dirs:   plugins/hls-pragmas-plugin/test
  main-is:          Main.hs
  build-depends:
    , aeson
    , base
    , filepath
    , haskell-language-server:hls-pragmas-plugin
    , hls-test-utils      == 2.9.0.1
    , lens
    , lsp-types
    , text

-----------------------------
-- splice plugin
-----------------------------

flag splice
  description: Enable splice plugin
  default:     True
  manual:      True

common splice
  if flag(splice) && impl(ghc < 9.10)
    build-depends: haskell-language-server:hls-splice-plugin
    cpp-options: -Dhls_splice

library hls-splice-plugin
  import:           defaults, pedantic, warnings
  if !(flag(splice) && impl(ghc < 9.10))
    buildable: False
  exposed-modules:
    Ide.Plugin.Splice
    Ide.Plugin.Splice.Types

  hs-source-dirs:     plugins/hls-splice-plugin/src
  build-depends:
    , aeson
    , base                  >=4.12 && <5
    , extra
    , foldl
    , ghc
    , ghcide                == 2.9.0.1
    , hls-plugin-api        == 2.9.0.1
    , haskell-language-server:hls-refactor-plugin
    , lens
    , lsp
    , mtl
    , syb
    , text
    , transformers
    , unliftio-core

  default-extensions:
    DataKinds

test-suite hls-splice-plugin-tests
  import:           defaults, pedantic, test-defaults, warnings
  if !(flag(splice) && impl(ghc < 9.10))
    buildable: False
  type:             exitcode-stdio-1.0
  hs-source-dirs:   plugins/hls-splice-plugin/test
  main-is:          Main.hs
  build-depends:
    , base
    , filepath
    , haskell-language-server:hls-splice-plugin
    , hls-test-utils == 2.9.0.1
    , text

-----------------------------
-- alternate number format plugin
-----------------------------

flag alternateNumberFormat
  description: Enable Alternate Number Format plugin
  default:     True
  manual:      True

common alternateNumberFormat
  if flag(alternateNumberFormat)
    build-depends: haskell-language-server:hls-alternate-number-format-plugin
    cpp-options: -Dhls_alternateNumberFormat

library hls-alternate-number-format-plugin
  import:           defaults, pedantic, warnings
  if !flag(alternateNumberFormat)
    buildable: False
  exposed-modules:  Ide.Plugin.AlternateNumberFormat, Ide.Plugin.Conversion
  other-modules:    Ide.Plugin.Literals
  hs-source-dirs:   plugins/hls-alternate-number-format-plugin/src
  build-depends:
    , base                 >=4.12 && < 5
    , containers
    , extra
    , ghcide               == 2.9.0.1
    , ghc-boot-th
    , hls-graph
    , hls-plugin-api       == 2.9.0.1
    , lens
    , lsp                  ^>=2.7
    , mtl
    , regex-tdfa
    , syb
    , text

  default-extensions:
    LambdaCase
    OverloadedStrings
    RecordWildCards

test-suite hls-alternate-number-format-plugin-tests
  import:           defaults, pedantic, test-defaults, warnings
  if !flag(alternateNumberFormat)
    buildable: False
  type:             exitcode-stdio-1.0
  hs-source-dirs:   plugins/hls-alternate-number-format-plugin/test
  other-modules:    Properties.Conversion
  main-is:          Main.hs
  ghc-options:      -fno-ignore-asserts
  build-depends:
    , base                 >=4.12 && < 5
    , filepath
    , haskell-language-server:hls-alternate-number-format-plugin
    , hls-test-utils       == 2.9.0.1
    , regex-tdfa
    , tasty-quickcheck
    , text

  default-extensions:
    LambdaCase
    OverloadedStrings
    RecordWildCards

-----------------------------
-- qualify imported names plugin
-----------------------------

flag qualifyImportedNames
  description: Enable qualifyImportedNames plugin
  default:     True
  manual:      True

common qualifyImportedNames
  if flag(qualifyImportedNames)
    build-depends: haskell-language-server:hls-qualify-imported-names-plugin
    cpp-options: -Dhls_qualifyImportedNames

library hls-qualify-imported-names-plugin
  import:           defaults, pedantic, warnings
  if !flag(qualifyImportedNames)
    buildable: False
  exposed-modules:  Ide.Plugin.QualifyImportedNames
  hs-source-dirs:   plugins/hls-qualify-imported-names-plugin/src
  build-depends:
    , base                  >=4.12 && <5
    , containers
    , ghcide                == 2.9.0.1
    , hls-plugin-api        == 2.9.0.1
    , lens
    , lsp
    , text
    , dlist
    , transformers

  default-extensions:
    DataKinds

test-suite hls-qualify-imported-names-plugin-tests
  import:           defaults, pedantic, test-defaults, warnings
  if !flag(qualifyImportedNames)
    buildable: False
  type:             exitcode-stdio-1.0
  hs-source-dirs:   plugins/hls-qualify-imported-names-plugin/test
  main-is:          Main.hs
  build-depends:
    , base
    , text
    , filepath
    , haskell-language-server:hls-qualify-imported-names-plugin
    , hls-test-utils             == 2.9.0.1

-----------------------------
-- code range plugin
-----------------------------

flag codeRange
  description: Enable Code Range plugin
  default:     True
  manual:      True

common codeRange
  if flag(codeRange)
    build-depends: haskell-language-server:hls-code-range-plugin
    cpp-options: -Dhls_codeRange

library hls-code-range-plugin
  import:           defaults, pedantic, warnings
  if !flag(codeRange)
    buildable: False
  exposed-modules:
    Ide.Plugin.CodeRange
    Ide.Plugin.CodeRange.Rules
  other-modules:
    Ide.Plugin.CodeRange.ASTPreProcess
  hs-source-dirs: plugins/hls-code-range-plugin/src
  build-depends:
    , base             >=4.12 && <5
    , containers
    , deepseq
    , extra
    , ghcide           == 2.9.0.1
    , hashable
    , hls-plugin-api   == 2.9.0.1
    , lens
    , lsp
    , mtl
    , semigroupoids
    , transformers
    , vector

test-suite hls-code-range-plugin-tests
  import:           defaults, pedantic, test-defaults, warnings
  if !flag(codeRange)
    buildable: False
  type:             exitcode-stdio-1.0
  hs-source-dirs:   plugins/hls-code-range-plugin/test
  main-is:          Main.hs
  other-modules:
    Ide.Plugin.CodeRangeTest
    Ide.Plugin.CodeRange.RulesTest
  build-depends:
    , base
    , bytestring
    , filepath
    , haskell-language-server:hls-code-range-plugin
    , hls-test-utils             == 2.9.0.1
    , lens
    , lsp
    , lsp-test
    , transformers
    , vector

-----------------------------
-- change type signature plugin
-----------------------------

flag changeTypeSignature
  description: Enable changeTypeSignature plugin
  default:     True
  manual:      True

common changeTypeSignature
  if flag(changeTypeSignature)
    build-depends: haskell-language-server:hls-change-type-signature-plugin
    cpp-options: -Dhls_changeTypeSignature

library hls-change-type-signature-plugin
  import:           defaults, pedantic, warnings
  if !flag(changeTypeSignature)
    buildable: False
  exposed-modules:  Ide.Plugin.ChangeTypeSignature
  hs-source-dirs:   plugins/hls-change-type-signature-plugin/src
  build-depends:
    , base             >=4.12 && < 5
    , ghcide           == 2.9.0.1
    , hls-plugin-api   == 2.9.0.1
    , lsp-types
    , regex-tdfa
    , syb
    , text
    , transformers
    , containers
  default-extensions:
    DataKinds
    ExplicitNamespaces
    OverloadedStrings
    RecordWildCards


test-suite hls-change-type-signature-plugin-tests
  import:           defaults, pedantic, test-defaults, warnings
  if !flag(changeTypeSignature)
    buildable: False
  type:             exitcode-stdio-1.0
  hs-source-dirs:   plugins/hls-change-type-signature-plugin/test
  main-is:          Main.hs
  build-depends:
    , base                 >=4.12 && < 5
    , filepath
    , haskell-language-server:hls-change-type-signature-plugin
    , hls-test-utils       == 2.9.0.1
    , regex-tdfa
    , text
  default-extensions:
    OverloadedStrings
    ViewPatterns

-----------------------------
-- gadt plugin
-----------------------------

flag gadt
  description: Enable gadt plugin
  default:     True
  manual:      True

common gadt
  if flag(gadt)
    build-depends: haskell-language-server:hls-gadt-plugin
    cpp-options: -Dhls_gadt

library hls-gadt-plugin
  import:           defaults, pedantic, warnings
  if !flag(gadt)
    buildable: False
  exposed-modules:  Ide.Plugin.GADT
  other-modules:    Ide.Plugin.GHC
  hs-source-dirs:   plugins/hls-gadt-plugin/src
  build-depends:
    , aeson
    , base                  >=4.12 && <5
    , containers
    , extra
    , ghc
    , ghcide                 == 2.9.0.1
    , ghc-exactprint
    , hls-plugin-api         == 2.9.0.1
    , haskell-language-server:hls-refactor-plugin
    , lens
    , lsp                    >=2.7
    , mtl
    , text
    , transformers

  default-extensions: DataKinds

test-suite hls-gadt-plugin-tests
  import:           defaults, pedantic, test-defaults, warnings
  if !flag(gadt)
    buildable: False
  type:             exitcode-stdio-1.0
  hs-source-dirs:   plugins/hls-gadt-plugin/test
  main-is:          Main.hs
  build-depends:
    , base
    , filepath
    , haskell-language-server:hls-gadt-plugin
    , hls-test-utils              == 2.9.0.1
    , text

-----------------------------
-- explicit fixity plugin
-----------------------------

flag explicitFixity
  description: Enable explicitFixity plugin
  default:     True
  manual:      True

common explicitFixity
  if flag(explicitFixity)
    build-depends: haskell-language-server:hls-explicit-fixity-plugin
    cpp-options: -DexplicitFixity

library hls-explicit-fixity-plugin
  import:           defaults, pedantic, warnings
  if !flag(explicitFixity)
    buildable: False
  exposed-modules:  Ide.Plugin.ExplicitFixity
  hs-source-dirs:   plugins/hls-explicit-fixity-plugin/src
  build-depends:
      base                  >=4.12 && <5
    , containers
    , deepseq
    , extra
    , ghcide                == 2.9.0.1
    , hashable
    , hls-plugin-api        == 2.9.0.1
    , lsp                   >=2.7
    , text

  default-extensions: DataKinds

test-suite hls-explicit-fixity-plugin-tests
  import:           defaults, pedantic, test-defaults, warnings
  if !flag(explicitFixity)
    buildable: False
  type:             exitcode-stdio-1.0
  hs-source-dirs:   plugins/hls-explicit-fixity-plugin/test
  main-is:          Main.hs
  build-depends:
    , base
    , filepath
    , haskell-language-server:hls-explicit-fixity-plugin
    , hls-test-utils              == 2.9.0.1
    , text

-----------------------------
-- explicit fields plugin
-----------------------------

flag explicitFields
  description: Enable explicitFields plugin
  default:     True
  manual:      True

common explicitFields
  if flag(explicitFields)
    build-depends: haskell-language-server:hls-explicit-record-fields-plugin
    cpp-options: -DexplicitFields

library hls-explicit-record-fields-plugin
  import:           defaults, pedantic, warnings
  if !flag(explicitFields)
    buildable: False
  exposed-modules:  Ide.Plugin.ExplicitFields
  build-depends:
    , base                  >=4.12 && <5
    , ghcide                == 2.9.0.1
    , hls-plugin-api        == 2.9.0.1
    , lsp
    , lens
    , hls-graph
    , text
    , syb
    , transformers
    , containers
    , aeson
  hs-source-dirs:   plugins/hls-explicit-record-fields-plugin/src

  if flag(pedantic)
    ghc-options: -Wwarn=incomplete-record-updates

test-suite hls-explicit-record-fields-plugin-tests
  import:           defaults, pedantic, test-defaults, warnings
  if !flag(explicitFields)
    buildable: False
  type:             exitcode-stdio-1.0
  hs-source-dirs:   plugins/hls-explicit-record-fields-plugin/test
  main-is:          Main.hs
  build-depends:
    , base
    , filepath
    , text
    , haskell-language-server:hls-explicit-record-fields-plugin
    , hls-test-utils              == 2.9.0.1

-----------------------------
-- overloaded record dot plugin
-----------------------------

flag overloadedRecordDot
  description: Enable overloadedRecordDot plugin
  default:     True
  manual:      True

common overloadedRecordDot
  if flag(overloadedRecordDot)
    build-depends: haskell-language-server:hls-overloaded-record-dot-plugin
    cpp-options: -Dhls_overloaded_record_dot

library hls-overloaded-record-dot-plugin
  import:           defaults, pedantic, warnings
  if !flag(overloadedRecordDot)
    buildable: False
  exposed-modules:  Ide.Plugin.OverloadedRecordDot
  build-depends:
    , base                  >=4.16 && <5
    , aeson
    , ghcide
    , hls-plugin-api
    , lsp
    , lens
    , hls-graph
    , text
    , syb
    , transformers
    , containers
    , deepseq
  hs-source-dirs:   plugins/hls-overloaded-record-dot-plugin/src

test-suite hls-overloaded-record-dot-plugin-tests
  import:           defaults, pedantic, test-defaults, warnings
  if !flag(overloadedRecordDot)
    buildable: False
  type:             exitcode-stdio-1.0
  hs-source-dirs:   plugins/hls-overloaded-record-dot-plugin/test
  main-is:          Main.hs
  build-depends:
    , base
    , filepath
    , text
    , haskell-language-server:hls-overloaded-record-dot-plugin
    , hls-test-utils              == 2.9.0.1


-----------------------------
-- floskell plugin
-----------------------------

flag floskell
  description: Enable floskell plugin
  default:     True
  manual:      True

common floskell
  if flag(floskell) && impl(ghc < 9.10)
    build-depends: haskell-language-server:hls-floskell-plugin
    cpp-options: -Dhls_floskell

library hls-floskell-plugin
  import:           defaults, pedantic, warnings
  -- https://github.com/ennocramer/floskell/pull/82
  if !(flag(floskell) && impl(ghc < 9.10))
    buildable: False
  exposed-modules:  Ide.Plugin.Floskell
  hs-source-dirs:   plugins/hls-floskell-plugin/src
  build-depends:
    , base            >=4.12 && <5
    , floskell        ^>=0.11.0
    , ghcide          == 2.9.0.1
    , hls-plugin-api  == 2.9.0.1
    , lsp-types       ^>=2.3
    , mtl
    , text


test-suite hls-floskell-plugin-tests
  import:           defaults, pedantic, test-defaults, warnings
  if !(flag(floskell) && impl(ghc < 9.10))
    buildable: False
  type:             exitcode-stdio-1.0
  hs-source-dirs:   plugins/hls-floskell-plugin/test
  main-is:          Main.hs
  build-depends:
    , base
    , filepath
    , haskell-language-server:hls-floskell-plugin
    , hls-test-utils       == 2.9.0.1

-----------------------------
-- fourmolu plugin
-----------------------------

flag fourmolu
  description: Enable fourmolu plugin
  default:     True
  manual:      True

common fourmolu
  if flag(fourmolu)
    build-depends: haskell-language-server:hls-fourmolu-plugin
    cpp-options: -Dhls_fourmolu

library hls-fourmolu-plugin
  import:           defaults, pedantic, warnings
  if !flag(fourmolu)
    buildable: False
  exposed-modules:  Ide.Plugin.Fourmolu
  hs-source-dirs:   plugins/hls-fourmolu-plugin/src
  build-depends:
    , base            >=4.12 && <5
    , filepath
    , fourmolu        ^>= 0.14 || ^>= 0.15 || ^>= 0.16
    , ghc-boot-th
    , ghcide          == 2.9.0.1
    , hls-plugin-api  == 2.9.0.1
    , lens
    , lsp
    , mtl
    , process-extras  >= 0.7.1
    , text
    , transformers
    , yaml

test-suite hls-fourmolu-plugin-tests
  import:           defaults, pedantic, test-defaults, warnings
  if !flag(fourmolu)
    buildable: False
  type:             exitcode-stdio-1.0
  hs-source-dirs:   plugins/hls-fourmolu-plugin/test
  main-is:          Main.hs
  -- Work around https://gitlab.haskell.org/ghc/ghc/-/issues/24648
  if os(darwin)
    ghc-options: -optl-Wl,-ld_classic
  build-tool-depends:
    fourmolu:fourmolu
  build-depends:
    , base            >=4.12 && <5
    , aeson
    , filepath
    , haskell-language-server:hls-fourmolu-plugin
    , hls-plugin-api
    , hls-test-utils       == 2.9.0.1
    , lsp-test

-----------------------------
-- ormolu plugin
-----------------------------

flag ormolu
  description: Enable ormolu plugin
  default:     True
  manual:      True

common ormolu
  if flag(ormolu)
    build-depends: haskell-language-server:hls-ormolu-plugin
    cpp-options: -Dhls_ormolu

library hls-ormolu-plugin
  import:           defaults, pedantic, warnings
  if !flag(ormolu)
    buildable: False
  exposed-modules:  Ide.Plugin.Ormolu
  hs-source-dirs:   plugins/hls-ormolu-plugin/src
  build-depends:
    , base            >=4.12  && <5
    , extra
    , filepath
    , ghc-boot-th
    , ghcide          == 2.9.0.1
    , hls-plugin-api  == 2.9.0.1
    , lsp
    , mtl
    , process-extras  >= 0.7.1
    , ormolu          ^>=0.1.2 || ^>= 0.2 || ^>= 0.3 || ^>= 0.5 || ^>= 0.6 || ^>= 0.7
    , text
    , transformers


test-suite hls-ormolu-plugin-tests
  import:           defaults, pedantic, test-defaults, warnings
  if !flag(ormolu)
    buildable: False
  type:             exitcode-stdio-1.0
  hs-source-dirs:   plugins/hls-ormolu-plugin/test
  main-is:          Main.hs
  -- Work around https://gitlab.haskell.org/ghc/ghc/-/issues/24648
  if os(darwin)
    ghc-options: -optl-Wl,-ld_classic
  build-tool-depends:
    ormolu:ormolu
  build-depends:
    , base
    , aeson
    , filepath
    , haskell-language-server:hls-ormolu-plugin
    , hls-plugin-api
    , hls-test-utils     == 2.9.0.1
    , lsp-types
    , ormolu

-----------------------------
-- stylish-haskell plugin
-----------------------------

flag stylishHaskell
  description: Enable stylishHaskell plugin
  default:     True
  manual:      True

common stylishHaskell
  if flag(stylishHaskell) && impl(ghc < 9.10)
    build-depends: haskell-language-server:hls-stylish-haskell-plugin
    cpp-options: -Dhls_stylishHaskell

library hls-stylish-haskell-plugin
  import:           defaults, pedantic, warnings
  -- https://github.com/haskell/stylish-haskell/issues/479
  if !(flag(stylishHaskell) && impl(ghc < 9.10))
    buildable: False
  exposed-modules:  Ide.Plugin.StylishHaskell
  hs-source-dirs:   plugins/hls-stylish-haskell-plugin/src
  build-depends:
    , base             >=4.12 && <5
    , directory
    , filepath
    , ghc-boot-th
    , ghcide           == 2.9.0.1
    , hls-plugin-api   == 2.9.0.1
    , lsp-types
    , mtl
    , stylish-haskell  ^>=0.12 || ^>=0.13 || ^>=0.14
    , text


test-suite hls-stylish-haskell-plugin-tests
  import:           defaults, pedantic, test-defaults, warnings
  if !(flag(stylishHaskell) && impl(ghc < 9.10))
    buildable: False
  type:             exitcode-stdio-1.0
  hs-source-dirs:   plugins/hls-stylish-haskell-plugin/test
  main-is:          Main.hs
  build-depends:
    , base
    , filepath
    , haskell-language-server:hls-stylish-haskell-plugin
    , hls-test-utils              == 2.9.0.1

-----------------------------
-- refactor plugin
-----------------------------

flag refactor
  description: Enable refactor plugin
  default:     True
  manual:      True

common refactor
  if flag(refactor)
    build-depends: haskell-language-server:hls-refactor-plugin
    cpp-options: -Dhls_refactor

library hls-refactor-plugin
  import:           defaults, pedantic, warnings
  if !flag(refactor)
    buildable: False
  exposed-modules:  Development.IDE.GHC.ExactPrint
                    Development.IDE.GHC.Compat.ExactPrint
                    Development.IDE.Plugin.CodeAction
                    Development.IDE.Plugin.CodeAction.Util
                    Development.IDE.GHC.Dump
  other-modules:    Development.IDE.Plugin.CodeAction.Args
                    Development.IDE.Plugin.CodeAction.ExactPrint
                    Development.IDE.Plugin.CodeAction.PositionIndexed
                    Development.IDE.Plugin.Plugins.AddArgument
                    Development.IDE.Plugin.Plugins.Diagnostic
                    Development.IDE.Plugin.Plugins.FillHole
                    Development.IDE.Plugin.Plugins.FillTypeWildcard
                    Development.IDE.Plugin.Plugins.ImportUtils
  default-extensions:
    CPP
    DataKinds
    DerivingStrategies
    DerivingVia
    DuplicateRecordFields
    ExplicitNamespaces
    FunctionalDependencies
    LambdaCase
    OverloadedStrings
    PatternSynonyms
    RecordWildCards
    ViewPatterns
  hs-source-dirs:   plugins/hls-refactor-plugin/src
  build-depends:
    , base                  >=4.12 && <5
    , ghc
    , bytestring
    , ghc-boot
    , regex-tdfa
    , ghcide                == 2.9.0.1
    , hls-plugin-api        == 2.9.0.1
    , lsp
    , text
    , transformers
    , unordered-containers
    , containers
    , ghc-exactprint < 1 || >= 1.4
    , extra
    , syb
    , hls-graph
    , dlist
    , deepseq
    , mtl
    , lens
    , time
    -- FIXME: Only needed to workaround for qualified imports in GHC 9.4
    , regex-applicative
    , parser-combinators
  if impl(ghc < 9.10)
    build-depends: data-default

test-suite hls-refactor-plugin-tests
  import:           defaults, pedantic, test-defaults, warnings
  if !flag(refactor)
    buildable: False
  type:             exitcode-stdio-1.0
  hs-source-dirs:   plugins/hls-refactor-plugin/test
  main-is:          Main.hs
  other-modules:    Test.AddArgument
  ghc-options:      -O0
  build-depends:
    , base
    , data-default
    , directory
    , extra
    , filepath
    , ghcide:ghcide
    , haskell-language-server:hls-refactor-plugin
    , hls-test-utils      == 2.9.0.1
    , lens
    , lsp-test
    , lsp-types
    , parser-combinators
    , regex-tdfa
    , shake
    , tasty
    , tasty-expected-failure
    , tasty-hunit
    , text

-----------------------------
-- semantic tokens plugin
-----------------------------

flag semanticTokens
  description: Enable semantic tokens plugin
  default:     True
  manual:      True

common semanticTokens
  if flag(semanticTokens)
    build-depends: haskell-language-server:hls-semantic-tokens-plugin
    cpp-options: -Dhls_semanticTokens

library hls-semantic-tokens-plugin
  import: defaults, pedantic, warnings
  if !flag(semanticTokens)
    buildable: False
  exposed-modules:
    Ide.Plugin.SemanticTokens
    Ide.Plugin.SemanticTokens.Types
    Ide.Plugin.SemanticTokens.Mappings
  other-modules:
    Ide.Plugin.SemanticTokens.Query
    Ide.Plugin.SemanticTokens.SemanticConfig
    Ide.Plugin.SemanticTokens.Utils
    Ide.Plugin.SemanticTokens.Tokenize
    Ide.Plugin.SemanticTokens.Internal

  hs-source-dirs:     plugins/hls-semantic-tokens-plugin/src
  build-depends:
    , base                  >=4.12 && <5
    , containers
    , extra
    , text-rope
    , mtl                   >= 2.2
    , ghcide                == 2.9.0.1
    , hls-plugin-api        == 2.9.0.1
    , lens
    , lsp                    >=2.6
    , text
    , transformers
    , bytestring
    , syb
    , array
    , deepseq
    , dlist
    , hls-graph == 2.9.0.1
    , template-haskell
    , data-default
    , stm
    , stm-containers

  default-extensions: DataKinds

test-suite hls-semantic-tokens-plugin-tests
  import:           defaults, pedantic, test-defaults, warnings
  if !flag(semanticTokens)
    buildable: False
  type:             exitcode-stdio-1.0
  hs-source-dirs:   plugins/hls-semantic-tokens-plugin/test
  main-is:          SemanticTokensTest.hs

  build-depends:
    , aeson
    , base
    , containers
    , data-default
    , filepath
    , ghcide                == 2.9.0.1
    , haskell-language-server:hls-semantic-tokens-plugin
    , hls-plugin-api        == 2.9.0.1
    , hls-test-utils        == 2.9.0.1
    , lens
    , lsp
    , lsp-test
    , text
    , text-rope

-----------------------------
-- notes plugin
-----------------------------

flag notes
  description: Enable notes plugin
  default:     True
  manual:      True

common notes
  if flag(notes)
    build-depends: haskell-language-server:hls-notes-plugin
    cpp-options: -Dhls_notes

library hls-notes-plugin
  import: defaults, pedantic, warnings
  if !flag(notes)
    buildable: False
  exposed-modules:
    Ide.Plugin.Notes
  hs-source-dirs:     plugins/hls-notes-plugin/src
  build-depends:
    , base >=4.12 && <5
    , array
    , ghcide == 2.9.0.1
    , hls-graph == 2.9.0.1
    , hls-plugin-api == 2.9.0.1
    , lens
    , lsp >=2.7
    , mtl >= 2.2
    , regex-tdfa >= 1.3.1
    , text
    , text-rope
    , unordered-containers
  default-extensions:
      DataKinds
    , DeriveAnyClass
    , DerivingStrategies
    , OverloadedStrings
    , LambdaCase
    , TypeFamilies

test-suite hls-notes-plugin-tests
  import:           defaults, pedantic, test-defaults, warnings
  if !flag(notes)
    buildable: False
  type:             exitcode-stdio-1.0
  hs-source-dirs:   plugins/hls-notes-plugin/test
  main-is:          NotesTest.hs
  build-depends:
    , base
    , filepath
    , haskell-language-server:hls-notes-plugin
    , hls-test-utils == 2.9.0.1
  default-extensions: OverloadedStrings

----------------------------
----------------------------
-- HLS
----------------------------
----------------------------

library
  import:           defaults
                  , warnings
                  , pedantic
                  -- plugins
                  , cabal
                  , callHierarchy
                  , cabalfmt
                  , cabalgild
                  , changeTypeSignature
                  , class
                  , eval
                  , importLens
                  , rename
                  , retrie
                  , hlint
                  , stan
                  , moduleName
                  , pragmas
                  , splice
                  , alternateNumberFormat
                  , qualifyImportedNames
                  , codeRange
                  , gadt
                  , explicitFixity
                  , explicitFields
                  , floskell
                  , fourmolu
                  , ormolu
                  , stylishHaskell
                  , refactor
                  , overloadedRecordDot
                  , semanticTokens
                  , notes

  exposed-modules:
    Ide.Arguments
    Ide.Main
    Ide.Version
    HlsPlugins

  other-modules:    Paths_haskell_language_server
  autogen-modules:  Paths_haskell_language_server
  hs-source-dirs:   src
  build-depends:
    , aeson-pretty
    , base                  >=4.16 && <5
    , data-default
    , directory
    , extra
    , filepath
    , ghc
    , ghcide                == 2.9.0.1
    , githash               >=0.1.6.1
    , hie-bios
    , hls-plugin-api        == 2.9.0.1
    , optparse-applicative
    , optparse-simple
    , prettyprinter         >= 1.7
    , process
    , text

  default-extensions: DataKinds

executable haskell-language-server
  import:           defaults
                  , warnings
                  , pedantic
  main-is:          Main.hs
  hs-source-dirs:   exe

  ghc-options:
    -threaded
    -- allow user RTS overrides
    -rtsopts
    -- disable idle GC
    -- increase nursery size
    -- Enable collection of heap statistics
    "-with-rtsopts=-I0 -A128M -T"
  if flag(pedantic)
    ghc-options: -Werror
  if !os(windows) && flag(dynamic)
  -- We want to link against the dyn rts just like official GHC binaries do;
  --   the linked rts determines how external libs are loaded dynamically by TH.
  -- The standard way of doing this is via the --enable-dynamic-executables Cabal option
  -- Unfortunately it doesnt' work, see https://github.com/haskell/haskell-language-server/issues/2659
  -- One can use --ghc-options=-dynamic but this gets applied to the dependencies as well,
  -- which results in massive rebuilds and incompatibilities with profiling.
  -- So instead we set the -dynamic flag diretly here.
    ghc-options: -dynamic

  build-depends:
    , base                    >=4.16 && <5
    , haskell-language-server
    , hls-plugin-api
    , lsp
    , prettyprinter           >= 1.7
    , text

  default-extensions: DataKinds

executable haskell-language-server-wrapper
  import:           defaults
                  , warnings
                  , pedantic
  main-is:          Wrapper.hs
  hs-source-dirs:   exe
  other-modules:    Paths_haskell_language_server
  autogen-modules:  Paths_haskell_language_server
  ghc-options:
    -threaded
    -- allow user RTS overrides
    -rtsopts
    -- disable idle GC
    -- increase nursery size
    "-with-rtsopts=-I0 -A128M"

  build-depends:
    , base       >=4.16 && <5
    , data-default
    , directory
    , extra
    , filepath
    , ghcide
    , haskell-language-server
    , hie-bios
    , hls-plugin-api
    , lsp
    , lsp-types
    , text
    , transformers
    , unliftio-core
  if !os(windows)
      build-depends:
        , unix
        , containers
  else
      build-depends:
        , process

test-suite func-test
  import:             defaults
                    , test-defaults
                    , warnings
                    , pedantic
                    , refactor
  type:               exitcode-stdio-1.0
  build-tool-depends:
    haskell-language-server:haskell-language-server,
    ghcide:ghcide-test-preprocessor

  build-depends:
    , aeson
    , base            >=4.16 && <5
    , bytestring
    , containers
    , deepseq
    , extra
    , filepath
    , ghcide:ghcide
    , hashable
    , hls-plugin-api
    , hls-test-utils == 2.9.0.1
    , lens
    , lsp-test
    , lsp-types
    , text
    , unordered-containers

  hs-source-dirs:     test/functional test/utils

  main-is:            Main.hs
  other-modules:
    Config
    ConfigSchema
    Format
    FunctionalBadProject
    HieBios
    Progress
    Test.Hls.Command
    Test.Hls.Flags

  default-extensions: OverloadedStrings

-- Duplicating inclusion plugin conditions until tests are moved to their own packages
  if flag(eval)
    cpp-options: -Dhls_eval
-- formatters
  if flag(floskell) && impl(ghc < 9.10)
    cpp-options: -Dhls_floskell
  if flag(fourmolu)
    cpp-options: -Dhls_fourmolu
  if flag(ormolu)
    cpp-options: -Dhls_ormolu

test-suite wrapper-test
  import:             defaults
                    , warnings
                    , pedantic
  type:               exitcode-stdio-1.0
  build-tool-depends:
    haskell-language-server:haskell-language-server-wrapper,
    haskell-language-server:haskell-language-server

  build-depends:
    , base       >=4.16 && <5
    , extra
    , hls-test-utils              == 2.9.0.1
    , process

  hs-source-dirs:     test/wrapper
  main-is:            Main.hs

benchmark benchmark
    import:           defaults, warnings
    -- Depends on shake-bench which is unbuildable after this point
    type: exitcode-stdio-1.0
    ghc-options: -threaded
    main-is: Main.hs
    hs-source-dirs: bench
    build-tool-depends:
        haskell-language-server:ghcide-bench,
        hp2pretty:hp2pretty,
    default-extensions:
        LambdaCase
        RecordWildCards
        ViewPatterns

    build-depends:
      , aeson
      , base       >=4.16 && <5
      , containers
      , data-default
      , directory
      , extra
      , filepath
      , haskell-language-server:ghcide-bench-lib
      , haskell-language-server
      , hls-plugin-api
      , lens
      , lens-aeson
      , shake
      , shake-bench == 0.2.*
      , text
      , yaml


test-suite ghcide-tests
  import: warnings
  type:               exitcode-stdio-1.0
  default-language:   GHC2021
  build-tool-depends:
    , ghcide:ghcide
    , ghcide:ghcide-test-preprocessor
    , implicit-hie:gen-hie

  build-depends:
    , aeson
    , base
    , containers
    , data-default
    , directory
    , enummapset
    , extra
    , filepath
    , fuzzy
    , ghcide
    , hls-plugin-api
    , lens
    , list-t
    , lsp
    , lsp-test                ^>=0.17.1
    , lsp-types
    , monoid-subclasses
    , mtl
    , network-uri
    , QuickCheck
    , random
    , regex-tdfa              ^>=1.3.1
    , shake
    , sqlite-simple
    , stm
    , stm-containers
    , tasty
    , tasty-expected-failure
    , tasty-hunit             >=0.10
    , tasty-quickcheck
    , tasty-rerun
    , text
    , text-rope
    , unordered-containers
    , hls-test-utils == 2.9.0.1

  if impl(ghc <9.3)
    build-depends: ghc-typelits-knownnat

  hs-source-dirs:     ghcide/test/exe
  ghc-options:        -threaded -O0

  main-is:            Main.hs
  other-modules:
    Config
    AsyncTests
    BootTests
    ClientSettingsTests
    CodeLensTests
    CompletionTests
    CPPTests
    CradleTests
    DependentFileTest
    DiagnosticTests
    ExceptionTests
    FindDefinitionAndHoverTests
    FuzzySearch
    GarbageCollectionTests
    HaddockTests
    HieDbRetry
    HighlightTests
    IfaceTests
    InitializeResponseTests
    LogType
    NonLspCommandLine
    OpenCloseTest
    OutlineTests
    PluginSimpleTests
    PositionMappingTests
    PreprocessorTests
    Progress
    ReferenceTests
    RootUriTests
    SafeTests
    SymlinkTests
    THTests
    UnitTests
    WatchedFileTests

  -- Tests that have been pulled out of the main file
  default-extensions:
    LambdaCase
    OverloadedStrings
    RecordWildCards
    ViewPatterns


executable ghcide-bench
    default-language: GHC2021
    build-depends:
        aeson,
        base,
        bytestring,
        containers,
        data-default,
        extra,
        filepath,
        hls-plugin-api,
        hls-test-utils,
        lens,
        lsp-test,
        lsp-types,
        optparse-applicative,
        process,
        safe-exceptions,
        hls-graph,
        shake,
        tasty-hunit >= 0.10,
        text,
        haskell-language-server:ghcide-bench-lib,
    hs-source-dirs: ghcide-bench/exe
    ghc-options: -threaded -Wall -Wno-name-shadowing -rtsopts
    main-is: Main.hs
    default-extensions:
        LambdaCase
        OverloadedStrings
        RecordWildCards
        ViewPatterns

library ghcide-bench-lib
    default-language: GHC2021
    hs-source-dirs: ghcide-bench/src
    ghc-options: -Wall -Wno-name-shadowing
    exposed-modules:
        Experiments.Types
        Experiments
    build-depends:
        aeson,
        async,
        base == 4.*,
        binary,
        bytestring,
        deepseq,
        directory,
        extra,
        filepath,
        ghcide:{ghcide},
        hashable,
        lens,
        lsp-test,
        lsp-types,
        optparse-applicative,
        parser-combinators,
        process,
        safe-exceptions,
        shake,
        text,
        hls-test-utils,
        row-types
    default-extensions:
        LambdaCase
        RecordWildCards
        ViewPatterns


test-suite ghcide-bench-test
    type: exitcode-stdio-1.0
    default-language: GHC2021
    build-tool-depends:
        ghcide:ghcide,
    main-is: Main.hs
    hs-source-dirs: ghcide-bench/test
    ghc-options: -Wunused-packages
    ghc-options: -threaded -Wall
    build-depends:
        base,
        extra,
        haskell-language-server:ghcide-bench-lib,
        lsp-test ^>= 0.17,
        tasty,
        tasty-hunit >= 0.10,
        tasty-rerun
    default-extensions:
        LambdaCase
        OverloadedStrings
        RecordWildCards
        ViewPatterns<|MERGE_RESOLUTION|>--- conflicted
+++ resolved
@@ -288,15 +288,12 @@
   hs-source-dirs:   plugins/hls-cabal-plugin/test
   main-is:          Main.hs
   other-modules:
+    CabalAdd
     Completer
     Context
     Definition
     Outline
-<<<<<<< HEAD
     Utils
-=======
-    CabalAdd
->>>>>>> d32d3faa
   build-depends:
     , base
     , bytestring
