cabal-version:      3.0
category:           Development
name:               haskell-language-server
version:            2.0.0.0
synopsis:           LSP server for GHC
description:
  Please see the README on GitHub at <https://github.com/haskell/haskell-language-server#readme>

homepage:           https://github.com/haskell/haskell-language-server#readme
bug-reports:        https://github.com/haskell/haskell-language-server/issues
author:             The Haskell IDE Team
maintainer:         alan.zimm@gmail.com
copyright:          The Haskell IDE Team
license:            Apache-2.0
license-file:       LICENSE
build-type:         Simple
tested-with:        GHC == 8.10.7 || == 9.0.2 || ==9.2.5
extra-source-files:
  README.md
  ChangeLog.md
  test/testdata/**/*.project
  test/testdata/**/*.cabal
  test/testdata/**/*.yaml
  test/testdata/**/*.hs
  bindist/wrapper.in

flag pedantic
  description: Enable -Werror
  default:     False
  manual:      True

source-repository head
  type:     git
  location: https://github.com/haskell/haskell-language-server

common common-deps
  build-depends:
    , base       >=4.12 && <5
    , directory
    , extra
    , filepath
    , text
    , prettyprinter

-- Default warnings in HLS
common warnings
  ghc-options: -Wall -Wredundant-constraints -Wno-name-shadowing -Wno-unticked-promoted-constructors

-- Allow compiling in pedantic mode
common pedantic
  if flag(pedantic)
    ghc-options: -Werror

-- Plugin flags are designed for 'cabal install haskell-language-server':
-- - Bulk flags should be default:False
-- - Individual flags should be default:True

-- The intent of this flag is being able to keep the ghc condition for hackage
-- but skip it via flags in cabal.project as plugins for new ghcs usually
-- are buildable using cabal.project tweaks
flag ignore-plugins-ghc-bounds
  description: Force the inclusion of plugins even if they are not buildable by default with a specific ghc version
  default:     False
  manual:      True


flag cabal
  description: Enable cabal plugin
  default:     True
  manual:      True

flag class
  description: Enable class plugin
  default:     True
  manual:      True

flag callHierarchy
  description: Enable call hierarchy plugin
  default:     True
  manual:      True

flag haddockComments
  description: Enable haddockComments plugin
  default:     True
  manual:      True

flag eval
  description: Enable eval plugin
  default:     True
  manual:      True

flag importLens
  description: Enable importLens plugin
  default:     True
  manual:      True

flag refineImports
  description: Enable refineImports plugin
  default:     True
  manual:      True

flag rename
  description: Enable rename plugin
  default:     True
  manual:      True

flag retrie
  description: Enable retrie plugin
  default:     True
  manual:      True

flag tactic
  description: Enable tactic plugin
  default:     True
  manual:      True

flag hlint
  description: Enable hlint plugin
  default:     True
  manual:      True

flag stan
  description: Enable stan plugin
  default:     True
  manual:      True

flag moduleName
  description: Enable moduleName plugin
  default:     True
  manual:      True

flag pragmas
  description: Enable pragmas plugin
  default:     True
  manual:      True

flag splice
  description: Enable splice plugin
  default:     True
  manual:      True

flag alternateNumberFormat
  description: Enable Alternate Number Format plugin
  default:     True
  manual:      True

flag qualifyImportedNames
  description: Enable qualifyImportedNames plugin
  default:     True
  manual:      True

flag codeRange
  description: Enable Code Range plugin
  default:     True
  manual:      True

flag changeTypeSignature
  description: Enable changeTypeSignature plugin
  default:     True
  manual:      True

flag gadt
  description: Enable gadt plugin
  default:     True
  manual:      True

flag explicitFixity
  description: Enable explicitFixity plugin
  default:     True
  manual:      True

flag explicitFields
  description: Enable explicitFields plugin
  default:     True
  manual:      True

flag overloadedRecordDot
  description: Enable overloadedRecordDot plugin
  default:     True
  manual:      True

-- formatters

flag floskell
  description: Enable floskell plugin
  default:     True
  manual:      True

flag fourmolu
  description: Enable fourmolu plugin
  default:     True
  manual:      True

flag ormolu
  description: Enable ormolu plugin
  default:     True
  manual:      True

flag stylishHaskell
  description: Enable stylishHaskell plugin
  default:     True
  manual:      True

flag refactor
  description: Enable refactor plugin
  default:     True
  manual:      True

flag dynamic
  description: Build with the dyn rts
  default:     True
  manual:      True

flag cabalfmt
  description: Enable cabal-fmt plugin
  default:     True
  manual:      True

common cabalfmt
  if flag(cabalfmt)
    build-depends: hls-cabal-fmt-plugin == 2.0.0.0
    cpp-options: -Dhls_cabalfmt

common cabal
  if flag(cabal)
    build-depends: hls-cabal-plugin == 2.0.0.0
    cpp-options: -Dhls_cabal

common class
  if flag(class)
    build-depends: hls-class-plugin == 2.0.0.0
    cpp-options: -Dhls_class

common callHierarchy
  if flag(callHierarchy)
    build-depends: hls-call-hierarchy-plugin == 2.0.0.0
    cpp-options: -Dhls_callHierarchy

common haddockComments
  if flag(haddockComments) && (impl(ghc < 9.2.1) || flag(ignore-plugins-ghc-bounds))
    build-depends: hls-haddock-comments-plugin == 2.0.0.0
    cpp-options: -Dhls_haddockComments

common eval
  if flag(eval)
    build-depends: hls-eval-plugin == 2.0.0.0
    cpp-options: -Dhls_eval

common importLens
  if flag(importLens)
    build-depends: hls-explicit-imports-plugin == 2.0.0.0
    cpp-options: -Dhls_importLens

common refineImports
  if flag(refineImports)
    build-depends: hls-refine-imports-plugin == 2.0.0.0
    cpp-options: -Dhls_refineImports

common rename
  if flag(rename)
    build-depends: hls-rename-plugin == 2.0.0.0
    cpp-options: -Dhls_rename

common retrie
  if flag(retrie)
    build-depends: hls-retrie-plugin == 2.0.0.0
    cpp-options: -Dhls_retrie

common tactic
  if flag(tactic) && (impl(ghc < 9.2.1) || flag(ignore-plugins-ghc-bounds))
    build-depends: hls-tactics-plugin == 2.0.0.0
    cpp-options: -Dhls_tactic

common hlint
  if flag(hlint) && impl(ghc < 9.5)
    build-depends: hls-hlint-plugin == 2.0.0.0
    cpp-options: -Dhls_hlint

common stan
  if flag(stan) && (impl(ghc >= 8.10) && impl(ghc < 9.0))
    build-depends: hls-stan-plugin == 2.0.0.0
    cpp-options: -Dhls_stan

common moduleName
  if flag(moduleName)
    build-depends: hls-module-name-plugin == 2.0.0.0
    cpp-options: -Dhls_moduleName

common pragmas
  if flag(pragmas)
    build-depends: hls-pragmas-plugin == 2.0.0.0
    cpp-options: -Dhls_pragmas

common splice
  if flag(splice)
    build-depends: hls-splice-plugin == 2.0.0.0
    cpp-options: -Dhls_splice

common alternateNumberFormat
  if flag(alternateNumberFormat)
    build-depends: hls-alternate-number-format-plugin == 2.0.0.0
    cpp-options: -Dhls_alternateNumberFormat

common qualifyImportedNames
  if flag(qualifyImportedNames)
    build-depends: hls-qualify-imported-names-plugin == 2.0.0.0
    cpp-options: -Dhls_qualifyImportedNames

common codeRange
  if flag(codeRange)
    build-depends: hls-code-range-plugin == 2.0.0.0
    cpp-options: -Dhls_codeRange

common changeTypeSignature
  if flag(changeTypeSignature)
    build-depends: hls-change-type-signature-plugin == 2.0.0.0
    cpp-options: -Dhls_changeTypeSignature

common gadt
  if flag(gadt)
    build-depends: hls-gadt-plugin == 2.0.0.0
    cpp-options: -Dhls_gadt

common explicitFixity
  if flag(explicitFixity)
    build-depends: hls-explicit-fixity-plugin == 2.0.0.0
    cpp-options: -DexplicitFixity

common explicitFields
  if flag(explicitFields)
    build-depends: hls-explicit-record-fields-plugin == 2.0.0.0
    cpp-options: -DexplicitFields

common overloadedRecordDot
  if flag(overloadedRecordDot) && (impl(ghc >= 9.2.0) || flag(ignore-plugins-ghc-bounds))
    build-depends: hls-overloaded-record-dot-plugin ^>= 1.0
    cpp-options: -Dhls_overloaded_record_dot

-- formatters

common floskell
<<<<<<< HEAD
  if flag(floskell) && impl(ghc < 9.5)
    build-depends: hls-floskell-plugin ^>= 1.0
=======
  if flag(floskell) && impl(ghc < 9.5) 
    build-depends: hls-floskell-plugin == 2.0.0.0
>>>>>>> b84110b5
    cpp-options: -Dhls_floskell

common fourmolu
  if flag(fourmolu)
    build-depends: hls-fourmolu-plugin == 2.0.0.0
    cpp-options: -Dhls_fourmolu

common ormolu
  if flag(ormolu) && impl(ghc < 9.5)
    build-depends: hls-ormolu-plugin == 2.0.0.0
    cpp-options: -Dhls_ormolu

common stylishHaskell
  if flag(stylishHaskell) && impl(ghc < 9.5)
    build-depends: hls-stylish-haskell-plugin == 2.0.0.0
    cpp-options: -Dhls_stylishHaskell

common refactor
  if flag(refactor)
    build-depends: hls-refactor-plugin == 2.0.0.0
    cpp-options: -Dhls_refactor

library
  import:           common-deps
                    -- configuration
                  , warnings
                  , pedantic
                  -- plugins
                  , cabal
                  , callHierarchy
                  , cabalfmt
                  , changeTypeSignature
                  , class
                  , haddockComments
                  , eval
                  , importLens
                  , refineImports
                  , rename
                  , retrie
                  , tactic
                  , hlint
                  , stan
                  , moduleName
                  , pragmas
                  , splice
                  , alternateNumberFormat
                  , qualifyImportedNames
                  , codeRange
                  , gadt
                  , explicitFixity
                  , explicitFields
                  , floskell
                  , fourmolu
                  , ormolu
                  , stylishHaskell
                  , refactor
                  , overloadedRecordDot

  exposed-modules:
    Ide.Arguments
    Ide.Main
    Ide.Version
    HlsPlugins

  other-modules:    Paths_haskell_language_server
  autogen-modules:  Paths_haskell_language_server
  hs-source-dirs:   src
  build-depends:
    , async
    , base16-bytestring
    , bytestring
    , containers
    , cryptohash-sha1
    , data-default
    , ghc
    , ghcide                == 2.0.0.0
    , githash               >=0.1.6.1
    , lsp
    , hie-bios
    , hiedb
    , hls-plugin-api        == 2.0.0.0
    , optparse-applicative
    , optparse-simple
    , process
    , hls-graph
    , safe-exceptions
    , sqlite-simple
    , unordered-containers
    , aeson-pretty

  default-language: Haskell2010
  default-extensions: DataKinds, TypeOperators

executable haskell-language-server
  import:           common-deps
                    -- configuration
                  , warnings
                  , pedantic
  main-is:          Main.hs
  hs-source-dirs:   exe

  ghc-options:
    -threaded
    -- allow user RTS overrides
    -rtsopts
    -- disable idle GC
    -- increase nursery size
    -- Enable collection of heap statistics
    "-with-rtsopts=-I0 -A128M -T"
    -Wno-unticked-promoted-constructors
  if flag(pedantic)
    ghc-options: -Werror
  if !os(windows) && flag(dynamic)
  -- We want to link against the dyn rts just like official GHC binaries do;
  --   the linked rts determines how external libs are loaded dynamically by TH.
  -- The standard way of doing this is via the --enable-dynamic-executables Cabal option
  -- Unfortunately it doesnt' work, see https://github.com/haskell/haskell-language-server/issues/2659
  -- One can use --ghc-options=-dynamic but this gets applied to the dependencies as well,
  -- which results in massive rebuilds and incompatibilities with profiling.
  -- So instead we set the -dynamic flag diretly here.
    ghc-options: -dynamic

  build-depends:
    , aeson
    , async
    , base16-bytestring
    , binary
    , bytestring
    , containers
    , cryptohash-sha1
    , deepseq
    , ghc
    , ghc-boot-th
    , ghcide
    , hashable
    , haskell-language-server
    , lsp
    , hie-bios
    , hiedb
    , lens
    , regex-tdfa
    , optparse-applicative
    , hls-plugin-api
    , lens
    , mtl
    , regex-tdfa
    , safe-exceptions
    , hls-graph
    , sqlite-simple
    , stm
    , temporary
    , transformers
    , unordered-containers

  default-language: Haskell2010
  default-extensions: DataKinds, TypeOperators

executable haskell-language-server-wrapper
  import:           common-deps
                  , warnings
                  , pedantic
  main-is:          Wrapper.hs
  hs-source-dirs:   exe
  other-modules:    Paths_haskell_language_server
  autogen-modules:  Paths_haskell_language_server
  ghc-options:
    -threaded
    -- allow user RTS overrides
    -rtsopts
    -- disable idle GC
    -- increase nursery size
    "-with-rtsopts=-I0 -A128M"

  build-depends:
    , data-default
    , ghc
    , ghc-paths
    , ghcide
    , gitrev
    , haskell-language-server
    , hie-bios
    , hls-plugin-api
    , lsp
    , lsp-types
    , mtl
    , optparse-applicative
    , optparse-simple
    , process
    , transformers
    , unliftio-core
  if !os(windows)
      build-depends:
          unix
        , containers

  default-language: Haskell2010


test-suite func-test
  import:             common-deps
                    , warnings
                    , pedantic
                    , refactor
  type:               exitcode-stdio-1.0
  default-language:   Haskell2010
  build-tool-depends:
    haskell-language-server:haskell-language-server -any,
    ghcide:ghcide-test-preprocessor -any

  build-depends:
    , bytestring
    , data-default
    , deepseq
    , hashable
    , hspec-expectations
    , lens
    , lens-aeson
    , ghcide
    , ghcide-test-utils
    , hls-test-utils == 2.0.0.0
    , lsp-types
    , aeson
    , hls-plugin-api
    , lsp-test
    , containers
    , unordered-containers

  hs-source-dirs:     test/functional test/utils

  main-is:            Main.hs
  other-modules:
    Command
    Completion
    Config
    Deferred
    Definition
    Diagnostic
    Format
    FunctionalBadProject
    FunctionalCodeAction
    HieBios
    Highlight
    Progress
    Reference
    Symbol
    TypeDefinition
    Test.Hls.Command
    Test.Hls.Flags

  default-extensions: OverloadedStrings
  ghc-options:
    -threaded -rtsopts -with-rtsopts=-N

-- Duplicating inclusion plugin conditions until tests are moved to their own packages
  if flag(eval)
    cpp-options: -Dhls_eval
-- formatters
  if flag(floskell) && (impl(ghc < 9.2.1) || flag(ignore-plugins-ghc-bounds))
    cpp-options: -Dhls_floskell
  if flag(fourmolu)
    cpp-options: -Dhls_fourmolu
  if flag(ormolu)
    cpp-options: -Dhls_ormolu

test-suite wrapper-test
  import:             common-deps
                    , warnings
                    , pedantic
  type:               exitcode-stdio-1.0
  build-tool-depends:
    haskell-language-server:haskell-language-server-wrapper -any,
    haskell-language-server:haskell-language-server -any

  default-language:   Haskell2010
  build-depends:
      process
    , hls-test-utils

  hs-source-dirs:     test/wrapper
  main-is:            Main.hs

benchmark benchmark
    type: exitcode-stdio-1.0
    default-language: Haskell2010
    ghc-options: -Wall -Wno-name-shadowing -threaded
    main-is: Main.hs
    hs-source-dirs: bench
    build-tool-depends:
        ghcide-bench:ghcide-bench,
        hp2pretty:hp2pretty,
        implicit-hie:gen-hie
    default-extensions:
        BangPatterns
        DeriveFunctor
        DeriveGeneric
        FlexibleContexts
        GeneralizedNewtypeDeriving
        LambdaCase
        NamedFieldPuns
        RecordWildCards
        ScopedTypeVariables
        StandaloneDeriving
        TupleSections
        TypeApplications
        ViewPatterns

    build-depends:
        aeson,
        base == 4.*,
        containers,
        data-default,
        directory,
        extra,
        filepath,
        ghcide-bench,
        haskell-language-server,
        hls-plugin-api,
        lens,
        lens-aeson,
        optparse-applicative,
        shake,
        shake-bench == 0.2.*,
        text,
        yaml<|MERGE_RESOLUTION|>--- conflicted
+++ resolved
@@ -333,19 +333,14 @@
 
 common overloadedRecordDot
   if flag(overloadedRecordDot) && (impl(ghc >= 9.2.0) || flag(ignore-plugins-ghc-bounds))
-    build-depends: hls-overloaded-record-dot-plugin ^>= 1.0
+    build-depends: hls-overloaded-record-dot-plugin = 2.0.0.0
     cpp-options: -Dhls_overloaded_record_dot
 
 -- formatters
 
 common floskell
-<<<<<<< HEAD
-  if flag(floskell) && impl(ghc < 9.5)
-    build-depends: hls-floskell-plugin ^>= 1.0
-=======
   if flag(floskell) && impl(ghc < 9.5) 
     build-depends: hls-floskell-plugin == 2.0.0.0
->>>>>>> b84110b5
     cpp-options: -Dhls_floskell
 
 common fourmolu
