cabal-version:      2.2
category:           Development
name:               haskell-language-server
version:            0.8.0.0
synopsis:           LSP server for GHC
description:
  Please see the README on GitHub at <https://github.com/haskell/haskell-language-server#readme>

homepage:           https://github.com/haskell/haskell-language-server#readme
bug-reports:        https://github.com/haskell/haskell-language-server/issues
author:             Alan Zimmerman
maintainer:         alan.zimm@gmail.com
copyright:          Alan Zimmerman
license:            Apache-2.0
license-file:       LICENSE
build-type:         Simple
extra-source-files:
  README.md
  ChangeLog.md
  include/ghc-api-version.h

flag agpl
  description: Enable AGPL dependencies
  default:     True
  manual:      True

flag pedantic
  description: Enable -Werror
  default:     False
  manual:      True

source-repository head
  type:     git
  location: https://github.com/haskell/haskell-language-server

common agpl
  if flag(agpl)
    cpp-options: -DAGPL

common common-deps
  build-depends:
    , base       >=4.12 && <5
    , directory
    , extra
    , filepath
    , text

library
  import:           agpl, common-deps
  exposed-modules:
    Ide.Arguments
    Ide.Main
    Ide.Version

  other-modules:    Paths_haskell_language_server
  autogen-modules:  Paths_haskell_language_server
  hs-source-dirs:   src
  build-depends:
    , containers
    , data-default
    , ghc
    , ghcide                >=0.7
    , gitrev
<<<<<<< HEAD
    , haskell-lsp           ^>=0.23
    , hls-plugin-api        >=0.5
=======
    , haskell-lsp           ^>=0.22
    , hls-plugin-api        >=0.6
>>>>>>> 93ab0ea8
    , hslogger
    , optparse-applicative
    , optparse-simple
    , process
    , shake
    , unordered-containers

  ghc-options:      -Wall -Wredundant-constraints -Wno-name-shadowing

  if flag(pedantic)
    ghc-options: -Werror

  default-language: Haskell2010

flag all-plugins
  description: Enable all non formatter plugins
  default:     True
  manual:      True

flag all-formatters
  description: Enable all fomatters
  default:     True
  manual:      True

flag class
  description: Enable class plugin
  default:     False
  manual:      True

flag eval
  description: Enable eval plugin
  default:     False
  manual:      True

flag importLens
  description: Enable importLens plugin
  default:     False
  manual:      True

flag retrie
  description: Enable retrie plugin
  default:     False
  manual:      True

flag tactic
  description: Enable tactic plugin
  default:     False
  manual:      True

flag hlint
  description: Enable hlint plugin
  default:     False
  manual:      True

flag moduleName
  description: Enable moduleName plugin
  default:     False
  manual:      True

flag pragmas
  description: Enable pragmas plugin
  default:     False
  manual:      True

-- formatters

flag floskell
  description: Enable floskell plugin
  default:     False
  manual:      True

flag fourmolu
  description: Enable fourmolu plugin
  default:     False
  manual:      True

flag ormolu
  description: Enable ormolu plugin
  default:     False
  manual:      True

flag stylishHaskell
  description: Enable stylishHaskell plugin
  default:     False
  manual:      True

flag brittany
  description: Enable brittany plugin
  default:     False
  manual:      True

common example-plugins
  hs-source-dirs: plugins/default/src
  other-modules: Ide.Plugin.Example,
                 Ide.Plugin.Example2

common class
  if flag(class) || flag(all-plugins)
    build-depends: hls-class-plugin
    cpp-options: -Dclass

common eval
  if flag(eval) || flag(all-plugins)
    build-depends: hls-eval-plugin
    cpp-options: -Deval

common importLens
  if flag(importLens) || flag(all-plugins)
    build-depends: hls-explicit-imports-plugin
    cpp-options: -DimportLens

common retrie
  if flag(retrie) || flag(all-plugins)
    build-depends: hls-retrie-plugin
    cpp-options: -Dretrie

common tactic
  if flag(tactic) || flag(all-plugins)
    build-depends: hls-tactics-plugin
    cpp-options: -Dtactic

common hlint
  if flag(hlint) || flag(all-plugins)
    build-depends: hls-hlint-plugin
    cpp-options: -Dhlint

common moduleName
  if flag(moduleName) || flag(all-plugins)
    hs-source-dirs: plugins/default/src
    other-modules: Ide.Plugin.ModuleName
    cpp-options: -DmoduleName

common pragmas
  if flag(pragmas) || flag(all-plugins)
    hs-source-dirs: plugins/default/src
    other-modules: Ide.Plugin.Pragmas
    cpp-options: -Dpragmas

-- formatters

common floskell
  if flag(floskell) || flag(all-formatters)
    hs-source-dirs: plugins/default/src
    other-modules: Ide.Plugin.Floskell
    build-depends: floskell                 ^>=0.10
    cpp-options: -Dfloskell

common fourmolu
  if flag(fourmolu) || flag(all-formatters)
    hs-source-dirs: plugins/default/src
    other-modules: Ide.Plugin.Fourmolu
    build-depends: fourmolu                 ^>=0.3
    cpp-options: -Dfourmolu

common ormolu
  if flag(ormolu) || flag(all-formatters)
    hs-source-dirs: plugins/default/src
    other-modules: Ide.Plugin.Ormolu
    build-depends: ormolu                   ^>=0.1.2
    cpp-options: -Dormolu

common stylishHaskell
  if flag(stylishHaskell) || flag(all-formatters)
    hs-source-dirs: plugins/default/src
    other-modules: Ide.Plugin.StylishHaskell
    build-depends: stylish-haskell          ^>=0.12
    cpp-options: -DstylishHaskell

common brittany
  if (flag(brittany) || flag(all-formatters)) && flag(agpl)
    hs-source-dirs: plugins/default/src
    other-modules: Ide.Plugin.Brittany
    build-depends: brittany                 >= 0.13.1.0
    cpp-options: -Dbrittany

executable haskell-language-server
  import:             agpl
                    , common-deps
                    -- plugins
                    , example-plugins
                    , class
                    , eval
                    , importLens
                    , retrie
                    , tactic
                    , hlint
                    , moduleName
                    , pragmas
                    , floskell
                    , fourmolu
                    , ormolu
                    , stylishHaskell
                    , brittany

  main-is:          Main.hs
  hs-source-dirs:   exe
  other-modules:    Plugins

  ghc-options:
    -threaded -Wall -Wno-name-shadowing -Wredundant-constraints
    -- allow user RTS overrides
    -rtsopts
    -- disable idle GC
    -- disable parallel GC
    -- increase nursery size
    "-with-rtsopts=-I0 -qg -A128M"
  if flag(pedantic)
    ghc-options: -Werror

  build-depends:
    , aeson
    , binary
    , bytestring
    , containers
    , deepseq
    , ghc
    , ghc-boot-th
    , ghcide
    , hashable
    , haskell-language-server
    , haskell-lsp              ^>=0.23
    , lens
    , regex-tdfa
    , hslogger
    , optparse-applicative
    , hls-plugin-api
    , lens
    , mtl
    , regex-tdfa
    , safe-exceptions
    , shake                    >=0.17.5
    , temporary
    , transformers
    , unordered-containers
    , with-utf8

  include-dirs:     include
  default-language: Haskell2010

executable haskell-language-server-wrapper
  import:           agpl, common-deps
  main-is:          Wrapper.hs
  hs-source-dirs:   exe
  other-modules:    Paths_haskell_language_server
  autogen-modules:  Paths_haskell_language_server
  ghc-options:
    -threaded -Wall -Wno-name-shadowing -Wredundant-constraints
    -- allow user RTS overrides
    -rtsopts
    -- disable idle GC
    -- disable parallel GC
    -- increase nursery size
    "-with-rtsopts=-I0 -qg -A128M"
  if flag(pedantic)
    ghc-options: -Werror

  build-depends:
    , ghc
    , ghc-paths
    , ghcide
    , gitrev
    , haskell-language-server
    , hie-bios
    , optparse-applicative
    , optparse-simple
    , process

  default-language: Haskell2010

-- This common stanza simulates a previous private lib
-- We removed it due to issues with stack when loading the project using a stack based hie.yaml
-- See https://github.com/haskell/haskell-language-server/issues/114
common hls-test-utils
  import:           agpl, common-deps
  hs-source-dirs:   test/utils
  other-modules:    Test.Hls.Util
  build-depends:
    , aeson
    , blaze-markup
    , containers
    , data-default
    , haskell-lsp
    , hie-bios
    , hls-plugin-api        >=0.6
    , hslogger
    , hspec
    , hspec-core
    , lens
    , lsp-test              >=0.11.0.6
    , stm
    , tasty-expected-failure
    , tasty-hunit
    , temporary
    , transformers
    , unordered-containers
    , yaml

  ghc-options:      -Wall -Wredundant-constraints

  if flag(pedantic)
    ghc-options: -Werror

  default-language: Haskell2010

test-suite func-test
  import:             agpl, common-deps, hls-test-utils
  type:               exitcode-stdio-1.0
  default-language:   Haskell2010
  build-tool-depends:
    haskell-language-server:haskell-language-server -any,
    ghcide:ghcide-test-preprocessor -any

  build-depends:
    , bytestring
    , data-default
    , hspec-expectations
    , lens
    , tasty
    , tasty-ant-xml           >=1.1.6
    , tasty-golden
    , tasty-rerun

  hs-source-dirs:     test/functional plugins/tactics/src plugins/hls-eval-plugin/test

  main-is:            Main.hs
  other-modules:
    Class
    Command
    Completion
    Config
    Deferred
    Definition
    Diagnostic
    Eval
    Format
    FunctionalBadProject
    FunctionalCodeAction
    FunctionalLiquid
    HieBios
    Highlight
    ModuleName
    Progress
    Reference
    Rename
    Symbol
    TypeDefinition
    Tactic
    Ide.Plugin.Tactic.TestTypes

  ghc-options:
    -Wall -Wno-name-shadowing -threaded -rtsopts -with-rtsopts=-N

  if flag(pedantic)
    ghc-options: -Werror -Wredundant-constraints

test-suite wrapper-test
  import:             agpl, hls-test-utils
  type:               exitcode-stdio-1.0
  build-tool-depends:
    haskell-language-server:haskell-language-server-wrapper -any

  default-language:   Haskell2010
  build-depends:
    , base
    , directory
    , process
    , tasty
    , tasty-ant-xml  >=1.1.6
    , tasty-rerun

  hs-source-dirs:     test/wrapper
  main-is:            Main.hs
  ghc-options:        -Wall



<|MERGE_RESOLUTION|>--- conflicted
+++ resolved
@@ -61,13 +61,8 @@
     , ghc
     , ghcide                >=0.7
     , gitrev
-<<<<<<< HEAD
     , haskell-lsp           ^>=0.23
-    , hls-plugin-api        >=0.5
-=======
-    , haskell-lsp           ^>=0.22
     , hls-plugin-api        >=0.6
->>>>>>> 93ab0ea8
     , hslogger
     , optparse-applicative
     , optparse-simple
