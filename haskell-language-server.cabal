cabal-version:      2.2
category:           Development
name:               haskell-language-server
version:            0.4.0.0
synopsis:           LSP server for GHC
description:
  Please see the README on GitHub at <https://github.com/haskell/haskell-language-server#readme>

homepage:           https://github.com/haskell/haskell-language-server#readme
bug-reports:        https://github.com/haskell/haskell-language-server/issues
author:             Alan Zimmerman
maintainer:         alan.zimm@gmail.com
copyright:          Alan Zimmerman
license:            Apache-2.0
license-file:       LICENSE
build-type:         Simple
extra-source-files:
  README.md
  ChangeLog.md
  include/ghc-api-version.h

flag agpl
  description: Enable AGPL dependencies
  default:     True
  manual:      True

flag pedantic
  description: Enable -Werror
  default:     False
  manual:      True

source-repository head
  type:     git
  location: https://github.com/haskell/haskell-language-server

common agpl
  if flag(agpl)
    cpp-options: -DAGPL

common common-deps
  build-depends:
    , base       >=4.12 && <5
    , directory
    , extra
    , filepath
    , text

library
  import:           agpl, common-deps
  exposed-modules:
<<<<<<< HEAD
      Ide.LocalBindings
      Ide.Logger
      Ide.Plugin
      Ide.Plugin.Config
      Ide.Plugin.Eval
      Ide.Plugin.Example
      Ide.Plugin.Example2
      Ide.Plugin.Fourmolu
      Ide.Plugin.GhcIde
      Ide.Plugin.ImportLens
      Ide.Plugin.Ormolu
      Ide.Plugin.Pragmas
      Ide.Plugin.Retrie
      Ide.Plugin.Tactic
      Ide.Plugin.Tactic.Machinery
      Ide.Plugin.Tactic.Tactics
      Ide.Plugin.Floskell
      Ide.Plugin.Formatter
      Ide.Plugin.StylishHaskell
      Ide.PluginUtils
      Ide.TreeTransform
      Ide.Types
      Ide.Version
  other-modules:
      Paths_haskell_language_server
  hs-source-dirs:
      src
=======
    Ide.Arguments
    Ide.Main
    Ide.Version

  other-modules:    Paths_haskell_language_server
  autogen-modules:  Paths_haskell_language_server
  hs-source-dirs:   src
>>>>>>> 3d836a77
  build-depends:
    , containers
    , data-default
    , ghc
<<<<<<< HEAD
    , ghc-boot-th
    , ghc-exactprint
    , ghc-source-gen
    , ghcide >= 0.1
=======
    , ghcide
>>>>>>> 3d836a77
    , gitrev
    , haskell-lsp           ^>=0.22
    , hie-bios              >=0.6.1 && <0.8
    , hls-plugin-api
    , hslogger
<<<<<<< HEAD
    , lens
    , mtl
    , ormolu ^>= 0.1.2
    , optparse-simple
    , process
    , regex-tdfa >= 1.3.1.0
    , refinery
    , retrie >= 0.1.1.0
    , safe-exceptions
    , shake >= 0.17.5
    , stylish-haskell == 0.11.*
    , syb
    , temporary
    , text
    , time
    , transformers
=======
    , optparse-applicative
    , optparse-simple
    , process
>>>>>>> 3d836a77
    , unordered-containers

  ghc-options:      -Wall -Wredundant-constraints -Wno-name-shadowing

  if flag(pedantic)
    ghc-options: -Werror

  default-language: Haskell2010

executable haskell-language-server
  import:           agpl, common-deps
  main-is:          Main.hs
  hs-source-dirs:   exe plugins/default/src
  other-modules:
    Ide.Plugin.Eval
    Ide.Plugin.Example
    Ide.Plugin.Example2
    Ide.Plugin.Floskell
    Ide.Plugin.Fourmolu
    Ide.Plugin.ImportLens
    Ide.Plugin.Ormolu
    Ide.Plugin.Pragmas
    Ide.Plugin.Retrie
    Ide.Plugin.StylishHaskell

  ghc-options:
    -threaded -Wall -Wno-name-shadowing -Wredundant-constraints
    -- allow user RTS overrides
    -rtsopts
    -- disable idle GC
    -- disable parallel GC
    -- increase nursery size
    "-with-rtsopts=-I0 -qg -A128M"
  if flag(pedantic)
    ghc-options: -Werror

  build-depends:
    , aeson
    , binary
    , bytestring
    , containers
    , deepseq
    , floskell                 ^>=0.10
    , fourmolu                 ^>=0.1
    , ghc
    , ghc-boot-th
    , ghcide                   >=0.1
    , hashable
    , haskell-language-server
    , haskell-lsp              ^>=0.22
    , hls-plugin-api
    , lens
    , ormolu                   ^>=0.1.2
    , regex-tdfa
    , retrie                   >=0.1.1.0
    , safe-exceptions
    , shake                    >=0.17.5
    , stylish-haskell          ^>=0.11
    , temporary
    , time
    , transformers
    , unordered-containers

  if flag(agpl)
    build-depends: brittany
    other-modules: Ide.Plugin.Brittany

  include-dirs:     include
  default-language: Haskell2010

executable haskell-language-server-wrapper
  import:           agpl, common-deps
  main-is:          Wrapper.hs
  hs-source-dirs:   exe
  other-modules:    Paths_haskell_language_server
  autogen-modules:  Paths_haskell_language_server
  ghc-options:
    -threaded -Wall -Wno-name-shadowing -Wredundant-constraints
    -- allow user RTS overrides
    -rtsopts
    -- disable idle GC
    -- disable parallel GC
    -- increase nursery size
    "-with-rtsopts=-I0 -qg -A128M"
  if flag(pedantic)
    ghc-options: -Werror

  build-depends:
    , ghc
    , ghc-paths
    , gitrev
    , haskell-language-server
    , hie-bios
    , optparse-applicative
    , optparse-simple
    , process

  default-language: Haskell2010

-- This common stanza simulates a previous private lib
-- We removed it due to issues with stack when loading the project using a stack based hie.yaml
-- See https://github.com/haskell/haskell-language-server/issues/114
common hls-test-utils
  import:           agpl, common-deps
  hs-source-dirs:   test/utils
  other-modules:    Test.Hls.Util
  build-depends:
    , aeson
    , blaze-markup
    , containers
    , data-default
    , haskell-lsp
    , hie-bios
    , hls-plugin-api
    , hslogger
    , hspec
    , hspec-core
    , lsp-test              >=0.11.0.4
    , stm
    , tasty-hunit
    , temporary
    , transformers
    , unordered-containers
    , yaml

  ghc-options:      -Wall -Wredundant-constraints

  if flag(pedantic)
    ghc-options: -Werror

  default-language: Haskell2010

test-suite func-test
<<<<<<< HEAD
  import:               agpl, hls-test-utils
  type:                 exitcode-stdio-1.0
  default-language:     Haskell2010
  build-tool-depends:   haskell-language-server:haskell-language-server
                      , ghcide:ghcide-test-preprocessor
  build-depends:        base >=4.7 && <5
                      , aeson
                      , bytestring
                      , data-default
                      , directory
                      , filepath
                      , haskell-language-server
                      , haskell-lsp
                      , haskell-lsp-types
                      , lens
                      , lsp-test >= 0.11.0.4
                      , tasty
                      , tasty-ant-xml >= 1.1.6
                      , tasty-expected-failure
                      , tasty-golden
                      , tasty-hunit
                      , tasty-rerun
                      , text
                      , unordered-containers
  hs-source-dirs:       test/functional
  main-is:              Main.hs
  other-modules:        Command
                      , Completion
                      , Deferred
                      , Definition
                      , Diagnostic
                      , Eval
                      , Format
                      , FunctionalBadProject
                      , FunctionalCodeAction
                      , FunctionalLiquid
                      , HieBios
                      , Highlight
                      , Progress
                      , Reference
                      , Rename
                      , Symbol
                      , Tactic
                      , TypeDefinition
  ghc-options:          -Wall
                        -Wno-name-shadowing
                        -threaded -rtsopts -with-rtsopts=-N
=======
  import:             agpl, common-deps, hls-test-utils
  type:               exitcode-stdio-1.0
  default-language:   Haskell2010
  build-tool-depends:
    haskell-language-server:haskell-language-server -any,
    ghcide:ghcide-test-preprocessor -any

  build-depends:
    , bytestring
    , data-default
    , lens
    , tasty
    , tasty-ant-xml           >=1.1.6
    , tasty-expected-failure
    , tasty-golden
    , tasty-rerun

  hs-source-dirs:     test/functional
  main-is:            Main.hs
  other-modules:
    Command
    Completion
    Deferred
    Definition
    Diagnostic
    Eval
    Format
    FunctionalBadProject
    FunctionalCodeAction
    FunctionalLiquid
    HieBios
    Highlight
    Progress
    Reference
    Rename
    Symbol
    TypeDefinition

  ghc-options:
    -Wall -Wno-name-shadowing -threaded -rtsopts -with-rtsopts=-N

>>>>>>> 3d836a77
  if flag(pedantic)
    ghc-options: -Werror -Wredundant-constraints

test-suite wrapper-test
  import:             agpl, hls-test-utils
  type:               exitcode-stdio-1.0
  build-tool-depends:
    haskell-language-server:haskell-language-server-wrapper -any

  default-language:   Haskell2010
  build-depends:
    , base
    , directory
    , process
    , tasty
    , tasty-ant-xml  >=1.1.6

  hs-source-dirs:     test/wrapper
  main-is:            Main.hs
  ghc-options:        -Wall<|MERGE_RESOLUTION|>--- conflicted
+++ resolved
@@ -48,35 +48,6 @@
 library
   import:           agpl, common-deps
   exposed-modules:
-<<<<<<< HEAD
-      Ide.LocalBindings
-      Ide.Logger
-      Ide.Plugin
-      Ide.Plugin.Config
-      Ide.Plugin.Eval
-      Ide.Plugin.Example
-      Ide.Plugin.Example2
-      Ide.Plugin.Fourmolu
-      Ide.Plugin.GhcIde
-      Ide.Plugin.ImportLens
-      Ide.Plugin.Ormolu
-      Ide.Plugin.Pragmas
-      Ide.Plugin.Retrie
-      Ide.Plugin.Tactic
-      Ide.Plugin.Tactic.Machinery
-      Ide.Plugin.Tactic.Tactics
-      Ide.Plugin.Floskell
-      Ide.Plugin.Formatter
-      Ide.Plugin.StylishHaskell
-      Ide.PluginUtils
-      Ide.TreeTransform
-      Ide.Types
-      Ide.Version
-  other-modules:
-      Paths_haskell_language_server
-  hs-source-dirs:
-      src
-=======
     Ide.Arguments
     Ide.Main
     Ide.Version
@@ -84,46 +55,19 @@
   other-modules:    Paths_haskell_language_server
   autogen-modules:  Paths_haskell_language_server
   hs-source-dirs:   src
->>>>>>> 3d836a77
   build-depends:
     , containers
     , data-default
     , ghc
-<<<<<<< HEAD
-    , ghc-boot-th
-    , ghc-exactprint
-    , ghc-source-gen
-    , ghcide >= 0.1
-=======
     , ghcide
->>>>>>> 3d836a77
     , gitrev
     , haskell-lsp           ^>=0.22
     , hie-bios              >=0.6.1 && <0.8
     , hls-plugin-api
     , hslogger
-<<<<<<< HEAD
-    , lens
-    , mtl
-    , ormolu ^>= 0.1.2
-    , optparse-simple
-    , process
-    , regex-tdfa >= 1.3.1.0
-    , refinery
-    , retrie >= 0.1.1.0
-    , safe-exceptions
-    , shake >= 0.17.5
-    , stylish-haskell == 0.11.*
-    , syb
-    , temporary
-    , text
-    , time
-    , transformers
-=======
     , optparse-applicative
     , optparse-simple
     , process
->>>>>>> 3d836a77
     , unordered-containers
 
   ghc-options:      -Wall -Wredundant-constraints -Wno-name-shadowing
@@ -138,6 +82,7 @@
   main-is:          Main.hs
   hs-source-dirs:   exe plugins/default/src
   other-modules:
+    Ide.LocalBindings
     Ide.Plugin.Eval
     Ide.Plugin.Example
     Ide.Plugin.Example2
@@ -148,6 +93,10 @@
     Ide.Plugin.Pragmas
     Ide.Plugin.Retrie
     Ide.Plugin.StylishHaskell
+    Ide.Plugin.Tactic
+    Ide.Plugin.Tactic.Machinery
+    Ide.Plugin.Tactic.Tactics
+    Ide.TreeTransform
 
   ghc-options:
     -threaded -Wall -Wno-name-shadowing -Wredundant-constraints
@@ -170,6 +119,8 @@
     , fourmolu                 ^>=0.1
     , ghc
     , ghc-boot-th
+    , ghc-exactprint
+    , ghc-source-gen
     , ghcide                   >=0.1
     , hashable
     , haskell-language-server
@@ -177,6 +128,7 @@
     , hls-plugin-api
     , lens
     , ormolu                   ^>=0.1.2
+    , refinery
     , regex-tdfa
     , retrie                   >=0.1.1.0
     , safe-exceptions
@@ -257,55 +209,6 @@
   default-language: Haskell2010
 
 test-suite func-test
-<<<<<<< HEAD
-  import:               agpl, hls-test-utils
-  type:                 exitcode-stdio-1.0
-  default-language:     Haskell2010
-  build-tool-depends:   haskell-language-server:haskell-language-server
-                      , ghcide:ghcide-test-preprocessor
-  build-depends:        base >=4.7 && <5
-                      , aeson
-                      , bytestring
-                      , data-default
-                      , directory
-                      , filepath
-                      , haskell-language-server
-                      , haskell-lsp
-                      , haskell-lsp-types
-                      , lens
-                      , lsp-test >= 0.11.0.4
-                      , tasty
-                      , tasty-ant-xml >= 1.1.6
-                      , tasty-expected-failure
-                      , tasty-golden
-                      , tasty-hunit
-                      , tasty-rerun
-                      , text
-                      , unordered-containers
-  hs-source-dirs:       test/functional
-  main-is:              Main.hs
-  other-modules:        Command
-                      , Completion
-                      , Deferred
-                      , Definition
-                      , Diagnostic
-                      , Eval
-                      , Format
-                      , FunctionalBadProject
-                      , FunctionalCodeAction
-                      , FunctionalLiquid
-                      , HieBios
-                      , Highlight
-                      , Progress
-                      , Reference
-                      , Rename
-                      , Symbol
-                      , Tactic
-                      , TypeDefinition
-  ghc-options:          -Wall
-                        -Wno-name-shadowing
-                        -threaded -rtsopts -with-rtsopts=-N
-=======
   import:             agpl, common-deps, hls-test-utils
   type:               exitcode-stdio-1.0
   default-language:   Haskell2010
@@ -342,12 +245,12 @@
     Reference
     Rename
     Symbol
+    Tactic
     TypeDefinition
 
   ghc-options:
     -Wall -Wno-name-shadowing -threaded -rtsopts -with-rtsopts=-N
 
->>>>>>> 3d836a77
   if flag(pedantic)
     ghc-options: -Werror -Wredundant-constraints
 
