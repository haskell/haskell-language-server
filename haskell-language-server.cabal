cabal-version:      2.4
category:           Development
name:               haskell-language-server
version:            1.4.0.0
synopsis:           LSP server for GHC
description:
  Please see the README on GitHub at <https://github.com/haskell/haskell-language-server#readme>

homepage:           https://github.com/haskell/haskell-language-server#readme
bug-reports:        https://github.com/haskell/haskell-language-server/issues
author:             The Haskell IDE Team
maintainer:         alan.zimm@gmail.com
copyright:          The Haskell IDE Team
license:            Apache-2.0
license-file:       LICENSE
build-type:         Simple
tested-with:        GHC == 8.6.5 || == 8.8.3 || == 8.8.4 || == 8.10.5 || == 8.10.6 || == 8.10.7 || == 9.0.1
extra-source-files:
  README.md
  ChangeLog.md
  test/testdata/**/*.project
  test/testdata/**/*.cabal
  test/testdata/**/*.yaml
  test/testdata/**/*.hs

flag pedantic
  description: Enable -Werror
  default:     False
  manual:      True

source-repository head
  type:     git
  location: https://github.com/haskell/haskell-language-server

common common-deps
  build-depends:
    , base       >=4.12 && <5
    , directory
    , extra
    , filepath
    , text

library
  import:           common-deps
  exposed-modules:
    Ide.Arguments
    Ide.Main
    Ide.Version

  other-modules:    Paths_haskell_language_server
  autogen-modules:  Paths_haskell_language_server
  hs-source-dirs:   src
  build-depends:
    , async
    , base16-bytestring
    , bytestring
    , containers
    , cryptohash-sha1
    , data-default
    , ghc
    , ghcide                ^>=1.4
    , gitrev
    , lsp
    , hie-bios
    , hiedb
    , hls-plugin-api        ^>=1.2
    , hslogger
    , optparse-applicative
    , optparse-simple
    , process
    , hls-graph
    , safe-exceptions
    , sqlite-simple
    , unordered-containers
    , aeson-pretty

  ghc-options:      -Wall -Wredundant-constraints -Wno-name-shadowing -Wno-unticked-promoted-constructors

  if flag(pedantic)
    ghc-options: -Werror

  default-language: Haskell2010
  default-extensions: DataKinds, TypeOperators

-- Plugin flags are designed for 'cabal install haskell-language-server':
-- - Bulk flags should be default:False
-- - Individual flags should be default:True

flag ignore-plugins-ghc-bounds
  description: Force the inclusion of plugins even if they are not buildable by default with a specific ghc version
  default:     False
  manual:      True

flag class
  description: Enable class plugin
  default:     True
  manual:      True

flag callHierarchy
  description: Enable call hierarchy plugin
  default:     True
  manual:      True

flag haddockComments
  description: Enable haddockComments plugin
  default:     True
  manual:      True

flag eval
  description: Enable eval plugin
  default:     True
  manual:      True

flag importLens
  description: Enable importLens plugin
  default:     True
  manual:      True

flag refineImports
  description: Enable refineImports plugin
  default:     True
  manual:      True

flag rename
  description: Enable rename plugin
  default:     False
  manual:      True

flag retrie
  description: Enable retrie plugin
  default:     True
  manual:      True

flag tactic
  description: Enable tactic plugin
  default:     True
  manual:      True

flag hlint
  description: Enable hlint plugin
  default:     True
  manual:      True

flag moduleName
  description: Enable moduleName plugin
  default:     True
  manual:      True

flag pragmas
  description: Enable pragmas plugin
  default:     True
  manual:      True

flag splice
  description: Enable splice plugin
  default:     True
  manual:      True

flag aliasImport
  description: Enable aliasImport plugin
  default:     True
  manual:      True

-- formatters

flag floskell
  description: Enable floskell plugin
  default:     True
  manual:      True

flag fourmolu
  description: Enable fourmolu plugin
  default:     True
  manual:      True

flag ormolu
  description: Enable ormolu plugin
  default:     True
  manual:      True

flag stylishHaskell
  description: Enable stylishHaskell plugin
  default:     True
  manual:      True

flag brittany
  description: Enable brittany plugin
  default:     True
  manual:      True

common example-plugins
  hs-source-dirs: plugins/default/src
  other-modules: Ide.Plugin.Example,
                 Ide.Plugin.Example2

common class
  if flag(class) && (impl(ghc < 9.0.1) || flag(ignore-plugins-ghc-bounds))
    build-depends: hls-class-plugin ^>=1.0.0.1
    cpp-options: -Dclass

common callHierarchy
  if flag(callHierarchy) && (impl(ghc < 9.2.1) || flag(ignore-plugins-ghc-bounds))
    build-depends: hls-call-hierarchy-plugin ^>=1.0.0.0
    cpp-options: -DcallHierarchy

common haddockComments
  if flag(haddockComments)
    build-depends: hls-haddock-comments-plugin ^>=1.0.0.1
    cpp-options: -DhaddockComments

common eval
  if flag(eval)
    build-depends: hls-eval-plugin ^>=1.2.0.0
    cpp-options: -Deval

common importLens
  if flag(importLens)
    build-depends: hls-explicit-imports-plugin ^>=1.0.0.1
    cpp-options: -DimportLens

common refineImports
  if flag(refineImports) && (impl(ghc < 9.2.1) || flag(ignore-plugins-ghc-bounds))
    build-depends: hls-refine-imports-plugin ^>=1.0.0.0
    cpp-options: -DrefineImports

common rename
  if flag(rename)
    build-depends: hls-rename-plugin ^>= 1.0.0.0
    cpp-options: -Drename

common retrie
  if flag(retrie) && (impl(ghc < 9.2.1) || flag(ignore-plugins-ghc-bounds))
    build-depends: hls-retrie-plugin ^>=1.0.0.1
    cpp-options: -Dretrie

common tactic
  if flag(tactic) && (impl(ghc < 9.0.1) || flag(ignore-plugins-ghc-bounds))
    build-depends: hls-tactics-plugin >=1.2.0.0 && <1.5
    cpp-options: -Dtactic

common hlint
  if flag(hlint)
    build-depends: hls-hlint-plugin ^>=1.0.0.2
    cpp-options: -Dhlint

common moduleName
  if flag(moduleName)
    build-depends: hls-module-name-plugin ^>=1.0.0.0
    cpp-options: -DmoduleName

common pragmas
  if flag(pragmas)
    build-depends: hls-pragmas-plugin ^>=1.0.0.0
    cpp-options: -Dpragmas

common splice
  if flag(splice) && (impl(ghc < 9.2.1) || flag(ignore-plugins-ghc-bounds))
    build-depends: hls-splice-plugin ^>=1.0.0.1
    cpp-options: -Dsplice

common aliasImport
  if flag(aliasImport) || flag(all-plugins)
    build-depends: hls-alias-import-plugin ^>=1.0.0.0
    cpp-options: -DaliasImport

-- formatters

common floskell
  if flag(floskell) && (impl(ghc < 9.0.1) || flag(ignore-plugins-ghc-bounds))
    build-depends: hls-floskell-plugin ^>=1.0.0.0
    cpp-options: -Dfloskell

common fourmolu
  if flag(fourmolu) && (impl(ghc < 9.2.1) || flag(ignore-plugins-ghc-bounds))
    build-depends: hls-fourmolu-plugin ^>=1.0.0.0
    cpp-options: -Dfourmolu

common ormolu
  if flag(ormolu)
    build-depends: hls-ormolu-plugin ^>=1.0.0.0
    cpp-options: -Dormolu

common stylishHaskell
  if flag(stylishHaskell) && (impl(ghc < 9.0.1) || flag(ignore-plugins-ghc-bounds))
    build-depends: hls-stylish-haskell-plugin ^>=1.0.0.0
    cpp-options: -DstylishHaskell

common brittany
  if flag(brittany) && (impl(ghc < 9.0.1) || flag(ignore-plugins-ghc-bounds))
    build-depends: hls-brittany-plugin ^>=1.0.0.1
    cpp-options: -Dbrittany

executable haskell-language-server
  import:             common-deps
                    -- plugins
                    , example-plugins
                    , callHierarchy
                    , class
                    , haddockComments
                    , eval
                    , importLens
                    , refineImports
                    , rename
                    , retrie
                    , tactic
                    , hlint
                    , moduleName
                    , pragmas
                    , splice
                    , aliasImport
                    , floskell
                    , fourmolu
                    , ormolu
                    , stylishHaskell
                    , brittany

  main-is:          Main.hs
  hs-source-dirs:   exe
  other-modules:    Plugins

  ghc-options:
    -threaded -Wall -Wno-name-shadowing -Wredundant-constraints
    -- allow user RTS overrides
    -rtsopts
    -- disable idle GC
    -- increase nursery size
    "-with-rtsopts=-I0 -A128M"
    -Wno-unticked-promoted-constructors
  if flag(pedantic)
    ghc-options: -Werror

  build-depends:
    , aeson
    , async
    , base16-bytestring
    , binary
    , bytestring
    , containers
    , cryptohash-sha1
    , deepseq
    , ghc
    , ghc-boot-th
    , ghcide
    , hashable
    , haskell-language-server
    , lsp
    , hie-bios
    , hiedb
    , lens
    , regex-tdfa
    , hslogger
    , optparse-applicative
    , hls-plugin-api
    , lens
    , mtl
    , regex-tdfa
    , safe-exceptions
    , hls-graph
    , sqlite-simple
    , temporary
    , transformers
    , unordered-containers

  default-language: Haskell2010
  default-extensions: DataKinds, TypeOperators

executable haskell-language-server-wrapper
  import:           common-deps
  main-is:          Wrapper.hs
  hs-source-dirs:   exe
  other-modules:    Paths_haskell_language_server
  autogen-modules:  Paths_haskell_language_server
  ghc-options:
    -threaded -Wall -Wno-name-shadowing -Wredundant-constraints
    -- allow user RTS overrides
    -rtsopts
    -- disable idle GC
    -- increase nursery size
    "-with-rtsopts=-I0 -A128M"
  if flag(pedantic)
    ghc-options: -Werror

  build-depends:
    , data-default
    , ghc
    , ghc-paths
    , ghcide
    , gitrev
    , haskell-language-server
    , hie-bios
    , optparse-applicative
    , optparse-simple
    , process

  default-language: Haskell2010


test-suite func-test
  import:             common-deps
  type:               exitcode-stdio-1.0
  default-language:   Haskell2010
  build-tool-depends:
    haskell-language-server:haskell-language-server -any,
    ghcide:ghcide-test-preprocessor -any

  build-depends:
    , bytestring
    , data-default
    , hspec-expectations
    , lens
    , ghcide
    , hls-test-utils ^>= 1.1.0.0
    , lsp-types
    , aeson
    , hls-plugin-api
    , lsp-test
    , containers
    , unordered-containers

  hs-source-dirs:     test/functional test/utils

  main-is:            Main.hs
  other-modules:
    Command
    Completion
    Config
    Deferred
    Definition
    Diagnostic
    Format
    FunctionalBadProject
    FunctionalCodeAction
    FunctionalLiquid
    HieBios
    Highlight
    Progress
    Reference
    Symbol
    TypeDefinition
    Test.Hls.Command
    Test.Hls.Flags

  default-extensions: OverloadedStrings
  ghc-options:
    -Wall -Wno-name-shadowing -threaded -rtsopts -with-rtsopts=-N -Wno-unticked-promoted-constructors

  if flag(pedantic)
    ghc-options: -Werror -Wredundant-constraints

-- Duplicating inclusion plugin conditions until tests are moved to their own packages
  if flag(eval)
    cpp-options: -Deval
<<<<<<< HEAD
  if flag(importLens) || flag(all-plugins)
    cpp-options: -DimportLens
  if flag(rename) || flag(all-plugins)
    cpp-options: -Drename
  if flag(retrie) || flag(all-plugins)
    cpp-options: -Dretrie
  if flag(tactic) || flag(all-plugins)
    cpp-options: -Dtactic
  if flag(hlint) || flag(all-plugins)
    cpp-options: -Dhlint
  if flag(moduleName) || flag(all-plugins)
    cpp-options: -DmoduleName
  if flag(pragmas) || flag(all-plugins)
    cpp-options: -Dpragmas
  if flag(splice) || flag(all-plugins)
    cpp-options: -Dsplice
  if flag(aliasImport) || flag(all-plugins)
    cpp-options: -DaliasImport

=======
>>>>>>> 9639bd09
-- formatters
  if flag(floskell) && (impl(ghc < 9.0.1) || flag(ignore-plugins-ghc-bounds))
    cpp-options: -Dfloskell
  if flag(fourmolu) && (impl(ghc < 9.2.1) || flag(ignore-plugins-ghc-bounds))
    cpp-options: -Dfourmolu
  if flag(ormolu)
    cpp-options: -Dormolu

test-suite wrapper-test
  type:               exitcode-stdio-1.0
  build-tool-depends:
    haskell-language-server:haskell-language-server-wrapper -any,
    haskell-language-server:haskell-language-server -any

  default-language:   Haskell2010
  build-depends:
    , base
    , directory
    , process
    , hls-test-utils
    , extra

  hs-source-dirs:     test/wrapper
  main-is:            Main.hs
  ghc-options:        -Wall<|MERGE_RESOLUTION|>--- conflicted
+++ resolved
@@ -450,7 +450,6 @@
 -- Duplicating inclusion plugin conditions until tests are moved to their own packages
   if flag(eval)
     cpp-options: -Deval
-<<<<<<< HEAD
   if flag(importLens) || flag(all-plugins)
     cpp-options: -DimportLens
   if flag(rename) || flag(all-plugins)
@@ -470,8 +469,6 @@
   if flag(aliasImport) || flag(all-plugins)
     cpp-options: -DaliasImport
 
-=======
->>>>>>> 9639bd09
 -- formatters
   if flag(floskell) && (impl(ghc < 9.0.1) || flag(ignore-plugins-ghc-bounds))
     cpp-options: -Dfloskell
