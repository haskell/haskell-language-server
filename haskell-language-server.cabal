--- conflicted
+++ resolved
@@ -450,28 +450,6 @@
 -- Duplicating inclusion plugin conditions until tests are moved to their own packages
   if flag(eval)
     cpp-options: -Deval
-<<<<<<< HEAD
-  if flag(importLens) || flag(all-plugins)
-    cpp-options: -DimportLens
-  if flag(rename) || flag(all-plugins)
-    cpp-options: -Drename
-  if flag(retrie) || flag(all-plugins)
-    cpp-options: -Dretrie
-  if flag(tactic) || flag(all-plugins)
-    cpp-options: -Dtactic
-  if flag(hlint) || flag(all-plugins)
-    cpp-options: -Dhlint
-  if flag(moduleName) || flag(all-plugins)
-    cpp-options: -DmoduleName
-  if flag(pragmas) || flag(all-plugins)
-    cpp-options: -Dpragmas
-  if flag(splice) || flag(all-plugins)
-    cpp-options: -Dsplice
-  if flag(alternateNumberFormat) || flag(all-plugins)
-    cpp-options: -DalternateNumberFormat
-
-=======
->>>>>>> 9639bd09
 -- formatters
   if flag(floskell) && (impl(ghc < 9.0.1) || flag(ignore-plugins-ghc-bounds))
     cpp-options: -Dfloskell
