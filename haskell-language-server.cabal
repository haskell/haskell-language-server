--- conflicted
+++ resolved
@@ -417,15 +417,8 @@
     Rename
     Symbol
     TypeDefinition
-<<<<<<< HEAD
-    Splice
     Retrie
-    HaddockComments
-    Ide.Plugin.Splice.Types
-    Ide.Plugin.Eval.Types
-=======
     Test.Hls.Command
->>>>>>> d60dee03
 
   default-extensions: OverloadedStrings
   ghc-options:
