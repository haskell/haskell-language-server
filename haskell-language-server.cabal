cabal-version:      2.2
category:           Development
name:               haskell-language-server
version:            0.5.1.0
synopsis:           LSP server for GHC
description:
  Please see the README on GitHub at <https://github.com/haskell/haskell-language-server#readme>

homepage:           https://github.com/haskell/haskell-language-server#readme
bug-reports:        https://github.com/haskell/haskell-language-server/issues
author:             Alan Zimmerman
maintainer:         alan.zimm@gmail.com
copyright:          Alan Zimmerman
license:            Apache-2.0
license-file:       LICENSE
build-type:         Simple
extra-source-files:
  README.md
  ChangeLog.md
  include/ghc-api-version.h

flag agpl
  description: Enable AGPL dependencies
  default:     True
  manual:      True

flag pedantic
  description: Enable -Werror
  default:     False
  manual:      True

source-repository head
  type:     git
  location: https://github.com/haskell/haskell-language-server

common agpl
  if flag(agpl)
    cpp-options: -DAGPL

common common-deps
  build-depends:
    , base       >=4.12 && <5
    , directory
    , extra
    , filepath
    , text

library
  import:           agpl, common-deps
  exposed-modules:
    Ide.Arguments
    Ide.Main
    Ide.Version

  other-modules:    Paths_haskell_language_server
  autogen-modules:  Paths_haskell_language_server
  hs-source-dirs:   src
  build-depends:
    , containers
    , data-default
    , ghc
    , ghcide
    , gitrev
    , haskell-lsp           ^>=0.22
    , hie-bios              >=0.6.1 && <0.8
    , hls-plugin-api
    , hslogger
    , optparse-applicative
    , optparse-simple
    , process
    , unordered-containers

  ghc-options:      -Wall -Wredundant-constraints -Wno-name-shadowing

  if flag(pedantic)
    ghc-options: -Werror

  default-language: Haskell2010

executable haskell-language-server
  import:           agpl, common-deps
  main-is:          Main.hs
  hs-source-dirs:   exe plugins/default/src
  other-modules:
    Ide.Plugin.Eval
    Ide.Plugin.Example
    Ide.Plugin.Example2
    Ide.Plugin.Floskell
    Ide.Plugin.Fourmolu
    Ide.Plugin.ImportLens
    Ide.Plugin.ModuleName
    Ide.Plugin.Ormolu
    Ide.Plugin.Pragmas
    Ide.Plugin.Retrie
    Ide.Plugin.StylishHaskell
<<<<<<< HEAD
    Ide.Plugin.Tactic
    Ide.Plugin.Tactic.Auto
    Ide.Plugin.Tactic.CodeGen
    Ide.Plugin.Tactic.Context
    Ide.Plugin.Tactic.Debug
    Ide.Plugin.Tactic.GHC
    Ide.Plugin.Tactic.Judgements
    Ide.Plugin.Tactic.KnownStrategies
    Ide.Plugin.Tactic.Machinery
    Ide.Plugin.Tactic.Metaprogramming
    Ide.Plugin.Tactic.Naming
    Ide.Plugin.Tactic.Parser
    Ide.Plugin.Tactic.Range
    Ide.Plugin.Tactic.Tactics
    Ide.Plugin.Tactic.Types
    Ide.Plugin.Tactic.TestTypes
    Ide.TreeTransform
=======
>>>>>>> de4e3874

  ghc-options:
    -threaded -Wall -Wno-name-shadowing -Wredundant-constraints
    -- allow user RTS overrides
    -rtsopts
    -- disable idle GC
    -- disable parallel GC
    -- increase nursery size
    "-with-rtsopts=-I0 -qg -A128M"
  if flag(pedantic)
    ghc-options: -Werror

  build-depends:
    , aeson
    , binary
    , bytestring
    , containers
    , deepseq
    , floskell                 ^>=0.10
    , fourmolu                 ^>=0.2
    , ghc
    , ghc-boot-th
    , ghcide                   >=0.1
    , hashable
    , haskell-language-server
    , haskell-lsp              ^>=0.22
    , hls-plugin-api
    , hls-tactics-plugin
    , lens
    , ormolu                   ^>=0.1.2
    , regex-tdfa
    , retrie                   >=0.1.1.0
    , hslogger
    , optparse-applicative
    , haskell-lsp              ^>=0.22
    , hls-plugin-api
    , lens
    , megaparsec               ^>=7
    , mtl
    , ormolu                   ^>=0.1.2
    , parser-combinators
    , regex-tdfa
    , retrie                   >=0.1.1.0
    , safe-exceptions
    , shake                    >=0.17.5
    , stylish-haskell          ^>=0.12
    , temporary
    , text
    , time
    , transformers
    , unordered-containers
<<<<<<< HEAD
    , ghc-source-gen
    , refinery                 ^>=0.3
    , ghc-exactprint
    , fingertree
    , generic-lens
=======
>>>>>>> de4e3874

  if flag(agpl)
    build-depends: brittany
    other-modules: Ide.Plugin.Brittany

  include-dirs:     include
  default-language: Haskell2010

executable haskell-language-server-wrapper
  import:           agpl, common-deps
  main-is:          Wrapper.hs
  hs-source-dirs:   exe
  other-modules:    Paths_haskell_language_server
  autogen-modules:  Paths_haskell_language_server
  ghc-options:
    -threaded -Wall -Wno-name-shadowing -Wredundant-constraints
    -- allow user RTS overrides
    -rtsopts
    -- disable idle GC
    -- disable parallel GC
    -- increase nursery size
    "-with-rtsopts=-I0 -qg -A128M"
  if flag(pedantic)
    ghc-options: -Werror

  build-depends:
    , ghc
    , ghc-paths
    , gitrev
    , haskell-language-server
    , hie-bios
    , optparse-applicative
    , optparse-simple
    , process

  default-language: Haskell2010

-- This common stanza simulates a previous private lib
-- We removed it due to issues with stack when loading the project using a stack based hie.yaml
-- See https://github.com/haskell/haskell-language-server/issues/114
common hls-test-utils
  import:           agpl, common-deps
  hs-source-dirs:   test/utils
  other-modules:    Test.Hls.Util
  build-depends:
    , aeson
    , blaze-markup
    , containers
    , data-default
    , haskell-lsp
    , hie-bios
    , hls-plugin-api
    , hslogger
    , hspec
    , hspec-core
    , lsp-test              >=0.11.0.4
    , stm
    , tasty-hunit
    , temporary
    , transformers
    , unordered-containers
    , yaml

  ghc-options:      -Wall -Wredundant-constraints

  if flag(pedantic)
    ghc-options: -Werror

  default-language: Haskell2010

test-suite func-test
  import:             agpl, common-deps, hls-test-utils
  type:               exitcode-stdio-1.0
  default-language:   Haskell2010
  build-tool-depends:
    haskell-language-server:haskell-language-server -any,
    ghcide:ghcide-test-preprocessor -any

  build-depends:
    , bytestring
    , data-default
    , lens
    , tasty
    , tasty-ant-xml           >=1.1.6
    , tasty-expected-failure
    , tasty-golden
    , tasty-rerun

  hs-source-dirs:     test/functional plugins/tactics/src

  main-is:            Main.hs
  other-modules:
    Command
    Completion
    Deferred
    Definition
    Diagnostic
    Eval
    Format
    FunctionalBadProject
    FunctionalCodeAction
    FunctionalLiquid
    HieBios
    Highlight
    ModuleName
    Progress
    Reference
    Rename
    Symbol
    TypeDefinition
    Tactic
    Ide.Plugin.Tactic.TestTypes

  ghc-options:
    -Wall -Wno-name-shadowing -threaded -rtsopts -with-rtsopts=-N

  if flag(pedantic)
    ghc-options: -Werror -Wredundant-constraints

test-suite wrapper-test
  import:             agpl, hls-test-utils
  type:               exitcode-stdio-1.0
  build-tool-depends:
    haskell-language-server:haskell-language-server-wrapper -any

  default-language:   Haskell2010
  build-depends:
    , base
    , directory
    , process
    , tasty
    , tasty-ant-xml  >=1.1.6

  hs-source-dirs:     test/wrapper
  main-is:            Main.hs
  ghc-options:        -Wall<|MERGE_RESOLUTION|>--- conflicted
+++ resolved
@@ -93,26 +93,6 @@
     Ide.Plugin.Pragmas
     Ide.Plugin.Retrie
     Ide.Plugin.StylishHaskell
-<<<<<<< HEAD
-    Ide.Plugin.Tactic
-    Ide.Plugin.Tactic.Auto
-    Ide.Plugin.Tactic.CodeGen
-    Ide.Plugin.Tactic.Context
-    Ide.Plugin.Tactic.Debug
-    Ide.Plugin.Tactic.GHC
-    Ide.Plugin.Tactic.Judgements
-    Ide.Plugin.Tactic.KnownStrategies
-    Ide.Plugin.Tactic.Machinery
-    Ide.Plugin.Tactic.Metaprogramming
-    Ide.Plugin.Tactic.Naming
-    Ide.Plugin.Tactic.Parser
-    Ide.Plugin.Tactic.Range
-    Ide.Plugin.Tactic.Tactics
-    Ide.Plugin.Tactic.Types
-    Ide.Plugin.Tactic.TestTypes
-    Ide.TreeTransform
-=======
->>>>>>> de4e3874
 
   ghc-options:
     -threaded -Wall -Wno-name-shadowing -Wredundant-constraints
@@ -150,10 +130,8 @@
     , haskell-lsp              ^>=0.22
     , hls-plugin-api
     , lens
-    , megaparsec               ^>=7
     , mtl
     , ormolu                   ^>=0.1.2
-    , parser-combinators
     , regex-tdfa
     , retrie                   >=0.1.1.0
     , safe-exceptions
@@ -164,14 +142,6 @@
     , time
     , transformers
     , unordered-containers
-<<<<<<< HEAD
-    , ghc-source-gen
-    , refinery                 ^>=0.3
-    , ghc-exactprint
-    , fingertree
-    , generic-lens
-=======
->>>>>>> de4e3874
 
   if flag(agpl)
     build-depends: brittany
