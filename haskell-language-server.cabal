--- conflicted
+++ resolved
@@ -156,13 +156,13 @@
   default:     True
   manual:      True
 
-<<<<<<< HEAD
 flag alternateNumberFormat
   description: Enable Alternate Number Format plugin
-=======
+  default:     True
+  manual:      True
+
 flag qualifyImportedNames
   description: Enable qualifyImportedNames plugin
->>>>>>> 00d08b85
   default:     True
   manual:      True
 
@@ -263,17 +263,15 @@
     build-depends: hls-splice-plugin ^>=1.0.0.1
     cpp-options: -Dsplice
 
-<<<<<<< HEAD
 common alternateNumberFormat
   if flag(alternateNumberFormat)
     build-depends: hls-alternate-number-format-plugin ^>=1.0.0.0
     cpp-options: -DalternateNumberFormat
-=======
+
 common qualifyImportedNames
   if flag(qualifyImportedNames)
     build-depends: hls-qualify-imported-names-plugin ^>=1.0.0.0
     cpp-options: -DqualifyImportedNames
->>>>>>> 00d08b85
 
 -- formatters
 
@@ -319,11 +317,8 @@
                     , moduleName
                     , pragmas
                     , splice
-<<<<<<< HEAD
                     , alternateNumberFormat
-=======
                     , qualifyImportedNames
->>>>>>> 00d08b85
                     , floskell
                     , fourmolu
                     , ormolu
