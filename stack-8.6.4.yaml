--- conflicted
+++ resolved
@@ -57,12 +57,8 @@
   - implicit-hie-0.1.2.5
   - indexed-profunctors-0.1
   - lens-4.18
-<<<<<<< HEAD
-  - lsp-test-0.11.0.6
+  - lsp-test-0.12.0.0
   - megaparsec-9.0.1
-=======
-  - lsp-test-0.12.0.0
->>>>>>> 755fc378
   - monad-dijkstra-0.1.1.2
   - opentelemetry-0.6.1
   - opentelemetry-extra-0.6.1
