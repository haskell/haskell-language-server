# The number of samples to run per experiment.
# At least 100 is recommended in order to observe space leaks
samples: 50

buildTool: cabal

# Output folder for the experiments
outputFolder: bench-results

# Heap profile interval in seconds (+RTS -i)
# Comment out to disable heap profiling
profileInterval: 1

# Number of concurrent benchmark and warmup runs
parallelism: 1

# Example project used to run the experiments
# Can either be a Hackage package (name,version)
# or a local project (path) with a valid `hie.yaml` file
examples:
  # Medium-sized project without TH
  - name: cabal
    package: Cabal
    version: 3.10.2.1
    modules:
        - src/Distribution/Simple.hs
<<<<<<< HEAD
        - src/Distribution/Types/Module.hs
        #- src/Distribution/Simple/Configure.hs
        #- src/Distribution/Simple/BuildTarget.hs
=======
        - src/Distribution/Types/ComponentLocalBuildInfo.hs
>>>>>>> 5453ab5b
    extra-args: [] # extra HLS command line args
  # Small-sized project with TH
  - name: lsp-types
    package: lsp-types
    version: 2.1.1.0
    modules:
        - src/Language/LSP/Protocol/Types/SemanticTokens.hs
        - generated/Language/LSP/Protocol/Internal/Types/NotebookDocumentChangeEvent.hs

  - name: MultiLayerModules
    path: bench/MultiLayerModules.sh
    script: True
    script-args: ["--th"]
    modules:
        - MultiLayerModules.hs
        - DummyLevel0M01.hs
        - DummyLevel1M01.hs
  - name: MultiLayerModulesNoTH
    path: bench/MultiLayerModules.sh
    script: True
    script-args: []
    modules:
        - MultiLayerModules.hs
        - DummyLevel0M01.hs
        - DummyLevel1M01.hs

  - name: DummyLevel0M01
    path: bench/MultiLayerModules.sh
    script: True
    script-args: ["--th"]
    modules:
        - DummyLevel0M01.hs
  - name: DummyLevel0M01NoTH
    path: bench/MultiLayerModules.sh
    script: True
    script-args: []
    modules:
        - DummyLevel0M01.hs

  - name: DummyLevel1M01
    path: bench/MultiLayerModules.sh
    script: True
    script-args: ["--th"]
    modules:
        - DummyLevel1M01.hs
  - name: DummyLevel1M01NoTH
    path: bench/MultiLayerModules.sh
    script: True
    script-args: []
    modules:
        - DummyLevel1M01.hs

  # Small but heavily multi-component example
  # Disabled as it is far to slow. hie-bios >0.7.2 should help
  # - name: HLS
  #   path: bench/example/HLS
  #   modules:
  #       - hls-plugin-api/src/Ide/Plugin/Config.hs
  #       - ghcide/src/Development/IDE/Plugin/CodeAction/ExactPrint.hs
  #       - ghcide/bench/hist/Main.hs
  #       - ghcide/bench/lib/Experiments/Types.hs
  #       - ghcide/test/exe/Main.hs
  #       - exe/Plugins.hs

# The set of experiments to execute
experiments:
    - "edit-header"
    - "edit"
    - "hover"
    - "semanticTokens"
    - "hover after edit"
    # - "hover after cradle edit"
    - "getDefinition"
    - "getDefinition after edit"
    - "completions"
    - "completions after edit"
    - "code actions"
    - "code actions after edit"
    - "code actions after cradle edit"
    - "documentSymbols after edit"
    - "hole fit suggestions"

# An ordered list of versions to analyze
versions:
# A version can be defined briefly:
# - <tag>
# - <branch>
# - <commit hash>

# Or in extended form, where all the fields are optional:
# - <name>:
#    git: <tag/branch/commithash>
#    include: true                   # whether to include in comparison graphs
#    parent: <tag/branch/commithash> # version to compare with in .diff graphs


# - 1.8.0.0
- upstream: origin/master
# - HEAD~1
- HEAD

# A list of plugin configurations to analyze
# WARNING: Currently bench versions later than e4234a3a5e347db249fccefb8e3fb36f89e8eafb
# will be unable to send plugin configurations to earlier HLS versions. This causes
# all plugins in those versions to always be enabled.
# In addition bench proactively disables all plugins it knows about besides the
# ones in the following list. However because it can only disable plugins it
# knows about, any plugins that are in old versions but were removed from HLS
# before the current bench will not be disabled.
configurations:
# A configuration contains one or more plugins:
# - ConfigurationName:
#   - plugin1
#   - plugin2
#
# There is short-hand notation for defining singleton configurations.
# Simply give the plugin name top level:
# - plugin1
#
# Some plugins are implicitly included since they are required by the benchmark driver:
# The implicitly included plugins are:
# - ghcide-core
# - ghcide-hover-and-symbols

# Uncomment below sections if needed
# - None: []
# - Core:
#   - callHierarchy
#   - codeRange
#   - eval
#   - ghcide-code-actions-bindings
#   - ghcide-code-actions-fill-holes
#   - ghcide-code-actions-imports-exports
#   - ghcide-code-actions-type-signatures
#   - ghcide-completions
#   - ghcide-type-lenses
#   - pragmas
# - Ghcide:
#   - ghcide-completions
#   - ghcide-type-lenses
# - Refactor:
#   - ghcide-code-actions-bindings
#   - ghcide-code-actions-fill-holes
#   - ghcide-code-actions-imports-exports
#   - ghcide-code-actions-type-signatures
- All:
  - alternateNumberFormat
  - callHierarchy
  - changeTypeSignature
  - class
  - codeRange
  - eval
  - explicitFixity
  - floskell
  - fourmolu
  - gadt
  - ghcide-code-actions-bindings
  - ghcide-code-actions-fill-holes
  - ghcide-code-actions-imports-exports
  - ghcide-code-actions-type-signatures
  - ghcide-completions
  - ghcide-type-lenses
  - hlint
  - importLens
  - moduleName
  - ormolu
  - pragmas
  - qualifyImportedNames
  - rename
  - stylish-haskell
  - semanticTokens
# - alternateNumberFormat
# - callHierarchy
# - changeTypeSignature
# - class
# - codeRange
# - eval
# - explicitFixity
# # - floskell
# # - fourmolu
# - gadt
# - ghcide-code-actions-bindings
# - ghcide-code-actions-fill-holes
# - ghcide-code-actions-imports-exports
# - ghcide-code-actions-type-signatures
# - ghcide-completions
# # - ghcide-core                    # implicitly included in all configurations
# # - ghcide-hover-and-symbols       # implicitly included in all configurations
# - ghcide-type-lenses
# - hlint
# - importLens
# - moduleName
# # - ormolu
# - pragmas
# - qualifyImportedNames
# - rename
# - retrie
# - splice
# - stan
# # - stylish-haskell<|MERGE_RESOLUTION|>--- conflicted
+++ resolved
@@ -24,13 +24,7 @@
     version: 3.10.2.1
     modules:
         - src/Distribution/Simple.hs
-<<<<<<< HEAD
-        - src/Distribution/Types/Module.hs
-        #- src/Distribution/Simple/Configure.hs
-        #- src/Distribution/Simple/BuildTarget.hs
-=======
         - src/Distribution/Types/ComponentLocalBuildInfo.hs
->>>>>>> 5453ab5b
     extra-args: [] # extra HLS command line args
   # Small-sized project with TH
   - name: lsp-types
