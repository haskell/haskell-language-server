--- conflicted
+++ resolved
@@ -96,7 +96,6 @@
 # The implicitly included plugins are:
 # - ghcide-core
 # - ghcide-hover-and-symbols
-<<<<<<< HEAD
 
 # Uncomment below sections if needed
 # - None: []
@@ -112,34 +111,13 @@
 #   - ghcide-type-lenses
 #   - pragmas
 # - Ghcide:
+#   - ghcide-completions
+#   - ghcide-type-lenses
+# - Refactor:
 #   - ghcide-code-actions-bindings
 #   - ghcide-code-actions-fill-holes
 #   - ghcide-code-actions-imports-exports
 #   - ghcide-code-actions-type-signatures
-#   - ghcide-completions
-#   - ghcide-type-lenses
-=======
-- None: []
-- Core:
-  - callHierarchy
-  - codeRange
-  - eval
-  - ghcide-code-actions-bindings
-  - ghcide-code-actions-fill-holes
-  - ghcide-code-actions-imports-exports
-  - ghcide-code-actions-type-signatures
-  - ghcide-completions
-  - ghcide-type-lenses
-  - pragmas
-- Ghcide:
-  - ghcide-completions
-  - ghcide-type-lenses
-- Refactor:
-  - ghcide-code-actions-bindings
-  - ghcide-code-actions-fill-holes
-  - ghcide-code-actions-imports-exports
-  - ghcide-code-actions-type-signatures
->>>>>>> 5b229b63
 - All:
   - alternateNumberFormat
   - callHierarchy
