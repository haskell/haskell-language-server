--- conflicted
+++ resolved
@@ -8,12 +8,8 @@
          ./ghcide/test
          ./hls-plugin-api
          ./hls-test-utils
-<<<<<<< HEAD
+         ./plugins/hls-cabal-fmt-plugin
          ./plugins/hls-refine-destruct-plugin
-=======
-         ./plugins/hls-cabal-fmt-plugin
-         ./plugins/hls-tactics-plugin
->>>>>>> 385dd1b5
          ./plugins/hls-brittany-plugin
          ./plugins/hls-stylish-haskell-plugin
          ./plugins/hls-fourmolu-plugin
