--- conflicted
+++ resolved
@@ -44,38 +44,6 @@
     optparse-applicative < 0.16
 
 allow-newer:
-<<<<<<< HEAD
-	active:base,
-  data-tree-print:base,
-	diagrams-contrib:base,
-	diagrams-core:base,
-	diagrams-lib:base,
-	diagrams-postscript:base,
-  diagrams-svg:base,
-	dual-tree:base,
-	force-layout:base,
-	monoid-extras:base,
-	statestack:base,
-	svg-builder:base
-
-source-repository-package
-  type: git
-  location: https://github.com/July541/lsp.git
-  tag: ef59c28b41ed4c5775f0ab0c1e985839359cec96
-  subdir: lsp-types
-
-source-repository-package
-  type: git
-  location: https://github.com/July541/lsp.git
-  tag: ef59c28b41ed4c5775f0ab0c1e985839359cec96
-  subdir: lsp-test
-
-source-repository-package
-  type: git
-  location: https://github.com/July541/lsp.git
-  tag: ef59c28b41ed4c5775f0ab0c1e985839359cec96
-  subdir: lsp
-=======
     active:base,
     assoc:base,
     cryptohash-md5:base,
@@ -114,4 +82,21 @@
     svg-builder:base,
     these:base,
     time-compat:base
->>>>>>> 6ffc6c5a
+
+source-repository-package
+  type: git
+  location: https://github.com/July541/lsp.git
+  tag: ef59c28b41ed4c5775f0ab0c1e985839359cec96
+  subdir: lsp-types
+
+source-repository-package
+  type: git
+  location: https://github.com/July541/lsp.git
+  tag: ef59c28b41ed4c5775f0ab0c1e985839359cec96
+  subdir: lsp-test
+
+source-repository-package
+  type: git
+  location: https://github.com/July541/lsp.git
+  tag: ef59c28b41ed4c5775f0ab0c1e985839359cec96
+  subdir: lsp