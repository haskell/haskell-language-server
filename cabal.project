packages:
         ./
         ./hie-compat
         ./shake-bench
         ./hls-graph
         ./ghcide
         ./hls-plugin-api
         ./hls-test-utils


<<<<<<< HEAD
index-state: 2025-04-26T07:34:07Z
=======
index-state: 2025-05-06T13:26:29Z
>>>>>>> 664931bb

tests: True
test-show-details: direct

benchmarks: True

write-ghc-environment-files: never

-- Many of our tests only work single-threaded, and the only way to
-- ensure tasty runs everything purely single-threaded is to pass
-- this at the top-level
test-options: -j1

-- Make sure dependencies are build with haddock so we get
-- haddock shown on hover
package *
  ghc-options: -haddock

constraints:
  -- C++ is hard to distribute, especially on older GHCs
  -- See https://github.com/haskell/haskell-language-server/issues/3822
  text -simdutf,
  ghc-check -ghc-check-use-package-abis,
  ghc-lib-parser-ex -auto,
  -- This is only present in some versions, and it's on by default since
  -- 0.14.5.0, but there are some versions we allow that need this
  -- setting
  stylish-haskell +ghc-lib,
  -- Centos 7 comes with an old gcc version that doesn't know about
  -- the flag '-fopen-simd', which blocked the release 2.2.0.0.
  -- We want to be able to benefit from the performance optimisations
  -- in the future, thus: TODO: remove this flag.
  bitvec -simd,


-- Some of the formatters need the latest Cabal-syntax version,
-- but 'cabal-install-parsers-0.6.2' only has Cabal-syntax (>=3.12.0.0 && <3.13).
-- So, we relax the upper bounds here.
-- fourmolu-0.18.0 and ormolu-0.8 depend on Cabal-syntax == 3.14.*, while
-- cabal-add depends on cabal-install-parsers.
allow-newer:
  cabal-install-parsers:Cabal-syntax,


if impl(ghc >= 9.11)
  benchmarks: False
  allow-newer:
    cabal-install-parsers:base,
    cabal-install-parsers:time,
<|MERGE_RESOLUTION|>--- conflicted
+++ resolved
@@ -8,11 +8,7 @@
          ./hls-test-utils
 
 
-<<<<<<< HEAD
-index-state: 2025-04-26T07:34:07Z
-=======
 index-state: 2025-05-06T13:26:29Z
->>>>>>> 664931bb
 
 tests: True
 test-show-details: direct
