packages:
         ./
         ./hie-compat
         ./shake-bench
         ./hls-graph
         ./ghcide
         ./hls-plugin-api
         ./hls-test-utils
         ./plugins/hls-tactics-plugin
         ./plugins/hls-brittany-plugin
         ./plugins/hls-stylish-haskell-plugin
         ./plugins/hls-fourmolu-plugin
         ./plugins/hls-class-plugin
         ./plugins/hls-eval-plugin
         ./plugins/hls-explicit-imports-plugin
         ./plugins/hls-refine-imports-plugin
         ./plugins/hls-hlint-plugin
         ./plugins/hls-retrie-plugin
         ./plugins/hls-haddock-comments-plugin
         ./plugins/hls-splice-plugin
         ./plugins/hls-floskell-plugin
         ./plugins/hls-pragmas-plugin
         ./plugins/hls-module-name-plugin
         ./plugins/hls-ormolu-plugin
tests: true

package *
  ghc-options: -haddock
  test-show-details: direct

-- ghc-api-compat-8.6
source-repository-package
  type: git
  location: https://github.com/hsyl20/ghc-api-compat
  tag: 8fee87eac97a538dbe81ff1ab18cff10f2f9fa15

write-ghc-environment-files: never

<<<<<<< HEAD
source-repository-package
  type: git
  location: https://github.com/haskell/lsp
  tag: 7cc05f3d1249d89af91e82e6aa654bb632045307
  subdir: lsp-types
  subdir: lsp
  subdir: lsp-test
-- To check if issues are caused by:
-- https://github.com/haskell/lsp/pull/326

index-state: 2021-05-21T05:01:41Z
=======
index-state: 2021-06-30T16:00:00Z
>>>>>>> 4d730b3e

constraints:
    -- Diagrams doesn't support optparse-applicative >= 0.16 yet
    optparse-applicative < 0.16,
    hyphenation +embed


allow-newer:
    active:base,
    assoc:base,
    cryptohash-md5:base,
    cryptohash-sha1:base,
    constraints-extras:template-haskell,
    data-tree-print:base,
    deepseq:base,
    dependent-sum:some,
    dependent-sum:constraints,
    diagrams-contrib:base,
    diagrams-contrib:lens,
    diagrams-contrib:random,
    diagrams-core:base,
    diagrams-core:lens,
    diagrams-lib:base,
    diagrams-lib:lens,
    diagrams-postscript:base,
    diagrams-postscript:lens,
    diagrams-svg:base,
    diagrams-svg:lens,
    dual-tree:base,
    -- Does this make any sense?
    entropy:Cabal,
    force-layout:base,
    force-layout:lens,
    floskell:ghc-prim,
    floskell:base,
    hashable:base,
    hslogger:base,
    monoid-extras:base,
    newtype-generics:base,
    parallel:base,
    regex-base:base,
    regex-tdfa:base,
    statestack:base,
    svg-builder:base,
    these:base,
    time-compat:base
<|MERGE_RESOLUTION|>--- conflicted
+++ resolved
@@ -36,7 +36,6 @@
 
 write-ghc-environment-files: never
 
-<<<<<<< HEAD
 source-repository-package
   type: git
   location: https://github.com/haskell/lsp
@@ -47,10 +46,7 @@
 -- To check if issues are caused by:
 -- https://github.com/haskell/lsp/pull/326
 
-index-state: 2021-05-21T05:01:41Z
-=======
 index-state: 2021-06-30T16:00:00Z
->>>>>>> 4d730b3e
 
 constraints:
     -- Diagrams doesn't support optparse-applicative >= 0.16 yet
@@ -96,4 +92,4 @@
     statestack:base,
     svg-builder:base,
     these:base,
-    time-compat:base
+    time-compat:base