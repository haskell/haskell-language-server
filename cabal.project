packages:
         ./
         ./hie-compat
         ./shake-bench
         ./hls-graph
         ./ghcide
         ./hls-plugin-api
         ./hls-test-utils

<<<<<<< HEAD
index-state: 2024-05-28T06:12:34Z
=======
index-state: 2024-06-07T00:00:00Z
>>>>>>> 75634393

tests: True
test-show-details: direct

-- benchmarks: True

write-ghc-environment-files: never

-- Many of our tests only work single-threaded, and the only way to
-- ensure tasty runs everything purely single-threaded is to pass
-- this at the top-level
test-options: -j1

-- Make sure dependencies are build with haddock so we get
-- haddock shown on hover
package *
  ghc-options: -haddock

constraints:
  -- C++ is hard to distribute, especially on older GHCs
  -- See https://github.com/haskell/haskell-language-server/issues/3822
  text -simdutf,
  ghc-check -ghc-check-use-package-abis,
  ghc-lib-parser-ex -auto,
  -- This is only present in some versions, and it's on by default since
  -- 0.14.5.0, but there are some versions we allow that need this
  -- setting
  stylish-haskell +ghc-lib,
  -- Centos 7 comes with an old gcc version that doesn't know about
  -- the flag '-fopen-simd', which blocked the release 2.2.0.0.
  -- We want to be able to benefit from the performance optimisations
  -- in the future, thus: TODO: remove this flag.
  bitvec -simd,


if impl(ghc >= 9.9)
  benchmarks: False
  source-repository-package
    type:git
    location: https://github.com/wz1000/retrie.git
    tag: 2f089092a563b06eccf196751782f1d70000d589
  source-repository-package
    type:git
    location: https://github.com/jhrcek/floskell.git
    tag: dbb5005bf92dbfa5ebd7dba6df1a235d01721782 
  constraints:
    lens >= 5.3.2,
    -- See
    -- https://github.com/haskell/stylish-haskell/issues/479
    -- https://github.com/fourmolu/fourmolu/issues/412
    -- https://github.com/ennocramer/floskell/pull/82
    -- https://github.com/ndmitchell/hlint/pull/1594
    haskell-language-server -stylishHaskell -fourmolu -hlint,
  allow-newer:
    entropy:base,
    entropy:directory,
    entropy:filepath,
    entropy:process,
    haddock-library:base,
    haddock-library:containers,
    hiedb:base,
    hiedb:ghc,
    -- These can be removed when we get a new lsp release
    quickcheck-instances:base,
    quickcheck-instances:containers,
    uuid-types:template-haskell,
else
  benchmarks: True<|MERGE_RESOLUTION|>--- conflicted
+++ resolved
@@ -7,11 +7,7 @@
          ./hls-plugin-api
          ./hls-test-utils
 
-<<<<<<< HEAD
-index-state: 2024-05-28T06:12:34Z
-=======
-index-state: 2024-06-07T00:00:00Z
->>>>>>> 75634393
+index-state: 2024-06-08T11:25:44Z
 
 tests: True
 test-show-details: direct
