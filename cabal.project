--- conflicted
+++ resolved
@@ -71,9 +71,6 @@
   tag: 7a0af7a8fd38045fd15fb13445bdcc7085325460
   -- https://github.com/tibbe/ekg-json/pull/12
 
-<<<<<<< HEAD
--- Remove me when a new version of lsp is released
-=======
 source-repository-package
   type:git
   location: https://github.com/wz1000/hiedb
@@ -84,8 +81,7 @@
   location: https://github.com/wz1000/hie-bios
   tag: aa73d3d2eb89df0003d2468a105e326d71b62cc7
 
--- Needed for ghcide-bench until a new release of lsp-test is out
->>>>>>> 5b229b63
+-- Remove me when a new version of lsp is released
 source-repository-package
   type:git
   location: https://github.com/kokobd/lsp
