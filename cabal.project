packages:
         ./
         ./hie-compat
         ./shake-bench
         ./hls-graph
         ./ghcide
         ./hls-plugin-api
         ./hls-test-utils
         ./plugins/hls-tactics-plugin
         ./plugins/hls-brittany-plugin
         ./plugins/hls-stylish-haskell-plugin
         ./plugins/hls-fourmolu-plugin
         ./plugins/hls-class-plugin
         ./plugins/hls-eval-plugin
         ./plugins/hls-explicit-imports-plugin
         ./plugins/hls-refine-imports-plugin
         ./plugins/hls-hlint-plugin
         ./plugins/hls-rename-plugin
         ./plugins/hls-retrie-plugin
         ./plugins/hls-haddock-comments-plugin
         ./plugins/hls-splice-plugin
         ./plugins/hls-floskell-plugin
         ./plugins/hls-pragmas-plugin
         ./plugins/hls-module-name-plugin
         ./plugins/hls-ormolu-plugin
         ./plugins/hls-call-hierarchy-plugin
         ./plugins/hls-alternate-number-format-plugin
         ./plugins/hls-qualify-imported-names-plugin
         ./plugins/hls-selection-range-plugin
         ./plugins/hls-change-type-signature-plugin
         ./plugins/hls-gadt-plugin

-- Standard location for temporary packages needed for particular environments
-- For example it is used in the project gitlab mirror to help in the MAcOS M1 build script
-- See https://github.com/haskell/haskell-language-server/blob/master/.gitlab-ci.yml
optional-packages: vendored/*/*.cabal

tests: true

package *
  -- ghc 8.10 cannot build ghc-lib 9.2 with --haddock
  -- ghc-options: -haddock
  test-show-details: direct

write-ghc-environment-files: never

<<<<<<< HEAD
index-state: 2022-05-31T11:08:53Z
=======
index-state: 2022-06-12T00:00:00Z
>>>>>>> 8a5840a0

constraints:
  hyphenation +embed,
  -- remove this when hlint sets ghc-lib to true by default
  -- https://github.com/ndmitchell/hlint/issues/1376
  hlint +ghc-lib,
  ghc-lib-parser-ex -auto,
  stylish-haskell +ghc-lib

-- This is benign and won't affect our ability to release to Hackage,
-- because we only depend on `ekg-json` when a non-default flag
-- is turned on.
source-repository-package
  type:git
  location: https://github.com/pepeiborra/ekg-json
  tag: 7a0af7a8fd38045fd15fb13445bdcc7085325460
  -- https://github.com/tibbe/ekg-json/pull/12

allow-newer:
  -- ghc-9.2
  ----------
  hiedb:base,

  ekg-wai:time<|MERGE_RESOLUTION|>--- conflicted
+++ resolved
@@ -44,11 +44,7 @@
 
 write-ghc-environment-files: never
 
-<<<<<<< HEAD
-index-state: 2022-05-31T11:08:53Z
-=======
 index-state: 2022-06-12T00:00:00Z
->>>>>>> 8a5840a0
 
 constraints:
   hyphenation +embed,
