packages:
         ./
         ./hie-compat
         ./shake-bench
         ./hls-graph
         ./ghcide
         ./hls-plugin-api
         ./hls-test-utils


<<<<<<< HEAD
index-state:  2024-11-02T00:00:00Z
=======
index-state:  2024-12-02T00:00:00Z
>>>>>>> d91b6658

tests: True
test-show-details: direct

benchmarks: True

write-ghc-environment-files: never

-- Many of our tests only work single-threaded, and the only way to
-- ensure tasty runs everything purely single-threaded is to pass
-- this at the top-level
test-options: -j1

-- Make sure dependencies are build with haddock so we get
-- haddock shown on hover
package *
  ghc-options: -haddock

constraints:
  -- C++ is hard to distribute, especially on older GHCs
  -- See https://github.com/haskell/haskell-language-server/issues/3822
  text -simdutf,
  ghc-check -ghc-check-use-package-abis,
  ghc-lib-parser-ex -auto,
  -- This is only present in some versions, and it's on by default since
  -- 0.14.5.0, but there are some versions we allow that need this
  -- setting
  stylish-haskell +ghc-lib,
  -- Centos 7 comes with an old gcc version that doesn't know about
  -- the flag '-fopen-simd', which blocked the release 2.2.0.0.
  -- We want to be able to benefit from the performance optimisations
  -- in the future, thus: TODO: remove this flag.
  bitvec -simd,

if impl(ghc >= 9.9)
  -- https://github.com/haskell/haskell-language-server/issues/4324
  benchmarks: False

if impl(ghc >= 9.8.4) && impl(ghc < 9.8.5)
  -- By depending on ghc-lib-parser and ghc, we are encountering
  -- a constraint conflict, ghc-9.8.4 comes with `filepath-1.4.301.0`,
  -- and `ghc-lib-parser-9.8.4.20241130` specifies `filepath >=1.5 && < 1.6.
  -- See https://github.com/digital-asset/ghc-lib/issues/572 for details.
  allow-older:
    ghc-lib-parser:filepath
  constraints:
    ghc-lib-parser==9.8.4.20241130<|MERGE_RESOLUTION|>--- conflicted
+++ resolved
@@ -8,11 +8,7 @@
          ./hls-test-utils
 
 
-<<<<<<< HEAD
-index-state:  2024-11-02T00:00:00Z
-=======
 index-state:  2024-12-02T00:00:00Z
->>>>>>> d91b6658
 
 tests: True
 test-show-details: direct
