--- conflicted
+++ resolved
@@ -2,20 +2,6 @@
          ./
          ghcide
 
-<<<<<<< HEAD
--- See https://github.com/haskell-hvr/cabal-plan/pull/55
-source-repository-package
-    type: git
-    location: https://github.com/peti/cabal-plan
-    tag: 894b76c0b6bf8f7d2f881431df1f13959a8fce87
-
-source-repository-package
-    type: git
-    location: https://github.com/bubba/hie-bios.git
-    tag: a013b2a372ab618bc885ba8f2c11eef3c9ab824b
-
-=======
->>>>>>> 9bfaca83
 tests: true
 documentation: true
 
@@ -26,8 +12,4 @@
 
 write-ghc-environment-files: never
 
-<<<<<<< HEAD
-index-state: 2020-06-16T12:16:47Z
-=======
-index-state: 2020-07-13T21:29:04Z
->>>>>>> 9bfaca83
+index-state: 2020-07-13T21:29:04Z