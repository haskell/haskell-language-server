packages:
         ./
         ./hie-compat
         ./shake-bench
         ./hls-graph
         ./ghcide
         ./hls-plugin-api
         ./hls-test-utils
         ./plugins/hls-tactics-plugin
         ./plugins/hls-brittany-plugin
         ./plugins/hls-stylish-haskell-plugin
         ./plugins/hls-fourmolu-plugin
         ./plugins/hls-class-plugin
         ./plugins/hls-eval-plugin
         ./plugins/hls-explicit-imports-plugin
         ./plugins/hls-refine-imports-plugin
         ./plugins/hls-hlint-plugin
         ./plugins/hls-retrie-plugin
         ./plugins/hls-haddock-comments-plugin
         ./plugins/hls-splice-plugin
         ./plugins/hls-floskell-plugin
         ./plugins/hls-pragmas-plugin
         ./plugins/hls-module-name-plugin
         ./plugins/hls-ormolu-plugin
tests: true

package *
  ghc-options: -haddock
  test-show-details: direct

source-repository-package
  type: git
  location: https://github.com/jwaldmann/blaze-textual.git
  tag: d8ee6cf80e27f9619d621c936bb4bda4b99a183f
  -- https://github.com/jwaldmann/blaze-textual/commit/d8ee6cf80e27f9619d621c936bb4bda4b99a183f
  -- https://github.com/bos/blaze-textual/issues/13

source-repository-package
  type: git
  location: https://github.com/mithrandi/czipwith.git
  tag: b6245884ae83e00dd2b5261762549b37390179f8
  -- https://github.com/lspitzner/czipwith/pull/2


source-repository-package
  type: git
  location: https://github.com/jneira/hie-bios/
  tag: 9b1445ab5efcabfad54043fc9b8e50e9d8c5bbf3
  -- https://github.com/mpickering/hie-bios/pull/285

source-repository-package
  type: git
  location: https://github.com/hsyl20/ghc-api-compat
  tag: 6178d75772c7d923918dfffa0b1f503dfb36d0a6

source-repository-package
  type: git
  location: https://github.com/anka-213/th-extras
  tag: 57a97b4df128eb7b360e8ab9c5759392de8d1659
-- https://github.com/mokus0/th-extras/pull/8
-- https://github.com/mokus0/th-extras/issues/7

-- source-repository-package
--   type: git
--   location: https://github.com/anka-213/ghc-check
--   tag: 3cad1db8bd6ef0921713913be7e92fe2361bae4d
-- -- https://github.com/pepeiborra/ghc-check/pull/12

source-repository-package
  type: git
  location: https://github.com/anka-213/dependent-sum
  tag: 8cf4c7fbc3bfa2be475a17bb7c94a1e1e9a830b5
  subdir: dependent-sum-template
-- https://github.com/obsidiansystems/dependent-sum/pull/57

source-repository-package
  type: git
  location: https://github.com/anka-213/HieDb
  tag: a3f7521f6c5af1b977040cce09c8f7354f8984eb
-- https://github.com/wz1000/HieDb/pull/31

source-repository-package
  type: git
  location: https://github.com/anka-213/lsp
  tag: 3bf244fe0cf7ca9b895ae71fb526adba466ceaee
  subdir: lsp-types
  subdir: lsp
  subdir: lsp-test
-- https://github.com/haskell/lsp/pull/312

source-repository-package
  type: git
  location: https://github.com/mpickering/apply-refact
  tag: 0.9.2.0
-- https://github.com/mpickering/apply-refact/issues/107

source-repository-package
  type: git
  location: https://github.com/diagrams/active
  tag: ca23431a8dfa013992f9164ccc882a3277361f17
-- https://github.com/diagrams/active/pull/36

write-ghc-environment-files: never

<<<<<<< HEAD
index-state: 2021-04-12T10:01:30Z

constraints:
    -- Diagrams doesn't support optparse-applicative >= 0.16 yet
    optparse-applicative < 0.16
=======
index-state: 2021-05-21T05:01:41Z
>>>>>>> 959da620

allow-newer:
    -- Broken on ghc9, but let's pretend it's not so we can build the other things
    brittany:base,
    brittany:ghc,
    brittany:ghc-boot-th,
    butcher:base,
    fourmolu:ghc-lib-parser,
    ormolu:ghc-lib-parser,
    stylish-haskell:ghc-lib-parser,
    stylish-haskell:Cabal,
    multistate:base,
    ghc-source-gen:ghc,

    active:base,
    assoc:base,
    cryptohash-md5:base,
    cryptohash-sha1:base,
    constraints-extras:template-haskell,
    data-tree-print:base,
    deepseq:base,
    dependent-sum:some,
    dependent-sum:constraints,
    diagrams-contrib:base,
    diagrams-contrib:lens,
    diagrams-contrib:random,
    diagrams-core:base,
    diagrams-core:lens,
    diagrams-lib:base,
    diagrams-lib:lens,
    diagrams-postscript:base,
    diagrams-postscript:lens,
    diagrams-svg:base,
    diagrams-svg:lens,
    dual-tree:base,
    -- Does this make any sense?
    entropy:Cabal,
    force-layout:base,
    force-layout:lens,
    floskell:ghc-prim,
    floskell:base,
    hashable:base,
    hslogger:base,
    monoid-extras:base,
    newtype-generics:base,
    parallel:base,
    regex-base:base,
    regex-tdfa:base,
    statestack:base,
    svg-builder:base,
    these:base,
    time-compat:base
<|MERGE_RESOLUTION|>--- conflicted
+++ resolved
@@ -102,15 +102,11 @@
 
 write-ghc-environment-files: never
 
-<<<<<<< HEAD
-index-state: 2021-04-12T10:01:30Z
+index-state: 2021-05-21T05:01:41Z
 
 constraints:
     -- Diagrams doesn't support optparse-applicative >= 0.16 yet
     optparse-applicative < 0.16
-=======
-index-state: 2021-05-21T05:01:41Z
->>>>>>> 959da620
 
 allow-newer:
     -- Broken on ghc9, but let's pretend it's not so we can build the other things
