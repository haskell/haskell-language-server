--- conflicted
+++ resolved
@@ -65,15 +65,8 @@
   -- https://github.com/ndmitchell/hlint/issues/1376
   hlint +ghc-lib,
   ghc-lib-parser-ex -auto,
-<<<<<<< HEAD
   stylish-haskell +ghc-lib,
-  -- implicit-hie 0.1.3.0 introduced an unexpected behavioral change.
-  -- https://github.com/Avi-D-coder/implicit-hie/issues/50
-  implicit-hie < 0.1.3,
   fourmolu -fixity-th
-=======
-  stylish-haskell +ghc-lib
->>>>>>> 05575527
 
 -- This is benign and won't affect our ability to release to Hackage,
 -- because we only depend on `ekg-json` when a non-default flag
@@ -93,7 +86,7 @@
   source-repository-package
     type:git
     location: https://github.com/wavewave/apply-refact
-    tag: b5594f9a274234879b1c0ce2834c2d5df4b1b48a
+    tag: 2f346adb54ae3d911c9055b48fb62eb4ceab583a
     -- https://github.com/wavewave/apply-refact/pull/1
 
 allow-newer:
