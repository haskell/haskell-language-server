packages:
         ./
         ./hie-compat
         ./shake-bench
         ./hls-graph
         ./ghcide
         ./hls-plugin-api
         ./hls-test-utils


index-state:  2025-03-20T00:00:00Z

tests: True
test-show-details: direct

benchmarks: True

write-ghc-environment-files: never

-- Link executables dynamically so the linker doesn't produce test
-- executables of ~150MB each and works lightning fast at that too
-- Disabled on Windows
if(!os(windows))
  executable-dynamic: True

-- Many of our tests only work single-threaded, and the only way to
-- ensure tasty runs everything purely single-threaded is to pass
-- this at the top-level
test-options: -j1

-- Make sure dependencies are build with haddock so we get
-- haddock shown on hover
package *
  ghc-options: -haddock

constraints:
  -- C++ is hard to distribute, especially on older GHCs
  -- See https://github.com/haskell/haskell-language-server/issues/3822
  text -simdutf,
  ghc-check -ghc-check-use-package-abis,
  ghc-lib-parser-ex -auto,
  -- This is only present in some versions, and it's on by default since
  -- 0.14.5.0, but there are some versions we allow that need this
  -- setting
  stylish-haskell +ghc-lib,
  -- Centos 7 comes with an old gcc version that doesn't know about
  -- the flag '-fopen-simd', which blocked the release 2.2.0.0.
  -- We want to be able to benefit from the performance optimisations
  -- in the future, thus: TODO: remove this flag.
  bitvec -simd,


if impl(ghc >= 9.8.4) && impl(ghc < 9.8.5)
  -- By depending on ghc-lib-parser and ghc, we are encountering
  -- a constraint conflict, ghc-9.8.4 comes with `filepath-1.4.301.0`,
  -- and `ghc-lib-parser-9.8.4.20241130` specifies `filepath >=1.5 && < 1.6.
  -- See https://github.com/digital-asset/ghc-lib/issues/572 for details.
  allow-older:
    ghc-lib-parser:filepath
  constraints:
    ghc-lib-parser==9.8.4.20241130

<<<<<<< HEAD
source-repository-package
  type: git
  location: https://github.com/haskell/hie-bios
  tag: 65df091a4464b43043661d70c1dcfed1ed1fa9a9
-- see https://github.com/haskell/haskell-language-server/pull/4445#issuecomment-2705787655
allow-older: hie-bios:optparse-applicative
=======
if impl(ghc >= 9.11)
  benchmarks: False
  allow-newer:
    hiedb:base,
    hiedb:ghc,
    hie-bios:ghc,
    ghc-trace-events:base,
    tasty-hspec:base,
    cabal-install-parsers:base,
    cabal-install-parsers:time,
>>>>>>> fcf8a7fb
<|MERGE_RESOLUTION|>--- conflicted
+++ resolved
@@ -60,14 +60,14 @@
   constraints:
     ghc-lib-parser==9.8.4.20241130
 
-<<<<<<< HEAD
+
 source-repository-package
   type: git
   location: https://github.com/haskell/hie-bios
   tag: 65df091a4464b43043661d70c1dcfed1ed1fa9a9
 -- see https://github.com/haskell/haskell-language-server/pull/4445#issuecomment-2705787655
 allow-older: hie-bios:optparse-applicative
-=======
+
 if impl(ghc >= 9.11)
   benchmarks: False
   allow-newer:
@@ -78,4 +78,3 @@
     tasty-hspec:base,
     cabal-install-parsers:base,
     cabal-install-parsers:time,
->>>>>>> fcf8a7fb
