packages:
         ./
         ./hie-compat
         ./shake-bench
         ./hls-graph
         ./ghcide
         ./hls-plugin-api
         ./hls-test-utils
         ./plugins/hls-tactics-plugin
         ./plugins/hls-brittany-plugin
         ./plugins/hls-stylish-haskell-plugin
         ./plugins/hls-fourmolu-plugin
         ./plugins/hls-class-plugin
         ./plugins/hls-eval-plugin
         ./plugins/hls-explicit-imports-plugin
         ./plugins/hls-refine-imports-plugin
         ./plugins/hls-hlint-plugin
         ./plugins/hls-rename-plugin
         ./plugins/hls-retrie-plugin
         ./plugins/hls-haddock-comments-plugin
         ./plugins/hls-splice-plugin
         ./plugins/hls-floskell-plugin
         ./plugins/hls-pragmas-plugin
         ./plugins/hls-module-name-plugin
         ./plugins/hls-ormolu-plugin
         ./plugins/hls-call-hierarchy-plugin
         ./plugins/hls-alternate-number-format-plugin
         ./plugins/hls-qualify-imported-names-plugin

-- Standard location for temporary packages needed for particular environments
-- For example it is used in the project gitlab mirror to help in the MAcOS M1 build script
-- See https://github.com/haskell/haskell-language-server/blob/master/.gitlab-ci.yml
optional-packages: vendored/*/*.cabal

tests: true

package *
  ghc-options: -haddock
  test-show-details: direct

write-ghc-environment-files: never

<<<<<<< HEAD
index-state: 2021-11-29T12:30:16Z
=======
index-state: 2021-11-29T12:30:10Z
>>>>>>> e6c1fcab

constraints:
    hyphenation +embed

allow-newer:
    -- for shake-bench
    Chart-diagrams:diagrams-core,
    SVGFonts:diagrams-core<|MERGE_RESOLUTION|>--- conflicted
+++ resolved
@@ -40,11 +40,7 @@
 
 write-ghc-environment-files: never
 
-<<<<<<< HEAD
-index-state: 2021-11-29T12:30:16Z
-=======
 index-state: 2021-11-29T12:30:10Z
->>>>>>> e6c1fcab
 
 constraints:
     hyphenation +embed
