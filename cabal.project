--- conflicted
+++ resolved
@@ -51,11 +51,8 @@
 
 write-ghc-environment-files: never
 
-<<<<<<< HEAD
-index-state: 2022-11-09T12:19:15Z
-=======
+
 index-state: 2022-12-13T21:00:15Z
->>>>>>> 5a17d185
 
 constraints:
   -- For GHC 9.4, older versions of entropy fail to build on Windows
