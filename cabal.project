packages:
         ./
         ./hie-compat
         ./shake-bench
         ./hls-graph
         ./ghcide
         ./ghcide-bench
         ./ghcide/test
         ./hls-plugin-api
         ./hls-test-utils
         ./plugins/hls-cabal-plugin
         ./plugins/hls-cabal-fmt-plugin
         ./plugins/hls-tactics-plugin
         ./plugins/hls-brittany-plugin
         ./plugins/hls-stylish-haskell-plugin
         ./plugins/hls-fourmolu-plugin
         ./plugins/hls-class-plugin
         ./plugins/hls-eval-plugin
         ./plugins/hls-explicit-imports-plugin
         ./plugins/hls-refine-imports-plugin
         ./plugins/hls-hlint-plugin
         ./plugins/hls-rename-plugin
         ./plugins/hls-retrie-plugin
         ./plugins/hls-haddock-comments-plugin
         ./plugins/hls-splice-plugin
         ./plugins/hls-floskell-plugin
         ./plugins/hls-pragmas-plugin
         ./plugins/hls-module-name-plugin
         ./plugins/hls-ormolu-plugin
         ./plugins/hls-call-hierarchy-plugin
         ./plugins/hls-alternate-number-format-plugin
         ./plugins/hls-qualify-imported-names-plugin
         ./plugins/hls-code-range-plugin
         ./plugins/hls-change-type-signature-plugin
         ./plugins/hls-stan-plugin
         ./plugins/hls-gadt-plugin
         ./plugins/hls-explicit-fixity-plugin
         ./plugins/hls-explicit-record-fields-plugin
         ./plugins/hls-refactor-plugin

-- Standard location for temporary packages needed for particular environments
-- For example it is used in the project gitlab mirror to help in the MAcOS M1 build script
-- See https://github.com/haskell/haskell-language-server/blob/master/.gitlab-ci.yml
optional-packages: vendored/*/*.cabal

tests: true

package *
  ghc-options: -haddock
  test-show-details: direct

write-ghc-environment-files: never

<<<<<<< HEAD
index-state: 2022-12-12T19:06:16Z
=======
index-state: 2022-12-13T21:00:15Z
>>>>>>> 6f55ccbc

constraints:
  -- For GHC 9.4, older versions of entropy fail to build on Windows
  entropy >= 0.4.1.10,
  -- For GHC 9.4
  basement >= 0.0.15,
  -- For GHC 9.4
  hw-prim >= 0.6.3.2,
  hyphenation +embed,
  -- remove this when hlint sets ghc-lib to true by default
  -- https://github.com/ndmitchell/hlint/issues/1376
  hlint +ghc-lib,
  ghc-lib-parser-ex -auto,
  stylish-haskell +ghc-lib

-- This is benign and won't affect our ability to release to Hackage,
-- because we only depend on `ekg-json` when a non-default flag
-- is turned on.
-- DELETE MARKER FOR CI
-- centos7 has an old version of git which cabal doesn't
-- support. We delete these lines in gitlab ci to workaround
-- this issue, as this is not necessary to build our binaries.
source-repository-package
  type:git
  location: https://github.com/pepeiborra/ekg-json
  tag: 7a0af7a8fd38045fd15fb13445bdcc7085325460
  -- https://github.com/tibbe/ekg-json/pull/12
-- END DELETE

source-repository-package
  type:git
  location: https://github.com/wavewave/apply-refact
  tag: b5594f9a274234879b1c0ce2834c2d5df4b1b48a
  -- https://github.com/wavewave/apply-refact/pull/1

allow-newer:
  -- ghc-9.4
  Chart-diagrams:lens,
  Chart:lens,
  co-log-core:base,
  constraints-extras:base,
  constraints-extras:template-haskell,
  dependent-sum:some,
  diagrams-contrib:base,
  diagrams-contrib:lens,
  diagrams-postscript:base,
  diagrams-postscript:lens,
  diagrams-svg:base,
  diagrams-svg:lens,
  ekg-json:base,
  ghc-paths:Cabal,
  haddock-library:base,
  monoid-extras:base,
  monoid-subclasses:vector,
  svg-builder:base,
  uuid:time,
  vector-space:base,
  ekg-wai:time,<|MERGE_RESOLUTION|>--- conflicted
+++ resolved
@@ -51,11 +51,7 @@
 
 write-ghc-environment-files: never
 
-<<<<<<< HEAD
-index-state: 2022-12-12T19:06:16Z
-=======
 index-state: 2022-12-13T21:00:15Z
->>>>>>> 6f55ccbc
 
 constraints:
   -- For GHC 9.4, older versions of entropy fail to build on Windows
