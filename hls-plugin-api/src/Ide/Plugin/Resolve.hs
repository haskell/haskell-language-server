{-# LANGUAGE DeriveGeneric            #-}
{-# LANGUAGE DisambiguateRecordFields #-}
{-# LANGUAGE LambdaCase               #-}
{-# LANGUAGE NamedFieldPuns           #-}
{-# LANGUAGE OverloadedLabels         #-}
{-# LANGUAGE OverloadedStrings        #-}
{-# LANGUAGE RankNTypes               #-}
{-# LANGUAGE ScopedTypeVariables      #-}
module Ide.Plugin.Resolve
(mkCodeActionHandlerWithResolve,
mkCodeActionWithResolveAndCommand) where

import           Control.Lens                  (_Just, (&), (.~), (?~), (^.),
                                                (^?))
import           Control.Monad.Trans.Class     (MonadTrans (lift))
import           Control.Monad.Trans.Except    (ExceptT (..), runExceptT,
                                                throwE)
import qualified Data.Aeson                    as A
import           Data.Maybe                    (catMaybes)
import           Data.Row                      ((.!))
import qualified Data.Text                     as T
import           GHC.Generics                  (Generic)
<<<<<<< HEAD
import           Ide.Plugin.Error
=======
import           Ide.Logger
>>>>>>> 47cf162e
import           Ide.Types
import qualified Language.LSP.Protocol.Lens    as L
import           Language.LSP.Protocol.Message
import           Language.LSP.Protocol.Types
import           Language.LSP.Server           (LspM, LspT,
                                                ProgressCancellable (Cancellable),
                                                getClientCapabilities,
                                                sendRequest,
                                                withIndefiniteProgress)

data Log
    = DoesNotSupportResolve T.Text
    | ApplyWorkspaceEditFailed ResponseError
instance Pretty Log where
    pretty = \case
        DoesNotSupportResolve fallback->
            "Client does not support resolve," <+> pretty fallback
        ApplyWorkspaceEditFailed err ->
            "ApplyWorkspaceEditFailed:" <+> viaShow err

-- |When provided with both a codeAction provider and an affiliated codeAction
-- resolve provider, this function creates a handler that automatically uses
-- your resolve provider to fill out you original codeAction if the client doesn't
-- have codeAction resolve support. This means you don't have to check whether
-- the client supports resolve and act accordingly in your own providers.
mkCodeActionHandlerWithResolve
  :: forall ideState a. (A.FromJSON a) =>
<<<<<<< HEAD
   (ideState -> PluginId -> CodeActionParams -> LspM Config (Either PluginError ([Command |? CodeAction] |? Null)))
  -> (ideState -> PluginId -> CodeAction -> Uri -> a -> LspM Config (Either PluginError CodeAction))
=======
  Recorder (WithPriority Log)
  -> (ideState -> PluginId -> CodeActionParams -> LspM Config (Either ResponseError ([Command |? CodeAction] |? Null)))
  -> (ideState -> PluginId -> CodeAction -> Uri -> a -> LspM Config (Either ResponseError CodeAction))
>>>>>>> 47cf162e
  -> PluginHandlers ideState
mkCodeActionHandlerWithResolve recorder codeActionMethod codeResolveMethod =
  let newCodeActionMethod ideState pid params = runExceptT $
        do codeActionReturn <- ExceptT $ codeActionMethod ideState pid params
           caps <- lift getClientCapabilities
           case codeActionReturn of
             r@(InR Null) -> pure r
             (InL ls) | -- We don't need to do anything if the client supports
                        -- resolve
                        supportsCodeActionResolve caps -> pure $ InL ls
                        --This is the actual part where we call resolveCodeAction which fills in the edit data for the client
                      | otherwise -> do
                        logWith recorder Debug (DoesNotSupportResolve "filling in the code action")
                        InL <$> traverse (resolveCodeAction (params ^. L.textDocument . L.uri) ideState pid) ls
  in (mkPluginHandler SMethod_TextDocumentCodeAction newCodeActionMethod
  <> mkResolveHandler SMethod_CodeActionResolve codeResolveMethod)
  where dropData :: CodeAction -> CodeAction
        dropData ca = ca & L.data_ .~ Nothing
        resolveCodeAction :: Uri -> ideState -> PluginId -> (Command |? CodeAction) -> ExceptT PluginError (LspT Config IO) (Command |? CodeAction)
        resolveCodeAction _uri _ideState _plId c@(InL _) = pure c
        resolveCodeAction uri ideState pid (InR codeAction@CodeAction{_data_=Just value}) = do
          case A.fromJSON value of
            A.Error err -> throwE $ parseError (Just value) (T.pack err)
            A.Success innerValueDecoded -> do
              resolveResult <- ExceptT $ codeResolveMethod ideState pid codeAction uri innerValueDecoded
              case resolveResult of
                CodeAction {_edit = Just _ } -> do
                  pure $ InR $ dropData resolveResult
                _ -> throwE $ invalidParamsError "Returned CodeAction has no data field"
        resolveCodeAction _ _ _ (InR CodeAction{_data_=Nothing}) = throwE $ invalidParamsError "CodeAction has no data field"


-- |When provided with both a codeAction provider with a data field and a resolve
--  provider, this function creates a handler that creates a command that uses
-- your resolve if the client doesn't have code action resolve support. This means
-- you don't have to check whether the client supports resolve and act
-- accordingly in your own providers. see Note [Code action resolve fallback to commands]
-- Also: This helper only works with workspace edits, not commands. Any command set
-- either in the original code action or in the resolve will be ignored.
mkCodeActionWithResolveAndCommand
  :: forall ideState a. (A.FromJSON a) =>
<<<<<<< HEAD
  PluginId
  -> (ideState -> PluginId -> CodeActionParams -> LspM Config (Either PluginError ([Command |? CodeAction] |? Null)))
  -> (ideState -> PluginId -> CodeAction -> Uri -> a -> LspM Config (Either PluginError CodeAction))
=======
  Recorder (WithPriority Log)
  -> PluginId
  -> (ideState -> PluginId -> CodeActionParams -> LspM Config (Either ResponseError ([Command |? CodeAction] |? Null)))
  -> (ideState -> PluginId -> CodeAction -> Uri -> a -> LspM Config (Either ResponseError CodeAction))
>>>>>>> 47cf162e
  -> ([PluginCommand ideState], PluginHandlers ideState)
mkCodeActionWithResolveAndCommand recorder plId codeActionMethod codeResolveMethod =
  let newCodeActionMethod ideState pid params = runExceptT $
        do codeActionReturn <- ExceptT $ codeActionMethod ideState pid params
           caps <- lift getClientCapabilities
           case codeActionReturn of
             r@(InR Null) -> pure r
             (InL ls) | -- We don't need to do anything if the client supports
                        -- resolve
                        supportsCodeActionResolve caps -> pure $ InL ls
                        -- If they do not we will drop the data field, in addition we will populate the command
                        -- field with our command to execute the resolve, with the whole code action as it's argument.
                      | otherwise -> do
                        logWith recorder Debug (DoesNotSupportResolve "rewriting the code action to use commands")
                        pure $ InL $ moveDataToCommand (params ^. L.textDocument . L.uri) <$> ls
  in ([PluginCommand "codeActionResolve" "Executes resolve for code action" (executeResolveCmd codeResolveMethod)],
  mkPluginHandler SMethod_TextDocumentCodeAction newCodeActionMethod
  <> mkResolveHandler SMethod_CodeActionResolve codeResolveMethod)
  where moveDataToCommand :: Uri -> Command |? CodeAction -> Command |? CodeAction
        moveDataToCommand uri ca =
          let dat = A.toJSON . wrapWithURI uri <$> ca ^? _R -- We need to take the whole codeAction
              -- And put it in the argument for the Command, that way we can later
              -- pass it to the resolve handler (which expects a whole code action)
              -- It should be noted that mkLspCommand already specifies the command
              -- to the plugin, so we don't need to do that here.
              cmd = mkLspCommand plId (CommandId "codeActionResolve") "Execute Code Action" (pure <$> dat)
          in ca
              & _R . L.data_ .~ Nothing -- Set the data field to nothing
              & _R . L.command ?~ cmd -- And set the command to our previously created command
        wrapWithURI ::  Uri -> CodeAction -> CodeAction
        wrapWithURI  uri codeAction =
          codeAction & L.data_ .~  (A.toJSON .WithURI uri <$> data_)
          where data_ = codeAction ^? L.data_ . _Just
<<<<<<< HEAD
        executeResolveCmd :: (ideState -> PluginId -> CodeAction -> Uri -> a -> LspM Config (Either PluginError CodeAction))-> CommandFunction ideState CodeAction
        executeResolveCmd resolveProvider ideState ca@CodeAction{_data_=Just value} =  do
          withIndefiniteProgress "Applying edits for code action..." Cancellable $ do
=======
        executeResolveCmd :: (ideState -> PluginId -> CodeAction -> Uri -> a -> LspM Config (Either ResponseError CodeAction))-> CommandFunction ideState CodeAction
        executeResolveCmd resolveProvider ideState ca@CodeAction{_data_=Just value} = do
          withIndefiniteProgress "Applying edits for code action..." Cancellable $ runExceptT $ do
>>>>>>> 47cf162e
            case A.fromJSON value of
              A.Error err -> throwE $ parseError (Just value) (T.pack err)
              A.Success (WithURI uri innerValue) -> do
                case A.fromJSON innerValue of
                  A.Error err -> throwE $ parseError (Just value) (T.pack err)
                  A.Success innerValueDecoded -> do
                    resolveResult <- ExceptT $ resolveProvider ideState plId ca uri innerValueDecoded
                    case resolveResult of
                      ca2@CodeAction {_edit = Just wedits } | diffCodeActions ca ca2 == ["edit"] -> do
                          _ <- ExceptT $ Right <$> sendRequest SMethod_WorkspaceApplyEdit (ApplyWorkspaceEditParams Nothing wedits) handleWEditCallback
                          pure $ InR Null
                      ca2@CodeAction {_edit = Just _ }  ->
                        throwE $ internalError $
                            "The resolve provider unexpectedly returned a code action with the following differing fields: "
                            <> (T.pack $ show $  diffCodeActions ca ca2)
                      _ -> throwE $ internalError "The resolve provider unexpectedly returned a result with no data field"
        executeResolveCmd _ _ CodeAction{_data_= value} = runExceptT $ throwE $ invalidParamsError ("The code action to resolve has an illegal data field: " <> (T.pack $ show value))
        handleWEditCallback (Left err ) = do
            logWith recorder Warning (ApplyWorkspaceEditFailed err)
            pure ()
        handleWEditCallback _ = pure ()

-- TODO: Remove once provided by lsp-types
-- |Compares two CodeActions and returns a list of fields that are not equal
diffCodeActions :: CodeAction -> CodeAction -> [T.Text]
diffCodeActions ca ca2 =
  let titleDiff = if ca ^. L.title == ca2 ^. L.title then Nothing else Just "title"
      kindDiff = if ca ^. L.kind == ca2 ^. L.kind then Nothing else Just "kind"
      diagnosticsDiff = if ca ^. L.diagnostics == ca2 ^. L.diagnostics then Nothing else Just "diagnostics"
      commandDiff = if ca ^. L.command == ca2 ^. L.command then Nothing else Just "diagnostics"
      isPreferredDiff = if ca ^. L.isPreferred == ca2 ^. L.isPreferred then Nothing else Just "isPreferred"
      dataDiff = if ca ^. L.data_ == ca2 ^. L.data_ then Nothing else Just "data"
      disabledDiff = if ca ^. L.disabled == ca2 ^. L.disabled then Nothing else Just "disabled"
      editDiff = if ca ^. L.edit == ca2 ^. L.edit then Nothing else Just "edit"
  in catMaybes [titleDiff, kindDiff, diagnosticsDiff, commandDiff, isPreferredDiff, dataDiff, disabledDiff, editDiff]

-- |To execute the resolve provider as a command, we need to additionally store
-- the URI that was provided to the original code action.
data WithURI = WithURI {
 _uri    :: Uri
, _value :: A.Value
} deriving (Generic, Show)
instance A.ToJSON WithURI
instance A.FromJSON WithURI

-- |Checks if the the client supports resolve for code action. We currently only check
--  whether resolve for the edit field is supported, because that's the only one we care
-- about at the moment.
supportsCodeActionResolve :: ClientCapabilities -> Bool
supportsCodeActionResolve caps =
    caps ^? L.textDocument . _Just . L.codeAction . _Just . L.dataSupport . _Just == Just True
    && case caps ^? L.textDocument . _Just . L.codeAction . _Just . L.resolveSupport . _Just of
        Just row -> "edit" `elem` row .! #properties
        _        -> False

internalError :: T.Text -> PluginError
internalError msg = PluginInternalError ("Ide.Plugin.Resolve: Internal Error : " <> msg)

invalidParamsError :: T.Text -> PluginError
invalidParamsError msg = PluginInvalidParams ("Ide.Plugin.Resolve: : " <> msg)

parseError :: Maybe A.Value -> T.Text -> PluginError
parseError value errMsg = PluginParseError ("Ide.Plugin.Resolve: Error parsing value:"<> (T.pack $ show value) <> " Error: "<> errMsg)

{- Note [Code action resolve fallback to commands]
  To make supporting code action resolve easy for plugins, we want to let them
  provide one implementation that can be used both when clients support
  resolve, and when they don't.
  The way we do this is to have them always implement a resolve handler.
  Then, if the client doesn't support resolve, we instead install the resolve
  handler as a _command_ handler, passing the code action literal itself
  as the command argument. This allows the command handler to have
  the same interface as the resolve handler!
  -}<|MERGE_RESOLUTION|>--- conflicted
+++ resolved
@@ -20,11 +20,8 @@
 import           Data.Row                      ((.!))
 import qualified Data.Text                     as T
 import           GHC.Generics                  (Generic)
-<<<<<<< HEAD
+import           Ide.Logger
 import           Ide.Plugin.Error
-=======
-import           Ide.Logger
->>>>>>> 47cf162e
 import           Ide.Types
 import qualified Language.LSP.Protocol.Lens    as L
 import           Language.LSP.Protocol.Message
@@ -52,14 +49,9 @@
 -- the client supports resolve and act accordingly in your own providers.
 mkCodeActionHandlerWithResolve
   :: forall ideState a. (A.FromJSON a) =>
-<<<<<<< HEAD
-   (ideState -> PluginId -> CodeActionParams -> LspM Config (Either PluginError ([Command |? CodeAction] |? Null)))
+  Recorder (WithPriority Log)
+  -> (ideState -> PluginId -> CodeActionParams -> LspM Config (Either PluginError ([Command |? CodeAction] |? Null)))
   -> (ideState -> PluginId -> CodeAction -> Uri -> a -> LspM Config (Either PluginError CodeAction))
-=======
-  Recorder (WithPriority Log)
-  -> (ideState -> PluginId -> CodeActionParams -> LspM Config (Either ResponseError ([Command |? CodeAction] |? Null)))
-  -> (ideState -> PluginId -> CodeAction -> Uri -> a -> LspM Config (Either ResponseError CodeAction))
->>>>>>> 47cf162e
   -> PluginHandlers ideState
 mkCodeActionHandlerWithResolve recorder codeActionMethod codeResolveMethod =
   let newCodeActionMethod ideState pid params = runExceptT $
@@ -101,16 +93,10 @@
 -- either in the original code action or in the resolve will be ignored.
 mkCodeActionWithResolveAndCommand
   :: forall ideState a. (A.FromJSON a) =>
-<<<<<<< HEAD
-  PluginId
+  Recorder (WithPriority Log)
+  -> PluginId
   -> (ideState -> PluginId -> CodeActionParams -> LspM Config (Either PluginError ([Command |? CodeAction] |? Null)))
   -> (ideState -> PluginId -> CodeAction -> Uri -> a -> LspM Config (Either PluginError CodeAction))
-=======
-  Recorder (WithPriority Log)
-  -> PluginId
-  -> (ideState -> PluginId -> CodeActionParams -> LspM Config (Either ResponseError ([Command |? CodeAction] |? Null)))
-  -> (ideState -> PluginId -> CodeAction -> Uri -> a -> LspM Config (Either ResponseError CodeAction))
->>>>>>> 47cf162e
   -> ([PluginCommand ideState], PluginHandlers ideState)
 mkCodeActionWithResolveAndCommand recorder plId codeActionMethod codeResolveMethod =
   let newCodeActionMethod ideState pid params = runExceptT $
@@ -144,15 +130,9 @@
         wrapWithURI  uri codeAction =
           codeAction & L.data_ .~  (A.toJSON .WithURI uri <$> data_)
           where data_ = codeAction ^? L.data_ . _Just
-<<<<<<< HEAD
         executeResolveCmd :: (ideState -> PluginId -> CodeAction -> Uri -> a -> LspM Config (Either PluginError CodeAction))-> CommandFunction ideState CodeAction
-        executeResolveCmd resolveProvider ideState ca@CodeAction{_data_=Just value} =  do
-          withIndefiniteProgress "Applying edits for code action..." Cancellable $ do
-=======
-        executeResolveCmd :: (ideState -> PluginId -> CodeAction -> Uri -> a -> LspM Config (Either ResponseError CodeAction))-> CommandFunction ideState CodeAction
         executeResolveCmd resolveProvider ideState ca@CodeAction{_data_=Just value} = do
           withIndefiniteProgress "Applying edits for code action..." Cancellable $ runExceptT $ do
->>>>>>> 47cf162e
             case A.fromJSON value of
               A.Error err -> throwE $ parseError (Just value) (T.pack err)
               A.Success (WithURI uri innerValue) -> do
