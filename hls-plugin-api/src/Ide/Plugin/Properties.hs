<<<<<<< HEAD
{-# LANGUAGE ConstraintKinds       #-}
{-# LANGUAGE DataKinds             #-}
{-# LANGUAGE FlexibleContexts      #-}
{-# LANGUAGE FlexibleInstances     #-}
{-# LANGUAGE GADTs                 #-}
{-# LANGUAGE LambdaCase            #-}
{-# LANGUAGE MultiParamTypeClasses #-}
{-# LANGUAGE OverloadedStrings     #-}
{-# LANGUAGE RankNTypes            #-}
{-# LANGUAGE RecordWildCards       #-}
{-# LANGUAGE ScopedTypeVariables   #-}
{-# LANGUAGE TypeFamilies          #-}
{-# LANGUAGE TypeOperators         #-}
{-# LANGUAGE UndecidableInstances  #-}
=======
{-# LANGUAGE DataKinds            #-}
{-# LANGUAGE GADTs                #-}
{-# LANGUAGE LambdaCase           #-}
{-# LANGUAGE OverloadedStrings    #-}
{-# LANGUAGE RecordWildCards      #-}
{-# LANGUAGE TypeFamilies         #-}
{-# LANGUAGE UndecidableInstances #-}
>>>>>>> a1fe52fd


module Ide.Plugin.Properties
  ( PropertyType (..),
    ToHsType,
    NotElem,
    MetaData (..),
    PropertyKey (..),
    SPropertyKey (..),
    KeyNameProxy (..),
    KeyNamePath (..),
    Properties,
    HasProperty,
    HasPropertyByPath,
    emptyProperties,
    defineNumberProperty,
    defineIntegerProperty,
    defineStringProperty,
    defineBooleanProperty,
    defineObjectProperty,
    defineArrayProperty,
    defineEnumProperty,
    definePropertiesProperty,
    toDefaultJSON,
    toVSCodeExtensionSchema,
    usePropertyEither,
    useProperty,
    usePropertyByPathEither,
    usePropertyByPath,
    (&),
  )
where

import           Control.Arrow        (first)
import qualified Data.Aeson           as A
import qualified Data.Aeson.Types     as A
import           Data.Either          (fromRight)
import           Data.Function        ((&))
import           Data.Kind            (Constraint, Type)
import           Data.Proxy           (Proxy (..))
import           Data.String          (IsString (fromString))
import qualified Data.Text            as T
import           GHC.OverloadedLabels (IsLabel (..))
import           GHC.TypeLits


-- | Types properties may have
data PropertyType
  = TNumber
  | TInteger
  | TString
  | TBoolean
  | TObject Type
  | TArray Type
  | TEnum Type
  | TProperties [PropertyKey]

type family ToHsType (t :: PropertyType) where
  ToHsType 'TNumber = Double -- in js, there are no distinct types for integers and floating-point values
  ToHsType 'TInteger = Int   -- so here we use Double for Number, Int for Integer
  ToHsType 'TString = T.Text
  ToHsType 'TBoolean = Bool
  ToHsType ('TObject a) = a
  ToHsType ('TArray a) = [a]
  ToHsType ('TEnum a) = a
  ToHsType ('TProperties _) = A.Object

-- ---------------------------------------------------------------------

-- | Metadata of a property
data MetaData (t :: PropertyType) where
  MetaData ::
    (IsTEnum t ~ 'False, IsProperties t ~ 'False) =>
    { defaultValue :: ToHsType t,
      description :: T.Text
    } ->
    MetaData t
  EnumMetaData ::
    (IsTEnum t ~ 'True) =>
    { defaultValue :: ToHsType t,
      description :: T.Text,
      enumValues :: [ToHsType t],
      enumDescriptions :: [T.Text]
    } ->
    MetaData t
  PropertiesMetaData ::
    (t ~ TProperties rs) =>
    {
      defaultValue :: ToHsType t
      , description :: T.Text
      , childrenProperties :: Properties rs
    } ->
    MetaData t


-- | Used at type level for name-type mapping in 'Properties'
data PropertyKey = PropertyKey Symbol PropertyType

-- | Singleton type of 'PropertyKey'
data SPropertyKey (k :: PropertyKey) where
  SNumber :: SPropertyKey ('PropertyKey s 'TNumber)
  SInteger :: SPropertyKey ('PropertyKey s 'TInteger)
  SString :: SPropertyKey ('PropertyKey s 'TString)
  SBoolean :: SPropertyKey ('PropertyKey s 'TBoolean)
  SObject :: (A.ToJSON a, A.FromJSON a) => Proxy a -> SPropertyKey ('PropertyKey s ('TObject a))
  SArray :: (A.ToJSON a, A.FromJSON a) => Proxy a -> SPropertyKey ('PropertyKey s ('TArray a))
  SEnum :: (A.ToJSON a, A.FromJSON a, Eq a, Show a) => Proxy a -> SPropertyKey ('PropertyKey s ('TEnum a))
  SProperties :: SPropertyKey ('PropertyKey s ('TProperties pp))

-- | Existential wrapper of 'SPropertyKey', with an extra 'MetaData'
data SomePropertyKeyWithMetaData
  = forall k s t.
    (k ~ 'PropertyKey s t) =>
    SomePropertyKeyWithMetaData (SPropertyKey k) (MetaData t)

-- | 'Properties' is a partial implementation of json schema, without supporting union types and validation.
-- In hls, it defines a set of properties used in dedicated configuration of a plugin.
-- A property is an immediate child of the json object in each plugin's "config" section.
-- It was designed to be compatible with vscode's settings UI.
-- Use 'emptyProperties' and 'useProperty' to create and consume 'Properties'.
data Properties (r :: [PropertyKey]) where
    ConsProperties :: (k ~ 'PropertyKey s t, KnownSymbol s, NotElem s ks)
        => KeyNameProxy s -> (SPropertyKey k) -> (MetaData t) -> Properties ks -> Properties (k : ks)
    EmptyProperties :: Properties '[]

-- | A proxy type in order to allow overloaded labels as properties' names at the call site
data KeyNameProxy (s :: Symbol) = KnownSymbol s => KeyNameProxy

instance (KnownSymbol s', s ~ s') => IsLabel s (KeyNameProxy s') where
  fromLabel = KeyNameProxy

data NonEmptyList a =
    a :| NonEmptyList a | NE a

-- | a path to a property in a json object
data KeyNamePath (r :: NonEmptyList Symbol) where
   SingleKey :: KeyNameProxy s -> KeyNamePath (NE s)
   ConsKeysPath :: KeyNameProxy s1 -> KeyNamePath ss -> KeyNamePath (s1 :| ss)

class ParsePropertyPath (rs :: [PropertyKey]) (r :: NonEmptyList Symbol) where
    usePropertyByPathEither :: KeyNamePath r -> Properties rs -> A.Object -> Either String (ToHsType (FindByKeyPath r rs))
    useDefault :: KeyNamePath r -> Properties rs -> ToHsType (FindByKeyPath r rs)
    usePropertyByPath :: KeyNamePath r -> Properties rs -> A.Object -> ToHsType (FindByKeyPath r rs)
    usePropertyByPath p ps x = fromRight (useDefault p ps) $ usePropertyByPathEither p ps x

instance (HasProperty s k t r) => ParsePropertyPath r (NE s) where
    usePropertyByPathEither (SingleKey kn) sm x = parseProperty kn (find kn sm) x
    useDefault (SingleKey kn) sm = defaultValue metadata
        where (_, metadata) = find kn sm

instance ( ToHsType (FindByKeyPath ss r2) ~ ToHsType (FindByKeyPath (s :| ss) r)
          ,HasProperty s ('PropertyKey s ('TProperties r2)) t2 r
          , ParsePropertyPath r2 ss)
          => ParsePropertyPath r (s :| ss) where
    usePropertyByPathEither (ConsKeysPath kn p) sm x = do
        let (key, meta) = find kn sm
        interMedia <- parseProperty kn (key, meta) x
        case meta of
            PropertiesMetaData {..}
                -> usePropertyByPathEither p childrenProperties interMedia
    useDefault (ConsKeysPath kn p) sm = case find kn sm of
            (_, PropertiesMetaData {..}) -> useDefault p childrenProperties

-- ---------------------------------------------------------------------

type family IsProperties (t :: PropertyType) :: Bool where
  IsProperties ('TProperties pp) = 'True
  IsProperties _ = 'False

type family IsTEnum (t :: PropertyType) :: Bool where
  IsTEnum ('TEnum _) = 'True
  IsTEnum _ = 'False

type family FindByKeyPath (ne :: NonEmptyList Symbol) (r :: [PropertyKey]) :: PropertyType where
  FindByKeyPath (s :| xs) ('PropertyKey s ('TProperties rs) ': _) = FindByKeyPath xs rs
  FindByKeyPath (s :| xs) (_ ': ys) = FindByKeyPath (s :| xs) ys
  FindByKeyPath (NE s) ys = FindByKeyName s ys

type family FindByKeyName (s :: Symbol) (r :: [PropertyKey]) :: PropertyType where
  FindByKeyName s ('PropertyKey s t ': _) = t
  FindByKeyName s (_ ': xs) = FindByKeyName s xs

type family IsPropertySymbol (s :: Symbol) (r :: PropertyKey) :: Bool where
    IsPropertySymbol s ('PropertyKey s _) = 'True
    IsPropertySymbol s _ = 'False

type family Elem (s :: Symbol) (r :: [PropertyKey]) :: Constraint where
  Elem s ('PropertyKey s _ ': _) = ()
  Elem s (_ ': xs) = Elem s xs
  Elem s '[] = TypeError ('Text "The key ‘" ':<>: 'Text s ':<>: 'Text "’ is missing")

type family NotElem (s :: Symbol) (r :: [PropertyKey]) :: Constraint where
  NotElem s ('PropertyKey s _ ': _) = TypeError ('Text "The key ‘" ':<>: 'Text s ':<>: 'Text "’ is already defined")
  NotElem s (_ ': xs) = NotElem s xs
  NotElem s '[] = ()


-- | In row @r@, there is a 'PropertyKey' @k@, which has name @s@ and carries haskell type @t@
type HasProperty s k t r = (k ~ 'PropertyKey s t, Elem s r, FindByKeyPath (NE s) r ~ t, FindByKeyName s r ~ t, KnownSymbol s, FindPropertyMeta s r t)
-- similar to HasProperty, but the path is given as a type-level list of symbols
type HasPropertyByPath props path t = (t ~ FindByKeyPath path props, ParsePropertyPath props path)
class FindPropertyMeta (s :: Symbol) (r :: [PropertyKey]) t where
   findSomePropertyKeyWithMetaData :: KeyNameProxy s -> Properties r -> (SPropertyKey ('PropertyKey s t), MetaData t)
instance (FindPropertyMetaIf (IsPropertySymbol symbol k) symbol k ks t) => FindPropertyMeta symbol (k : ks) t where
  findSomePropertyKeyWithMetaData = findSomePropertyKeyWithMetaDataIf
class (bool ~ IsPropertySymbol symbol k) => FindPropertyMetaIf bool symbol k ks t where
  findSomePropertyKeyWithMetaDataIf :: KeyNameProxy symbol -> Properties (k : ks) -> (SPropertyKey ('PropertyKey symbol t), MetaData t)
instance (k ~ 'PropertyKey s t) => FindPropertyMetaIf 'True s k ks t where
  findSomePropertyKeyWithMetaDataIf _ (ConsProperties _ k m _) = (k, m)
instance ('False ~ IsPropertySymbol s k, FindPropertyMeta s ks t) => FindPropertyMetaIf 'False s k ks t where
  findSomePropertyKeyWithMetaDataIf s (ConsProperties _ _ _ ks) = findSomePropertyKeyWithMetaData s ks

-- ---------------------------------------------------------------------

-- | Creates a 'Properties' that defines no property
--
-- Useful to start a definitions chain, for example:
-- @
-- properties =
--  emptyProperties
--    & defineStringProperty
--      #exampleString
--      "Description of exampleString"
--      "Foo"
--    & defineNumberProperty
--      #exampleNumber
--      "Description of exampleNumber"
--      233
-- @

emptyProperties :: Properties '[]
emptyProperties = EmptyProperties

insert ::
  (k ~ 'PropertyKey s t, NotElem s r, KnownSymbol s) =>
  KeyNameProxy s ->
  SPropertyKey k ->
  MetaData t ->
  Properties r ->
  Properties (k ': r)
insert = ConsProperties

find ::
  (HasProperty s k t r) =>
  KeyNameProxy s ->
  Properties r ->
  (SPropertyKey k, MetaData t)
find = findSomePropertyKeyWithMetaData

-- ---------------------------------------------------------------------

-- | Given the name of a defined property, generates a JSON parser of 'plcConfig'
usePropertyEither ::
  (HasProperty s k t r) =>
  KeyNameProxy s ->
  Properties r ->
  A.Object ->
  Either String (ToHsType t)
usePropertyEither kn p = parseProperty kn (find kn p)

-- | Like 'usePropertyEither' but returns 'defaultValue' on parse error
useProperty ::
  (HasProperty s k t r) =>
  KeyNameProxy s ->
  Properties r ->
  A.Object ->
  ToHsType t
useProperty kn p = fromRight (defaultValue metadata) . usePropertyEither kn p
  where
    (_, metadata) = find kn p

parseProperty ::
  (k ~ 'PropertyKey s t, KnownSymbol s) =>
  KeyNameProxy s ->
  (SPropertyKey k, MetaData t) ->
  A.Object ->
  Either String (ToHsType t)
parseProperty kn k x = case k of
  (SProperties, _) -> parseEither
  (SNumber, _) -> parseEither
  (SInteger, _) -> parseEither
  (SString, _) -> parseEither
  (SBoolean, _) -> parseEither
  (SObject _, _) -> parseEither
  (SArray _, _) -> parseEither
  (SEnum _, EnumMetaData {..}) ->
    A.parseEither
      ( \o -> do
          txt <- o A..: key
          if txt `elem` enumValues
            then pure txt
            else
              fail $
                "invalid enum member: "
                  <> show txt
                  <> ". Expected one of "
                  <> show enumValues
      )
      x
  where
    key = fromString $ symbolVal kn
    parseEither :: forall a. A.FromJSON a => Either String a
    parseEither = A.parseEither (A..: key) x

-- ---------------------------------------------------------------------

-- | Defines a number property
defineNumberProperty ::
  (KnownSymbol s, NotElem s r) =>
  KeyNameProxy s ->
  -- | description
  T.Text ->
  -- | default value
  Double ->
  Properties r ->
  Properties ('PropertyKey s 'TNumber : r)
defineNumberProperty kn description defaultValue =
  insert kn SNumber MetaData {..}

-- | Defines an integer property
defineIntegerProperty ::
  (KnownSymbol s, NotElem s r) =>
  KeyNameProxy s ->
  -- | description
  T.Text ->
  -- | default value
  Int ->
  Properties r ->
  Properties ('PropertyKey s 'TInteger : r)
defineIntegerProperty kn description defaultValue =
  insert kn SInteger MetaData {..}

-- | Defines a string property
defineStringProperty ::
  (KnownSymbol s, NotElem s r) =>
  KeyNameProxy s ->
  -- | description
  T.Text ->
  -- | default value
  T.Text ->
  Properties r ->
  Properties ('PropertyKey s 'TString : r)
defineStringProperty kn description defaultValue =
  insert kn SString MetaData {..}

-- | Defines a boolean property
defineBooleanProperty ::
  (KnownSymbol s, NotElem s r) =>
  KeyNameProxy s ->
  -- | description
  T.Text ->
  -- | default value
  Bool ->
  Properties r ->
  Properties ('PropertyKey s 'TBoolean : r)
defineBooleanProperty kn description defaultValue =
  insert kn SBoolean MetaData {..}

-- | Defines an object property
defineObjectProperty ::
  (KnownSymbol s, NotElem s r, A.ToJSON a, A.FromJSON a) =>
  KeyNameProxy s ->
  -- | description
  T.Text ->
  -- | default value
  a ->
  Properties r ->
  Properties ('PropertyKey s ('TObject a) : r)
defineObjectProperty kn description defaultValue =
  insert kn (SObject Proxy) MetaData {..}

-- | Defines an array property
defineArrayProperty ::
  (KnownSymbol s, NotElem s r, A.ToJSON a, A.FromJSON a) =>
  KeyNameProxy s ->
  -- | description
  T.Text ->
  -- | default value
  [a] ->
  Properties r ->
  Properties ('PropertyKey s ('TArray a) : r)
defineArrayProperty kn description defaultValue =
  insert kn (SArray Proxy) MetaData {..}

-- | Defines an enum property
defineEnumProperty ::
  (KnownSymbol s, NotElem s r, A.ToJSON a, A.FromJSON a, Eq a, Show a) =>
  KeyNameProxy s ->
  -- | description
  T.Text ->
  -- | valid enum members with each of description
  [(a, T.Text)] ->
  a ->
  Properties r ->
  Properties ('PropertyKey s ('TEnum a) : r)
defineEnumProperty kn description enums defaultValue =
  insert kn (SEnum Proxy) $ EnumMetaData defaultValue description (fst <$> enums) (snd <$> enums)

definePropertiesProperty ::
  (KnownSymbol s, NotElem s r) =>
  KeyNameProxy s ->
  T.Text ->
  Properties childrenProps ->
  Properties r ->
  Properties ('PropertyKey s ('TProperties childrenProps) : r)
definePropertiesProperty kn description ps rs =
    insert kn SProperties (PropertiesMetaData mempty description ps) rs

-- ---------------------------------------------------------------------

-- | Converts a properties definition into kv pairs with default values from 'MetaData'
toDefaultJSON :: Properties r -> [A.Pair]
toDefaultJSON pr = case pr of
    EmptyProperties -> []
    ConsProperties keyNameProxy k m xs ->
        toEntry (symbolVal keyNameProxy) (SomePropertyKeyWithMetaData k m) : toDefaultJSON xs
  where
    toEntry :: String -> SomePropertyKeyWithMetaData -> A.Pair
    toEntry s = \case
      (SomePropertyKeyWithMetaData SNumber MetaData {..}) ->
        fromString s A..= defaultValue
      (SomePropertyKeyWithMetaData SInteger MetaData {..}) ->
        fromString s A..= defaultValue
      (SomePropertyKeyWithMetaData SString MetaData {..}) ->
        fromString s A..= defaultValue
      (SomePropertyKeyWithMetaData SBoolean MetaData {..}) ->
        fromString s A..= defaultValue
      (SomePropertyKeyWithMetaData (SObject _) MetaData {..}) ->
        fromString s A..= defaultValue
      (SomePropertyKeyWithMetaData (SArray _) MetaData {..}) ->
        fromString s A..= defaultValue
      (SomePropertyKeyWithMetaData (SEnum _) EnumMetaData {..}) ->
        fromString s A..= defaultValue
      (SomePropertyKeyWithMetaData SProperties  PropertiesMetaData {..}) ->
        fromString s A..= A.object (toDefaultJSON childrenProperties)

-- | Converts a properties definition into kv pairs as vscode schema
toVSCodeExtensionSchema :: T.Text -> Properties r -> [A.Pair]
toVSCodeExtensionSchema prefix p = [fromString (T.unpack prefix <> fromString k) A..= v | (k, v) <- toVSCodeExtensionSchema' p]
toVSCodeExtensionSchema' :: Properties r -> [(String, A.Value)]
toVSCodeExtensionSchema' ps = case ps of
    EmptyProperties -> []
    ConsProperties (keyNameProxy :: KeyNameProxy s) (k :: SPropertyKey k) (m :: MetaData t) xs ->
          [(symbolVal keyNameProxy <> maybe "" ((<>) ".") k1, v)
            | (k1, v) <- toEntry (SomePropertyKeyWithMetaData k m) ]
          ++ toVSCodeExtensionSchema' xs
  where
    wrapEmpty :: A.Value -> [(Maybe String, A.Value)]
    wrapEmpty v = [(Nothing, v)]
    toEntry :: SomePropertyKeyWithMetaData -> [(Maybe String, A.Value)]
    toEntry = \case
      (SomePropertyKeyWithMetaData SNumber MetaData {..}) ->
        wrapEmpty $ A.object
          [ "type" A..= A.String "number",
            "markdownDescription" A..= description,
            "default" A..= defaultValue,
            "scope" A..= A.String "resource"
          ]
      (SomePropertyKeyWithMetaData SInteger MetaData {..}) ->
        wrapEmpty $ A.object
          [ "type" A..= A.String "integer",
            "markdownDescription" A..= description,
            "default" A..= defaultValue,
            "scope" A..= A.String "resource"
          ]
      (SomePropertyKeyWithMetaData SString MetaData {..}) ->
        wrapEmpty $ A.object
          [ "type" A..= A.String "string",
            "markdownDescription" A..= description,
            "default" A..= defaultValue,
            "scope" A..= A.String "resource"
          ]
      (SomePropertyKeyWithMetaData SBoolean MetaData {..}) ->
        wrapEmpty $ A.object
          [ "type" A..= A.String "boolean",
            "markdownDescription" A..= description,
            "default" A..= defaultValue,
            "scope" A..= A.String "resource"
          ]
      (SomePropertyKeyWithMetaData (SObject _) MetaData {..}) ->
        wrapEmpty $ A.object
          [ "type" A..= A.String "object",
            "markdownDescription" A..= description,
            "default" A..= defaultValue,
            "scope" A..= A.String "resource"
          ]
      (SomePropertyKeyWithMetaData (SArray _) MetaData {..}) ->
        wrapEmpty $ A.object
          [ "type" A..= A.String "array",
            "markdownDescription" A..= description,
            "default" A..= defaultValue,
            "scope" A..= A.String "resource"
          ]
      (SomePropertyKeyWithMetaData (SEnum _) EnumMetaData {..}) ->
        wrapEmpty $ A.object
          [ "type" A..= A.String "string",
            "description" A..= description,
            "enum" A..= enumValues,
            "enumDescriptions" A..= enumDescriptions,
            "default" A..= defaultValue,
            "scope" A..= A.String "resource"
          ]
      (SomePropertyKeyWithMetaData SProperties PropertiesMetaData {..}) ->
        map (first Just) $ toVSCodeExtensionSchema' childrenProperties<|MERGE_RESOLUTION|>--- conflicted
+++ resolved
@@ -1,4 +1,3 @@
-<<<<<<< HEAD
 {-# LANGUAGE ConstraintKinds       #-}
 {-# LANGUAGE DataKinds             #-}
 {-# LANGUAGE FlexibleContexts      #-}
@@ -13,15 +12,6 @@
 {-# LANGUAGE TypeFamilies          #-}
 {-# LANGUAGE TypeOperators         #-}
 {-# LANGUAGE UndecidableInstances  #-}
-=======
-{-# LANGUAGE DataKinds            #-}
-{-# LANGUAGE GADTs                #-}
-{-# LANGUAGE LambdaCase           #-}
-{-# LANGUAGE OverloadedStrings    #-}
-{-# LANGUAGE RecordWildCards      #-}
-{-# LANGUAGE TypeFamilies         #-}
-{-# LANGUAGE UndecidableInstances #-}
->>>>>>> a1fe52fd
 
 
 module Ide.Plugin.Properties
