--- conflicted
+++ resolved
@@ -471,10 +471,7 @@
       uri = msgParams ^. L.textDocument . L.uri
 
 instance PluginMethod Request Method_CompletionItemResolve where
-<<<<<<< HEAD
-=======
   -- See Note [Resolve in PluginHandlers]
->>>>>>> c501f386
   pluginEnabled _ msgParams pluginDesc config = pluginResolverResponsible (msgParams ^. L.data_) pluginDesc
     && pluginEnabledConfig plcCompletionOn (configForPlugin config pluginDesc)
 
@@ -557,12 +554,8 @@
         | otherwise = False
 
 instance PluginRequestMethod Method_CodeActionResolve where
-<<<<<<< HEAD
-    -- Resolve methods should only have one response
-=======
     -- A resolve request should only have one response.
     -- See Note [Resolve in PluginHandlers].
->>>>>>> c501f386
     combineResponses _ _ _ _ (x :| _) = x
 
 instance PluginRequestMethod Method_TextDocumentDefinition where
@@ -628,12 +621,8 @@
         in [si] <> children'
 
 instance PluginRequestMethod Method_CompletionItemResolve where
-<<<<<<< HEAD
-  -- resolve methods should only have one response
-=======
   -- A resolve request should only have one response.
   -- See Note [Resolve in PluginHandlers]
->>>>>>> c501f386
   combineResponses _ _ _ _ (x :| _) = x
 
 instance PluginRequestMethod Method_TextDocumentCompletion where
@@ -913,12 +902,8 @@
   -> a
   -> LspM Config (Either ResponseError (MessageResult m))
 
-<<<<<<< HEAD
--- | Make a handler for plugins with no extra data
-=======
 -- | Make a handler for resolve methods. In here we take your provided ResolveFunction
 -- and turn it into a PluginHandlers. See Note [Resolve in PluginHandlers]
->>>>>>> c501f386
 mkResolveHandler
   :: forall ideState a m. (FromJSON a,  PluginRequestMethod m, L.HasData_ (MessageParams m) (Maybe Value))
   =>  SClientMethod m
@@ -929,23 +914,6 @@
   -> a
   -> LspM Config (Either ResponseError (MessageResult m)))
   -> PluginHandlers ideState
-<<<<<<< HEAD
-mkResolveHandler m f = mkPluginHandler m f'
-  where f' ideState plId params = do
-          case fromJSON <$> (params ^. L.data_) of
-            (Just (Success (PluginResolveData owner uri value) )) -> do
-              if owner == plId
-              then
-                case fromJSON value of
-                  Success decodedValue ->
-                    let newParams = params & L.data_ ?~ value
-                    in f ideState plId newParams uri decodedValue
-                  Error err ->
-                    pure $ Left $ ResponseError (InR ErrorCodes_ParseError) (parseError value err) Nothing
-              else pure $ Left $ ResponseError (InR ErrorCodes_InvalidRequest) invalidRequest Nothing
-            _ -> pure $ Left $ ResponseError (InR ErrorCodes_InvalidRequest) invalidRequest Nothing
-        invalidRequest = "The resolve request incorrectly got routed to the wrong resolve handler!"
-=======
 mkResolveHandler m f = mkPluginHandler m $ \ideState plId params -> do
   case fromJSON <$> (params ^. L.data_) of
     (Just (Success (PluginResolveData owner uri value) )) -> do
@@ -961,16 +929,11 @@
     (Just (Error err)) -> pure $ Left $ ResponseError (InR ErrorCodes_ParseError) (parseError (params ^. L.data_) err) Nothing
     _ -> pure $ Left $ ResponseError (InR ErrorCodes_InternalError) invalidRequest Nothing
   where invalidRequest = "The resolve request incorrectly got routed to the wrong resolve handler!"
->>>>>>> c501f386
         parseError value err = "Unable to decode: " <> (T.pack $ show value) <> ". Error: " <> (T.pack $ show err)
 
 wrapResolveData :: L.HasData_ a (Maybe Value) => PluginId -> Uri -> a -> a
 wrapResolveData pid uri hasData =
-<<<<<<< HEAD
-  hasData & L.data_ .~  (toJSON .PluginResolveData pid uri <$> data_)
-=======
   hasData & L.data_ .~  (toJSON . PluginResolveData pid uri <$> data_)
->>>>>>> c501f386
   where data_ = hasData ^? L.data_ . _Just
 
 -- |Allow plugins to "own" resolve data, allowing only them to be queried for
@@ -980,16 +943,10 @@
   resolvePlugin :: PluginId
 , resolveURI    :: Uri
 , resolveValue  :: Value
-<<<<<<< HEAD
-} deriving (Generic, Show)
-instance ToJSON PluginResolveData
-instance FromJSON PluginResolveData
-=======
 }
   deriving (Generic, Show)
   deriving anyclass (ToJSON, FromJSON)
 
->>>>>>> c501f386
 newtype PluginId = PluginId T.Text
   deriving (Show, Read, Eq, Ord)
   deriving newtype (ToJSON, FromJSON, Hashable)
@@ -1134,18 +1091,12 @@
 installSigUsr1Handler h = void $ installHandler sigUSR1 (Catch h) Nothing
 #endif
 
-<<<<<<< HEAD
-=======
 -- |Determine whether this request should be routed to the plugin. Fails closed
 -- if we can't determine which plugin it should be routed to.
->>>>>>> c501f386
 pluginResolverResponsible :: Maybe Value -> PluginDescriptor c -> Bool
 pluginResolverResponsible (Just (fromJSON -> (Success (PluginResolveData o _ _)))) pluginDesc =
   pluginId pluginDesc == o
 -- We want to fail closed
-<<<<<<< HEAD
-pluginResolverResponsible _ _ = False
-=======
 pluginResolverResponsible _ _ = False
 
 {- Note [Resolve in PluginHandlers]
@@ -1175,5 +1126,4 @@
   with our PluginResolvableData tag. Second, if a plugin were to register two
   resolve handlers for the same method, than our assumptions that we never have
   two responses break, and behavior is undefined.
-  -}
->>>>>>> c501f386
+  -}