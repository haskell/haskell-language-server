{-# LANGUAGE BangPatterns               #-}
{-# LANGUAGE BlockArguments             #-}
{-# LANGUAGE CPP                        #-}
{-# LANGUAGE ConstraintKinds            #-}
{-# LANGUAGE DefaultSignatures          #-}
{-# LANGUAGE DeriveAnyClass             #-}
{-# LANGUAGE DeriveGeneric              #-}
{-# LANGUAGE DerivingStrategies         #-}
{-# LANGUAGE DuplicateRecordFields      #-}
{-# LANGUAGE FlexibleContexts           #-}
{-# LANGUAGE FlexibleInstances          #-}
{-# LANGUAGE GADTs                      #-}
{-# LANGUAGE GeneralizedNewtypeDeriving #-}
{-# LANGUAGE MonadComprehensions        #-}
{-# LANGUAGE MultiParamTypeClasses      #-}
{-# LANGUAGE NamedFieldPuns             #-}
{-# LANGUAGE OverloadedStrings          #-}
{-# LANGUAGE PatternSynonyms            #-}
{-# LANGUAGE PolyKinds                  #-}
{-# LANGUAGE RecordWildCards            #-}
{-# LANGUAGE ScopedTypeVariables        #-}
{-# LANGUAGE TypeFamilies               #-}
{-# LANGUAGE UndecidableInstances       #-}
{-# LANGUAGE ViewPatterns               #-}
module Ide.Types
( PluginDescriptor(..), defaultPluginDescriptor, defaultCabalPluginDescriptor
, defaultPluginPriority
, describePlugin
, IdeCommand(..)
, IdeMethod(..)
, IdeNotification(..)
, IdePlugins(IdePlugins, ipMap)
, DynFlagsModifications(..)
, Config(..), PluginConfig(..), CheckParents(..)
, ConfigDescriptor(..), defaultConfigDescriptor, configForPlugin
, CustomConfig(..), mkCustomConfig
, FallbackCodeActionParams(..)
, FormattingType(..), FormattingMethod, FormattingHandler, mkFormattingHandlers
, HasTracing(..)
, PluginCommand(..), CommandId(..), CommandFunction, mkLspCommand, mkLspCmdId
, PluginId(..)
, PluginHandler(..), mkPluginHandler
, PluginHandlers(..)
, PluginMethod(..)
, PluginMethodHandler
, PluginNotificationHandler(..), mkPluginNotificationHandler
, PluginNotificationHandlers(..)
, PluginRequestMethod(..)
, getProcessID, getPid
, installSigUsr1Handler
, lookupCommandProvider
, ResolveFunction
, mkResolveHandler
)
    where

#ifdef mingw32_HOST_OS

import qualified System.Win32.Process          as P (getCurrentProcessId)

#else

import qualified System.Posix.Process          as P (getProcessID)
import           System.Posix.Signals

#endif

import           Control.Applicative           ((<|>))
import           Control.Arrow                 ((&&&))
import           Control.Lens                  (_Just, view, (.~), (?~), (^.),
                                                (^?))
import           Control.Monad                 (void)
import           Control.Monad.Error.Class     (MonadError (throwError))
import           Control.Monad.Trans.Class     (MonadTrans (lift))
import           Control.Monad.Trans.Except    (ExceptT, runExceptT)
import           Data.Aeson                    hiding (Null, defaultOptions)
import           Data.Default
import           Data.Dependent.Map            (DMap)
import qualified Data.Dependent.Map            as DMap
import qualified Data.DList                    as DList
import           Data.Foldable                 (foldl')
import           Data.GADT.Compare
import           Data.Hashable                 (Hashable)
import           Data.HashMap.Strict           (HashMap)
import qualified Data.HashMap.Strict           as HashMap
import           Data.Kind                     (Type)
import           Data.List.Extra               (find, sortOn)
import           Data.List.NonEmpty            (NonEmpty (..), toList)
import qualified Data.Map                      as Map
import           Data.Maybe
import           Data.Ord
import           Data.Semigroup
import           Data.String
import qualified Data.Text                     as T
import           Data.Text.Encoding            (encodeUtf8)
import           Development.IDE.Graph
import           GHC                           (DynFlags)
import           GHC.Generics
import           Ide.Plugin.Error
import           Ide.Plugin.HandleRequestTypes
import           Ide.Plugin.Properties
import qualified Language.LSP.Protocol.Lens    as L
import           Language.LSP.Protocol.Message
import           Language.LSP.Protocol.Types
import           Language.LSP.Server           (LspM, LspT, getVirtualFile)
import           Language.LSP.VFS
import           Numeric.Natural
import           OpenTelemetry.Eventlog
import           Options.Applicative           (ParserInfo)
import           Prettyprinter                 as PP
import           System.FilePath
import           System.IO.Unsafe
import           Text.Regex.TDFA.Text          ()
-- ---------------------------------------------------------------------

data IdePlugins ideState = IdePlugins_
  { ipMap_                :: HashMap PluginId (PluginDescriptor ideState)
  , lookupCommandProvider :: CommandId -> Maybe PluginId
  }

-- | Smart constructor that deduplicates plugins
pattern IdePlugins :: [PluginDescriptor ideState] -> IdePlugins ideState
pattern IdePlugins{ipMap} <- IdePlugins_ (sortOn (Down . pluginPriority) . HashMap.elems -> ipMap) _
  where
    IdePlugins ipMap = IdePlugins_{ipMap_ = HashMap.fromList $ (pluginId &&& id) <$> ipMap
                                  , lookupCommandProvider = lookupPluginId ipMap
                                  }
{-# COMPLETE IdePlugins #-}

instance Semigroup (IdePlugins a) where
  (IdePlugins_ a f) <> (IdePlugins_ b g) = IdePlugins_ (a <> b) (\x -> f x <|> g x)

instance Monoid (IdePlugins a) where
  mempty = IdePlugins_ mempty (const Nothing)

-- | Lookup the plugin that exposes a particular command
lookupPluginId :: [PluginDescriptor a] -> CommandId -> Maybe PluginId
lookupPluginId ls cmd = pluginId <$> find go ls
  where
    go desc = cmd `elem` map commandId (pluginCommands desc)

-- | Hooks for modifying the 'DynFlags' at different times of the compilation
-- process. Plugins can install a 'DynFlagsModifications' via
-- 'pluginModifyDynflags' in their 'PluginDescriptor'.
data DynFlagsModifications =
  DynFlagsModifications
    { -- | Invoked immediately at the package level. Changes to the 'DynFlags'
      -- made in 'dynFlagsModifyGlobal' are guaranteed to be seen everywhere in
      -- the compilation pipeline.
      dynFlagsModifyGlobal :: DynFlags -> DynFlags
      -- | Invoked just before the parsing step, and reset immediately
      -- afterwards. 'dynFlagsModifyParser' allows plugins to enable language
      -- extensions only during parsing. for example, to let them enable
      -- certain pieces of syntax.
    , dynFlagsModifyParser :: DynFlags -> DynFlags
    }

instance Semigroup DynFlagsModifications where
  DynFlagsModifications g1 p1 <> DynFlagsModifications g2 p2 =
    DynFlagsModifications (g2 . g1) (p2 . p1)

instance Monoid DynFlagsModifications where
  mempty = DynFlagsModifications id id

-- ---------------------------------------------------------------------

newtype IdeCommand state = IdeCommand (state -> IO ())
instance Show (IdeCommand st) where show _ = "<ide command>"

-- ---------------------------------------------------------------------

-- | We (initially anyway) mirror the hie configuration, so that existing
-- clients can simply switch executable and not have any nasty surprises.  There
-- will initially be surprises relating to config options being ignored though.
data Config =
  Config
    { checkParents            :: CheckParents
    , checkProject            :: !Bool
    , formattingProvider      :: !T.Text
    , cabalFormattingProvider :: !T.Text
    , maxCompletions          :: !Int
    , plugins                 :: !(Map.Map PluginId PluginConfig)
    } deriving (Show,Eq)

instance ToJSON Config where
  toJSON Config{..} =
    object [ "checkParents"                .= checkParents
           , "checkProject"                .= checkProject
           , "formattingProvider"          .= formattingProvider
           , "maxCompletions"              .= maxCompletions
           , "plugin"                      .= Map.mapKeysMonotonic (\(PluginId p) -> p) plugins
           ]

instance Default Config where
  def = Config
    { checkParents                = CheckOnSave
    , checkProject                = True
    , formattingProvider          = "ormolu"
    -- , formattingProvider          = "floskell"
    -- , formattingProvider          = "stylish-haskell"
    , cabalFormattingProvider     = "cabal-fmt"
    -- this string value needs to kept in sync with the value provided in HlsPlugins
    , maxCompletions              = 40
    , plugins                     = mempty
    }

data CheckParents
    -- Note that ordering of constructors is meaningful and must be monotonically
    -- increasing in the scenarios where parents are checked
    = NeverCheck
    | CheckOnSave
    | AlwaysCheck
  deriving stock (Eq, Ord, Show, Generic)
  deriving anyclass (FromJSON, ToJSON)

-- | A PluginConfig is a generic configuration for a given HLS plugin.  It
-- provides a "big switch" to turn it on or off as a whole, as well as small
-- switches per feature, and a slot for custom config.
-- This provides a regular naming scheme for all plugin config.
data PluginConfig =
    PluginConfig
      { plcGlobalOn         :: !Bool
      , plcCallHierarchyOn  :: !Bool
      , plcCodeActionsOn    :: !Bool
      , plcCodeLensOn       :: !Bool
      , plcDiagnosticsOn    :: !Bool
      , plcHoverOn          :: !Bool
      , plcSymbolsOn        :: !Bool
      , plcCompletionOn     :: !Bool
      , plcRenameOn         :: !Bool
      , plcSelectionRangeOn :: !Bool
      , plcFoldingRangeOn   :: !Bool
      , plcSemanticTokensOn :: !Bool
      , plcConfig           :: !Object
      } deriving (Show,Eq)

instance Default PluginConfig where
  def = PluginConfig
      { plcGlobalOn         = True
      , plcCallHierarchyOn  = True
      , plcCodeActionsOn    = True
      , plcCodeLensOn       = True
      , plcDiagnosticsOn    = True
      , plcHoverOn          = True
      , plcSymbolsOn        = True
      , plcCompletionOn     = True
      , plcRenameOn         = True
      , plcSelectionRangeOn = True
      , plcFoldingRangeOn   = True
<<<<<<< HEAD
      , plcSemanticTokensOn = True
=======
>>>>>>> 93b6bf58
      , plcConfig           = mempty
      }

instance ToJSON PluginConfig where
    toJSON (PluginConfig g ch ca cl d h s c rn sr fr st cfg) = r
      where
        r = object [ "globalOn"         .= g
                   , "callHierarchyOn"  .= ch
                   , "codeActionsOn"    .= ca
                   , "codeLensOn"       .= cl
                   , "diagnosticsOn"    .= d
                   , "hoverOn"          .= h
                   , "symbolsOn"        .= s
                   , "completionOn"     .= c
                   , "renameOn"         .= rn
                   , "selectionRangeOn" .= sr
                   , "foldingRangeOn"   .= fr
                   , "semanticTokensOn" .= st
                   , "config"           .= cfg
                   ]

-- ---------------------------------------------------------------------

data PluginDescriptor (ideState :: Type) =
  PluginDescriptor { pluginId           :: !PluginId
                   , pluginDescription  :: !T.Text
                   -- ^ Unique identifier of the plugin.
                   , pluginPriority     :: Natural
                   -- ^ Plugin handlers are called in priority order, higher priority first
                   , pluginRules        :: !(Rules ())
                   , pluginCommands     :: ![PluginCommand ideState]
                   , pluginHandlers     :: PluginHandlers ideState
                   , pluginConfigDescriptor :: ConfigDescriptor
                   , pluginNotificationHandlers :: PluginNotificationHandlers ideState
                   , pluginModifyDynflags :: DynFlagsModifications
                   , pluginCli            :: Maybe (ParserInfo (IdeCommand ideState))
                   , pluginFileType       :: [T.Text]
                   -- ^ File extension of the files the plugin is responsible for.
                   --   The plugin is only allowed to handle files with these extensions.
                   --   When writing handlers, etc. for this plugin it can be assumed that all handled files are of this type.
                   --   The file extension must have a leading '.'.
                   }

describePlugin :: PluginDescriptor c -> Doc ann
describePlugin p =
  let
    PluginId pid = pluginId p
    pdesc = pluginDescription p
  in pretty pid <> ":" <> nest 4 (PP.line <> pretty pdesc)


-- | An existential wrapper of 'Properties'
data CustomConfig = forall r. CustomConfig (Properties r)

-- | Describes the configuration of a plugin.
-- A plugin may be configurable as can be seen below:
--
-- @
-- {
--  "plugin-id": {
--    "globalOn": true,
--    "codeActionsOn": true,
--    "codeLensOn": true,
--    "config": {
--      "property1": "foo"
--     }
--   }
-- }
-- @
--
-- @globalOn@, @codeActionsOn@, and @codeLensOn@ etc. are called generic configs
-- which can be inferred from handlers registered by the plugin.
-- @config@ is called custom config, which is defined using 'Properties'.
data ConfigDescriptor = ConfigDescriptor {
  -- | Initial values for the generic config
  configInitialGenericConfig :: PluginConfig,
  -- | Whether or not to generate @diagnosticsOn@ config.
  -- Diagnostics emit in arbitrary shake rules,
  -- so we can't know statically if the plugin produces diagnostics
  configHasDiagnostics       :: Bool,
  -- | Custom config.
  configCustomConfig         :: CustomConfig
}

mkCustomConfig :: Properties r -> CustomConfig
mkCustomConfig = CustomConfig

defaultConfigDescriptor :: ConfigDescriptor
defaultConfigDescriptor =
    ConfigDescriptor Data.Default.def False (mkCustomConfig emptyProperties)

-- | Lookup the current config for a plugin
configForPlugin :: Config -> PluginDescriptor c -> PluginConfig
configForPlugin config PluginDescriptor{..}
    = Map.findWithDefault (configInitialGenericConfig pluginConfigDescriptor) pluginId (plugins config)

-- | Checks that a specific plugin is globally enabled in order to respond to
-- requests
pluginEnabledGlobally :: PluginDescriptor c -> Config -> HandleRequestResult
pluginEnabledGlobally desc conf = if plcGlobalOn (configForPlugin conf desc)
                           then HandlesRequest
                           else DoesNotHandleRequest DisabledGlobally

-- | Checks that a specific feature for a given plugin is enabled in order
-- to respond to requests
pluginFeatureEnabled :: (PluginConfig -> Bool) -> PluginDescriptor c -> Config -> HandleRequestResult
pluginFeatureEnabled f desc conf = if f (configForPlugin conf desc)
                                      then HandlesRequest
                                      else DoesNotHandleRequest FeatureDisabled

-- |Determine whether this request should be routed to the plugin. Fails closed
-- if we can't determine which plugin it should be routed to.
pluginResolverResponsible :: L.HasData_ m (Maybe Value) => m -> PluginDescriptor c -> HandleRequestResult
pluginResolverResponsible
  (view L.data_ -> (Just (fromJSON -> (Success (PluginResolveData o@(PluginId ot) _ _)))))
  pluginDesc =
  if pluginId pluginDesc == o
    then HandlesRequest
    else DoesNotHandleRequest $ NotResolveOwner ot
-- If we can't determine who this request belongs to, then we don't want any plugin
-- to handle it.
pluginResolverResponsible _ _ = DoesNotHandleRequest $ NotResolveOwner "(unable to determine resolve owner)"

-- | Check whether the given plugin descriptor supports the file with
-- the given path. Compares the file extension from the msgParams with the
-- file extension the plugin is responsible for.
-- We are passing the msgParams here even though we only need the URI URI here.
-- If in the future we need to be able to provide only an URI it can be
-- separated again.
pluginSupportsFileType :: (L.HasTextDocument m doc, L.HasUri doc Uri) => m -> PluginDescriptor c -> HandleRequestResult
pluginSupportsFileType msgParams pluginDesc =
  case mfp of
    Just fp | T.pack (takeExtension fp) `elem` pluginFileType pluginDesc -> HandlesRequest
    _ -> DoesNotHandleRequest $ DoesNotSupportFileType (maybe "(unable to determine file type)" (T.pack . takeExtension) mfp)
    where
      mfp = uriToFilePath uri
      uri = msgParams ^. L.textDocument . L.uri

-- | Methods that can be handled by plugins.
-- 'ExtraParams' captures any extra data the IDE passes to the handlers for this method
-- Only methods for which we know how to combine responses can be instances of 'PluginMethod'
class HasTracing (MessageParams m) => PluginMethod (k :: MessageKind) (m :: Method ClientToServer k) where

  -- | Parse the configuration to check if this plugin is globally enabled, and
  -- if the feature which handles this method is enabled. Perform sanity checks
  -- on the message to see whether the plugin handles this message in particular.
  -- This class is only used to determine whether a plugin can handle a specific
  -- request. Commands and rules do not use this logic to determine whether or
  -- not they are run.
  --
  --
  -- A common reason why a plugin won't handle a request even though it is enabled:
  --   * The plugin cannot handle requests associated with the specific URI
  --     * Since the implementation of [cabal plugins](https://github.com/haskell/haskell-language-server/issues/2940)
  --       HLS knows plugins specific to Haskell and specific to [Cabal file descriptions](https://cabal.readthedocs.io/en/3.6/cabal-package.html)
  --   * The resolve request is not routed to that specific plugin. Each resolve
  --     request needs to be routed to only one plugin.
  --
  -- Strictly speaking, we are conflating two concepts here:
  --   * Dynamically enabled (e.g. on a per-message basis)
  --   * Statically enabled (e.g. by configuration in the lsp-client)
  --     * Strictly speaking, this might also change dynamically
  --
  -- But there is no use to split it up into two different methods for now.
  handlesRequest
    :: SMethod m
    -- ^ Method type.
    -> MessageParams m
    -- ^ Whether a plugin is enabled might depend on the message parameters
    --   e.g. 'pluginFileType' specifies which file extensions a plugin is allowed to handle
    -> PluginDescriptor c
    -- ^ Contains meta information such as PluginId and which file types this
    -- plugin is able to handle.
    -> Config
    -- ^ Generic config description, expected to contain 'PluginConfig' configuration
    -- for this plugin
    -> HandleRequestResult
    -- ^ Is this plugin enabled and allowed to respond to the given request
    -- with the given parameters?

  default handlesRequest :: (L.HasTextDocument (MessageParams m) doc, L.HasUri doc Uri)
                              => SMethod m -> MessageParams m -> PluginDescriptor c -> Config -> HandleRequestResult
  handlesRequest _ params desc conf =
    pluginEnabledGlobally desc conf <> pluginSupportsFileType params desc

-- | Check if a plugin is enabled, if one of it's specific config's is enabled,
-- and if it supports the file
pluginEnabledWithFeature :: (L.HasTextDocument (MessageParams m) doc, L.HasUri doc Uri)
                              => (PluginConfig -> Bool) -> SMethod m -> MessageParams m
                              -> PluginDescriptor c -> Config -> HandleRequestResult
pluginEnabledWithFeature feature _ msgParams pluginDesc config =
  pluginEnabledGlobally pluginDesc config
  <> pluginFeatureEnabled feature pluginDesc config
  <> pluginSupportsFileType msgParams pluginDesc

-- | Check if a plugin is enabled, if one of it's specific configs is enabled,
-- and if it's the plugin responsible for a resolve request.
pluginEnabledResolve :: L.HasData_ s (Maybe Value) => (PluginConfig -> Bool) -> p -> s -> PluginDescriptor c -> Config -> HandleRequestResult
pluginEnabledResolve feature _ msgParams pluginDesc config =
    pluginEnabledGlobally pluginDesc config
    <> pluginFeatureEnabled feature pluginDesc config
    <> pluginResolverResponsible msgParams pluginDesc

instance PluginMethod Request Method_TextDocumentCodeAction where
  handlesRequest = pluginEnabledWithFeature plcCodeActionsOn

instance PluginMethod Request Method_CodeActionResolve where
  -- See Note [Resolve in PluginHandlers]
  handlesRequest = pluginEnabledResolve plcCodeActionsOn

instance PluginMethod Request Method_TextDocumentDefinition where
  handlesRequest _ msgParams pluginDesc _ = pluginSupportsFileType msgParams pluginDesc

instance PluginMethod Request Method_TextDocumentTypeDefinition where
  handlesRequest _ msgParams pluginDesc _ = pluginSupportsFileType msgParams pluginDesc

instance PluginMethod Request Method_TextDocumentDocumentHighlight where
  handlesRequest _ msgParams pluginDesc _ = pluginSupportsFileType msgParams pluginDesc

instance PluginMethod Request Method_TextDocumentReferences where
  handlesRequest _ msgParams pluginDesc _ = pluginSupportsFileType msgParams pluginDesc

instance PluginMethod Request Method_WorkspaceSymbol where
  -- Unconditionally enabled, but should it really be?
  handlesRequest _ _ _ _ = HandlesRequest

instance PluginMethod Request Method_TextDocumentCodeLens where
  handlesRequest = pluginEnabledWithFeature plcCodeLensOn

instance PluginMethod Request Method_CodeLensResolve where
  -- See Note [Resolve in PluginHandlers]
  handlesRequest = pluginEnabledResolve plcCodeLensOn

instance PluginMethod Request Method_TextDocumentRename where
  handlesRequest = pluginEnabledWithFeature plcRenameOn

instance PluginMethod Request Method_TextDocumentHover where
  handlesRequest = pluginEnabledWithFeature plcHoverOn

instance PluginMethod Request Method_TextDocumentDocumentSymbol where
  handlesRequest = pluginEnabledWithFeature plcSymbolsOn

instance PluginMethod Request Method_CompletionItemResolve where
  -- See Note [Resolve in PluginHandlers]
  handlesRequest = pluginEnabledResolve plcCompletionOn

instance PluginMethod Request Method_TextDocumentCompletion where
  handlesRequest = pluginEnabledWithFeature plcCompletionOn

instance PluginMethod Request Method_TextDocumentFormatting where
  handlesRequest _ msgParams pluginDesc conf =
    (if PluginId (formattingProvider conf) == pid
          || PluginId (cabalFormattingProvider conf) == pid
        then HandlesRequest
        else DoesNotHandleRequest (NotFormattingProvider (formattingProvider conf)) )
    <> pluginSupportsFileType msgParams pluginDesc
    where
      pid = pluginId pluginDesc

instance PluginMethod Request Method_TextDocumentSemanticTokensFull where
  pluginEnabled _ msgParams pluginDesc conf = pluginResponsible uri pluginDesc
      && pluginEnabledConfig plcSemanticTokensOn (configForPlugin conf pluginDesc)
    where
      uri = msgParams ^. L.textDocument . L.uri

instance PluginMethod Request Method_TextDocumentRangeFormatting where
  handlesRequest _ msgParams pluginDesc conf =
    (if PluginId (formattingProvider conf) == pid
          || PluginId (cabalFormattingProvider conf) == pid
        then HandlesRequest
        else DoesNotHandleRequest (NotFormattingProvider (formattingProvider conf)))
    <> pluginSupportsFileType msgParams pluginDesc
    where
      pid = pluginId pluginDesc

instance PluginMethod Request Method_TextDocumentPrepareCallHierarchy where
  handlesRequest = pluginEnabledWithFeature plcCallHierarchyOn

instance PluginMethod Request Method_TextDocumentSelectionRange where
  handlesRequest = pluginEnabledWithFeature plcSelectionRangeOn

instance PluginMethod Request Method_TextDocumentFoldingRange where
  handlesRequest = pluginEnabledWithFeature plcFoldingRangeOn

instance PluginMethod Request Method_CallHierarchyIncomingCalls where
  -- This method has no URI parameter, thus no call to 'pluginResponsible'
  handlesRequest _ _ pluginDesc conf =
      pluginEnabledGlobally pluginDesc conf
    <> pluginFeatureEnabled plcCallHierarchyOn pluginDesc conf

instance PluginMethod Request Method_CallHierarchyOutgoingCalls where
  -- This method has no URI parameter, thus no call to 'pluginResponsible'
  handlesRequest _ _ pluginDesc conf =
      pluginEnabledGlobally pluginDesc conf
    <> pluginFeatureEnabled plcCallHierarchyOn pluginDesc conf

instance PluginMethod Request Method_WorkspaceExecuteCommand where
  handlesRequest _ _ _ _= HandlesRequest

instance PluginMethod Request (Method_CustomMethod m) where
  handlesRequest _ _ _ _ = HandlesRequest

-- Plugin Notifications

instance PluginMethod Notification Method_TextDocumentDidOpen where

instance PluginMethod Notification Method_TextDocumentDidChange where

instance PluginMethod Notification Method_TextDocumentDidSave where

instance PluginMethod Notification Method_TextDocumentDidClose where

instance PluginMethod Notification Method_WorkspaceDidChangeWatchedFiles where
  -- This method has no URI parameter, thus no call to 'pluginResponsible'.
  handlesRequest _ _ desc conf = pluginEnabledGlobally desc conf

instance PluginMethod Notification Method_WorkspaceDidChangeWorkspaceFolders where
  -- This method has no URI parameter, thus no call to 'pluginResponsible'.
  handlesRequest _ _ desc conf = pluginEnabledGlobally desc conf

instance PluginMethod Notification Method_WorkspaceDidChangeConfiguration where
  -- This method has no URI parameter, thus no call to 'pluginResponsible'.
  handlesRequest _ _ desc conf = pluginEnabledGlobally desc conf

instance PluginMethod Notification Method_Initialized where
  -- This method has no URI parameter, thus no call to 'pluginResponsible'.
  handlesRequest _ _ desc conf = pluginEnabledGlobally desc conf


-- ---------------------------------------------------------------------
-- Plugin Requests
-- ---------------------------------------------------------------------

class PluginMethod Request m => PluginRequestMethod (m :: Method ClientToServer Request) where
  -- | How to combine responses from different plugins.
  --
  -- For example, for Hover requests, we might have multiple producers of
  -- Hover information. We do not want to decide which one to display to the user
  -- but instead allow to define how to merge two hover request responses into one
  -- glorious hover box.
  --
  -- However, as sometimes only one handler of a request can realistically exist
  -- (such as TextDocumentFormatting), it is safe to just unconditionally report
  -- back one arbitrary result (arbitrary since it should only be one anyway).
  combineResponses
    :: SMethod m
    -> Config -- ^ IDE Configuration
    -> ClientCapabilities
    -> MessageParams m
    -> NonEmpty (MessageResult m) -> MessageResult m

  default combineResponses :: Semigroup (MessageResult m)
    => SMethod m -> Config -> ClientCapabilities -> MessageParams m -> NonEmpty (MessageResult m) -> MessageResult m
  combineResponses _method _config _caps _params = sconcat



---
instance PluginRequestMethod Method_TextDocumentCodeAction where
  combineResponses _method _config (ClientCapabilities _ textDocCaps _ _ _ _) (CodeActionParams _ _ _ _ context) resps =
      InL $ fmap compat $ filter wasRequested $ concat $ mapMaybe nullToMaybe $ toList resps
    where
      compat :: (Command |? CodeAction) -> (Command |? CodeAction)
      compat x@(InL _) = x
      compat x@(InR action)
        | Just _ <- textDocCaps >>= _codeAction >>= _codeActionLiteralSupport
        = x
        | otherwise = InL cmd
        where
          cmd = mkLspCommand "hls" "fallbackCodeAction" (action ^. L.title) (Just cmdParams)
          cmdParams = [toJSON (FallbackCodeActionParams (action ^. L.edit) (action ^. L.command))]

      wasRequested :: (Command |? CodeAction) -> Bool
      wasRequested (InL _) = True
      wasRequested (InR ca)
        | Nothing <- _only context = True
        | Just allowed <- _only context
        -- See https://github.com/microsoft/language-server-protocol/issues/970
        -- This is somewhat vague, but due to the hierarchical nature of action kinds, we
        -- should check whether the requested kind is a *prefix* of the action kind.
        -- That means, for example, we will return actions with kinds `quickfix.import` and
        -- `quickfix.somethingElse` if the requested kind is `quickfix`.
        , Just caKind <- ca ^. L.kind = any (`codeActionKindSubsumes` caKind) allowed
        | otherwise = False

instance PluginRequestMethod Method_CodeActionResolve where
    -- A resolve request should only have one response.
    -- See Note [Resolve in PluginHandlers].
    combineResponses _ _ _ _ (x :| _) = x

instance PluginRequestMethod Method_TextDocumentDefinition where
    combineResponses _ _ caps _ (x :| xs)
        | Just (Just True) <- caps ^? (L.textDocument . _Just . L.definition . _Just . L.linkSupport) = foldl' mergeDefinitions x xs
        | otherwise = downgradeLinks $ foldl' mergeDefinitions x xs

instance PluginRequestMethod Method_TextDocumentTypeDefinition where
    combineResponses _ _ caps _ (x :| xs)
        | Just (Just True) <- caps ^? (L.textDocument . _Just . L.typeDefinition . _Just . L.linkSupport) = foldl' mergeDefinitions x xs
        | otherwise = downgradeLinks $ foldl' mergeDefinitions x xs

instance PluginRequestMethod Method_TextDocumentDocumentHighlight where

instance PluginRequestMethod Method_TextDocumentReferences where

instance PluginRequestMethod Method_WorkspaceSymbol where
    -- TODO: combine WorkspaceSymbol. Currently all WorkspaceSymbols are dumped
    -- as it is new of lsp-types 2.0.0.0
    combineResponses _ _ _ _ xs = InL $ mconcat $ takeLefts $ toList xs

instance PluginRequestMethod Method_TextDocumentCodeLens where

instance PluginRequestMethod Method_CodeLensResolve where
    -- A resolve request should only ever get one response.
    -- See note Note [Resolve in PluginHandlers]
    combineResponses _ _ _ _ (x :| _) = x

instance PluginRequestMethod Method_TextDocumentRename where

instance PluginRequestMethod Method_TextDocumentHover where
  combineResponses _ _ _ _ (mapMaybe nullToMaybe . toList -> hs :: [Hover]) =
    if null hs
        then InR Null
        else InL $ Hover (InL mcontent) r
    where
      r = listToMaybe $ mapMaybe (^. L.range) hs
      -- We are only taking MarkupContent here, because MarkedStrings have been
      -- deprecated for a while and don't occur in the hls codebase
      mcontent :: MarkupContent
      mcontent = mconcat $ takeLefts $ map (^. L.contents) hs

instance PluginRequestMethod Method_TextDocumentDocumentSymbol where
  combineResponses _ _ (ClientCapabilities _ tdc _ _ _ _) params xs = res
    where
      uri' = params ^. L.textDocument . L.uri
      supportsHierarchy = Just True == (tdc >>= _documentSymbol >>= _hierarchicalDocumentSymbolSupport)
      dsOrSi :: [Either [SymbolInformation] [DocumentSymbol]]
      dsOrSi =  toEither <$> mapMaybe nullToMaybe' (toList xs)
      res :: [SymbolInformation] |? ([DocumentSymbol] |? Null)
      res
        | supportsHierarchy = InR $ InL $ concatMap (either (fmap siToDs) id) dsOrSi
        | otherwise = InL $ concatMap (either id ( concatMap dsToSi)) dsOrSi
      -- Is this actually a good conversion? It's what there was before, but some
      -- things such as tags are getting lost
      siToDs :: SymbolInformation -> DocumentSymbol
      siToDs (SymbolInformation name kind _tags cont dep (Location _uri range) )
        = DocumentSymbol name cont kind Nothing dep range range Nothing
      dsToSi = go Nothing
      go :: Maybe T.Text -> DocumentSymbol -> [SymbolInformation]
      go parent ds =
        let children' :: [SymbolInformation]
            children' = concatMap (go (Just name')) (fromMaybe mempty (ds ^. L.children))
            loc = Location uri' (ds ^. L.range)
            name' = ds ^. L.name
            si = SymbolInformation name' (ds ^. L.kind) Nothing parent (ds ^. L.deprecated) loc
        in [si] <> children'

instance PluginRequestMethod Method_CompletionItemResolve where
  -- A resolve request should only have one response.
  -- See Note [Resolve in PluginHandlers]
  combineResponses _ _ _ _ (x :| _) = x

instance PluginRequestMethod Method_TextDocumentCompletion where
  combineResponses _ conf _ _ (toList -> xs) = snd $ consumeCompletionResponse limit $ combine xs
      where
        limit = maxCompletions conf
        combine :: [[CompletionItem] |? (CompletionList |? Null)] -> ([CompletionItem] |? (CompletionList |? Null))
        combine cs = go True mempty cs

        go :: Bool -> DList.DList CompletionItem -> [[CompletionItem] |? (CompletionList |? Null)] -> ([CompletionItem] |? (CompletionList |? Null))
        go !comp acc [] =
           InR (InL (CompletionList comp Nothing ( DList.toList acc)))
        go comp acc ((InL ls) : rest) =
          go comp (acc <> DList.fromList ls) rest
        go comp acc ( (InR (InL (CompletionList comp' _ ls))) : rest) =
          go (comp && comp') (acc <> DList.fromList ls) rest
        go comp acc ( (InR (InR Null)) : rest) =
          go comp acc rest
        -- boolean disambiguators
        isCompleteResponse, isIncompleteResponse :: Bool
        isIncompleteResponse = True
        isCompleteResponse = False
        consumeCompletionResponse :: Int -> ([CompletionItem] |? (CompletionList |? Null)) -> (Int, [CompletionItem] |? (CompletionList |? Null))
        consumeCompletionResponse limit it@(InR (InL (CompletionList _ _ xx))) =
          case splitAt limit xx of
            -- consumed all the items, return the result as is
            (_, []) -> (limit - length xx, it)
            -- need to crop the response, set the 'isIncomplete' flag
            (xx', _) -> (0, InR (InL (CompletionList isIncompleteResponse Nothing xx')))
        consumeCompletionResponse n (InL xx) =
          consumeCompletionResponse n (InR (InL (CompletionList isCompleteResponse Nothing xx)))
        consumeCompletionResponse n (InR (InR Null)) = (n, InR (InR Null))
instance PluginRequestMethod Method_TextDocumentFormatting where
  combineResponses _ _ _ _ (x :| _) = x

instance PluginRequestMethod Method_TextDocumentRangeFormatting where
  combineResponses _ _ _ _ (x :| _) = x

instance PluginRequestMethod Method_TextDocumentPrepareCallHierarchy where

instance PluginRequestMethod Method_TextDocumentSelectionRange where
  combineResponses _ _ _ _ (x :| _) = x

instance PluginRequestMethod Method_TextDocumentFoldingRange where
  combineResponses _ _ _ _ x = sconcat x

instance PluginRequestMethod Method_CallHierarchyIncomingCalls where

instance PluginRequestMethod Method_CallHierarchyOutgoingCalls where

instance PluginRequestMethod (Method_CustomMethod m) where
  combineResponses _ _ _ _ (x :| _) = x

instance PluginRequestMethod Method_TextDocumentSemanticTokensFull where
  combineResponses _ _ _ _ (x :| _) = x

takeLefts :: [a |? b] -> [a]
takeLefts = mapMaybe (\x -> [res | (InL res) <- Just x])

nullToMaybe' :: (a |? (b |? Null)) -> Maybe (a |? b)
nullToMaybe' (InL x)       = Just $ InL x
nullToMaybe' (InR (InL x)) = Just $ InR x
nullToMaybe' (InR (InR _)) = Nothing

type Definitions = (Definition |? ([DefinitionLink] |? Null))

-- | Merges two definition responses (TextDocumentDefinition | TextDocumentTypeDefinition)
-- into one preserving all locations and their order (including order of the responses).
-- Upgrades Location(s) into LocationLink(s) when one of the responses is LocationLink(s). With following fields:
--  * LocationLink.originSelectionRange = Nothing
--  * LocationLink.targetUri = Location.Uri
--  * LocationLink.targetRange = Location.Range
--  * LocationLink.targetSelectionRange = Location.Range
-- Ignores Null responses.
mergeDefinitions :: Definitions -> Definitions -> Definitions
mergeDefinitions definitions1 definitions2 = case (definitions1, definitions2) of
    (InR (InR Null), def2)               -> def2
    (def1, InR (InR Null))               -> def1
    (InL def1, InL def2)                 -> InL $ mergeDefs def1 def2
    (InL def1, InR (InL links))          -> InR $ InL (defToLinks def1 ++ links)
    (InR (InL links), InL def2)          -> InR $ InL (links ++ defToLinks def2)
    (InR (InL links1), InR (InL links2)) -> InR $ InL (links1 ++ links2)
    where
        defToLinks :: Definition -> [DefinitionLink]
        defToLinks (Definition (InL location)) = [locationToDefinitionLink location]
        defToLinks (Definition (InR locations)) = map locationToDefinitionLink locations

        locationToDefinitionLink :: Location -> DefinitionLink
        locationToDefinitionLink Location{_uri, _range} = DefinitionLink LocationLink{_originSelectionRange = Nothing, _targetUri = _uri, _targetRange = _range, _targetSelectionRange = _range}

        mergeDefs :: Definition -> Definition -> Definition
        mergeDefs (Definition (InL loc1)) (Definition (InL loc2)) = Definition $ InR [loc1, loc2]
        mergeDefs (Definition (InR locs1)) (Definition (InL loc2)) = Definition $ InR (locs1 ++ [loc2])
        mergeDefs (Definition (InL loc1)) (Definition (InR locs2)) = Definition $ InR (loc1 : locs2)
        mergeDefs (Definition (InR locs1)) (Definition (InR locs2)) = Definition $ InR (locs1 ++ locs2)

downgradeLinks :: Definitions -> Definitions
downgradeLinks (InR (InL links)) = InL . Definition . InR . map linkToLocation $ links
    where
        linkToLocation :: DefinitionLink -> Location
        linkToLocation (DefinitionLink LocationLink{_targetUri, _targetRange}) = Location {_uri = _targetUri, _range = _targetRange}
downgradeLinks defs = defs
-- ---------------------------------------------------------------------
-- Plugin Notifications
-- ---------------------------------------------------------------------

-- | Plugin Notification methods. No specific methods at the moment, but
-- might contain more in the future.
class PluginMethod Notification m => PluginNotificationMethod (m :: Method ClientToServer Notification)  where


instance PluginNotificationMethod Method_TextDocumentDidOpen where

instance PluginNotificationMethod Method_TextDocumentDidChange where

instance PluginNotificationMethod Method_TextDocumentDidSave where

instance PluginNotificationMethod Method_TextDocumentDidClose where

instance PluginNotificationMethod Method_WorkspaceDidChangeWatchedFiles where

instance PluginNotificationMethod Method_WorkspaceDidChangeWorkspaceFolders where

instance PluginNotificationMethod Method_WorkspaceDidChangeConfiguration where

instance PluginNotificationMethod Method_Initialized where

-- ---------------------------------------------------------------------

-- | Methods which have a PluginMethod instance
data IdeMethod (m :: Method ClientToServer Request) = PluginRequestMethod m => IdeMethod (SMethod m)
instance GEq IdeMethod where
  geq (IdeMethod a) (IdeMethod b) = geq a b
instance GCompare IdeMethod where
  gcompare (IdeMethod a) (IdeMethod b) = gcompare a b

-- | Methods which have a PluginMethod instance
data IdeNotification (m :: Method ClientToServer Notification) = PluginNotificationMethod m => IdeNotification (SMethod m)
instance GEq IdeNotification where
  geq (IdeNotification a) (IdeNotification b) = geq a b
instance GCompare IdeNotification where
  gcompare (IdeNotification a) (IdeNotification b) = gcompare a b

-- | Combine handlers for the
newtype PluginHandler a (m :: Method ClientToServer Request)
  = PluginHandler (PluginId -> a -> MessageParams m -> LspM Config (NonEmpty (Either PluginError (MessageResult m))))

newtype PluginNotificationHandler a (m :: Method ClientToServer Notification)
  = PluginNotificationHandler (PluginId -> a -> VFS -> MessageParams m -> LspM Config ())

newtype PluginHandlers a             = PluginHandlers             (DMap IdeMethod       (PluginHandler a))
newtype PluginNotificationHandlers a = PluginNotificationHandlers (DMap IdeNotification (PluginNotificationHandler a))
instance Semigroup (PluginHandlers a) where
  (PluginHandlers a) <> (PluginHandlers b) = PluginHandlers $ DMap.unionWithKey go a b
    where
      go _ (PluginHandler f) (PluginHandler g) = PluginHandler $ \pid ide params ->
        (<>) <$> f pid ide params <*> g pid ide params

instance Monoid (PluginHandlers a) where
  mempty = PluginHandlers mempty

instance Semigroup (PluginNotificationHandlers a) where
  (PluginNotificationHandlers a) <> (PluginNotificationHandlers b) = PluginNotificationHandlers $ DMap.unionWithKey go a b
    where
      go _ (PluginNotificationHandler f) (PluginNotificationHandler g) = PluginNotificationHandler $ \pid ide vfs params ->
        f pid ide vfs params >> g pid ide vfs params

instance Monoid (PluginNotificationHandlers a) where
  mempty = PluginNotificationHandlers mempty

type PluginMethodHandler a m = a -> PluginId -> MessageParams m -> ExceptT PluginError (LspM Config) (MessageResult m)

type PluginNotificationMethodHandler a m = a -> VFS -> PluginId -> MessageParams m -> LspM Config ()

-- | Make a handler for plugins. For how resolve works with this see
-- Note [Resolve in PluginHandlers]
mkPluginHandler
  :: forall ideState m. PluginRequestMethod m
  => SClientMethod m
  -> PluginMethodHandler ideState m
  -> PluginHandlers ideState
mkPluginHandler m f = PluginHandlers $ DMap.singleton (IdeMethod m) (PluginHandler (f' m))
  where
    f' :: SMethod m -> PluginId -> ideState -> MessageParams m -> LspT Config IO (NonEmpty (Either PluginError (MessageResult m)))
    -- We need to have separate functions for each method that supports resolve, so far we only support CodeActions
    -- CodeLens, and Completion methods.
    f' SMethod_TextDocumentCodeAction pid ide params@CodeActionParams{_textDocument=TextDocumentIdentifier {_uri}} =
      pure . fmap (wrapCodeActions pid _uri) <$> runExceptT (f ide pid params)
    f' SMethod_TextDocumentCodeLens pid ide params@CodeLensParams{_textDocument=TextDocumentIdentifier {_uri}} =
      pure . fmap (wrapCodeLenses pid _uri) <$> runExceptT (f ide pid params)
    f' SMethod_TextDocumentCompletion pid ide params@CompletionParams{_textDocument=TextDocumentIdentifier {_uri}} =
      pure . fmap (wrapCompletions pid _uri) <$> runExceptT (f ide pid params)

    -- This is the default case for all other methods
    f' _ pid ide params = pure <$> runExceptT (f ide pid params)

    -- Todo: use fancy pancy lenses to make this a few lines
    wrapCodeActions pid uri (InL ls) =
      let wrapCodeActionItem pid uri (InR c) = InR $ wrapResolveData pid uri c
          wrapCodeActionItem _ _ command@(InL _) = command
      in InL $ wrapCodeActionItem pid uri <$> ls
    wrapCodeActions _ _ (InR r) = InR r

    wrapCodeLenses pid uri (InL ls) = InL $ wrapResolveData pid uri <$> ls
    wrapCodeLenses _ _ (InR r)      = InR r

    wrapCompletions pid uri (InL ls) = InL $ wrapResolveData pid uri <$> ls
    wrapCompletions pid uri (InR (InL cl@(CompletionList{_items}))) =
      InR $ InL $ cl & L.items .~ (wrapResolveData pid uri <$> _items)
    wrapCompletions _ _ (InR (InR r)) = InR $ InR r

-- | Make a handler for plugins with no extra data
mkPluginNotificationHandler
  :: PluginNotificationMethod m
  => SClientMethod (m :: Method ClientToServer Notification)
  -> PluginNotificationMethodHandler ideState m
  -> PluginNotificationHandlers ideState
mkPluginNotificationHandler m f
    = PluginNotificationHandlers $ DMap.singleton (IdeNotification m) (PluginNotificationHandler f')
  where
    f' pid ide vfs = f ide vfs pid

defaultPluginPriority :: Natural
defaultPluginPriority = 1000

-- | Set up a plugin descriptor, initialized with default values.
-- This plugin descriptor is prepared for @haskell@ files, such as
--
--   * @.hs@
--   * @.lhs@
--   * @.hs-boot@
--
-- and handlers will be enabled for files with the appropriate file
-- extensions.
defaultPluginDescriptor :: PluginId -> T.Text -> PluginDescriptor ideState
defaultPluginDescriptor plId desc =
  PluginDescriptor
    plId
    desc
    defaultPluginPriority
    mempty
    mempty
    mempty
    defaultConfigDescriptor
    mempty
    mempty
    Nothing
    [".hs", ".lhs", ".hs-boot"]

-- | Set up a plugin descriptor, initialized with default values.
-- This plugin descriptor is prepared for @.cabal@ files and as such,
-- will only respond / run when @.cabal@ files are currently in scope.
--
-- Handles files with the following extensions:
--   * @.cabal@
defaultCabalPluginDescriptor :: PluginId -> T.Text -> PluginDescriptor ideState
defaultCabalPluginDescriptor plId desc =
  PluginDescriptor
    plId
    desc
    defaultPluginPriority
    mempty
    mempty
    mempty
    defaultConfigDescriptor
    mempty
    mempty
    Nothing
    [".cabal"]

newtype CommandId = CommandId T.Text
  deriving (Show, Read, Eq, Ord)
instance IsString CommandId where
  fromString = CommandId . T.pack

data PluginCommand ideState = forall a. (FromJSON a) =>
  PluginCommand { commandId   :: CommandId
                , commandDesc :: T.Text
                , commandFunc :: CommandFunction ideState a
                }

-- ---------------------------------------------------------------------

type CommandFunction ideState a
  = ideState
  -> a
  -> ExceptT PluginError (LspM Config) (Value |? Null)

-- ---------------------------------------------------------------------

type ResolveFunction ideState a (m :: Method ClientToServer Request) =
  ideState
  -> PluginId
  -> MessageParams m
  -> Uri
  -> a
  -> ExceptT PluginError (LspM Config) (MessageResult m)

-- | Make a handler for resolve methods. In here we take your provided ResolveFunction
-- and turn it into a PluginHandlers. See Note [Resolve in PluginHandlers]
mkResolveHandler
  :: forall ideState a m. (FromJSON a,  PluginRequestMethod m, L.HasData_ (MessageParams m) (Maybe Value))
  =>  SClientMethod m
  -> ResolveFunction ideState a m
  -> PluginHandlers ideState
mkResolveHandler m f = mkPluginHandler m $ \ideState plId params -> do
  case fromJSON <$> (params ^. L.data_) of
    (Just (Success (PluginResolveData owner@(PluginId ownerName) uri value) )) -> do
      if owner == plId
      then
        case fromJSON value of
          Success decodedValue ->
            let newParams = params & L.data_ ?~ value
            in f ideState plId newParams uri decodedValue
          Error msg ->
            -- We are assuming that if we can't decode the data, that this
            -- request belongs to another resolve handler for this plugin.
            throwError (PluginRequestRefused
                           (NotResolveOwner (ownerName <> ": error decoding payload:" <> T.pack msg)))
      -- If we are getting an owner that isn't us, this means that there is an
      -- error, as we filter these our in `pluginEnabled`
      else throwError $ PluginInternalError invalidRequest
    -- If we are getting params without a decodable data field, this means that
    -- there is an error, as we filter these our in `pluginEnabled`
    (Just (Error err)) -> throwError $ PluginInternalError (parseError (params ^. L.data_) err)
    -- If there are no params at all, this also means that there is an error,
    -- as this is filtered out in `pluginEnabled`
    _ -> throwError $ PluginInternalError invalidRequest
  where invalidRequest = "The resolve request incorrectly got routed to the wrong resolve handler!"
        parseError value err = "Unable to decode: " <> T.pack (show value) <> ". Error: " <> T.pack (show err)

wrapResolveData :: L.HasData_ a (Maybe Value) => PluginId -> Uri -> a -> a
wrapResolveData pid uri hasData =
  hasData & L.data_ .~  (toJSON . PluginResolveData pid uri <$> data_)
  where data_ = hasData ^? L.data_ . _Just

-- |Allow plugins to "own" resolve data, allowing only them to be queried for
-- the resolve action. This design has added flexibility at the cost of nested
-- Value types
data PluginResolveData = PluginResolveData {
  resolvePlugin :: PluginId
, resolveURI    :: Uri
, resolveValue  :: Value
}
  deriving (Generic, Show)
  deriving anyclass (ToJSON, FromJSON)

newtype PluginId = PluginId T.Text
  deriving (Show, Read, Eq, Ord)
  deriving newtype (ToJSON, FromJSON, Hashable)

instance IsString PluginId where
  fromString = PluginId . T.pack


-- ---------------------------------------------------------------------

-- | Format the given Text as a whole or only a @Range@ of it.
-- Range must be relative to the text to format.
-- To format the whole document, read the Text from the file and use 'FormatText'
-- as the FormattingType.
data FormattingType = FormatText
                    | FormatRange Range


type FormattingMethod m =
  ( L.HasOptions (MessageParams m) FormattingOptions
  , L.HasTextDocument (MessageParams m) TextDocumentIdentifier
  , MessageResult m ~ ([TextEdit] |? Null)
  )

type FormattingHandler a
  =  a
  -> FormattingType
  -> T.Text
  -> NormalizedFilePath
  -> FormattingOptions
  -> ExceptT PluginError (LspM Config) ([TextEdit] |? Null)

mkFormattingHandlers :: forall a. FormattingHandler a -> PluginHandlers a
mkFormattingHandlers f = mkPluginHandler SMethod_TextDocumentFormatting ( provider SMethod_TextDocumentFormatting)
                      <> mkPluginHandler SMethod_TextDocumentRangeFormatting (provider SMethod_TextDocumentRangeFormatting)
  where
    provider :: forall m. FormattingMethod m => SMethod m -> PluginMethodHandler a m
    provider m ide _pid params
      | Just nfp <- uriToNormalizedFilePath $ toNormalizedUri uri = do
        mf <- lift $ getVirtualFile $ toNormalizedUri uri
        case mf of
          Just vf -> do
            let typ = case m of
                  SMethod_TextDocumentFormatting -> FormatText
                  SMethod_TextDocumentRangeFormatting -> FormatRange (params ^. L.range)
                  _ -> Prelude.error "mkFormattingHandlers: impossible"
            f ide typ (virtualFileText vf) nfp opts
          Nothing -> throwError $ PluginInvalidParams $ T.pack $ "Formatter plugin: could not get file contents for " ++ show uri

      | otherwise = throwError $ PluginInvalidParams $ T.pack $ "Formatter plugin: uriToFilePath failed for: " ++ show uri
      where
        uri = params ^. L.textDocument . L.uri
        opts = params ^. L.options

-- ---------------------------------------------------------------------


data FallbackCodeActionParams =
  FallbackCodeActionParams
    { fallbackWorkspaceEdit :: Maybe WorkspaceEdit
    , fallbackCommand       :: Maybe Command
    }
  deriving (Generic, ToJSON, FromJSON)

-- ---------------------------------------------------------------------

otSetUri :: SpanInFlight -> Uri -> IO ()
otSetUri sp (Uri t) = setTag sp "uri" (encodeUtf8 t)

class HasTracing a where
  traceWithSpan :: SpanInFlight -> a -> IO ()
  traceWithSpan _ _ = pure ()

instance {-# OVERLAPPABLE #-} (L.HasTextDocument a doc, L.HasUri doc Uri) => HasTracing a where
  traceWithSpan sp a = otSetUri sp (a ^. L.textDocument . L.uri)

instance HasTracing Value
instance HasTracing ExecuteCommandParams
instance HasTracing DidChangeWatchedFilesParams where
  traceWithSpan sp DidChangeWatchedFilesParams{_changes} =
      setTag sp "changes" (encodeUtf8 $ fromString $ show _changes)
instance HasTracing DidChangeWorkspaceFoldersParams
instance HasTracing DidChangeConfigurationParams
instance HasTracing InitializeParams
instance HasTracing InitializedParams
instance HasTracing WorkspaceSymbolParams where
  traceWithSpan sp (WorkspaceSymbolParams _ _ query) = setTag sp "query" (encodeUtf8 query)
instance HasTracing CallHierarchyIncomingCallsParams
instance HasTracing CallHierarchyOutgoingCallsParams

-- Instances for resolve types
instance HasTracing CodeAction
instance HasTracing CodeLens
instance HasTracing CompletionItem
instance HasTracing DocumentLink
instance HasTracing InlayHint
instance HasTracing WorkspaceSymbol
-- ---------------------------------------------------------------------
--Experimental resolve refactoring
{-# NOINLINE pROCESS_ID #-}
pROCESS_ID :: T.Text
pROCESS_ID = unsafePerformIO getPid

mkLspCommand :: PluginId -> CommandId -> T.Text -> Maybe [Value] -> Command
mkLspCommand plid cn title args = Command title cmdId args
  where
    cmdId = mkLspCmdId pROCESS_ID plid cn

mkLspCmdId :: T.Text -> PluginId -> CommandId -> T.Text
mkLspCmdId pid (PluginId plid) (CommandId cid)
  = pid <> ":" <> plid <> ":" <> cid

-- | Get the operating system process id for the running server
-- instance. This should be the same for the lifetime of the instance,
-- and different from that of any other currently running instance.
getPid :: IO T.Text
getPid = T.pack . show <$> getProcessID

getProcessID :: IO Int
installSigUsr1Handler :: IO () -> IO ()

#ifdef mingw32_HOST_OS
getProcessID = fromIntegral <$> P.getCurrentProcessId
installSigUsr1Handler _ = return ()

#else
getProcessID = fromIntegral <$> P.getProcessID

installSigUsr1Handler h = void $ installHandler sigUSR1 (Catch h) Nothing
#endif

{- Note [Resolve in PluginHandlers]
  Resolve methods have a few guarantees that need to be made by HLS,
  specifically they need to only be called once, as neither their errors nor
  their responses can be easily combined. Whereas commands, which similarly have
  the same requirements have their own codepaths for execution, for resolve
  methods we are relying on the standard PluginHandlers codepath.
  That isn't a problem, but it does mean we need to do some things extra for
  these methods.
    - First of all, whenever a handler that can be resolved sets the data_ field
    in their response, we need to intercept it, and wrap it in a data type
    PluginResolveData that allows us to route the future resolve request to the
    specific plugin which is responsible for it. (We also throw in the URI for
    convenience, because everyone needs that). We do that in mkPluginHandler.
    - When we get any resolve requests we check their data field for our
    PluginResolveData that will allow us to route the request to the right
    plugin. If we can't find out which plugin to route the request to, then we
    just don't route it at all. This is done in pluginEnabled, and
    pluginResolverResponsible.
    - Finally we have mkResolveHandler, which takes the resolve request and
    unwraps the plugins data from our PluginResolveData, parses it and passes it
    it on to the registered handler.
  It should be noted that there are some restrictions with this approach: First,
  if a plugin does not set the data_ field, than the request will not be able
  to be resolved. This is because we only wrap data_ fields that have been set
  with our PluginResolvableData tag. Second, if a plugin were to register two
  resolve handlers for the same method, than our assumptions that we never have
  two responses break, and behavior is undefined.
  -}<|MERGE_RESOLUTION|>--- conflicted
+++ resolved
@@ -247,10 +247,7 @@
       , plcRenameOn         = True
       , plcSelectionRangeOn = True
       , plcFoldingRangeOn   = True
-<<<<<<< HEAD
       , plcSemanticTokensOn = True
-=======
->>>>>>> 93b6bf58
       , plcConfig           = mempty
       }
 
@@ -510,12 +507,6 @@
     where
       pid = pluginId pluginDesc
 
-instance PluginMethod Request Method_TextDocumentSemanticTokensFull where
-  pluginEnabled _ msgParams pluginDesc conf = pluginResponsible uri pluginDesc
-      && pluginEnabledConfig plcSemanticTokensOn (configForPlugin conf pluginDesc)
-    where
-      uri = msgParams ^. L.textDocument . L.uri
-
 instance PluginMethod Request Method_TextDocumentRangeFormatting where
   handlesRequest _ msgParams pluginDesc conf =
     (if PluginId (formattingProvider conf) == pid
