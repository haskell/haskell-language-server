--- conflicted
+++ resolved
@@ -1080,122 +1080,6 @@
 installSigUsr1Handler h = void $ installHandler sigUSR1 (Catch h) Nothing
 #endif
 
-<<<<<<< HEAD
-=======
--- |When provided with both a codeAction provider and an affiliated codeAction
--- resolve provider, this function creates a handler that automatically uses
--- your resolve provider to fill out you original codeAction if the client doesn't
--- have codeAction resolve support. This means you don't have to check whether
--- the client supports resolve and act accordingly in your own providers.
-mkCodeActionHandlerWithResolve
-  :: forall ideState. (ideState -> PluginId -> CodeActionParams -> LspM Config (Either ResponseError ([Command |? CodeAction] |? Null)))
-  -> (ideState -> PluginId -> CodeAction -> LspM Config (Either ResponseError CodeAction))
-  -> PluginHandlers ideState
-mkCodeActionHandlerWithResolve codeActionMethod codeResolveMethod =
-    let newCodeActionMethod ideState pid params = runExceptT $
-            do codeActionReturn <- ExceptT $ codeActionMethod ideState pid params
-               caps <- lift getClientCapabilities
-               case codeActionReturn of
-                r@(InR Null) -> pure r
-                (InL ls) | -- If the client supports resolve, we will wrap the resolve data in a owned
-                           -- resolve data type to allow the server to know who to send the resolve request to
-                           supportsCodeActionResolve caps -> pure $ InL (wrapCodeActionResolveData pid <$> ls)
-                           --This is the actual part where we call resolveCodeAction which fills in the edit data for the client
-                         | otherwise -> InL <$> traverse (resolveCodeAction ideState pid) ls
-        newCodeResolveMethod ideState pid params =
-            codeResolveMethod ideState pid (unwrapCodeActionResolveData params)
-    in mkPluginHandler SMethod_TextDocumentCodeAction newCodeActionMethod
-    <> mkPluginHandler SMethod_CodeActionResolve newCodeResolveMethod
-    where
-        dropData :: CodeAction -> CodeAction
-        dropData ca = ca & L.data_ .~ Nothing
-        resolveCodeAction :: ideState -> PluginId -> (Command |? CodeAction) -> ExceptT ResponseError (LspT Config IO) (Command |? CodeAction)
-        resolveCodeAction _ideState _pid c@(InL _) = pure c
-        resolveCodeAction ideState pid (InR codeAction) =
-            fmap (InR . dropData) $ ExceptT $ codeResolveMethod ideState pid codeAction
-
--- |When provided with both a codeAction provider that includes both a command
--- and a data field and a resolve provider, this function creates a handler that
--- defaults to using your command if the client doesn't have code action resolve
--- support. This means you don't have to check whether the client supports resolve
--- and act accordingly in your own providers.
-mkCodeActionWithResolveAndCommand
-  :: forall ideState.
-  PluginId
-  -> (ideState -> PluginId -> CodeActionParams -> LspM Config (Either ResponseError ([Command |? CodeAction] |? Null)))
-  -> (ideState -> PluginId -> CodeAction -> LspM Config (Either ResponseError CodeAction))
-  -> ([PluginCommand ideState], PluginHandlers ideState)
-mkCodeActionWithResolveAndCommand plId codeActionMethod codeResolveMethod =
-    let newCodeActionMethod ideState pid params = runExceptT $
-            do codeActionReturn <- ExceptT $ codeActionMethod ideState pid params
-               caps <- lift getClientCapabilities
-               case codeActionReturn of
-                r@(InR Null) -> pure r
-                (InL ls) | -- If the client supports resolve, we will wrap the resolve data in a owned
-                           -- resolve data type to allow the server to know who to send the resolve request to
-                           supportsCodeActionResolve caps ->
-                            pure $ InL (wrapCodeActionResolveData pid <$> ls)
-                           -- If they do not we will drop the data field, in addition we will populate the command
-                           -- field with our command to execute the resolve, with the whole code action as it's argument.
-                         | otherwise -> pure $ InL $ moveDataToCommand <$> ls
-        newCodeResolveMethod ideState pid params =
-            codeResolveMethod ideState pid (unwrapCodeActionResolveData params)
-    in ([PluginCommand "codeActionResolve" "Executes resolve for code action" (executeResolveCmd plId codeResolveMethod)],
-    mkPluginHandler SMethod_TextDocumentCodeAction newCodeActionMethod
-    <> mkPluginHandler SMethod_CodeActionResolve newCodeResolveMethod)
-  where moveDataToCommand :: Command |? CodeAction -> Command |? CodeAction
-        moveDataToCommand ca =
-          let dat = toJSON <$> ca ^? _R -- We need to take the whole codeAction
-              -- And put it in the argument for the Command, that way we can later
-              -- pas it to the resolve handler (which expects a whole code action)
-              cmd = mkLspCommand plId (CommandId "codeActionResolve") "Execute Code Action" (pure <$> dat)
-          in ca
-              & _R . L.data_ .~ Nothing -- Set the data field to nothing
-              & _R . L.command ?~ cmd -- And set the command to our previously created command
-        executeResolveCmd :: PluginId -> PluginMethodHandler ideState Method_CodeActionResolve -> CommandFunction ideState CodeAction
-        executeResolveCmd pluginId resolveProvider ideState ca =  do
-          withIndefiniteProgress "Executing code action..." Cancellable $ do
-            resolveResult <- resolveProvider ideState pluginId ca
-            case resolveResult of
-              Right CodeAction {_edit = Just wedits } -> do
-                  _ <- sendRequest SMethod_WorkspaceApplyEdit (ApplyWorkspaceEditParams Nothing wedits) (\_ -> pure ())
-                  pure $ Right $ InR Null
-              Right _ -> pure $ Left $ responseError "No edit in CodeAction"
-              Left err -> pure $ Left err
-
-supportsCodeActionResolve :: ClientCapabilities -> Bool
-supportsCodeActionResolve caps =
-    caps ^? L.textDocument . _Just . L.codeAction . _Just . L.dataSupport . _Just == Just True
-    && case caps ^? L.textDocument . _Just . L.codeAction . _Just . L.resolveSupport . _Just of
-        Just row -> "edit" `elem` row .! #properties
-        _        -> False
-
--- We don't wrap commands
-wrapCodeActionResolveData :: PluginId -> (a |? CodeAction) -> a |? CodeAction
-wrapCodeActionResolveData _pid c@(InL _) = c
-wrapCodeActionResolveData pid (InR c@(CodeAction{_data_=Just x})) =
-    InR $ c & L.data_ ?~ toJSON (ORD pid x)
--- Neither do we wrap code actions's without data fields,
-wrapCodeActionResolveData _pid c@(InR (CodeAction{_data_=Nothing})) = c
-
-unwrapCodeActionResolveData :: CodeAction -> CodeAction
-unwrapCodeActionResolveData c@CodeAction{_data_ = Just x}
-    | Success ORD {value = v} <- fromJSON x = c & L.data_ ?~ v
--- If we can't successfully decode the value as a ORD type than
--- we just return the codeAction untouched.
-unwrapCodeActionResolveData c = c
-
--- |Allow plugins to "own" resolve data, allowing only them to be queried for
--- the resolve action. This design has added flexibility at the cost of nested
--- Value types
-data OwnedResolveData = ORD {
-  owner :: PluginId
-, value :: Value
-} deriving (Generic, Show)
-instance ToJSON OwnedResolveData
-instance FromJSON OwnedResolveData
-
->>>>>>> 27f46d74
 pluginResolverResponsible :: Maybe Value -> PluginDescriptor c -> Bool
 pluginResolverResponsible (Just (fromJSON -> (Success (PluginResolveData o _ _)))) pluginDesc =
   pluginId pluginDesc == o
