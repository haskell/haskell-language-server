{-# LANGUAGE FlexibleContexts      #-}
{-# LANGUAGE MultiParamTypeClasses #-}
{-# LANGUAGE OverloadedStrings     #-}
{-# LANGUAGE TypeFamilies          #-}
module Ide.PluginUtils
  ( WithDeletions(..),
    getProcessID,
    normalize,
    makeDiffTextEdit,
    makeDiffTextEditAdditive,
    diffText,
    diffText',
    pluginDescToIdePlugins,
    idePluginsToPluginDesc,
    responseError,
    getClientConfig,
    getPluginConfig,
    configForPlugin,
    pluginEnabled,
    extractRange,
    fullRange,
    mkLspCommand,
    mkLspCmdId,
    getPid,
    allLspCmdIds,
    allLspCmdIds',
    installSigUsr1Handler,
    subRange,
    positionInRange,
    usePropertyLsp,
    getNormalizedFilePath,
    response,
    handleMaybe,
    handleMaybeM,
    )
where


import           Control.Lens                    ((^.))
import           Control.Monad.Extra             (maybeM)
import           Control.Monad.Trans.Class       (lift)
import           Control.Monad.Trans.Except      (ExceptT, runExceptT, throwE)
import           Data.Algorithm.Diff
import           Data.Algorithm.DiffOutput
import           Data.Bifunctor                  (Bifunctor (first))
import           Data.Containers.ListUtils       (nubOrdOn)
import qualified Data.HashMap.Strict             as H
import           Data.String                     (IsString (fromString))
import qualified Data.Text                       as T
import           Ide.Plugin.Config
import           Ide.Plugin.Properties
import           Ide.Types
import           Language.LSP.Server
import           Language.LSP.Types              hiding
                                                 (SemanticTokenAbsolute (length, line),
                                                  SemanticTokenRelative (length),
                                                  SemanticTokensEdit (_start))
import qualified Language.LSP.Types              as J
import           Language.LSP.Types.Capabilities
import           Language.LSP.Types.Lens         (HasUri, uri)

-- ---------------------------------------------------------------------

-- | Extend to the line below and above to replace newline character.
normalize :: Range -> Range
normalize (Range (Position sl _) (Position el _)) =
  Range (Position sl 0) (Position (el + 1) 0)

-- ---------------------------------------------------------------------

data WithDeletions = IncludeDeletions | SkipDeletions
  deriving Eq

-- | Generate a 'WorkspaceEdit' value from a pair of source Text
diffText :: ClientCapabilities -> (Uri,T.Text) -> T.Text -> WithDeletions -> WorkspaceEdit
diffText clientCaps old new withDeletions =
  let
    supports = clientSupportsDocumentChanges clientCaps
  in diffText' supports old new withDeletions

makeDiffTextEdit :: T.Text -> T.Text -> List TextEdit
makeDiffTextEdit f1 f2 = diffTextEdit f1 f2 IncludeDeletions

makeDiffTextEditAdditive :: T.Text -> T.Text -> List TextEdit
makeDiffTextEditAdditive f1 f2 = diffTextEdit f1 f2 SkipDeletions

diffTextEdit :: T.Text -> T.Text -> WithDeletions -> List TextEdit
diffTextEdit fText f2Text withDeletions = J.List r
  where
    r = map diffOperationToTextEdit diffOps
    d = getGroupedDiff (lines $ T.unpack fText) (lines $ T.unpack f2Text)

    diffOps = filter (\x -> (withDeletions == IncludeDeletions) || not (isDeletion x))
                     (diffToLineRanges d)

    isDeletion (Deletion _ _) = True
    isDeletion _              = False


    diffOperationToTextEdit :: DiffOperation LineRange -> J.TextEdit
    diffOperationToTextEdit (Change fm to) = J.TextEdit range nt
      where
        range = calcRange fm
        nt = T.pack $ init $ unlines $ lrContents to

    {-
      In order to replace everything including newline characters,
      the end range should extend below the last line. From the specification:
      "If you want to specify a range that contains a line including
      the line ending character(s) then use an end position denoting
      the start of the next line"
    -}
    diffOperationToTextEdit (Deletion (LineRange (sl, el) _) _) = J.TextEdit range ""
      where
        range = J.Range (J.Position (fromIntegral $ sl - 1) 0)
                        (J.Position (fromIntegral el) 0)

    diffOperationToTextEdit (Addition fm l) = J.TextEdit range nt
    -- fm has a range wrt to the changed file, which starts in the current file at l + 1
    -- So the range has to be shifted to start at l + 1
      where
        range = J.Range (J.Position (fromIntegral l) 0)
                        (J.Position (fromIntegral l) 0)
        nt = T.pack $ unlines $ lrContents fm


    calcRange fm = J.Range s e
      where
        sl = fst $ lrNumbers fm
        sc = 0
        s = J.Position (fromIntegral $ sl - 1) sc -- Note: zero-based lines
        el = snd $ lrNumbers fm
        ec = fromIntegral $ length $ last $ lrContents fm
        e = J.Position (fromIntegral $ el - 1) ec  -- Note: zero-based lines


-- | A pure version of 'diffText' for testing
diffText' :: Bool -> (Uri,T.Text) -> T.Text -> WithDeletions -> WorkspaceEdit
diffText' supports (f,fText) f2Text withDeletions  =
  if supports
    then WorkspaceEdit Nothing (Just docChanges) Nothing
    else WorkspaceEdit (Just h) Nothing Nothing
  where
    diff = diffTextEdit fText f2Text withDeletions
    h = H.singleton f diff
    docChanges = J.List [InL docEdit]
    docEdit = J.TextDocumentEdit (J.VersionedTextDocumentIdentifier f (Just 0)) $ fmap InL diff

-- ---------------------------------------------------------------------

clientSupportsDocumentChanges :: ClientCapabilities -> Bool
clientSupportsDocumentChanges caps =
  let ClientCapabilities mwCaps _ _ _ _ = caps
      supports = do
        wCaps <- mwCaps
        WorkspaceEditClientCapabilities mDc _ _ _ _ <- _workspaceEdit wCaps
        mDc
  in
    Just True == supports

-- ---------------------------------------------------------------------

pluginDescToIdePlugins :: [PluginDescriptor ideState] -> IdePlugins ideState
pluginDescToIdePlugins plugins =
    IdePlugins $ map (\p -> (pluginId p, p)) $ nubOrdOn pluginId plugins

idePluginsToPluginDesc :: IdePlugins ideState -> [PluginDescriptor ideState]
idePluginsToPluginDesc (IdePlugins pp) = map snd pp

-- ---------------------------------------------------------------------
-- | Returns the current client configuration. It is not wise to permanently
-- cache the returned value of this function, as clients can at runitime change
-- their configuration.
--
getClientConfig :: MonadLsp Config m => m Config
getClientConfig = getConfig

-- ---------------------------------------------------------------------

-- | Returns the current plugin configuration. It is not wise to permanently
-- cache the returned value of this function, as clients can change their
-- configuration at runtime.
getPluginConfig :: MonadLsp Config m => PluginId -> m PluginConfig
getPluginConfig plugin = do
    config <- getClientConfig
    return $ configForPlugin config plugin

-- ---------------------------------------------------------------------

-- | Returns the value of a property defined by the current plugin.
usePropertyLsp ::
  (HasProperty s k t r, MonadLsp Config m) =>
  KeyNameProxy s ->
  PluginId ->
  Properties r ->
  m (ToHsType t)
usePropertyLsp kn pId p = do
  config <- getPluginConfig pId
  return $ useProperty kn p $ plcConfig config

-- ---------------------------------------------------------------------

extractRange :: Range -> T.Text -> T.Text
extractRange (Range (Position sl _) (Position el _)) s = newS
  where focusLines = take (fromIntegral $ el-sl+1) $ drop (fromIntegral sl) $ T.lines s
        newS = T.unlines focusLines

-- | Gets the range that covers the entire text
fullRange :: T.Text -> Range
fullRange s = Range startPos endPos
  where startPos = Position 0 0
        endPos = Position lastLine 0
        {-
        In order to replace everything including newline characters,
        the end range should extend below the last line. From the specification:
        "If you want to specify a range that contains a line including
        the line ending character(s) then use an end position denoting
        the start of the next line"
        -}
        lastLine = fromIntegral $ length $ T.lines s

subRange :: Range -> Range -> Bool
subRange smallRange range =
     positionInRange (_start smallRange) range
  && positionInRange (_end smallRange) range

positionInRange :: Position -> Range -> Bool
positionInRange p (Range sp ep) = sp <= p && p <= ep

-- ---------------------------------------------------------------------

allLspCmdIds' :: T.Text -> IdePlugins ideState -> [T.Text]
allLspCmdIds' pid (IdePlugins ls) = mkPlugin (allLspCmdIds pid) (Just . pluginCommands)
    where
        justs (p, Just x)  = [(p, x)]
        justs (_, Nothing) = []


        mkPlugin maker selector
            = maker $ concatMap (\(pid, p) -> justs (pid, selector p)) ls


allLspCmdIds :: T.Text -> [(PluginId, [PluginCommand ideState])] -> [T.Text]
allLspCmdIds pid commands = concatMap go commands
  where
    go (plid, cmds) = map (mkLspCmdId pid plid . commandId) cmds

-- ---------------------------------------------------------------------
instance HasUri Uri Uri where
  uri = id

<<<<<<< HEAD
getNormalizedFilePath :: (Monad m, HasUri a Uri) => PluginId -> a -> ExceptT String m NormalizedFilePath
getNormalizedFilePath (PluginId plId) docId = handleMaybe errMsg
=======
getNormalizedFilePath :: Monad m => PluginId -> Uri -> ExceptT String m NormalizedFilePath
getNormalizedFilePath (PluginId plId) uri = handleMaybe errMsg
>>>>>>> 1a0d4a76
        $ uriToNormalizedFilePath
        $ toNormalizedUri uri
    where
        errMsg = T.unpack $ "Error(" <> plId <> "): converting " <> getUri uri <> " to NormalizedFilePath"

-- ---------------------------------------------------------------------
handleMaybe :: Monad m => e -> Maybe b -> ExceptT e m b
handleMaybe msg = maybe (throwE msg) return

handleMaybeM :: Monad m => e -> m (Maybe b) -> ExceptT e m b
handleMaybeM msg act = maybeM (throwE msg) return $ lift act

response :: Monad m => ExceptT String m a -> m (Either ResponseError a)
response =
  fmap (first (\msg -> ResponseError InternalError (fromString msg) Nothing))
    . runExceptT<|MERGE_RESOLUTION|>--- conflicted
+++ resolved
@@ -246,16 +246,9 @@
     go (plid, cmds) = map (mkLspCmdId pid plid . commandId) cmds
 
 -- ---------------------------------------------------------------------
-instance HasUri Uri Uri where
-  uri = id
-
-<<<<<<< HEAD
-getNormalizedFilePath :: (Monad m, HasUri a Uri) => PluginId -> a -> ExceptT String m NormalizedFilePath
-getNormalizedFilePath (PluginId plId) docId = handleMaybe errMsg
-=======
+
 getNormalizedFilePath :: Monad m => PluginId -> Uri -> ExceptT String m NormalizedFilePath
 getNormalizedFilePath (PluginId plId) uri = handleMaybe errMsg
->>>>>>> 1a0d4a76
         $ uriToNormalizedFilePath
         $ toNormalizedUri uri
     where
