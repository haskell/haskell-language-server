cabal-version: 2.4
name:          hls-plugin-api
version:       2.4.0.0
synopsis:      Haskell Language Server API for plugin communication
description:
  Please see the README on GitHub at <https://github.com/haskell/haskell-language-server#readme>

homepage:      https://github.com/haskell/haskell-language-server#readme
bug-reports:   https://github.com/haskell/haskell-language-server/issues
license:       Apache-2.0
license-file:  LICENSE
author:        The Haskell IDE Team
maintainer:    alan.zimm@gmail.com
copyright:     The Haskell IDE Team
category:      Development
build-type:    Simple

flag pedantic
  description: Enable -Werror
  default:     False
  manual:      True

-- This flag can be used to avoid the dependency on hw-fingertree.
-- We can set this temporarily if we have problems building hw-fingertree
-- for a new version of GHC.
flag use-fingertree
  description: Use fingertree implementation of RangeMap
  default:     True
  manual:      False

source-repository head
  type:     git
  location: https://github.com/haskell/haskell-language-server

library
  exposed-modules:
    Ide.Logger
    Ide.Plugin.Config
    Ide.Plugin.ConfigUtils
    Ide.Plugin.Error
    Ide.Plugin.Properties
    Ide.Plugin.RangeMap
    Ide.Plugin.Resolve
    Ide.PluginUtils
    Ide.Types

  hs-source-dirs:     src
  build-depends:
    , aeson
    , base                  >=4.12    && <5
    , co-log-core
    , containers
    , data-default
    , dependent-map
    , dependent-sum         >=0.7
    , Diff                  ^>=0.4.0
    , dlist
    , extra
    , filepath
    , ghc
    , hashable
    , hls-graph             ==2.4.0.0
    , lens
    , lens-aeson
<<<<<<< HEAD
    , lsp                   ^>=2.2
    , megaparsec            >=9.0
=======
    , lsp                   ^>=2.3
>>>>>>> 5a923ce8
    , mtl
    , opentelemetry         >=0.4
    , optparse-applicative
    , prettyprinter
    , regex-tdfa            >=1.3.1.0
    , row-types
    , stm
    , text
    , time
    , transformers
    , unliftio
    , unordered-containers

  if os(windows)
    build-depends: Win32

  else
    build-depends: unix

  ghc-options:
    -Wall -Wredundant-constraints -Wno-name-shadowing
    -Wno-unticked-promoted-constructors -Wunused-packages

  if flag(pedantic)
    ghc-options: -Werror

  if flag(use-fingertree)
    cpp-options:   -DUSE_FINGERTREE
    build-depends: hw-fingertree

  default-language:   Haskell2010
  default-extensions:
    DataKinds
    KindSignatures
    TypeOperators

test-suite tests
  type:             exitcode-stdio-1.0
  default-language: Haskell2010
  hs-source-dirs:   test
  main-is:          Main.hs
  ghc-options:      -threaded -rtsopts -with-rtsopts=-N
  other-modules:
    Ide.PluginUtilsTest
    Ide.TypesTests

  build-depends:
    , base
    , containers
    , data-default
    , hls-plugin-api
    , lens
    , lsp-types
    , tasty
    , tasty-hunit
    , tasty-quickcheck
    , tasty-rerun
    , text

benchmark rangemap-benchmark
  -- Benchmark doesn't make sense if fingertree implementation
  -- is not used.
  if !flag(use-fingertree)
    buildable: False

  type:             exitcode-stdio-1.0
  default-language: Haskell2010
  hs-source-dirs:   bench
  main-is:          Main.hs
  ghc-options:      -threaded -Wall
  build-depends:
    , base
    , criterion
    , deepseq
    , hls-plugin-api
    , lsp-types
    , random
    , random-fu<|MERGE_RESOLUTION|>--- conflicted
+++ resolved
@@ -62,12 +62,8 @@
     , hls-graph             ==2.4.0.0
     , lens
     , lens-aeson
-<<<<<<< HEAD
-    , lsp                   ^>=2.2
+    , lsp                   ^>=2.3
     , megaparsec            >=9.0
-=======
-    , lsp                   ^>=2.3
->>>>>>> 5a923ce8
     , mtl
     , opentelemetry         >=0.4
     , optparse-applicative
