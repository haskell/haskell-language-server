{-# LANGUAGE OverloadedLabels  #-}
{-# LANGUAGE OverloadedStrings #-}
{-# OPTIONS_GHC -Wno-orphans #-}

module Ide.PluginUtilsTest
    ( tests
    ) where

<<<<<<< HEAD
import qualified Data.Aeson                  as A
import qualified Data.Aeson.Types            as A
import           Data.Char                   (isPrint)
import           Data.Function               ((&))
=======
>>>>>>> a1fe52fd
import qualified Data.Set                    as Set
import qualified Data.Text                   as T
import           Ide.Plugin.Properties       (KeyNamePath (..),
                                              definePropertiesProperty,
                                              defineStringProperty,
                                              emptyProperties, toDefaultJSON,
                                              toVSCodeExtensionSchema,
                                              usePropertyByPath,
                                              usePropertyByPathEither)
import qualified Ide.Plugin.RangeMap         as RangeMap
import           Ide.PluginUtils             (extractTextInRange, unescape)
import           Language.LSP.Protocol.Types (Position (..), Range (Range),
                                              UInt, isSubrangeOf)
import           Test.Tasty
import           Test.Tasty.HUnit
import           Test.Tasty.QuickCheck

tests :: TestTree
tests = testGroup "PluginUtils"
    [ unescapeTest
    , extractTextInRangeTest
    , localOption (QuickCheckMaxSize 10000) $
        testProperty "RangeMap-List filtering identical" $
          prop_rangemapListEq @Int
    , propertyTest
    ]

unescapeTest :: TestTree
unescapeTest = testGroup "unescape"
    [ testCase "no double quote" $
        unescape "hello世界" @?= "hello世界"
    , testCase "whole string quoted" $
        unescape "\"hello\\19990\\30028\"" @?= "\"hello世界\""
    , testCase "text before quotes should not be unescaped" $
        unescape "\\19990a\"hello\\30028\"" @?= "\\19990a\"hello界\""
    , testCase "some text after quotes" $
        unescape "\"hello\\19990\\30028\"abc" @?= "\"hello世界\"abc"
    , testCase "many pairs of quote" $
        unescape "oo\"hello\\19990\\30028\"abc\"\1087\1088\1080\1074\1077\1090\"hh" @?= "oo\"hello世界\"abc\"привет\"hh"
    , testCase "double quote itself should not be unescaped" $
        unescape "\"\\\"\\19990o\"" @?= "\"\\\"世o\""
    , testCase "control characters should not be escaped" $
        unescape "\"\\n\\t\"" @?= "\"\\n\\t\""
    ]

extractTextInRangeTest :: TestTree
extractTextInRangeTest = testGroup "extractTextInRange"
    [ testCase "inline range" $
        extractTextInRange
            ( Range (Position 0 3) (Position 3 5) )
            src
        @?= T.intercalate "\n"
                [ "ule Main where"
                , ""
                , "main :: IO ()"
                , "main "
                ]
    , testCase "inline range with empty content" $
        extractTextInRange
            ( Range (Position 0 0) (Position 0 1) )
            emptySrc
        @?= ""
    , testCase "multiline range with empty content" $
        extractTextInRange
            ( Range (Position 0 0) (Position 1 0) )
            emptySrc
        @?= "\n"
    , testCase "multiline range" $
        extractTextInRange
            ( Range (Position 1 0) (Position 4 0) )
            src
        @?= T.unlines
                [ ""
                , "main :: IO ()"
                , "main = do"
                ]
    , testCase "multiline range with end pos at the line below the last line" $
        extractTextInRange
            ( Range (Position 2 0) (Position 5 0) )
            src
        @?= T.unlines
                [ "main :: IO ()"
                , "main = do"
                , "    putStrLn \"hello, world\""
                ]
    ]
    where
        src = T.unlines
                [ "module Main where"
                , ""
                , "main :: IO ()"
                , "main = do"
                , "    putStrLn \"hello, world\""
                ]
        emptySrc = "\n"

genRange :: Gen Range
genRange = oneof [ genRangeInline, genRangeMultiline ]

genRangeInline :: Gen Range
genRangeInline = do
  x1 <- genPosition
  delta <- genRangeLength
  let x2 = x1 { _character = _character x1 + delta }
  pure $ Range x1 x2
  where
    genRangeLength :: Gen UInt
    genRangeLength = uInt (5, 50)

genRangeMultiline :: Gen Range
genRangeMultiline = do
  x1 <- genPosition
  let heightDelta = 1
  secondX <- genSecond
  let x2 = x1 { _line = _line x1 + heightDelta
              , _character = secondX
              }
  pure $ Range x1 x2
  where
    genSecond :: Gen UInt
    genSecond = uInt (0, 10)

genPosition :: Gen Position
genPosition = Position
  <$> uInt (0, 1000)
  <*> uInt (0, 150)

uInt :: (Integer, Integer) -> Gen UInt
uInt (a, b) = fromInteger <$> chooseInteger (a, b)

instance Arbitrary Range where
  arbitrary = genRange

prop_rangemapListEq :: (Show a, Ord a) => Range -> [(Range, a)] -> Property
prop_rangemapListEq r xs =
  let filteredList = (map snd . filter (isSubrangeOf r . fst)) xs
      filteredRangeMap = RangeMap.filterByRange r (RangeMap.fromList' xs)
   in classify (null filteredList) "no matches" $
      cover 5 (length filteredList == 1) "1 match" $
      cover 2 (length filteredList > 1) ">1 matches" $
      Set.fromList filteredList === Set.fromList filteredRangeMap


propertyTest :: TestTree
propertyTest = testGroup "property api tests" [
    testCase "property toVSCodeExtensionSchema" $ do
        let expect = "[(\"top.baz\",Object (fromList [(\"default\",String \"baz\"),(\"markdownDescription\",String \"baz\"),(\"scope\",String \"resource\"),(\"type\",String \"string\")])),(\"top.parent.foo\",Object (fromList [(\"default\",String \"foo\"),(\"markdownDescription\",String \"foo\"),(\"scope\",String \"resource\"),(\"type\",String \"string\")]))]"
        let result = toVSCodeExtensionSchema "top." nestedPropertiesExample
        show result @?= expect
    , testCase "property toDefaultJSON" $ do
        let expect = "[(\"baz\",String \"baz\"),(\"parent\",Object (fromList [(\"foo\",String \"foo\")]))]"
        let result = toDefaultJSON nestedPropertiesExample
        show result @?= expect
    , testCase "parsePropertyPath single key path" $ do
        let obj = A.object (toDefaultJSON nestedPropertiesExample)
        let (Right key1) = A.parseEither (A.withObject "test parsePropertyPath" $ \o -> do
                let (Right key1) = usePropertyByPathEither examplePath1 nestedPropertiesExample o
                return key1) obj
        key1 @?= "baz"
    , testCase "parsePropertyPath two key path" $ do
        let obj = A.object (toDefaultJSON nestedPropertiesExample)
        let (Right key1) = A.parseEither (A.withObject "test parsePropertyPath" $ \o -> do
                let (Right key1) = usePropertyByPathEither examplePath2 nestedPropertiesExample o
                return key1) obj
        key1 @?= "foo"
    , testCase "parsePropertyPath two key path default" $ do
        let obj = A.object []
        let (Right key1) = A.parseEither (A.withObject "test parsePropertyPath" $ \o -> do
                let key1 = usePropertyByPath examplePath2 nestedPropertiesExample o
                return key1) obj
        key1 @?= "foo"
    , testCase "parsePropertyPath two key path not default" $ do
        let obj = A.object (toDefaultJSON nestedPropertiesExample2)
        let (Right key1) = A.parseEither (A.withObject "test parsePropertyPath" $ \o -> do
                let (Right key1) = usePropertyByPathEither examplePath2 nestedPropertiesExample o
                return key1) obj
        key1 @?= "xxx"
    ]
    where
    nestedPropertiesExample = emptyProperties
        & definePropertiesProperty #parent "parent" (emptyProperties & defineStringProperty #foo "foo" "foo")
        & defineStringProperty #baz "baz" "baz"

    nestedPropertiesExample2 = emptyProperties
        & definePropertiesProperty #parent "parent" (emptyProperties & defineStringProperty #foo "foo" "xxx")
        & defineStringProperty #baz "baz" "baz"

    examplePath1 = SingleKey #baz
    examplePath2 = ConsKeysPath #parent (SingleKey #foo)<|MERGE_RESOLUTION|>--- conflicted
+++ resolved
@@ -6,13 +6,10 @@
     ( tests
     ) where
 
-<<<<<<< HEAD
 import qualified Data.Aeson                  as A
 import qualified Data.Aeson.Types            as A
 import           Data.Char                   (isPrint)
 import           Data.Function               ((&))
-=======
->>>>>>> a1fe52fd
 import qualified Data.Set                    as Set
 import qualified Data.Text                   as T
 import           Ide.Plugin.Properties       (KeyNamePath (..),
