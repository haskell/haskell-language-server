{-# LANGUAGE CPP                   #-}
{-# LANGUAGE DuplicateRecordFields #-}
{-# LANGUAGE FlexibleContexts      #-}
{-# LANGUAGE GADTs                 #-}
{-# LANGUAGE MultiParamTypeClasses #-}
{-# LANGUAGE NamedFieldPuns        #-}
{-# LANGUAGE OverloadedStrings     #-}
{-# LANGUAGE TypeOperators         #-}
module Test.Hls.Util
  (
      codeActionSupportCaps
    , expectCodeAction
    , dontExpectCodeAction
    , expectDiagnostic
    , expectNoMoreDiagnostics
    , expectSameLocations
    , failIfSessionTimeout
    , flushStackEnvironment
    , fromAction
    , fromCommand
    , getCompletionByLabel
    , ghcVersion, GhcVersion(..)
    , hostOS, OS(..)
    , matchesCurrentEnv, EnvSpec(..)
    , noLiteralCaps
    , ignoreForGhcVersions
    , ignoreInEnv
    , onlyRunForGhcVersions
    , inspectCodeAction
    , inspectCommand
    , inspectDiagnostic
    , knownBrokenOnWindows
    , knownBrokenForGhcVersions
    , knownBrokenInEnv
    , onlyWorkForGhcVersions
    , setupBuildToolFiles
    , SymbolLocation
    , waitForDiagnosticsFrom
    , waitForDiagnosticsFromSource
    , waitForDiagnosticsFromSourceWithTimeout
    , withCurrentDirectoryInTmp
    , withCurrentDirectoryInTmp'
  )
where

import           Control.Applicative.Combinators (skipManyTill, (<|>))
import           Control.Exception               (catch, throwIO)
import           Control.Lens                    ((^.))
import           Control.Monad
import           Control.Monad.IO.Class
import qualified Data.Aeson                      as A
import           Data.Bool                       (bool)
import           Data.Default
import           Data.List.Extra                 (find)
import qualified Data.Set                        as Set
import qualified Data.Text                       as T
import           Development.IDE                 (GhcVersion(..), ghcVersion)
import qualified Language.LSP.Test               as Test
import           Language.LSP.Types              hiding (Reason (..))
import qualified Language.LSP.Types.Capabilities as C
import qualified Language.LSP.Types.Lens         as L
import           System.Directory
import           System.Environment
import           System.FilePath
import           System.IO.Temp
import           System.Info.Extra               (isMac, isWindows)
import           System.Time.Extra               (Seconds, sleep)
import           Test.Tasty                      (TestTree)
import           Test.Tasty.ExpectedFailure      (expectFailBecause,
                                                  ignoreTestBecause)
import           Test.Tasty.HUnit                (Assertion, assertFailure,
                                                  (@?=))

noLiteralCaps :: C.ClientCapabilities
noLiteralCaps = def { C._textDocument = Just textDocumentCaps }
  where
    textDocumentCaps = def { C._codeAction = Just codeActionCaps }
    codeActionCaps = CodeActionClientCapabilities (Just True) Nothing Nothing Nothing Nothing Nothing Nothing

codeActionSupportCaps :: C.ClientCapabilities
codeActionSupportCaps = def { C._textDocument = Just textDocumentCaps }
  where
    textDocumentCaps = def { C._codeAction = Just codeActionCaps }
    codeActionCaps = CodeActionClientCapabilities (Just True) (Just literalSupport) (Just True) Nothing Nothing Nothing Nothing
    literalSupport = CodeActionLiteralSupport def

-- ---------------------------------------------------------------------

setupBuildToolFiles :: IO ()
setupBuildToolFiles = do
  forM_ files setupDirectFilesIn

setupDirectFilesIn :: FilePath -> IO ()
setupDirectFilesIn f =
  writeFile (f ++ "hie.yaml") hieYamlCradleDirectContents


-- ---------------------------------------------------------------------

files :: [FilePath]
files =
  [  "./test/testdata/"
   -- , "./test/testdata/addPackageTest/cabal-exe/"
   -- , "./test/testdata/addPackageTest/hpack-exe/"
   -- , "./test/testdata/addPackageTest/cabal-lib/"
   -- , "./test/testdata/addPackageTest/hpack-lib/"
   -- , "./test/testdata/addPragmas/"
   -- , "./test/testdata/badProjects/cabal/"
   -- , "./test/testdata/completion/"
   -- , "./test/testdata/definition/"
   -- , "./test/testdata/gototest/"
   -- , "./test/testdata/redundantImportTest/"
   -- , "./test/testdata/wErrorTest/"
  ]

data EnvSpec = HostOS OS | GhcVer GhcVersion
    deriving (Show, Eq)

matchesCurrentEnv :: EnvSpec -> Bool
matchesCurrentEnv (HostOS os)  = hostOS == os
matchesCurrentEnv (GhcVer ver) = ghcVersion == ver

data OS = Windows | MacOS | Linux
    deriving (Show, Eq)

hostOS :: OS
hostOS
    | isWindows = Windows
    | isMac = MacOS
    | otherwise = Linux

-- | Mark as broken if /any/ of environmental spec mathces the current environment.
knownBrokenInEnv :: [EnvSpec] -> String -> TestTree -> TestTree
knownBrokenInEnv envSpecs reason
    | any matchesCurrentEnv envSpecs = expectFailBecause reason
    | otherwise = id

knownBrokenOnWindows :: String -> TestTree -> TestTree
knownBrokenOnWindows = knownBrokenInEnv [HostOS Windows]

knownBrokenForGhcVersions :: [GhcVersion] -> String -> TestTree -> TestTree
knownBrokenForGhcVersions vers = knownBrokenInEnv (map GhcVer vers)

-- | IgnoreTest if /any/ of environmental spec mathces the current environment.
ignoreInEnv :: [EnvSpec] -> String -> TestTree -> TestTree
ignoreInEnv envSpecs reason
    | any matchesCurrentEnv envSpecs = ignoreTestBecause reason
    | otherwise = id

ignoreForGhcVersions :: [GhcVersion] -> String -> TestTree -> TestTree
ignoreForGhcVersions vers = ignoreInEnv (map GhcVer vers)

<<<<<<< HEAD
-- | Mark as broken if GHC does not match only work versions.
onlyWorkForGhcVersions :: [GhcVersion] -> String -> TestTree -> TestTree
onlyWorkForGhcVersions vers reason =
    if ghcVersion `elem` vers
        then id
        else expectFailBecause reason
=======
onlyRunForGhcVersions :: [GhcVersion] -> String -> TestTree -> TestTree
onlyRunForGhcVersions vers =
    if ghcVersion `elem` vers
    then const id
    else ignoreTestBecause
>>>>>>> 306aaa0b

-- ---------------------------------------------------------------------

hieYamlCradleDirectContents :: String
hieYamlCradleDirectContents = unlines
  [ "# WARNING: THIS FILE IS AUTOGENERATED IN test/utils/TestUtils.hs. IT WILL BE OVERWRITTEN ON EVERY TEST RUN"
  , "cradle:"
  , "  direct:"
  , "    arguments:"
  , "      - -i."
  ]


-- ---------------------------------------------------------------------

flushStackEnvironment :: IO ()
flushStackEnvironment = do
  -- We need to clear these environment variables to prevent
  -- collisions with stack usages
  -- See https://github.com/commercialhaskell/stack/issues/4875
  unsetEnv "GHC_PACKAGE_PATH"
  unsetEnv "GHC_ENVIRONMENT"
  unsetEnv "HASKELL_PACKAGE_SANDBOX"
  unsetEnv "HASKELL_PACKAGE_SANDBOXES"

-- ---------------------------------------------------------------------

-- | Like 'withCurrentDirectory', but will copy the directory over to the system
-- temporary directory first to avoid haskell-language-server's source tree from
-- interfering with the cradle.
--
-- Ignores directories containing build artefacts to avoid interference and
-- provide reproducible test-behaviour.
withCurrentDirectoryInTmp :: FilePath -> IO a -> IO a
withCurrentDirectoryInTmp dir f =
  withTempCopy ignored dir $ \newDir ->
    withCurrentDirectory newDir f
  where
    ignored = ["dist", "dist-newstyle", ".stack-work"]


-- | Like 'withCurrentDirectory', but will copy the directory over to the system
-- temporary directory first to avoid haskell-language-server's source tree from
-- interfering with the cradle.
--
-- You may specify directories to ignore, but should be careful to maintain reproducibility.
withCurrentDirectoryInTmp' :: [FilePath] -> FilePath -> IO a -> IO a
withCurrentDirectoryInTmp' ignored dir f =
  withTempCopy ignored dir $ \newDir ->
    withCurrentDirectory newDir f

-- | Example call: @withTempCopy ignored src f@
--
-- Copy directory 'src' to into a temporary directory ignoring any directories
-- (and files) that are listed in 'ignored'. Pass the temporary directory
-- containing the copied sources to the continuation.
withTempCopy :: [FilePath] -> FilePath -> (FilePath -> IO a) -> IO a
withTempCopy ignored srcDir f = do
  withSystemTempDirectory "hls-test" $ \newDir -> do
    copyDir ignored srcDir newDir
    f newDir

-- | Example call: @copyDir ignored src dst@
--
-- Copy directory 'src' to 'dst' ignoring any directories (and files)
-- that are listed in 'ignored'.
copyDir :: [FilePath] -> FilePath -> FilePath -> IO ()
copyDir ignored src dst = do
  cnts <- listDirectory src
  forM_ cnts $ \file -> do
    unless (file `elem` ignored) $ do
      let srcFp = src </> file
          dstFp = dst </> file
      isDir <- doesDirectoryExist srcFp
      if isDir
        then createDirectory dstFp >> copyDir ignored srcFp dstFp
        else copyFile srcFp dstFp

fromAction :: (Command |? CodeAction) -> CodeAction
fromAction (InR action) = action
fromAction _            = error "Not a code action"

fromCommand :: (Command |? CodeAction) -> Command
fromCommand (InL command) = command
fromCommand _             = error "Not a command"

onMatch :: [a] -> (a -> Bool) -> String -> IO a
onMatch as predicate err = maybe (fail err) return (find predicate as)

noMatch :: [a] -> (a -> Bool) -> String -> IO ()
noMatch [] _ _ = pure ()
noMatch as predicate err = bool (pure ()) (fail err) (any predicate as)

inspectDiagnostic :: [Diagnostic] -> [T.Text] -> IO Diagnostic
inspectDiagnostic diags s = onMatch diags (\ca -> all (`T.isInfixOf` (ca ^. L.message)) s) err
    where err = "expected diagnostic matching '" ++ show s ++ "' but did not find one"

expectDiagnostic :: [Diagnostic] -> [T.Text] -> IO ()
expectDiagnostic diags s = void $ inspectDiagnostic diags s

inspectCodeAction :: [Command |? CodeAction] -> [T.Text] -> IO CodeAction
inspectCodeAction cars s = fromAction <$> onMatch cars predicate err
    where predicate (InR ca) = all (`T.isInfixOf` (ca ^. L.title)) s
          predicate _        = False
          err = "expected code action matching '" ++ show s ++ "' but did not find one"

expectCodeAction :: [Command |? CodeAction] -> [T.Text] -> IO ()
expectCodeAction cars s = void $ inspectCodeAction cars s

dontExpectCodeAction :: [Command |? CodeAction] -> [T.Text] -> IO ()
dontExpectCodeAction cars s =
  noMatch cars predicate err
    where predicate (InR ca) = all (`T.isInfixOf` (ca ^. L.title)) s
          predicate _        = False
          err = "didn't expected code action matching '" ++ show s ++ "' but found one anyway"


inspectCommand :: [Command |? CodeAction] -> [T.Text] -> IO Command
inspectCommand cars s = fromCommand <$> onMatch cars predicate err
    where predicate (InL command) = all  (`T.isInfixOf` (command ^. L.title)) s
          predicate _             = False
          err = "expected code action matching '" ++ show s ++ "' but did not find one"

waitForDiagnosticsFrom :: TextDocumentIdentifier -> Test.Session [Diagnostic]
waitForDiagnosticsFrom doc = do
    diagsNot <- skipManyTill Test.anyMessage (Test.message STextDocumentPublishDiagnostics)
    let (List diags) = diagsNot ^. L.params . L.diagnostics
    if doc ^. L.uri /= diagsNot ^. L.params . L.uri
       then waitForDiagnosticsFrom doc
       else return diags

waitForDiagnosticsFromSource :: TextDocumentIdentifier -> String -> Test.Session [Diagnostic]
waitForDiagnosticsFromSource doc src = do
    diagsNot <- skipManyTill Test.anyMessage (Test.message STextDocumentPublishDiagnostics)
    let (List diags) = diagsNot ^. L.params . L.diagnostics
    let res = filter matches diags
    if doc ^. L.uri /= diagsNot ^. L.params . L.uri || null res
       then waitForDiagnosticsFromSource doc src
       else return res
  where
    matches :: Diagnostic -> Bool
    matches d = d ^. L.source == Just (T.pack src)

-- | wait for @timeout@ seconds and report an assertion failure
-- if any diagnostic messages arrive in that period
expectNoMoreDiagnostics :: Seconds -> TextDocumentIdentifier -> String -> Test.Session ()
expectNoMoreDiagnostics timeout doc src = do
    diags <- waitForDiagnosticsFromSourceWithTimeout timeout doc src
    unless (null diags) $
        liftIO $ assertFailure $
            "Got unexpected diagnostics for " <> show (doc ^. L.uri) <>
            " got " <> show diags

-- | wait for @timeout@ seconds and return diagnostics for the given @document and @source.
-- If timeout is 0 it will wait until the session timeout
waitForDiagnosticsFromSourceWithTimeout :: Seconds -> TextDocumentIdentifier -> String -> Test.Session [Diagnostic]
waitForDiagnosticsFromSourceWithTimeout timeout document source = do
    when (timeout > 0) $ do
        -- Give any further diagnostic messages time to arrive.
        liftIO $ sleep timeout
        -- Send a dummy message to provoke a response from the server.
        -- This guarantees that we have at least one message to
        -- process, so message won't block or timeout.
        void $ Test.sendNotification (SCustomMethod "non-existent-method") A.Null
    handleMessages
  where
    matches :: Diagnostic -> Bool
    matches d = d ^. L.source == Just (T.pack source)

    handleMessages = handleDiagnostic <|> handleCustomMethodResponse <|> ignoreOthers
    handleDiagnostic = do
        diagsNot <- Test.message STextDocumentPublishDiagnostics
        let fileUri = diagsNot ^. L.params . L.uri
            (List diags) = diagsNot ^. L.params . L.diagnostics
            res = filter matches diags
        if fileUri == document ^. L.uri && not (null res)
            then return diags else handleMessages
    handleCustomMethodResponse =
        -- the CustomClientMethod triggers a RspCustomServer
        -- handle that and then exit
        void (Test.satisfyMaybe responseForNonExistentMethod) >> return []

    responseForNonExistentMethod :: FromServerMessage -> Maybe FromServerMessage
    responseForNonExistentMethod notif
        | FromServerMess SWindowLogMessage logMsg <- notif,
          "non-existent-method" `T.isInfixOf` (logMsg ^. L.params . L.message)  = Just notif
        | otherwise = Nothing

    ignoreOthers = void Test.anyMessage >> handleMessages

failIfSessionTimeout :: IO a -> IO a
failIfSessionTimeout action = action `catch` errorHandler
    where errorHandler :: Test.SessionException -> IO a
          errorHandler e@(Test.Timeout _) = assertFailure $ show e
          errorHandler e                  = throwIO e

-- | To locate a symbol, we provide a path to the file from the HLS root
-- directory, the line number, and the column number. (0 indexed.)
type SymbolLocation = (FilePath, UInt, UInt)

expectSameLocations :: [Location] -> [SymbolLocation] -> Assertion
actual `expectSameLocations` expected = do
    let actual' =
            Set.map (\location -> (location ^. L.uri
                                   , location ^. L.range . L.start . L.line
                                   , location ^. L.range . L.start . L.character))
            $ Set.fromList actual
    expected' <- Set.fromList <$>
        (forM expected $ \(file, l, c) -> do
                              fp <- canonicalizePath file
                              return (filePathToUri fp, l, c))
    actual' @?= expected'

-- ---------------------------------------------------------------------
getCompletionByLabel :: MonadIO m => T.Text -> [CompletionItem] -> m CompletionItem
getCompletionByLabel desiredLabel compls =
    case find (\c -> c ^. L.label == desiredLabel) compls of
        Just c -> pure c
        Nothing -> liftIO . assertFailure $
            "Completion with label " <> show desiredLabel
            <> " not found in " <> show (fmap (^. L.label) compls)<|MERGE_RESOLUTION|>--- conflicted
+++ resolved
@@ -150,20 +150,19 @@
 ignoreForGhcVersions :: [GhcVersion] -> String -> TestTree -> TestTree
 ignoreForGhcVersions vers = ignoreInEnv (map GhcVer vers)
 
-<<<<<<< HEAD
 -- | Mark as broken if GHC does not match only work versions.
 onlyWorkForGhcVersions :: [GhcVersion] -> String -> TestTree -> TestTree
 onlyWorkForGhcVersions vers reason =
     if ghcVersion `elem` vers
         then id
         else expectFailBecause reason
-=======
+
+-- | Ignore the test if GHC does not match only work versions.
 onlyRunForGhcVersions :: [GhcVersion] -> String -> TestTree -> TestTree
 onlyRunForGhcVersions vers =
     if ghcVersion `elem` vers
     then const id
     else ignoreTestBecause
->>>>>>> 306aaa0b
 
 -- ---------------------------------------------------------------------
 
