--- conflicted
+++ resolved
@@ -1,17 +1,10 @@
-<<<<<<< HEAD
 {-# LANGUAGE DisambiguateRecordFields #-}
 {-# LANGUAGE GADTs                    #-}
 {-# LANGUAGE LambdaCase               #-}
 {-# LANGUAGE NamedFieldPuns           #-}
 {-# LANGUAGE OverloadedStrings        #-}
-=======
-{-# LANGUAGE GADTs             #-}
-{-# LANGUAGE LambdaCase        #-}
-{-# LANGUAGE NamedFieldPuns    #-}
-{-# LANGUAGE OverloadedStrings #-}
-{-# LANGUAGE PolyKinds         #-}
-{-# LANGUAGE RecordWildCards   #-}
->>>>>>> 9cd1fdd4
+{-# LANGUAGE PolyKinds                #-}
+{-# LANGUAGE RecordWildCards          #-}
 module Test.Hls
   ( module Test.Tasty.HUnit,
     module Test.Tasty,
