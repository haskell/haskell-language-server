cabal-version: 2.4
name:          hls-test-utils
version:       1.2.0.0
synopsis:      Utilities used in the tests of Haskell Language Server
description:
  Please see the README on GitHub at <https://github.com/haskell/haskell-language-server#readme>

homepage:      https://github.com/haskell/haskell-language-server#readme
bug-reports:   https://github.com/haskell/haskell-language-server/issues
license:       Apache-2.0
license-file:  LICENSE
author:        The Haskell IDE Team
maintainer:    alan.zimm@gmail.com
copyright:     The Haskell IDE Team
category:      Development
build-type:    Simple

flag pedantic
  description: Enable -Werror
  default:     False
  manual:      True

source-repository head
  type:     git
  location: https://github.com/haskell/haskell-language-server

library
  exposed-modules:
    Test.Hls
    Test.Hls.Util

  hs-source-dirs:   src
  build-depends:
    , aeson
    , async
    , base                    >=4.12 && <5
    , blaze-markup
    , bytestring
    , containers
    , data-default
    , directory
    , extra
    , filepath
    , ghcide                  ^>=1.6
    , hls-graph
<<<<<<< HEAD
    , hls-plugin-api          ^>=1.2
    , hslogger
=======
    , hls-plugin-api          ^>=1.3
>>>>>>> 9cd1fdd4
    , hspec                   <2.8
    , hspec-core
    , lens
    , lsp                     ^>=1.4
    , lsp-test                ^>=0.14
<<<<<<< HEAD
    , lsp-types               ^>=1.4
    , prettyprinter
=======
    , lsp-types               ^>=1.4.0.1
>>>>>>> 9cd1fdd4
    , tasty
    , tasty-expected-failure
    , tasty-golden
    , tasty-hunit
    , tasty-rerun
    , temporary
    , text
    , unordered-containers

  ghc-options:      -Wall

  if flag(pedantic)
    ghc-options: -Werror

  default-language: Haskell2010<|MERGE_RESOLUTION|>--- conflicted
+++ resolved
@@ -43,23 +43,15 @@
     , filepath
     , ghcide                  ^>=1.6
     , hls-graph
-<<<<<<< HEAD
-    , hls-plugin-api          ^>=1.2
     , hslogger
-=======
     , hls-plugin-api          ^>=1.3
->>>>>>> 9cd1fdd4
     , hspec                   <2.8
     , hspec-core
     , lens
     , lsp                     ^>=1.4
     , lsp-test                ^>=0.14
-<<<<<<< HEAD
-    , lsp-types               ^>=1.4
     , prettyprinter
-=======
     , lsp-types               ^>=1.4.0.1
->>>>>>> 9cd1fdd4
     , tasty
     , tasty-expected-failure
     , tasty-golden
