--- conflicted
+++ resolved
@@ -117,13 +117,10 @@
   , expectFail "GoldenFish.hs"              5 18 Auto ""
   , goldenTest "GoldenArbitrary.hs"         25 13 Auto ""
   , goldenTest "FmapBoth.hs"                2 12 Auto ""
-<<<<<<< HEAD
   , goldenTest "RecordCon.hs"               7  8 Auto ""
-=======
   , goldenTest "FmapJoin.hs"                2 14 Auto ""
   , goldenTest "Fgmap.hs"                   2 9  Auto ""
   , goldenTest "FmapJoinInLet.hs"           4 19 Auto ""
->>>>>>> dcd8299c
   ]
 
 
