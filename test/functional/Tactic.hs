--- conflicted
+++ resolved
@@ -107,13 +107,9 @@
   , goldenTest "GoldenShowCompose.hs"       2 15 Auto ""
   , goldenTest "GoldenShowMapChar.hs"       2 8  Auto ""
   , goldenTest "GoldenSuperclass.hs"        7 8  Auto ""
-<<<<<<< HEAD
-  , goldenTest "GoldenApplicativeThen.hs"   2 11 Auto ""
-  , goldenTest "GoldenSafeHead.hs"          2 12 Auto ""
-=======
   , ignoreTestBecause "It is unreliable in circleci builds"
       $ goldenTest "GoldenApplicativeThen.hs"   2 11 Auto ""
->>>>>>> 92235994
+  , goldenTest "GoldenSafeHead.hs"          2 12 Auto ""
   ]
 
 
