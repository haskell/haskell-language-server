{-# LANGUAGE NamedFieldPuns      #-}
{-# LANGUAGE OverloadedStrings   #-}
{-# LANGUAGE ScopedTypeVariables #-}
{-# LANGUAGE ViewPatterns        #-}

module Tactic
  ( tests
  )
where

import           Control.Applicative.Combinators ( skipManyTill )
import           Control.Lens hiding ((<.>))
import           Control.Monad (unless)
import           Control.Monad.IO.Class
import           Data.Aeson
import           Data.Either (isLeft)
import           Data.Foldable
import           Data.Maybe
import           Data.Text (Text)
import qualified Data.Text as T
import qualified Data.Text.IO as T
import           Ide.Plugin.Tactic.TestTypes
import           Language.Haskell.LSP.Test
import           Language.Haskell.LSP.Types (ExecuteCommandParams(ExecuteCommandParams), ClientMethod (..), Command, ExecuteCommandResponse, ResponseMessage (..), ApplyWorkspaceEditRequest, Position(..) , Range(..) , CAResult(..) , CodeAction(..))
import           Language.Haskell.LSP.Types.Lens hiding (id, capabilities, message, executeCommand, applyEdit, rename)
import           System.Directory (doesFileExist)
import           System.FilePath
import           Test.Hls.Util
import           Test.Tasty
import           Test.Tasty.ExpectedFailure (ignoreTestBecause)
import           Test.Tasty.HUnit


------------------------------------------------------------------------------
-- | Get a range at the given line and column corresponding to having nothing
-- selected.
--
-- NB: These coordinates are in "file space", ie, 1-indexed.
pointRange :: Int -> Int -> Range
pointRange
  (subtract 1 -> line)
  (subtract 1 -> col) =
    Range (Position line col) (Position line $ col + 1)


------------------------------------------------------------------------------
-- | Get the title of a code action.
codeActionTitle :: CAResult -> Maybe Text
codeActionTitle CACommand{} = Nothing
codeActionTitle (CACodeAction(CodeAction title _ _ _ _)) = Just title


tests :: TestTree
tests = testGroup
  "tactic"
  [ mkTest
      "Produces intros code action"
      "T1.hs" 2 14
      [ (id, Intros, "")
      ]
  , mkTest
      "Produces destruct and homomorphism code actions"
      "T2.hs" 2 21
      [ (id, Destruct, "eab")
      , (id, Homomorphism, "eab")
      ]
  , mkTest
      "Won't suggest homomorphism on the wrong type"
      "T2.hs" 8 8
      [ (not, Homomorphism, "global")
      ]
  , mkTest
      "Won't suggest intros on the wrong type"
      "T2.hs" 8 8
      [ (not, Intros, "")
      ]
  , mkTest
      "Produces (homomorphic) lambdacase code actions"
      "T3.hs" 4 24
      [ (id, HomomorphismLambdaCase, "")
      , (id, DestructLambdaCase, "")
      ]
  , mkTest
      "Produces lambdacase code actions"
      "T3.hs" 7 13
      [ (id, DestructLambdaCase, "")
      ]
  , mkTest
      "Doesn't suggest lambdacase without -XLambdaCase"
      "T2.hs" 11 25
      [ (not, DestructLambdaCase, "")
      ]
  , goldenTest "GoldenIntros.hs"            2 8  Intros ""
  , goldenTest "GoldenEitherAuto.hs"        2 11 Auto ""
  , goldenTest "GoldenJoinCont.hs"          4 12 Auto ""
  , goldenTest "GoldenIdentityFunctor.hs"   3 11 Auto ""
  , goldenTest "GoldenIdTypeFam.hs"         7 11 Auto ""
  , goldenTest "GoldenEitherHomomorphic.hs" 2 15 Auto ""
  , goldenTest "GoldenNote.hs"              2 8  Auto ""
  , goldenTest "GoldenPureList.hs"          2 12 Auto ""
  , goldenTest "GoldenListFmap.hs"          2 12 Auto ""
  , goldenTest "GoldenFromMaybe.hs"         2 13 Auto ""
  , goldenTest "GoldenFoldr.hs"             2 10 Auto ""
  , goldenTest "GoldenSwap.hs"              2 8  Auto ""
  , goldenTest "GoldenFmapTree.hs"          4 11 Auto ""
  , goldenTest "GoldenGADTDestruct.hs"      7 17 Destruct "gadt"
  , goldenTest "GoldenGADTAuto.hs"          7 13 Auto ""
  , goldenTest "GoldenSwapMany.hs"          2 12 Auto ""
  , goldenTest "GoldenBigTuple.hs"          4 12 Auto ""
  , goldenTest "GoldenShow.hs"              2 10 Auto ""
  , goldenTest "GoldenShowCompose.hs"       2 15 Auto ""
  , goldenTest "GoldenShowMapChar.hs"       2 8  Auto ""
  , goldenTest "GoldenSuperclass.hs"        7 8  Auto ""
  , ignoreTestBecause "It is unreliable in circleci builds"
      $ goldenTest "GoldenApplicativeThen.hs"   2 11 Auto ""
<<<<<<< HEAD
  , expectFail "GoldenFish.hs"              5 18 Auto ""
=======
  , goldenTest "GoldenSafeHead.hs"          2 12 Auto ""
>>>>>>> e8871ab7
  ]


------------------------------------------------------------------------------
-- | Make a tactic unit test.
mkTest
    :: Foldable t
    => String  -- ^ The test name
    -> FilePath  -- ^ The file to load
    -> Int  -- ^ Cursor line
    -> Int  -- ^ Cursor columnn
    -> t ( Bool -> Bool   -- Use 'not' for actions that shouldnt be present
         , TacticCommand  -- An expected command ...
         , Text           -- ... for this variable
         ) -- ^ A collection of (un)expected code actions.
    -> TestTree
mkTest name fp line col ts =
  testCase name $ do
  runSession hlsCommand fullCaps tacticPath $ do
    doc <- openDoc fp "haskell"
    _ <- waitForDiagnostics
    actions <- getCodeActions doc $ pointRange line col
    let titles = mapMaybe codeActionTitle actions
    for_ ts $ \(f, tc, var) -> do
      let title = tacticTitle tc var
      liftIO $
        f (elem title titles)
          @? ("Expected a code action with title " <> T.unpack title)


goldenTest :: FilePath -> Int -> Int -> TacticCommand -> Text -> TestTree
goldenTest input line col tc occ =
  testCase (input <> " (golden)") $ do
    runSession hlsCommand fullCaps tacticPath $ do
      doc <- openDoc input "haskell"
      _ <- waitForDiagnostics
      actions <- getCodeActions doc $ pointRange line col
      Just (CACodeAction (CodeAction {_command = Just c}))
        <- pure $ find ((== Just (tacticTitle tc occ)) . codeActionTitle) actions
      executeCommand c
      _resp :: ApplyWorkspaceEditRequest <- skipManyTill anyMessage message
      edited <- documentContents doc
      let expected_name = tacticPath </> input <.> "expected"
      -- Write golden tests if they don't already exist
      liftIO $ (doesFileExist expected_name >>=) $ flip unless $ do
        T.writeFile expected_name edited
      expected <- liftIO $ T.readFile expected_name
      liftIO $ edited @?= expected


expectFail :: FilePath -> Int -> Int -> TacticCommand -> Text -> TestTree
expectFail input line col tc occ =
  testCase (input <> " (golden)") $ do
    runSession hlsCommand fullCaps tacticPath $ do
      doc <- openDoc input "haskell"
      _ <- waitForDiagnostics
      actions <- getCodeActions doc $ pointRange line col
      Just (CACodeAction (CodeAction {_command = Just c}))
        <- pure $ find ((== Just (tacticTitle tc occ)) . codeActionTitle) actions
      resp <- executeCommandWithResp c
      liftIO $ unless (isLeft $ _result resp) $
        assertFailure "didn't fail, but expected one"


tacticPath :: FilePath
tacticPath = "test/testdata/tactic"


executeCommandWithResp :: Command -> Session ExecuteCommandResponse
executeCommandWithResp cmd = do
  let args = decode $ encode $ fromJust $ cmd ^. arguments
      execParams = ExecuteCommandParams (cmd ^. command) args Nothing
  request WorkspaceExecuteCommand execParams
<|MERGE_RESOLUTION|>--- conflicted
+++ resolved
@@ -113,11 +113,8 @@
   , goldenTest "GoldenSuperclass.hs"        7 8  Auto ""
   , ignoreTestBecause "It is unreliable in circleci builds"
       $ goldenTest "GoldenApplicativeThen.hs"   2 11 Auto ""
-<<<<<<< HEAD
+  , goldenTest "GoldenSafeHead.hs"          2 12 Auto ""
   , expectFail "GoldenFish.hs"              5 18 Auto ""
-=======
-  , goldenTest "GoldenSafeHead.hs"          2 12 Auto ""
->>>>>>> e8871ab7
   ]
 
 
