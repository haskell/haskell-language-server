--- conflicted
+++ resolved
@@ -100,11 +100,8 @@
   , goldenTest "GoldenFmapTree.hs"          4 11 Auto ""
   , goldenTest "GoldenGADTDestruct.hs"      7 17 Destruct "gadt"
   , goldenTest "GoldenGADTAuto.hs"          7 13 Auto ""
-<<<<<<< HEAD
+  , goldenTest "GoldenSwapMany.hs"          2 12 Auto ""
   , goldenTest "GoldenBigTuple.hs"          4 12 Auto ""
-=======
-  , goldenTest "GoldenSwapMany.hs"          2 12 Auto ""
->>>>>>> de4e3874
   ]
 
 
