--- conflicted
+++ resolved
@@ -87,22 +87,6 @@
        documentContents doc >>= liftIO . (@?= formattedFloskell)
     ]
 
-<<<<<<< HEAD
-stylishHaskellTests :: TestTree
-stylishHaskellTests = testGroup "stylish-haskell" [
-  goldenGitDiff "formats a document" "test/testdata/format/StylishHaskell.formatted_document.hs" $ runSession hlsCommand fullCaps "test/testdata/format" $ do
-      sendNotification SWorkspaceDidChangeConfiguration (DidChangeConfigurationParams (formatLspConfig "stylish-haskell"))
-      doc <- openDoc "StylishHaskell.hs" "haskell"
-      formatDoc doc (FormattingOptions 2 True Nothing Nothing Nothing)
-      BS.fromStrict . T.encodeUtf8 <$> documentContents doc
-  , goldenGitDiff "formats a range" "test/testdata/format/StylishHaskell.formatted_range.hs" $ runSession hlsCommand fullCaps "test/testdata/format" $ do
-      sendNotification SWorkspaceDidChangeConfiguration (DidChangeConfigurationParams (formatLspConfig "stylish-haskell"))
-      doc <- openDoc "StylishHaskell.hs" "haskell"
-      formatRange doc (FormattingOptions 2 True Nothing Nothing Nothing) (Range (Position 0 0) (Position 2 21))
-      BS.fromStrict . T.encodeUtf8 <$> documentContents doc
-  ]
-=======
->>>>>>> 5724343e
 
 ormoluTests :: TestTree
 ormoluTests = testGroup "ormolu"
