{-# LANGUAGE CPP                   #-}
{-# LANGUAGE DuplicateRecordFields #-}
{-# LANGUAGE OverloadedStrings     #-}

module FunctionalCodeAction (tests) where

import           Control.Lens            hiding (List)
import           Control.Monad
import           Data.Aeson
import           Data.Aeson.Lens         (_Object)
import           Data.List
import qualified Data.Map                as M
import           Data.Maybe
import qualified Data.Text               as T
import           Ide.Plugin.Config
import           Language.LSP.Test       as Test
import qualified Language.LSP.Types.Lens as L
import           Test.Hls
import           Test.Hspec.Expectations

import           Test.Hls.Command

{-# ANN module ("HLint: ignore Reduce duplication"::String) #-}

tests :: TestTree
tests = testGroup "code actions" [
      importTests
    , packageTests
    , redundantImportTests
    , renameTests
    , signatureTests
    , typedHoleTests
    , unusedTermTests
    ]

renameTests :: TestTree
renameTests = testGroup "rename suggestions" [
    testCase "works" $ runSession hlsCommand noLiteralCaps "test/testdata" $ do
        doc <- openDoc "CodeActionRename.hs" "haskell"

        _ <- waitForDiagnosticsFromSource doc "typecheck"

        cars <- getAllCodeActions doc
        replaceButStrLn <- liftIO $ inspectCommand cars ["Replace with", "putStrLn"]
        executeCommand replaceButStrLn
        _ <- anyRequest

        x:_ <- T.lines <$> documentContents doc
        liftIO $ x @?= "main = putStrLn \"hello\""

    , testCase "doesn't give both documentChanges and changes"
        $ runSession hlsCommand noLiteralCaps "test/testdata" $ do
            doc <- openDoc "CodeActionRename.hs" "haskell"

            _ <- waitForDiagnosticsFromSource doc "typecheck"

            cars <- getAllCodeActions doc
            cmd <- liftIO $ inspectCommand cars ["Replace with", "putStrLn"]
            let Just (List [args]) = cmd ^. L.arguments
                editParams = args ^. ix "fallbackWorkspaceEdit" . _Object
            liftIO $ do
                (editParams & has (ix "changes"))  @? "Contains changes"
                not (editParams & has (ix "documentChanges")) @? "Doesn't contain documentChanges"

            executeCommand cmd
            _ <- anyRequest

            x1:x2:_ <- T.lines <$> documentContents doc
            liftIO $
                x1 == "main = putStrLn \"hello\""
                || x2 == "foo = putStrLn \"world\""
                @? "One of the typos got fixed"
    ]

importTests :: TestTree
importTests = testGroup "import suggestions" [
    testCase "works with 3.8 code action kinds" $ runSession hlsCommand fullCaps "test/testdata" $ do
        doc <- openDoc "CodeActionImport.hs" "haskell"
        -- No Formatting:
        let config = def { formattingProvider = "none" }
        sendConfigurationChanged (toJSON config)

        (diag:_) <- waitForDiagnosticsFrom doc
        liftIO $ diag ^. L.message @?= "Variable not in scope: when :: Bool -> IO () -> IO ()"

        actionsOrCommands <- getAllCodeActions doc
        let actns = map fromAction actionsOrCommands

        importControlMonad <- liftIO $ inspectCodeAction actionsOrCommands ["import Control.Monad"]
        liftIO $ do
            expectCodeAction actionsOrCommands ["import Control.Monad (when)"]
            length actns >= 10 @? "There are some actions"

        executeCodeAction importControlMonad

        contents <- documentContents doc
        liftIO $ contents @?= "import Control.Monad\nmain :: IO ()\nmain = when True $ putStrLn \"hello\""
    ]

packageTests :: TestTree
packageTests = testGroup "add package suggestions" [
    ignoreTestBecause "no support for adding dependent packages via code action" $ testCase "adds to .cabal files" $ do
        flushStackEnvironment
        runSession hlsCommand fullCaps "test/testdata/addPackageTest/cabal-exe" $ do
            doc <- openDoc "AddPackage.hs" "haskell"

            -- ignore the first empty hlint diagnostic publish
            [_,diag:_] <- count 2 $ waitForDiagnosticsFrom doc

            let prefixes = [ "Could not load module `Data.Text'" -- Windows && GHC >= 8.6
                        , "Could not find module `Data.Text'" -- Windows
                        , "Could not load module ‘Data.Text’" -- GHC >= 8.6
                        , "Could not find module ‘Data.Text’"
                        ]
                in liftIO $ any (`T.isPrefixOf` (diag ^. L.message)) prefixes @? "Contains prefix"

            acts <- getAllCodeActions doc
            let (InR action:_) = acts

            liftIO $ do
                action ^. L.title @?= "Add text as a dependency"
                action ^. L.kind @?= Just CodeActionQuickFix
                "package:add" `T.isSuffixOf` (action ^. L.command . _Just . L.command) @? "Command contains package:add"

            executeCodeAction action

            contents <- skipManyTill anyMessage $ getDocumentEdit . TextDocumentIdentifier =<< getDocUri "add-package-test.cabal"
            liftIO $
                any (\l -> "text -any" `T.isSuffixOf` l || "text : {} -any" `T.isSuffixOf` l) (T.lines contents) @? "Contains text package"

    , ignoreTestBecause "no support for adding dependent packages via code action" $ testCase "adds to hpack package.yaml files" $
        runSession hlsCommand fullCaps "test/testdata/addPackageTest/hpack-exe" $ do
            doc <- openDoc "app/Asdf.hs" "haskell"

            -- ignore the first empty hlint diagnostic publish
            [_,_:diag:_] <- count 2 $ waitForDiagnosticsFrom doc

            let prefixes = [ "Could not load module `Codec.Compression.GZip'" -- Windows && GHC >= 8.6
                        , "Could not find module `Codec.Compression.GZip'" -- Windows
                        , "Could not load module ‘Codec.Compression.GZip’" -- GHC >= 8.6
                        , "Could not find module ‘Codec.Compression.GZip’"
                        ]
                in liftIO $ any (`T.isPrefixOf` (diag ^. L.message)) prefixes @? "Diagnostic contains message"

            mActions <- getAllCodeActions doc
            let allActions = map fromAction mActions
                action = head allActions

            liftIO $ do
                action ^. L.title @?= "Add zlib as a dependency"
                forM_ allActions $ \a -> a ^. L.kind @?= Just CodeActionQuickFix
                forM_ allActions $ \a -> "package:add" `T.isSuffixOf` (a ^. L.command . _Just . L.command) @? "Command contains package:add"

            executeCodeAction action

            contents <- skipManyTill anyMessage $ getDocumentEdit . TextDocumentIdentifier =<< getDocUri "package.yaml"
            liftIO $ do
                "zlib" `T.isSuffixOf` (T.lines contents !! 3) @? "Contains zlib"
                "zlib" `T.isSuffixOf` (T.lines contents !! 21) @? "Does not contain zlib in unrelated component"
    ]

redundantImportTests :: TestTree
redundantImportTests = testGroup "redundant import code actions" [
    testCase "remove solitary redundant imports" $
        runSession hlsCommand fullCaps "test/testdata/redundantImportTest/" $ do
            doc <- openDoc "src/CodeActionRedundant.hs" "haskell"

            diags <- waitForDiagnosticsFromSource doc "typecheck"
            liftIO $ expectDiagnostic diags ["The import of", "Data.List", "is redundant"]

            mActions <- getAllCodeActions doc

            let allActions = map fromAction mActions
                actionTitles = map (view L.title) allActions

            liftIO $ actionTitles `shouldContain` ["Remove import", "Remove all redundant imports"]

            let Just removeAction = find (\x -> x ^. L.title == "Remove import") allActions

            liftIO $ do
                forM_ allActions $ \a -> a ^. L.kind @?= Just CodeActionQuickFix
                forM_ allActions $ \a -> a ^. L.command @?= Nothing
                forM_ allActions $ \a -> isJust (a ^. L.edit) @? "Has edit"

            executeCodeAction removeAction

            -- No command/applyworkspaceedit should be here, since action
            -- provides workspace edit property which skips round trip to
            -- the server
            contents <- documentContents doc
            liftIO $ contents @?= "{-# OPTIONS_GHC -Wunused-imports #-}\nmodule CodeActionRedundant where\nmain :: IO ()\nmain = putStrLn \"hello\"\n"

    , testCase "doesn't touch other imports" $ runSession hlsCommand noLiteralCaps "test/testdata/redundantImportTest/" $ do
        doc <- openDoc "src/MultipleImports.hs" "haskell"
        _   <- waitForDiagnosticsFromSource doc "typecheck"
        cas <- getAllCodeActions doc
        cmd <- liftIO $ inspectCommand cas ["redundant import"]
        executeCommand cmd
        _ <- anyRequest
        contents <- documentContents doc
        liftIO $ T.lines contents @?=
                [ "{-# OPTIONS_GHC -Wunused-imports #-}"
                , "module MultipleImports where"
                , "import Data.Maybe"
                , "foo :: Int"
                , "foo = fromJust (Just 3)"
                ]
    ]


typedHoleTests :: TestTree
typedHoleTests = testGroup "typed hole code actions" [
    testCase "works" $
        runSession hlsCommand fullCaps "test/testdata" $ do
            disableWingman
            doc <- openDoc "TypedHoles.hs" "haskell"
            _ <- waitForDiagnosticsFromSource doc "typecheck"
            cas <- getAllCodeActions doc
            liftIO $ do
                expectCodeAction cas ["replace _ with minBound"]
                expectCodeAction cas ["replace _ with foo _"]
            replaceWithMaxBound <- liftIO $ inspectCodeAction cas ["replace _ with maxBound"]

            executeCodeAction replaceWithMaxBound

            contents <- documentContents doc

            liftIO $ contents @?= T.concat
                    [ "module TypedHoles where\n"
                    , "foo :: [Int] -> Int\n"
                    , "foo x = maxBound"
                    ]

      , testCase "doesn't work when wingman is active" $
        runSession hlsCommand fullCaps "test/testdata" $ do
            doc <- openDoc "TypedHoles.hs" "haskell"
            _ <- waitForDiagnosticsFromSource doc "typecheck"
            cas <- getAllCodeActions doc
            liftIO $ do
                dontExpectCodeAction cas ["replace _ with minBound"]
                dontExpectCodeAction cas ["replace _ with foo _"]

      , testCase "shows more suggestions" $
            runSession hlsCommand fullCaps "test/testdata" $ do
                disableWingman
                doc <- openDoc "TypedHoles2.hs" "haskell"
                _ <- waitForDiagnosticsFromSource doc "typecheck"
                cas <- getAllCodeActions doc

                liftIO $ do
                    expectCodeAction cas ["replace _ with foo2 _"]
                    expectCodeAction cas ["replace _ with A _"]
                replaceWithStuff <- liftIO $ inspectCodeAction cas ["replace _ with stuff _"]

                executeCodeAction replaceWithStuff

                contents <- documentContents doc

                liftIO $ T.lines contents @?=
                        [ "module TypedHoles2 (foo2) where"
                        , "newtype A = A Int"
                        , "foo2 :: [A] -> A"
                        , "foo2 x = (stuff _)"
                        , "  where"
                        , "    stuff (A a) = A (a + 1)"
                        ]

      , testCase "doesnt show more suggestions when wingman is active" $
            runSession hlsCommand fullCaps "test/testdata" $ do
                doc <- openDoc "TypedHoles2.hs" "haskell"
                _ <- waitForDiagnosticsFromSource doc "typecheck"
                cas <- getAllCodeActions doc

                liftIO $ do
                    dontExpectCodeAction cas ["replace _ with foo2 _"]
                    dontExpectCodeAction cas ["replace _ with A _"]
    ]

signatureTests :: TestTree
signatureTests = testGroup "missing top level signature code actions" [
    testCase "Adds top level signature" $
      runSession hlsCommand fullCaps "test/testdata/" $ do
        doc <- openDoc "TopLevelSignature.hs" "haskell"

        _ <- waitForDiagnosticsFromSource doc "typecheck"
        cas <- getAllCodeActions doc

        liftIO $ expectCodeAction cas ["add signature: main :: IO ()"]

        replaceWithStuff <- liftIO $ inspectCodeAction cas ["add signature"]
        executeCodeAction replaceWithStuff

        contents <- documentContents doc

        let expected = [ "{-# OPTIONS_GHC -Wall #-}"
                       , "module TopLevelSignature where"
                       , "main :: IO ()"
                       , "main = do"
                       , "  putStrLn \"Hello\""
                       , "  return ()"
                       ]

        liftIO $ T.lines contents @?= expected
    ]

unusedTermTests :: TestTree
unusedTermTests = testGroup "unused term code actions" [
    ignoreTestBecause "no support for prefixing unused names with _" $ testCase "Prefixes with '_'" $
        runSession hlsCommand fullCaps "test/testdata/" $ do
          doc <- openDoc "UnusedTerm.hs" "haskell"

          _ <- waitForDiagnosticsFromSource doc "typecheck"
          cars <- getAllCodeActions doc
          prefixImUnused <- liftIO $ inspectCodeAction cars ["Prefix imUnused with _"]

          executeCodeAction prefixImUnused

          edit <- skipManyTill anyMessage $ getDocumentEdit doc

          let expected = [ "{-# OPTIONS_GHC -Wall #-}"
                         , "module UnusedTerm () where"
                         , "_imUnused :: Int -> Int"
                         , "_imUnused 1 = 1"
                         , "_imUnused 2 = 2"
                         , "_imUnused _ = 3"
                         ]

          liftIO $ edit @?= T.unlines expected

    -- See https://microsoft.github.io/language-server-protocol/specifications/specification-3-15/#textDocument_codeAction
    -- `CodeActionContext`
    , testCase "respect 'only' parameter" $ runSession hlsCommand fullCaps "test/testdata" $ do
        doc   <- openDoc "CodeActionOnly.hs" "haskell"
        _     <- waitForDiagnosticsFrom doc
        diags <- getCurrentDiagnostics doc
        let params = CodeActionParams Nothing Nothing doc (Range (Position 1 0) (Position 4 0)) caContext
            caContext = CodeActionContext (List diags) (Just (List [CodeActionRefactor]))
            caContextAllActions = CodeActionContext (List diags) Nothing
        -- Verify that we get code actions of at least two different kinds.
        ResponseMessage _ _ (Right (List res))
          <- request STextDocumentCodeAction (params & L.context .~ caContextAllActions)
        liftIO $ do
            let cas = map fromAction res
                kinds = map (^. L.kind) cas
            assertBool "Test precondition failed" $ Just CodeActionQuickFix `elem` kinds
        -- Verify that that when we set the only parameter, we only get actions
        -- of the right kind.
        ResponseMessage _ _ (Right (List res)) <- request STextDocumentCodeAction params
        liftIO $ do
            let cas = map fromAction res
                kinds = map (^. L.kind) cas
            assertBool "Quick fixes should have been filtered out"
              $ Just CodeActionQuickFix `notElem` kinds
    ]

<<<<<<< HEAD
=======
expectFailIfGhc9 :: String -> TestTree -> TestTree
expectFailIfGhc9 reason =
  case ghcVersion of
    GHC90 -> expectFailBecause reason
    GHC92 -> expectFailBecause reason
    _     -> id

>>>>>>> 43863966
disableWingman :: Session ()
disableWingman =
  sendConfigurationChanged $ toJSON $ def
    { plugins = M.fromList [ ("tactics", def { plcGlobalOn = False }) ]
    }<|MERGE_RESOLUTION|>--- conflicted
+++ resolved
@@ -353,16 +353,6 @@
               $ Just CodeActionQuickFix `notElem` kinds
     ]
 
-<<<<<<< HEAD
-=======
-expectFailIfGhc9 :: String -> TestTree -> TestTree
-expectFailIfGhc9 reason =
-  case ghcVersion of
-    GHC90 -> expectFailBecause reason
-    GHC92 -> expectFailBecause reason
-    _     -> id
-
->>>>>>> 43863966
 disableWingman :: Session ()
 disableWingman =
   sendConfigurationChanged $ toJSON $ def
