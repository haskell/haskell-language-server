module Main where

import           Command
import           Completion
import           Config
import           Deferred
import           Definition
import           Diagnostic
import           Format
import           FunctionalBadProject
import           FunctionalCodeAction
import           HieBios
import           Highlight
import           Progress
import           Reference
<<<<<<< HEAD
import           Rename
import           Retrie
=======
>>>>>>> ee0a0cc7
import           Symbol
import           Test.Hls
import           TypeDefinition

main :: IO ()
main = defaultTestRunner
        $ testGroup
            "haskell-language-server"
            [ Command.tests
            , Completion.tests
            , Config.tests
            , ignoreInEnv [HostOS Windows, GhcVer GHC90] "Tests gets stuck in ci" $ Deferred.tests
            , Definition.tests
            , Diagnostic.tests
            , ignoreInEnv [HostOS Windows, GhcVer GHC90] "Tests gets stuck in ci" $ Format.tests
            , FunctionalBadProject.tests
            , FunctionalCodeAction.tests
            , HieBios.tests
            , Highlight.tests
            , ignoreInEnv [HostOS Windows, GhcVer GHC90] "Tests gets stuck in ci" $ Progress.tests
            , Reference.tests
            , ignoreInEnv [HostOS Windows, GhcVer GHC90] "Tests gets stuck in ci" $ Symbol.tests
            , TypeDefinition.tests
            , Retrie.tests
            ]<|MERGE_RESOLUTION|>--- conflicted
+++ resolved
@@ -13,11 +13,6 @@
 import           Highlight
 import           Progress
 import           Reference
-<<<<<<< HEAD
-import           Rename
-import           Retrie
-=======
->>>>>>> ee0a0cc7
 import           Symbol
 import           Test.Hls
 import           TypeDefinition
@@ -41,5 +36,4 @@
             , Reference.tests
             , ignoreInEnv [HostOS Windows, GhcVer GHC90] "Tests gets stuck in ci" $ Symbol.tests
             , TypeDefinition.tests
-            , Retrie.tests
             ]