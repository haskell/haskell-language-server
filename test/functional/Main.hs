module Main where

import           Command
import           Completion
import           Config
import           Deferred
import           Definition
import           Diagnostic
import           Format
import           FunctionalBadProject
import           FunctionalCodeAction
import           FunctionalLiquid
import           HieBios
import           Highlight
import           ModuleName
import           Progress
import           Reference
import           Rename
<<<<<<< HEAD
import           Splice
import           Retrie
=======
>>>>>>> d60dee03
import           Symbol
import           Test.Hls
import           TypeDefinition

main :: IO ()
main = defaultTestRunner
        $ testGroup
            "haskell-language-server"
            [ Command.tests
            , Completion.tests
            , Config.tests
            , Deferred.tests
            , Definition.tests
            , Diagnostic.tests
            , Format.tests
            , FunctionalBadProject.tests
            , FunctionalCodeAction.tests
            , FunctionalLiquid.tests
            , HieBios.tests
            , Highlight.tests
            , ModuleName.tests
            , Progress.tests
            , Reference.tests
            , Rename.tests
            , Symbol.tests
            , TypeDefinition.tests
<<<<<<< HEAD
            , Splice.tests
            , Retrie.tests
            , HaddockComments.tests
=======
>>>>>>> d60dee03
            ]<|MERGE_RESOLUTION|>--- conflicted
+++ resolved
@@ -16,11 +16,7 @@
 import           Progress
 import           Reference
 import           Rename
-<<<<<<< HEAD
-import           Splice
 import           Retrie
-=======
->>>>>>> d60dee03
 import           Symbol
 import           Test.Hls
 import           TypeDefinition
@@ -47,10 +43,5 @@
             , Rename.tests
             , Symbol.tests
             , TypeDefinition.tests
-<<<<<<< HEAD
-            , Splice.tests
             , Retrie.tests
-            , HaddockComments.tests
-=======
->>>>>>> d60dee03
             ]