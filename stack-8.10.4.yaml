resolver: lts-17.12

packages:
  - .
  - ./hie-compat
  - ./hls-graph
  - ./ghcide/
  - ./hls-plugin-api
  - ./hls-test-utils
  # - ./shake-bench
  - ./plugins/hls-class-plugin
  - ./plugins/hls-haddock-comments-plugin
  - ./plugins/hls-eval-plugin
  - ./plugins/hls-explicit-imports-plugin
  - ./plugins/hls-refine-imports-plugin
  - ./plugins/hls-hlint-plugin
  - ./plugins/hls-retrie-plugin
  - ./plugins/hls-splice-plugin
  - ./plugins/hls-tactics-plugin
  - ./plugins/hls-brittany-plugin
  - ./plugins/hls-stylish-haskell-plugin
  - ./plugins/hls-floskell-plugin
  - ./plugins/hls-fourmolu-plugin
  - ./plugins/hls-pragmas-plugin
  - ./plugins/hls-module-name-plugin
  - ./plugins/hls-ormolu-plugin

ghc-options:
  "$everything": -haddock

extra-deps:
<<<<<<< HEAD
  - apply-refact-0.9.2.0
  - brittany-0.13.1.1
=======
  - apply-refact-0.9.3.0
  - brittany-0.13.1.2
>>>>>>> 959da620
  - Cabal-3.0.2.0
  - clock-0.7.2
  - data-tree-print-0.1.0.2@rev:2
  - floskell-0.10.4
  - fourmolu-0.3.0.0
  - ghc-api-compat-8.6
  - ghc-check-0.5.0.4
  - ghc-exactprint-0.6.4
  - heapsize-0.3.0
  - implicit-hie-cradle-0.3.0.2
  - implicit-hie-0.1.2.5
  - monad-dijkstra-0.1.1.2
  - refinery-0.3.0.0
  - retrie-0.1.1.1
  - stylish-haskell-0.12.2.0
  - semigroups-0.18.5
  - temporary-1.2.1.1
  - th-compat-0.1.2@sha256:3d55de1adc542c1a870c9ada90da2fbbe5f4e8bcd3eed545a55c3df9311b32a8,2854
  - bytestring-encoding-0.1.0.0@sha256:460b49779fbf0112e8e2f1753c1ed9131eb18827600c298f4d6bb51c4e8c1c0d,1727
  - hiedb-0.3.0.1
  - lsp-1.2.0.0
  - lsp-types-1.2.0.0
  - lsp-test-0.14.0.0
  - dependent-map-0.4.0.0@sha256:ca2b131046f4340a1c35d138c5a003fe4a5be96b14efc26291ed35fd08c62221,1657
  - dependent-sum-0.7.1.0@sha256:5599aa89637db434431b1dd3fa7c34bc3d565ee44f0519bfbc877be1927c2531,2068
  - dependent-sum-template-0.1.0.3@sha256:0bbbacdfbd3abf2a15aaf0cf2c27e5bdd159b519441fec39e1e6f2f54424adde,1682
  - constraints-extras-0.3.0.2@sha256:013b8d0392582c6ca068e226718a4fe8be8e22321cc0634f6115505bf377ad26,1853
  - some-1.0.1@sha256:26e5bab7276f48b25ea8660d3fd1166c0f20fd497dac879a40f408e23211f93e,2055
  - unliftio-core-0.2.0.1@sha256:9b3e44ea9aacacbfc35b3b54015af450091916ac3618a41868ebf6546977659a,1082

  # Enable these when supported by all formatters
  # - ghc-lib-9.0.1.20210324@sha256:c8b9a2541ea3424c8d0e4f80584477d0f35be03f4a47d931152042d5f446c5fc,19279
  # - ghc-lib-parser-9.0.1.20210324@sha256:fb680f78d4ab08b5d089a05bda3b84ad857e5edcc2e4ca7c188c0207d369af80
  # - ghc-lib-parser-ex-9.0.0.4@sha256:8282b11c3797fc8ba225b245e736cc9a0745d9c48d0f9fea7f9bffb5c9997709,3642
  # - hlint-3.3@sha256:4218ad6e03050f5d68aeba0e025f5f05e366c8fd49657f2a19df04ee31b2bb23,4154

configure-options:
  ghcide:
      - --disable-library-for-ghci
  haskell-language-server:
      - --disable-library-for-ghci
  heapsize:
      - --disable-library-for-ghci

flags:
  haskell-language-server:
    pedantic: true
  retrie:
    BuildExecutable: false
  # Stack doesn't support automatic flags.
  # Until the formatters support ghc-lib-9, we need this flag disabled
  hls-hlint-plugin:
    hlint33: false

nix:
  packages: [ icu libcxx zlib ]

concurrent-tests: false<|MERGE_RESOLUTION|>--- conflicted
+++ resolved
@@ -29,13 +29,8 @@
   "$everything": -haddock
 
 extra-deps:
-<<<<<<< HEAD
-  - apply-refact-0.9.2.0
-  - brittany-0.13.1.1
-=======
   - apply-refact-0.9.3.0
   - brittany-0.13.1.2
->>>>>>> 959da620
   - Cabal-3.0.2.0
   - clock-0.7.2
   - data-tree-print-0.1.0.2@rev:2
