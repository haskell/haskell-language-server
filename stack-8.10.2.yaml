resolver: nightly-2020-12-09

packages:
  - .
  - ./hie-compat
  - ./hls-graph
  - ./ghcide/
  - ./hls-plugin-api
  - ./hls-test-utils
  # - ./shake-bench
  - ./plugins/hls-call-hierarchy-plugin
  - ./plugins/hls-class-plugin
  - ./plugins/hls-haddock-comments-plugin
  - ./plugins/hls-eval-plugin
  - ./plugins/hls-explicit-imports-plugin
  - ./plugins/hls-refine-imports-plugin
  - ./plugins/hls-hlint-plugin
  - ./plugins/hls-retrie-plugin
  - ./plugins/hls-splice-plugin
  - ./plugins/hls-tactics-plugin
  - ./plugins/hls-brittany-plugin
  - ./plugins/hls-stylish-haskell-plugin
  - ./plugins/hls-floskell-plugin
  - ./plugins/hls-fourmolu-plugin
  - ./plugins/hls-pragmas-plugin
  - ./plugins/hls-module-name-plugin
  - ./plugins/hls-ormolu-plugin

ghc-options:
  "$everything": -haddock

extra-deps:
  - apply-refact-0.9.3.0
  - brittany-0.13.1.2
  - Cabal-3.0.2.0
  - clock-0.7.2
  - data-tree-print-0.1.0.2@rev:2
  - floskell-0.10.4
  - fourmolu-0.3.0.0
  - # ghc-api-compat-8.6
    github: hsyl20/ghc-api-compat
    commit: 8fee87eac97a538dbe81ff1ab18cff10f2f9fa15
  - ghc-check-0.5.0.4
  - ghc-exactprint-0.6.4
  - ghc-lib-8.10.4.20210206
  - ghc-lib-parser-8.10.4.20210206
<<<<<<< HEAD
=======
  - ghc-source-gen-0.4.1.0
  - lsp-1.2.0.0
  - lsp-types-1.2.0.0
  - lsp-test-0.14.0.0
>>>>>>> 78381b81
  - heapsize-0.3.0
  - hie-bios-0.7.5
  - implicit-hie-cradle-0.3.0.5
  - implicit-hie-0.1.2.6
  - monad-dijkstra-0.1.1.2
  - refinery-0.4.0.0
  - retrie-0.1.1.1
  - shake-0.19.4
  - stylish-haskell-0.12.2.0
  - semigroups-0.18.5
  - temporary-1.2.1.1
  - th-compat-0.1.2@sha256:3d55de1adc542c1a870c9ada90da2fbbe5f4e8bcd3eed545a55c3df9311b32a8,2854
  - bytestring-encoding-0.1.0.0@sha256:460b49779fbf0112e8e2f1753c1ed9131eb18827600c298f4d6bb51c4e8c1c0d,1727
  - hiedb-0.4.0.0
  - dependent-map-0.4.0.0@sha256:ca2b131046f4340a1c35d138c5a003fe4a5be96b14efc26291ed35fd08c62221,1657
  - dependent-sum-0.7.1.0@sha256:5599aa89637db434431b1dd3fa7c34bc3d565ee44f0519bfbc877be1927c2531,2068
  - dependent-sum-template-0.1.0.3@sha256:0bbbacdfbd3abf2a15aaf0cf2c27e5bdd159b519441fec39e1e6f2f54424adde,1682
  - constraints-extras-0.3.0.2@sha256:013b8d0392582c6ca068e226718a4fe8be8e22321cc0634f6115505bf377ad26,1853
  - some-1.0.1@sha256:26e5bab7276f48b25ea8660d3fd1166c0f20fd497dac879a40f408e23211f93e,2055
  - unliftio-core-0.2.0.1@sha256:9b3e44ea9aacacbfc35b3b54015af450091916ac3618a41868ebf6546977659a,1082

  - github: haskell/lsp
    commit: ef59c28b41ed4c5775f0ab0c1e985839359cec96
    subdirs:
    - lsp-types
    - lsp
    - lsp-test
  # https://github.com/haskell/lsp/pull/332

configure-options:
  ghcide:
    - --disable-library-for-ghci
  haskell-language-server:
    - --disable-library-for-ghci
  heapsize:
    - --disable-library-for-ghci

flags:
  haskell-language-server:
    pedantic: true
  retrie:
    BuildExecutable: false
  # Stack doesn't support automatic flags.
  # Until the formatters support ghc-lib-9, we need this flag disabled
  hls-hlint-plugin:
    hlint33: false
  hyphenation:
    embed: true

nix:
  packages: [icu libcxx zlib]

concurrent-tests: false<|MERGE_RESOLUTION|>--- conflicted
+++ resolved
@@ -44,13 +44,7 @@
   - ghc-exactprint-0.6.4
   - ghc-lib-8.10.4.20210206
   - ghc-lib-parser-8.10.4.20210206
-<<<<<<< HEAD
-=======
   - ghc-source-gen-0.4.1.0
-  - lsp-1.2.0.0
-  - lsp-types-1.2.0.0
-  - lsp-test-0.14.0.0
->>>>>>> 78381b81
   - heapsize-0.3.0
   - hie-bios-0.7.5
   - implicit-hie-cradle-0.3.0.5
