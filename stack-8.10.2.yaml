--- conflicted
+++ resolved
@@ -1,32 +1,19 @@
 resolver: nightly-2020-12-09
 
 packages:
-<<<<<<< HEAD
-- .
-- ./hie-compat
-- ./ghcide/
-- ./hls-plugin-api
-- ./hls-exactprint-utils
-# - ./shake-bench
-- ./plugins/hls-class-plugin
-- ./plugins/hls-explicit-imports-plugin
-- ./plugins/hls-hlint-plugin
-- ./plugins/hls-retrie-plugin
-- ./plugins/hls-splice-plugin
-- ./plugins/tactics
-=======
   - .
   - ./hie-compat
   - ./ghcide/
   - ./hls-plugin-api
+  - ./hls-exactprint-utils
   # - ./shake-bench
   - ./plugins/hls-class-plugin
   - ./plugins/hls-eval-plugin
   - ./plugins/hls-explicit-imports-plugin
   - ./plugins/hls-hlint-plugin
   - ./plugins/hls-retrie-plugin
+  - ./plugins/hls-splice-plugin
   - ./plugins/tactics
->>>>>>> 50632e72
 
 ghc-options:
   "$everything": -haddock
