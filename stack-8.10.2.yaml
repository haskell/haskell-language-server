--- conflicted
+++ resolved
@@ -29,23 +29,15 @@
   "$everything": -haddock
 
 extra-deps:
-<<<<<<< HEAD
-  - apply-refact-0.9.2.0
-  - brittany-0.13.1.1
-=======
   - apply-refact-0.9.3.0
   - brittany-0.13.1.2
->>>>>>> 959da620
   - Cabal-3.0.2.0
   - clock-0.7.2
   - data-tree-print-0.1.0.2@rev:2
   - floskell-0.10.4
   - fourmolu-0.3.0.0
-<<<<<<< HEAD
   - ghc-api-compat-8.6
   - ghc-check-0.5.0.4
-=======
->>>>>>> 959da620
   - ghc-exactprint-0.6.4
   - ghc-lib-8.10.4.20210206
   - ghc-lib-parser-8.10.4.20210206
