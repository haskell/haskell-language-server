--- conflicted
+++ resolved
@@ -54,14 +54,8 @@
 
 write-ghc-environment-files: never
 
-<<<<<<< HEAD
+
 index-state: 2022-01-10T17:57:05Z
-
-constraints:
-  -- These plugins doesn't work on GHC92 yet
-  haskell-language-server +ignore-plugins-ghc-bounds -brittany -class -splice -stylishhaskell -tactic -refineImports -callhierarchy -retrie
-=======
-index-state: 2022-01-03T18:45:00Z
 
 constraints:
   -- These plugins don't build/work on GHC92 yet
@@ -95,7 +89,6 @@
   primitive-unlifted ==0.1.3.1,
   -- these constraints are for head.hackage
   aeson ==1.5.6.0,
->>>>>>> 43863966
 
 allow-newer:
   Cabal,
