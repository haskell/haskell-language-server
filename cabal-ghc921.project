--- conflicted
+++ resolved
@@ -34,11 +34,7 @@
 
 write-ghc-environment-files: never
 
-<<<<<<< HEAD
-index-state: 2021-11-24T16:14:40Z
-=======
 index-state: 2021-11-29T08:11:07Z
->>>>>>> 6506991f
 
 constraints:
   -- These plugins doesn't work on GHC92 yet
