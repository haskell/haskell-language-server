--- conflicted
+++ resolved
@@ -54,11 +54,7 @@
 
 write-ghc-environment-files: never
 
-<<<<<<< HEAD
 index-state: 2022-01-11T22:05:45Z
-=======
-index-state: 2022-01-03T18:45:00Z
->>>>>>> 18a89965
 
 constraints:
   -- These plugins don't build/work on GHC92 yet
