packages:
         ./
         ./hie-compat
         ./shake-bench
         ./hls-graph
         ./ghcide
         ./hls-plugin-api
         ./hls-test-utils
        --  ./plugins/hls-tactics-plugin
        --  ./plugins/hls-brittany-plugin
        --  ./plugins/hls-stylish-haskell-plugin
        --  ./plugins/hls-fourmolu-plugin
         ./plugins/hls-class-plugin
         ./plugins/hls-eval-plugin
         ./plugins/hls-explicit-imports-plugin
         ./plugins/hls-refine-imports-plugin
         -- ./plugins/hls-hlint-plugin
         ./plugins/hls-retrie-plugin
         ./plugins/hls-haddock-comments-plugin
        --  ./plugins/hls-splice-plugin
         ./plugins/hls-qualify-imported-names-plugin
        -- ./plugins/hls-floskell-plugin
         ./plugins/hls-pragmas-plugin
         ./plugins/hls-module-name-plugin
        -- ./plugins/hls-ormolu-plugin
         ./plugins/hls-call-hierarchy-plugin
         ./plugins/hls-alternate-number-format-plugin

source-repository-package
  type: git
  location: https://github.com/Bodigrim/th-extras
  tag: f00ebca78f474d271fd7989cae0a0a47559b2efd
  -- https://github.com/mokus0/th-extras/pull/14

repository head.hackage.ghc.haskell.org
   url: https://ghc.gitlab.haskell.org/head.hackage/
   secure: True
   key-threshold: 3
   root-keys:
       f76d08be13e9a61a377a85e2fb63f4c5435d40f8feb3e12eb05905edb8cdea89
       26021a13b401500c8eb2761ca95c61f2d625bfef951b939a8124ed12ecf07329
       7541f32a4ccca4f97aea3b22f5e593ba2c0267546016b992dfadcd2fe944e55d


with-compiler: ghc-9.2.1

tests: true

package *
  ghc-options: -haddock
  test-show-details: direct

write-ghc-environment-files: never

<<<<<<< HEAD
index-state: 2021-12-18T00:00:07Z
=======
index-state: 2021-11-29T12:30:10Z
>>>>>>> e6c1fcab

constraints:
  -- These plugins doesn't work on GHC92 yet
  haskell-language-server +ignore-plugins-ghc-bounds -brittany -class -fourmolu -splice -stylishhaskell -tactic -refineImports -callhierarchy -hlint -ormolu -floskell,
  ghc-lib-parser ^>= 9.2,
  attoparsec ^>= 0.14.3,
  primitive-extras ==0.10.1.2,
  ghc-exactprint >= 1.3,
  retrie >= 1.2,
  lens >= 5.0.1,
  -- these constraints are for head.hackage
  primitive-unlifted < 1,
  aeson ==1.5.6.0,
  primitive-unlifted ==0.1.3.0,
  -- lens == 5.0.1

allow-newer:
  Cabal,
  base,
  binary,
  bytestring,
  ghc,
  ghc-bignum,
  ghc-prim,
  integer-gmp,
  template-haskell,
  text,
  time,

  diagrams-postscript:lens,
  diagrams-postscript:diagrams-core,
  diagrams-postscript:monoid-extras,
  dependent-sum:some,
  dependent-sum:constraints,
  diagrams:diagrams-core,
  Chart-diagrams:diagrams-core,
  SVGFonts:diagrams-core,

  -- for head.hackage
  primitive-unlifted:base

allow-older:
  primitive-extras:primitive-unlifted<|MERGE_RESOLUTION|>--- conflicted
+++ resolved
@@ -52,11 +52,7 @@
 
 write-ghc-environment-files: never
 
-<<<<<<< HEAD
-index-state: 2021-12-18T00:00:07Z
-=======
 index-state: 2021-11-29T12:30:10Z
->>>>>>> e6c1fcab
 
 constraints:
   -- These plugins doesn't work on GHC92 yet
