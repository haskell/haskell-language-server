packages:
         ./
         ./hie-compat
         ./shake-bench
         ./hls-graph
         ./ghcide
         ./hls-plugin-api
         ./hls-test-utils
        --  ./plugins/hls-tactics-plugin
        --  ./plugins/hls-brittany-plugin
        --  ./plugins/hls-stylish-haskell-plugin
         ./plugins/hls-fourmolu-plugin
         ./plugins/hls-class-plugin
        -- ./plugins/hls-eval-plugin
         ./plugins/hls-explicit-imports-plugin
        -- ./plugins/hls-refine-imports-plugin
        -- ./plugins/hls-hlint-plugin
        ./plugins/hls-rename-plugin
        -- ./plugins/hls-retrie-plugin
        -- ./plugins/hls-haddock-comments-plugin
        -- ./plugins/hls-splice-plugin
         ./plugins/hls-qualify-imported-names-plugin
        -- ./plugins/hls-floskell-plugin
         ./plugins/hls-pragmas-plugin
         ./plugins/hls-module-name-plugin
         ./plugins/hls-ormolu-plugin
         ./plugins/hls-call-hierarchy-plugin
        -- ./plugins/hls-alternate-number-format-plugin

source-repository-package
  type: git
  location: https://github.com/tfausak/unix-compat
  tag: 154c3a63f154cb49c51d5f9d13488e8119631d8a
  -- To fix windows build
  -- https://github.com/jacobstanley/unix-compat/pull/47

repository head.hackage.ghc.haskell.org
   url: https://ghc.gitlab.haskell.org/head.hackage/
   secure: True
   key-threshold: 3
   root-keys:
       f76d08be13e9a61a377a85e2fb63f4c5435d40f8feb3e12eb05905edb8cdea89
       26021a13b401500c8eb2761ca95c61f2d625bfef951b939a8124ed12ecf07329
       7541f32a4ccca4f97aea3b22f5e593ba2c0267546016b992dfadcd2fe944e55d


with-compiler: ghc-9.2.1

tests: true

package *
  ghc-options: -haddock
  test-show-details: direct

write-ghc-environment-files: never

<<<<<<< HEAD
index-state: 2022-01-11T22:05:45Z
=======

index-state: 2022-01-10T17:57:05Z
>>>>>>> 4ffdf45a

constraints:
  -- These plugins don't build/work on GHC92 yet
  haskell-language-server
    +ignore-plugins-ghc-bounds
    -alternateNumberFormat
    -brittany
    -callhierarchy
    -class
    -eval
    -floskell
    -haddockComments
    -hlint
    -moduleName
    -qualifyImportedNames
    -refineImports
    -retrie
    -splice
    -stylishhaskell
    -tactic
  -- the rename plugin builds, but doesn't work
    -rename,
  ghc-lib-parser ^>= 9.2,
  attoparsec ^>= 0.14.3,
  ghc-exactprint >= 1.3,
  retrie >= 1.2,
  direct-sqlite == 2.3.26,
  lens >= 5.0.1,
  primitive-unlifted ==0.1.3.1,
  -- these constraints are for head.hackage
  aeson ==1.5.6.0,

allow-newer:
  Cabal,
  base,
  binary,
  bytestring,
  ghc,
  ghc-bignum,
  ghc-prim,
  integer-gmp,
  template-haskell,
  text,
  time,

  diagrams-postscript:lens,
  diagrams-postscript:diagrams-core,
  diagrams-postscript:monoid-extras,
  dependent-sum:some,
  dependent-sum:constraints,
  diagrams:diagrams-core,
  Chart-diagrams:diagrams-core,
  SVGFonts:diagrams-core,

  -- for head.hackage
  primitive-unlifted:base,

allow-older:
  primitive-extras:primitive-unlifted<|MERGE_RESOLUTION|>--- conflicted
+++ resolved
@@ -54,12 +54,7 @@
 
 write-ghc-environment-files: never
 
-<<<<<<< HEAD
 index-state: 2022-01-11T22:05:45Z
-=======
-
-index-state: 2022-01-10T17:57:05Z
->>>>>>> 4ffdf45a
 
 constraints:
   -- These plugins don't build/work on GHC92 yet
