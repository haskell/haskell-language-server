{
  "nodes": {
    "aeson-1520": {
      "flake": false,
      "locked": {
        "narHash": "sha256-btKp7CTOgC0wT33lROffARW9qr1jx9oKE5EWydaR52c=",
        "type": "tarball",
        "url": "https://hackage.haskell.org/package/aeson-1.5.2.0/aeson-1.5.2.0.tar.gz"
      },
      "original": {
        "type": "tarball",
        "url": "https://hackage.haskell.org/package/aeson-1.5.2.0/aeson-1.5.2.0.tar.gz"
      }
    },
    "all-cabal-hashes-unpacked": {
      "flake": false,
      "locked": {
        "lastModified": 1670865018,
        "narHash": "sha256-ygmGi0Y2So/DS74PEtBw+ozUoSiN2NM8D8OpjJxwNLc=",
        "owner": "commercialhaskell",
        "repo": "all-cabal-hashes",
        "rev": "dbe1f3f215709c53df234197497cf9a5cc1d95a7",
        "type": "github"
      },
      "original": {
        "owner": "commercialhaskell",
        "ref": "current-hackage",
        "repo": "all-cabal-hashes",
        "type": "github"
      }
    },
    "apply-refact": {
      "flake": false,
      "locked": {
        "lastModified": 1666418383,
        "narHash": "sha256-a/qTzS1dgDfjT1vnOkaMHegKtBo6F1j3q62HY8g0V/Y=",
        "owner": "July541",
        "repo": "apply-refact",
        "rev": "1943b3848e10f9824806c4a3a286fcaec22b4bb8",
        "type": "github"
      },
      "original": {
        "owner": "July541",
        "ref": "ghc-9.4",
        "repo": "apply-refact",
        "type": "github"
      }
    },
    "brittany-01312": {
      "flake": false,
      "locked": {
        "narHash": "sha256-4rDE2bu4C8cv1D6lkTtLxMwLRyDfIK70BnptSrygK60=",
        "type": "tarball",
        "url": "https://hackage.haskell.org/package/brittany-0.13.1.2/brittany-0.13.1.2.tar.gz"
      },
      "original": {
        "type": "tarball",
        "url": "https://hackage.haskell.org/package/brittany-0.13.1.2/brittany-0.13.1.2.tar.gz"
      }
    },
    "constraints-extras": {
      "flake": false,
      "locked": {
        "narHash": "sha256-WGDSpT37RrHwpQtExGkL5eEmBk/s9b0rxtT9DYqSGg4=",
        "type": "tarball",
        "url": "https://hackage.haskell.org/package/constraints-extras-0.3.2.1/constraints-extras-0.3.2.1.tar.gz"
      },
      "original": {
        "type": "tarball",
        "url": "https://hackage.haskell.org/package/constraints-extras-0.3.2.1/constraints-extras-0.3.2.1.tar.gz"
      }
    },
    "flake-compat": {
      "flake": false,
      "locked": {
        "lastModified": 1668681692,
        "narHash": "sha256-Ht91NGdewz8IQLtWZ9LCeNXMSXHUss+9COoqu6JLmXU=",
        "owner": "edolstra",
        "repo": "flake-compat",
        "rev": "009399224d5e398d03b22badca40a37ac85412a1",
        "type": "github"
      },
      "original": {
        "owner": "edolstra",
        "repo": "flake-compat",
        "type": "github"
      }
    },
    "flake-utils": {
      "locked": {
        "lastModified": 1667395993,
        "narHash": "sha256-nuEHfE/LcWyuSWnS8t12N1wc105Qtau+/OdUAjtQ0rA=",
        "owner": "numtide",
        "repo": "flake-utils",
        "rev": "5aed5285a952e0b949eb3ba02c12fa4fcfef535f",
        "type": "github"
      },
      "original": {
        "owner": "numtide",
        "repo": "flake-utils",
        "type": "github"
      }
    },
    "fourmolu": {
      "flake": false,
      "locked": {
        "narHash": "sha256-nmMz6kgI9cRljNSH9lbuozKJ7nd5pM4EKfUs0+x5N4U=",
        "type": "tarball",
        "url": "https://hackage.haskell.org/package/fourmolu-0.10.1.0/fourmolu-0.10.1.0.tar.gz"
      },
      "original": {
        "type": "tarball",
        "url": "https://hackage.haskell.org/package/fourmolu-0.10.1.0/fourmolu-0.10.1.0.tar.gz"
      }
    },
    "ghc-check": {
      "flake": false,
      "locked": {
        "narHash": "sha256-pmmQMrk6X00+zbsstV49w/Es9+V9gssrXzJoub2ReEs=",
        "type": "tarball",
        "url": "https://hackage.haskell.org/package/ghc-check-0.5.0.8/ghc-check-0.5.0.8.tar.gz"
      },
      "original": {
        "type": "tarball",
        "url": "https://hackage.haskell.org/package/ghc-check-0.5.0.8/ghc-check-0.5.0.8.tar.gz"
      }
    },
    "ghc-exactprint": {
      "flake": false,
      "locked": {
        "narHash": "sha256-8OWLBQj0WYi1f91EE3d5Pq+lTjY+FQei37NEedDtKeo=",
        "type": "tarball",
        "url": "https://hackage.haskell.org/package/ghc-exactprint-1.4.1/ghc-exactprint-1.4.1.tar.gz"
      },
      "original": {
        "type": "tarball",
        "url": "https://hackage.haskell.org/package/ghc-exactprint-1.4.1/ghc-exactprint-1.4.1.tar.gz"
      }
    },
    "ghc-exactprint-150": {
      "flake": false,
      "locked": {
        "narHash": "sha256-f+WmS86c7B0dx2SMABIMm66z6sbRVWdqSZ1QBBEpUMw=",
        "type": "tarball",
        "url": "https://hackage.haskell.org/package/ghc-exactprint-1.5.0/ghc-exactprint-1.5.0.tar.gz"
      },
      "original": {
        "type": "tarball",
        "url": "https://hackage.haskell.org/package/ghc-exactprint-1.5.0/ghc-exactprint-1.5.0.tar.gz"
      }
    },
    "ghc-exactprint-160": {
      "flake": false,
      "locked": {
        "narHash": "sha256-TiFybKVP3JIuUfnyESrKXInW9o0C8FLnsMjO4PEJ3I0=",
        "type": "tarball",
        "url": "https://hackage.haskell.org/package/ghc-exactprint-1.6.1/ghc-exactprint-1.6.1.tar.gz"
      },
      "original": {
        "type": "tarball",
        "url": "https://hackage.haskell.org/package/ghc-exactprint-1.6.1/ghc-exactprint-1.6.1.tar.gz"
      }
    },
    "gitignore": {
      "flake": false,
      "locked": {
        "lastModified": 1660459072,
        "narHash": "sha256-8DFJjXG8zqoONA1vXtgeKXy68KdJL5UaXR8NtVMUbx8=",
        "owner": "hercules-ci",
        "repo": "gitignore.nix",
        "rev": "a20de23b925fd8264fd7fad6454652e142fd7f73",
        "type": "github"
      },
      "original": {
        "owner": "hercules-ci",
        "repo": "gitignore.nix",
        "type": "github"
      }
    },
    "hiedb": {
      "flake": false,
      "locked": {
        "narHash": "sha256-Ny9Ya7Y8GGdBh8r2cryQfK4XZj2dIrYQpaB8dTNQ3KI=",
        "type": "tarball",
        "url": "https://hackage.haskell.org/package/hiedb-0.4.2.0/hiedb-0.4.2.0.tar.gz"
      },
      "original": {
        "type": "tarball",
        "url": "https://hackage.haskell.org/package/hiedb-0.4.2.0/hiedb-0.4.2.0.tar.gz"
      }
    },
    "hlint-341": {
      "flake": false,
      "locked": {
        "narHash": "sha256-qJF5mDe4N5MG7C1x62Aumo2b49tIUvQE3wQe8nBUx4U=",
        "type": "tarball",
        "url": "https://hackage.haskell.org/package/hlint-3.4.1/hlint-3.4.1.tar.gz"
      },
      "original": {
        "type": "tarball",
        "url": "https://hackage.haskell.org/package/hlint-3.4.1/hlint-3.4.1.tar.gz"
      }
    },
    "hlint-35": {
      "flake": false,
      "locked": {
        "narHash": "sha256-qQNUlQQnahUGEO92Lm0RwjTGBGr2Yaw0KRuFRMoc5No=",
        "type": "tarball",
        "url": "https://hackage.haskell.org/package/hlint-3.5/hlint-3.5.tar.gz"
      },
      "original": {
        "type": "tarball",
        "url": "https://hackage.haskell.org/package/hlint-3.5/hlint-3.5.tar.gz"
      }
    },
    "hw-prim": {
      "flake": false,
      "locked": {
        "narHash": "sha256-++rg/bx4TjWUDyHSWKm/8ITwQLonPRLXHPLlnhJy8ik=",
        "type": "tarball",
        "url": "https://hackage.haskell.org/package/hw-prim-0.6.3.2/hw-prim-0.6.3.2.tar.gz"
      },
      "original": {
        "type": "tarball",
        "url": "https://hackage.haskell.org/package/hw-prim-0.6.3.2/hw-prim-0.6.3.2.tar.gz"
      }
    },
    "implicit-hie": {
      "flake": false,
      "locked": {
        "narHash": "sha256-bFPhAuQe5IjKYQIz1OEC/j/imDESAv3H1nLNVM3lZF4=",
        "type": "tarball",
        "url": "https://hackage.haskell.org/package/implicit-hie-0.1.2.7/implicit-hie-0.1.2.7.tar.gz"
      },
      "original": {
        "type": "tarball",
        "url": "https://hackage.haskell.org/package/implicit-hie-0.1.2.7/implicit-hie-0.1.2.7.tar.gz"
      }
    },
    "implicit-hie": {
      "flake": false,
      "locked": {
        "narHash": "sha256-bFPhAuQe5IjKYQIz1OEC/j/imDESAv3H1nLNVM3lZF4=",
        "type": "tarball",
        "url": "https://hackage.haskell.org/package/implicit-hie-0.1.2.7/implicit-hie-0.1.2.7.tar.gz"
      },
      "original": {
        "type": "tarball",
        "url": "https://hackage.haskell.org/package/implicit-hie-0.1.2.7/implicit-hie-0.1.2.7.tar.gz"
      }
    },
    "nixpkgs": {
      "locked": {
        "lastModified": 1670827406,
        "narHash": "sha256-nLNk7uiLbhbvb4TVz67XK7+Ezr1zcWYDWmNrWGmEUqA=",
        "owner": "NixOS",
        "repo": "nixpkgs",
        "rev": "ffca9ffaaafb38c8979068cee98b2644bd3f14cb",
        "type": "github"
      },
      "original": {
        "owner": "NixOS",
        "ref": "nixpkgs-unstable",
        "repo": "nixpkgs",
        "type": "github"
      }
    },
    "ptr-poker": {
      "flake": false,
      "locked": {
        "narHash": "sha256-ll3wuUjkhTE8Grcs8LfGpdiuyobrSBmwgjqPOTlrPac=",
        "type": "tarball",
        "url": "https://hackage.haskell.org/package/ptr-poker-0.1.2.8/ptr-poker-0.1.2.8.tar.gz"
      },
      "original": {
        "type": "tarball",
        "url": "https://hackage.haskell.org/package/ptr-poker-0.1.2.8/ptr-poker-0.1.2.8.tar.gz"
      }
    },
    "retrie": {
      "flake": false,
      "locked": {
        "narHash": "sha256-yokMPa3T7gO3YGwaE0CwCO+vG4IVvObSo+q8fzGbAvc=",
        "type": "tarball",
        "url": "https://hackage.haskell.org/package/retrie-1.2.1/retrie-1.2.1.tar.gz"
      },
      "original": {
        "type": "tarball",
        "url": "https://hackage.haskell.org/package/retrie-1.2.1/retrie-1.2.1.tar.gz"
      }
    },
    "retrie_1100": {
      "flake": false,
      "locked": {
        "narHash": "sha256-yn8gguMdBtrB3fCa+4Rq6GHtPSyxYlriENPTgOvjeHE=",
        "type": "tarball",
        "url": "https://hackage.haskell.org/package/retrie-1.1.0.0/retrie-1.1.0.0.tar.gz"
      },
      "original": {
        "type": "tarball",
        "url": "https://hackage.haskell.org/package/retrie-1.1.0.0/retrie-1.1.0.0.tar.gz"
      }
    },
    "root": {
      "inputs": {
        "aeson-1520": "aeson-1520",
        "all-cabal-hashes-unpacked": "all-cabal-hashes-unpacked",
        "apply-refact": "apply-refact",
        "brittany-01312": "brittany-01312",
        "constraints-extras": "constraints-extras",
        "flake-compat": "flake-compat",
        "flake-utils": "flake-utils",
        "fourmolu": "fourmolu",
        "ghc-check": "ghc-check",
        "ghc-exactprint": "ghc-exactprint",
        "ghc-exactprint-150": "ghc-exactprint-150",
        "ghc-exactprint-160": "ghc-exactprint-160",
        "gitignore": "gitignore",
        "hiedb": "hiedb",
<<<<<<< HEAD
        "hlint-341": "hlint-341",
        "hlint-35": "hlint-35",
        "hw-prim": "hw-prim",
=======
        "hlint": "hlint",
        "hlint-34": "hlint-34",
>>>>>>> 0eab340b
        "implicit-hie": "implicit-hie",
        "nixpkgs": "nixpkgs",
        "ptr-poker": "ptr-poker",
        "retrie": "retrie",
        "retrie_1100": "retrie_1100"
      }
    }
  },
  "root": "root",
  "version": 7
}<|MERGE_RESOLUTION|>--- conflicted
+++ resolved
@@ -317,14 +317,9 @@
         "ghc-exactprint-160": "ghc-exactprint-160",
         "gitignore": "gitignore",
         "hiedb": "hiedb",
-<<<<<<< HEAD
         "hlint-341": "hlint-341",
         "hlint-35": "hlint-35",
         "hw-prim": "hw-prim",
-=======
-        "hlint": "hlint",
-        "hlint-34": "hlint-34",
->>>>>>> 0eab340b
         "implicit-hie": "implicit-hie",
         "nixpkgs": "nixpkgs",
         "ptr-poker": "ptr-poker",
