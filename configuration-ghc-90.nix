--- conflicted
+++ resolved
@@ -24,14 +24,8 @@
 
       Cabal = hself.Cabal_3_6_3_0;
       ormolu = hself.ormolu_0_5_0_1;
-<<<<<<< HEAD
       fourmolu = hself.fourmolu_0_8_2_0;
       hlint = appendConfigureFlag (hself.callCabal2nix "hlint" inputs.hlint-341 {}) "-fghc-lib";
-=======
-
-      # Hlint is still broken
-      hlint = doJailbreak (hself.callCabal2nix "hlint" inputs.hlint-34 { });
->>>>>>> 924b9324
 
       hls-hlint-plugin = hself.callCabal2nixWithOptions "hls-hlint-plugin"
         ./plugins/hls-hlint-plugin
