--- conflicted
+++ resolved
@@ -204,12 +204,8 @@
     ,runValue   :: value
         -- ^ The value to return from 'Development.Shake.Rule.apply'.
     ,runHook    :: STM ()
-<<<<<<< HEAD
-        -- ^ The hook to run after the rule completes.
-=======
         -- ^ The hook to run at the end of the build in the same transaction
         -- when the key is marked as clean.
->>>>>>> 3084c7f0
     } deriving Functor
 
 ---------------------------------------------------------------------
