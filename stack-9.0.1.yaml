resolver: nightly-2022-01-04

packages:
- .
- ./hie-compat
- ./hls-graph
- ./ghcide/
- ./hls-plugin-api
- ./hls-test-utils
- ./shake-bench
- ./plugins/hls-call-hierarchy-plugin
- ./plugins/hls-class-plugin
- ./plugins/hls-haddock-comments-plugin
- ./plugins/hls-eval-plugin
- ./plugins/hls-explicit-imports-plugin
- ./plugins/hls-qualify-imported-names-plugin
- ./plugins/hls-refine-imports-plugin
- ./plugins/hls-hlint-plugin
- ./plugins/hls-rename-plugin
- ./plugins/hls-retrie-plugin
- ./plugins/hls-splice-plugin
# - ./plugins/hls-tactics-plugin
- ./plugins/hls-brittany-plugin
# - ./plugins/hls-stylish-haskell-plugin
- ./plugins/hls-floskell-plugin
- ./plugins/hls-fourmolu-plugin
- ./plugins/hls-pragmas-plugin
- ./plugins/hls-module-name-plugin
- ./plugins/hls-ormolu-plugin
- ./plugins/hls-alternate-number-format-plugin
- ./plugins/hls-selection-range-plugin

extra-deps:
- aeson-2.0.3.0
- brittany-0.14.0.0
- butcher-1.3.3.2
- bytestring-encoding-0.1.1.0
- data-tree-print-0.1.0.2
- dependent-map-0.4.0.0
- dependent-sum-0.7.1.0
- extra-1.7.10
- hspec-2.7.10       # for hls-test-utils
- hspec-core-2.7.10  # for hls-test-utils
- some-1.0.2         # for dependent-sum, https://github.com/obsidiansystems/dependent-sum/issues/66
- floskell-0.10.6
- heapsize-0.3.0.1
- hiedb-0.4.1.0
- implicit-hie-0.1.2.6
- implicit-hie-cradle-0.3.0.5
- monad-dijkstra-0.1.1.3
- multistate-0.8.0.3
- retrie-1.1.0.0
<<<<<<< HEAD
- git: https://github.com/haskell/lsp.git
  commit: bad3d45854e5ca4eaf53985e9cee42d25840d18a
  subdirs:
    - lsp
    - lsp-types
    - lsp-test
=======
>>>>>>> 70bb0ab4

# shake-bench dependencies
- Chart-1.9.3
- Chart-diagrams-1.9.3
- SVGFonts-1.7.0.1  # for Chart-diagrams, https://github.com/timbod7/haskell-chart/issues/232
- diagrams-postscript-1.5
- statestack-0.3
- operational-0.2.4.1

# currently needed for ghcide>extra, etc.
allow-newer: true

ghc-options:
  "$everything": -haddock

configure-options:
  ghcide:
    - --disable-library-for-ghci
  haskell-language-server:
    - --disable-library-for-ghci
  heapsize:
    - --disable-library-for-ghci

flags:
  haskell-language-server:
    pedantic: true

    ignore-plugins-ghc-bounds: true
    tactic: false # Dependencies fail
    stylishHaskell: false

  retrie:
    BuildExecutable: false
  # Stack doesn't support automatic flags.
  hls-hlint-plugin:
    hlint33: true
  hyphenation:
    embed: true

nix:
  packages: [ icu libcxx zlib ]

concurrent-tests: false<|MERGE_RESOLUTION|>--- conflicted
+++ resolved
@@ -50,15 +50,12 @@
 - monad-dijkstra-0.1.1.3
 - multistate-0.8.0.3
 - retrie-1.1.0.0
-<<<<<<< HEAD
 - git: https://github.com/haskell/lsp.git
   commit: bad3d45854e5ca4eaf53985e9cee42d25840d18a
   subdirs:
     - lsp
     - lsp-types
     - lsp-test
-=======
->>>>>>> 70bb0ab4
 
 # shake-bench dependencies
 - Chart-1.9.3
