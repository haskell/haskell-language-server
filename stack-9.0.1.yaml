--- conflicted
+++ resolved
@@ -95,13 +95,11 @@
   commit: ca23431a8dfa013992f9164ccc882a3277361f17
 # https://github.com/diagrams/active/pull/36
 
-<<<<<<< HEAD
-=======
+
 # benchmark dependency
 - github: HeinrichApfelmus/operational
   commit: 16e19aaf34e286f3d27b3988c61040823ec66537
 
->>>>>>> 6e476149
 configure-options:
   ghcide:
       - --disable-library-for-ghci
