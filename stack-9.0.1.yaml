resolver: nightly-2022-01-04

packages:
- .
- ./hie-compat
- ./hls-graph
- ./ghcide/
- ./hls-plugin-api
- ./hls-test-utils
- ./shake-bench
- ./plugins/hls-call-hierarchy-plugin
- ./plugins/hls-class-plugin
- ./plugins/hls-haddock-comments-plugin
- ./plugins/hls-eval-plugin
- ./plugins/hls-explicit-imports-plugin
- ./plugins/hls-qualify-imported-names-plugin
- ./plugins/hls-refine-imports-plugin
- ./plugins/hls-hlint-plugin
- ./plugins/hls-rename-plugin
- ./plugins/hls-retrie-plugin
- ./plugins/hls-splice-plugin
- ./plugins/hls-tactics-plugin
- ./plugins/hls-brittany-plugin
# - ./plugins/hls-stylish-haskell-plugin
- ./plugins/hls-floskell-plugin
- ./plugins/hls-fourmolu-plugin
- ./plugins/hls-pragmas-plugin
- ./plugins/hls-module-name-plugin
- ./plugins/hls-ormolu-plugin
- ./plugins/hls-alternate-number-format-plugin
- ./plugins/hls-selection-range-plugin

extra-deps:
- aeson-2.0.3.0
- brittany-0.14.0.0
- butcher-1.3.3.2
- bytestring-encoding-0.1.1.0
- data-tree-print-0.1.0.2
- dependent-map-0.4.0.0
- dependent-sum-0.7.1.0
- extra-1.7.10
- hspec-2.7.10       # for hls-test-utils
- hspec-core-2.7.10  # for hls-test-utils
- some-1.0.2         # for dependent-sum, https://github.com/obsidiansystems/dependent-sum/issues/66
- floskell-0.10.6
- heapsize-0.3.0.1
- hiedb-0.4.1.0
- implicit-hie-0.1.2.6
- implicit-hie-cradle-0.3.0.5
- monad-dijkstra-0.1.1.3
- multistate-0.8.0.3
- retrie-1.1.0.0
<<<<<<< HEAD
- git: https://github.com/haskell/lsp.git
  commit: bad3d45854e5ca4eaf53985e9cee42d25840d18a
  subdirs:
    - lsp
    - lsp-types
    - lsp-test
=======
- refinery-0.4.0.0
>>>>>>> 905f8f7e

# shake-bench dependencies
- Chart-1.9.3
- Chart-diagrams-1.9.3
- SVGFonts-1.7.0.1  # for Chart-diagrams, https://github.com/timbod7/haskell-chart/issues/232
- diagrams-postscript-1.5
- statestack-0.3
- operational-0.2.4.1

# currently needed for ghcide>extra, etc.
allow-newer: true

ghc-options:
  "$everything": -haddock

configure-options:
  ghcide:
    - --disable-library-for-ghci
  haskell-language-server:
    - --disable-library-for-ghci
  heapsize:
    - --disable-library-for-ghci

flags:
  haskell-language-server:
    pedantic: true

    ignore-plugins-ghc-bounds: true
    stylishHaskell: false

  retrie:
    BuildExecutable: false
  # Stack doesn't support automatic flags.
  hls-hlint-plugin:
    hlint33: true
  hyphenation:
    embed: true

nix:
  packages: [ icu libcxx zlib ]

concurrent-tests: false<|MERGE_RESOLUTION|>--- conflicted
+++ resolved
@@ -50,16 +50,13 @@
 - monad-dijkstra-0.1.1.3
 - multistate-0.8.0.3
 - retrie-1.1.0.0
-<<<<<<< HEAD
 - git: https://github.com/haskell/lsp.git
   commit: bad3d45854e5ca4eaf53985e9cee42d25840d18a
   subdirs:
     - lsp
     - lsp-types
     - lsp-test
-=======
 - refinery-0.4.0.0
->>>>>>> 905f8f7e
 
 # shake-bench dependencies
 - Chart-1.9.3
