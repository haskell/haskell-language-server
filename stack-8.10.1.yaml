--- conflicted
+++ resolved
@@ -21,12 +21,9 @@
 - ormolu-0.0.5.0
 - semigroups-0.18.5
 - temporary-1.2.1.1
-<<<<<<< HEAD
 - github: bubba/hie-bios
   commit: 64b02c974b753160f20e9d14fc8de3ed008f2bcc
-=======
 - these-1.1
->>>>>>> a9f96277
 
 flags:
   haskell-language-server:
