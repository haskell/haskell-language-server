dist-newstyle
.stack-work
/hie.yaml
cabal.project.local
*~
*.lock

# shake build information
_build/

# stack 2.1 stack.yaml lock files
stack*.yaml.lock
shake.yaml.lock

.vscode
/test-logs/*.log

# stack 2.1 stack.yaml lock files
stack*.yaml.lock
shake.yaml.lock

<<<<<<< HEAD
# ignore hie.yaml's for testdata
test/testdata/**/hie.yaml

=======
>>>>>>> acaba057
# metadata files on macOS
.DS_Store<|MERGE_RESOLUTION|>--- conflicted
+++ resolved
@@ -19,11 +19,8 @@
 stack*.yaml.lock
 shake.yaml.lock
 
-<<<<<<< HEAD
 # ignore hie.yaml's for testdata
 test/testdata/**/hie.yaml
 
-=======
->>>>>>> acaba057
 # metadata files on macOS
 .DS_Store