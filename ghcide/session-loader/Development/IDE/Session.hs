{-# LANGUAGE TypeFamilies #-}

{-|
The logic for setting up a ghcide session by tapping into hie-bios.
-}
module Development.IDE.Session
  (SessionLoadingOptions(..)
  ,CacheDirs(..)
  ,loadSessionWithOptions
  ,getInitialGhcLibDirDefault
  ,getHieDbLoc
  ,retryOnSqliteBusy
  ,retryOnException
  ,Log(..)
  ,runWithDb
  ) where

-- Unfortunately, we cannot use loadSession with ghc-lib since hie-bios uses
-- the real GHC library and the types are incompatible. Furthermore, when
-- building with ghc-lib we need to make this Haskell agnostic, so no hie-bios!

import           Control.Concurrent.Strict
import           Control.Exception.Safe              as Safe
import           Control.Monad
import           Control.Monad.Extra                 as Extra
import           Control.Monad.IO.Class
import           Control.Monad.Trans.Maybe           (MaybeT (MaybeT, runMaybeT))
import qualified Crypto.Hash.SHA1                    as H
import           Data.Aeson                          hiding (Error, Key)
import qualified Data.ByteString.Base16              as B16
import qualified Data.ByteString.Char8               as B
import           Data.Default
import           Data.Hashable                       hiding (hash)
import qualified Data.HashMap.Strict                 as HM
import           Data.List
import           Data.List.Extra                     as L
import qualified Data.Map.Strict                     as Map
import           Data.Maybe
import           Data.Proxy
import qualified Data.Text                           as T
import           Data.Version
import           Development.IDE.Core.RuleTypes
import           Development.IDE.Core.Shake          hiding (Log, knownTargets,
                                                      withHieDb)
import qualified Development.IDE.GHC.Compat          as Compat
import           Development.IDE.GHC.Compat.Core     hiding (Target, TargetFile,
                                                      TargetModule, Var,
                                                      Warning, getOptions)
import           Development.IDE.GHC.Compat.Env      hiding (Logger)
import           Development.IDE.GHC.Util
import           Development.IDE.Graph               (Action, Key)
import qualified Development.IDE.Session.Implicit    as GhcIde
import           Development.IDE.Types.Diagnostics
import           Development.IDE.Types.Exports
import           Development.IDE.Types.HscEnvEq      (HscEnvEq)
import           Development.IDE.Types.Location
import           Development.IDE.Types.Options
import qualified HIE.Bios                            as HieBios
import qualified HIE.Bios.Cradle.Utils               as HieBios
import           HIE.Bios.Environment                hiding (getCacheDir)
import           HIE.Bios.Types                      hiding (Log)
import qualified HIE.Bios.Types                      as HieBios
import           Ide.Logger                          (Pretty (pretty),
                                                      Priority (Debug, Error, Info, Warning),
                                                      Recorder, WithPriority,
                                                      cmapWithPrio, logWith,
                                                      nest,
                                                      toCologActionWithPrio,
                                                      vcat, viaShow, (<+>))
import           Ide.Types                           (Config,
                                                      SessionLoadingPreferenceConfig (..),
                                                      sessionLoading)
import           Language.LSP.Protocol.Message
import           Language.LSP.Server
import           System.Directory
import qualified System.Directory.Extra              as IO
import           System.FilePath
import           System.Info

import           Control.Applicative                 (Alternative ((<|>)))
import           Data.Void

import           Control.Concurrent.STM.Stats        (atomically, modifyTVar',
                                                      readTVar, writeTVar)
import           Control.Concurrent.STM.TQueue
import           Control.Monad.Trans.Cont            (ContT (ContT, runContT))
import           Data.Foldable                       (for_)
import           Data.HashMap.Strict                 (HashMap)
import           Data.HashSet                        (HashSet)
import qualified Data.HashSet                        as Set
import           Database.SQLite.Simple
import           Development.IDE.Core.Tracing        (withTrace)
import           Development.IDE.Core.WorkerThread   (withWorkerQueue)
import           Development.IDE.Session.Dependency
import           Development.IDE.Session.Diagnostics (renderCradleError)
import           Development.IDE.Session.Ghc         hiding (Log)
import           Development.IDE.Types.Shake         (WithHieDb,
                                                      WithHieDbShield (..),
                                                      toNoFileKey)
import           HieDb.Create
import           HieDb.Types
import           Ide.PluginUtils                     (toAbsolute)
import qualified System.Random                       as Random
import           System.Random                       (RandomGen)
import           Text.ParserCombinators.ReadP        (readP_to_S)

import           Control.Concurrent.STM              (STM, TVar)
import qualified Control.Monad.STM                   as STM
import           Control.Monad.Trans.Reader
import qualified Development.IDE.Session.Ghc         as Ghc
import qualified Development.IDE.Session.OrderedSet  as S
import qualified Focus
import qualified StmContainers.Map                   as STM

data Log
  = LogSettingInitialDynFlags
  | LogGetInitialGhcLibDirDefaultCradleFail !CradleError !FilePath !(Maybe FilePath) !(Cradle Void)
  | LogGetInitialGhcLibDirDefaultCradleNone
  | LogHieDbRetry !Int !Int !Int !SomeException
  | LogHieDbRetriesExhausted !Int !Int !Int !SomeException
  | LogHieDbWriterThreadSQLiteError !SQLError
  | LogHieDbWriterThreadException !SomeException
  | LogKnownFilesUpdated !(HashMap Target (HashSet NormalizedFilePath))
  | LogCradlePath !FilePath
  | LogCradleNotFound !FilePath
  | LogSessionLoadingResult !(Either [CradleError] (ComponentOptions, FilePath, String))
  | LogCradle !(Cradle Void)
  | LogNoneCradleFound FilePath
  | LogHieBios HieBios.Log
  | LogSessionLoadingChanged
  | LogSessionNewLoadedFiles ![FilePath]
  | LogSessionReloadOnError FilePath ![FilePath]
  | LogGetOptionsLoop !FilePath
  | LogLookupSessionCache !FilePath
  | LogTime !String
  | LogSessionGhc Ghc.Log
deriving instance Show Log

instance Pretty Log where
  pretty = \case
    LogTime s -> "Time:" <+> pretty s
    LogLookupSessionCache path -> "Looking up session cache for" <+> pretty path
    LogGetOptionsLoop fp -> "Loop: getOptions for" <+> pretty fp
    LogSessionReloadOnError path files ->
      "Reloading file due to error in" <+> pretty path <+> "with files:" <+> pretty files
    LogSessionNewLoadedFiles files ->
      "New loaded files:" <+> pretty files
    LogNoneCradleFound path ->
      "None cradle found for" <+> pretty path <+> ", ignoring the file"
    LogSettingInitialDynFlags ->
      "Setting initial dynflags..."
    LogGetInitialGhcLibDirDefaultCradleFail cradleError rootDirPath hieYamlPath cradle ->
      nest 2 $
        vcat
          [ "Couldn't load cradle for ghc libdir."
          , "Cradle error:" <+> viaShow cradleError
          , "Root dir path:" <+> pretty rootDirPath
          , "hie.yaml path:" <+> pretty hieYamlPath
          , "Cradle:" <+> viaShow cradle ]
    LogGetInitialGhcLibDirDefaultCradleNone ->
      "Couldn't load cradle. Cradle not found."
    LogHieDbRetry delay maxDelay retriesRemaining e ->
      nest 2 $
        vcat
          [ "Retrying hiedb action..."
          , "delay:" <+> pretty delay
          , "maximum delay:" <+> pretty maxDelay
          , "retries remaining:" <+> pretty retriesRemaining
          , "SQLite error:" <+> pretty (displayException e) ]
    LogHieDbRetriesExhausted baseDelay maxDelay retriesRemaining e ->
      nest 2 $
        vcat
          [ "Retries exhausted for hiedb action."
          , "base delay:" <+> pretty baseDelay
          , "maximum delay:" <+> pretty maxDelay
          , "retries remaining:" <+> pretty retriesRemaining
          , "Exception:" <+> pretty (displayException e) ]
    LogHieDbWriterThreadSQLiteError e ->
      nest 2 $
        vcat
          [ "HieDb writer thread SQLite error:"
          , pretty (displayException e) ]
    LogHieDbWriterThreadException e ->
      nest 2 $
        vcat
          [ "HieDb writer thread exception:"
          , pretty (displayException e) ]
    LogKnownFilesUpdated targetToPathsMap ->
      nest 2 $
        vcat
          [ "Known files updated:"
          , viaShow $ (HM.map . Set.map) fromNormalizedFilePath targetToPathsMap
          ]
    LogCradlePath path ->
      "Cradle path:" <+> pretty path
    LogCradleNotFound path ->
      vcat
        [ "No [cradle](https://github.com/mpickering/hie-bios#hie-bios) found for" <+> pretty path <> "."
        , "Proceeding with [implicit cradle](https://hackage.haskell.org/package/implicit-hie)."
        , "You should ignore this message, unless you see a 'Multi Cradle: No prefixes matched' error." ]
    LogSessionLoadingResult e ->
      "Session loading result:" <+> viaShow e
    LogCradle cradle ->
      "Cradle:" <+> viaShow cradle
    LogHieBios msg -> pretty msg
    LogSessionGhc msg -> pretty msg
    LogSessionLoadingChanged ->
      "Session Loading config changed, reloading the full session."

-- | Bump this version number when making changes to the format of the data stored in hiedb
hiedbDataVersion :: String
hiedbDataVersion = "2"

data SessionLoadingOptions = SessionLoadingOptions
  { findCradle             :: FilePath -> IO (Maybe FilePath)
  -- | Load the cradle with an optional 'hie.yaml' location.
  -- If a 'hie.yaml' is given, use it to load the cradle.
  -- Otherwise, use the provided project root directory to determine the cradle type.
  , loadCradle             :: Recorder (WithPriority Log) -> Maybe FilePath -> FilePath -> IO (HieBios.Cradle Void)
  -- | Given the project name and a set of command line flags,
  --   return the path for storing generated GHC artifacts,
  --   or 'Nothing' to respect the cradle setting
  , getCacheDirs           :: String -> [String] -> IO CacheDirs
  -- | Return the GHC lib dir to use for the 'unsafeGlobalDynFlags'
  , getInitialGhcLibDir    :: Recorder (WithPriority Log) -> FilePath -> IO (Maybe LibDir)
  }

instance Default SessionLoadingOptions where
    def =  SessionLoadingOptions
        {findCradle = HieBios.findCradle
        ,loadCradle = loadWithImplicitCradle
        ,getCacheDirs = getCacheDirsDefault
        ,getInitialGhcLibDir = getInitialGhcLibDirDefault
        }

-- | Find the cradle for a given 'hie.yaml' configuration.
--
-- If a 'hie.yaml' is given, the cradle is read from the config.
--  If this config does not comply to the "hie.yaml"
-- specification, an error is raised.
--
-- If no location for "hie.yaml" is provided, the implicit config is used
-- using the provided root directory for discovering the project.
-- The implicit config uses different heuristics to determine the type
-- of the project that may or may not be accurate.
loadWithImplicitCradle
  :: Recorder (WithPriority Log)
  -> Maybe FilePath
  -- ^ Optional 'hie.yaml' location. Will be used if given.
  -> FilePath
  -- ^ Root directory of the project. Required as a fallback
  -- if no 'hie.yaml' location is given.
  -> IO (HieBios.Cradle Void)
loadWithImplicitCradle recorder mHieYaml rootDir = do
  let logger = toCologActionWithPrio (cmapWithPrio LogHieBios recorder)
  case mHieYaml of
    Just yaml -> HieBios.loadCradle logger yaml
    Nothing   -> GhcIde.loadImplicitCradle logger rootDir

getInitialGhcLibDirDefault :: Recorder (WithPriority Log) -> FilePath -> IO (Maybe LibDir)
getInitialGhcLibDirDefault recorder rootDir = do
  hieYaml <- findCradle def (rootDir </> "a")
  cradle <- loadCradle def recorder hieYaml rootDir
  libDirRes <- getRuntimeGhcLibDir cradle
  case libDirRes of
      CradleSuccess libdir -> pure $ Just $ LibDir libdir
      CradleFail err -> do
        logWith recorder Error $ LogGetInitialGhcLibDirDefaultCradleFail err rootDir hieYaml cradle
        pure Nothing
      CradleNone -> do
        logWith recorder Warning LogGetInitialGhcLibDirDefaultCradleNone
        pure Nothing

-- | If the action throws exception that satisfies predicate then we sleep for
-- a duration determined by the random exponential backoff formula,
-- `uniformRandom(0, min (maxDelay, (baseDelay * 2) ^ retryAttempt))`, and try
-- the action again for a maximum of `maxRetryCount` times.
-- `MonadIO`, `MonadCatch` are used as constraints because there are a few
-- HieDb functions that don't return IO values.
retryOnException
  :: (MonadIO m, MonadCatch m, RandomGen g, Exception e)
  => (e -> Maybe e) -- ^ only retry on exception if this predicate returns Just
  -> Recorder (WithPriority Log)
  -> Int -- ^ maximum backoff delay in microseconds
  -> Int -- ^ base backoff delay in microseconds
  -> Int -- ^ maximum number of times to retry
  -> g -- ^ random number generator
  -> m a -- ^ action that may throw exception
  -> m a
retryOnException exceptionPred recorder maxDelay !baseDelay !maxTimesRetry rng action = do
  result <- tryJust exceptionPred action
  case result of
    Left e
      | maxTimesRetry > 0 -> do
        -- multiply by 2 because baseDelay is midpoint of uniform range
        let newBaseDelay = min maxDelay (baseDelay * 2)
        let (delay, newRng) = Random.randomR (0, newBaseDelay) rng
        let newMaxTimesRetry = maxTimesRetry - 1
        liftIO $ do
          logWith recorder Warning $ LogHieDbRetry delay maxDelay newMaxTimesRetry (toException e)
          threadDelay delay
        retryOnException exceptionPred recorder maxDelay newBaseDelay newMaxTimesRetry newRng action

      | otherwise -> do
        liftIO $ do
          logWith recorder Warning $ LogHieDbRetriesExhausted baseDelay maxDelay maxTimesRetry (toException e)
          throwIO e

    Right b -> pure b

-- | in microseconds
oneSecond :: Int
oneSecond = 1000000

-- | in microseconds
oneMillisecond :: Int
oneMillisecond = 1000

-- | default maximum number of times to retry hiedb call
maxRetryCount :: Int
maxRetryCount = 10

retryOnSqliteBusy :: (MonadIO m, MonadCatch m, RandomGen g)
                  => Recorder (WithPriority Log) -> g -> m a -> m a
retryOnSqliteBusy recorder rng action =
  let isErrorBusy e
        | SQLError{ sqlError = ErrorBusy } <- e = Just e
        | otherwise = Nothing
  in
    retryOnException isErrorBusy recorder oneSecond oneMillisecond maxRetryCount rng action

makeWithHieDbRetryable :: RandomGen g => Recorder (WithPriority Log) -> g -> HieDb -> WithHieDb
makeWithHieDbRetryable recorder rng hieDb f =
  retryOnSqliteBusy recorder rng (f hieDb)

-- | Wraps `withHieDb` to provide a database connection for reading, and a `HieWriterChan` for
-- writing. Actions are picked off one by one from the `HieWriterChan` and executed in serial
-- by a worker thread using a dedicated database connection.
-- This is done in order to serialize writes to the database, or else SQLite becomes unhappy
--
-- Also see Note [Serializing runs in separate thread]
runWithDb :: Recorder (WithPriority Log) -> FilePath -> ContT () IO (WithHieDbShield, IndexQueue)
runWithDb recorder fp = ContT $ \k -> do
  -- use non-deterministic seed because maybe multiple HLS start at same time
  -- and send bursts of requests
  rng <- Random.newStdGen
  -- Delete the database if it has an incompatible schema version
  retryOnSqliteBusy
    recorder
    rng
    (withHieDb fp (const $ pure ()) `Safe.catch` \IncompatibleSchemaVersion{} -> removeFile fp)

  withHieDb fp $ \writedb -> do
    -- the type signature is necessary to avoid concretizing the tyvar
    -- e.g. `withWriteDbRetryable initConn` without type signature will
    -- instantiate tyvar `a` to `()`
    let withWriteDbRetryable :: WithHieDb
        withWriteDbRetryable = makeWithHieDbRetryable recorder rng writedb
    withWriteDbRetryable initConn


    -- Clear the index of any files that might have been deleted since the last run
    _ <- withWriteDbRetryable deleteMissingRealFiles
    _ <- withWriteDbRetryable garbageCollectTypeNames

    runContT (withWorkerQueue (writer withWriteDbRetryable)) $ \chan ->
        withHieDb fp (\readDb -> k (WithHieDbShield $ makeWithHieDbRetryable recorder rng readDb, chan))
  where
    writer withHieDbRetryable l = do
        -- TODO: probably should let exceptions be caught/logged/handled by top level handler
        l withHieDbRetryable
          `Safe.catch` \e@SQLError{} -> do
            logWith recorder Error $ LogHieDbWriterThreadSQLiteError e
          `Safe.catchAny` \f -> do
            logWith recorder Error $ LogHieDbWriterThreadException f


getHieDbLoc :: FilePath -> IO FilePath
getHieDbLoc dir = do
  let db = intercalate "-" [dirHash, takeBaseName dir, Compat.ghcVersionStr, hiedbDataVersion] <.> "hiedb"
      dirHash = B.unpack $ B16.encode $ H.hash $ B.pack dir
  cDir <- IO.getXdgDirectory IO.XdgCache cacheDir
  createDirectoryIfMissing True cDir
  pure (cDir </> db)

{- Note [SessionState and batch load]
SessionState manages the state for batch loading files in the session loader.

- When a new file needs to be loaded, it is added to the pendingFiles set.
- The loader processes files from pendingFiles, attempting to load them in batches.
- (SBL1) If a file is already in failedFiles, it is loaded individually (single-file mode).
- (SBL2) Otherwise, the loader tries to load as many files as possible together (batch mode).

On success:
  - (SBL3) All successfully loaded files are removed from pendingFiles and failedFiles,
    and added to loadedFiles.

On failure:
  - (SBL4) If loading a single file fails, it is added to failedFiles and removed from loadedFiles and pendingFiles.
  - (SBL5) If batch loading fails, all files attempted are added to failedFiles.

This approach ensures efficient batch loading while isolating problematic files for individual handling.
-}

-- SBL3
handleBatchLoadSuccess :: Foldable t => Recorder (WithPriority Log) -> SessionState -> Maybe FilePath -> HashMap NormalizedFilePath (IdeResult HscEnvEq, DependencyInfo) -> t TargetDetails -> IO ()
handleBatchLoadSuccess recorder sessionState hieYaml this_flags_map all_targets =  do
  pendings <- getPendingFiles sessionState
  -- this_flags_map might contains files not in pendingFiles, take the intersection
  let newLoaded = pendings `Set.intersection` Set.fromList (fromNormalizedFilePath <$> HM.keys this_flags_map)
  atomically $ do
    STM.insert this_flags_map hieYaml (fileToFlags sessionState)
    insertAllFileMappings sessionState $ map ((hieYaml,) . fst) $ concatMap toFlagsMap all_targets
  logWith recorder Info $ LogSessionNewLoadedFiles $ Set.toList newLoaded
  atomically $ forM_ (Set.toList newLoaded) $ flip S.delete (pendingFiles sessionState)
  mapM_ (removeErrorLoadingFile sessionState) (Set.toList newLoaded)
  addCradleFiles sessionState newLoaded

-- SBL5
handleBatchLoadFailure :: SessionState -> [FilePath] -> IO ()
handleBatchLoadFailure sessionState files = do
  mapM_ (addErrorLoadingFile sessionState) files

-- SBL4
handleSingleLoadFailure :: SessionState -> FilePath -> IO ()
handleSingleLoadFailure sessionState file = do
  addErrorLoadingFile sessionState file
  removeErrorLoadingFile sessionState file
  atomically $ S.delete file (pendingFiles sessionState)
  removeCradleFile sessionState file

data SessionState = SessionState
  { loadedFiles  :: !(Var (HashSet FilePath)),
    failedFiles  :: !(Var (HashSet FilePath)),
    pendingFiles :: !(S.OrderedSet FilePath),
    hscEnvs      :: !(Var HieMap),
    fileToFlags  :: !FlagsMap,
    filesMap     :: !FilesMap,
    version      :: !(Var Int),
    sessionLoadingPreferenceConfig :: !(Var (Maybe SessionLoadingPreferenceConfig))
  }

-- | Helper functions for SessionState management
-- These functions encapsulate common operations on the SessionState

-- | Add a file to the set of files with errors during loading
addErrorLoadingFile :: MonadIO m =>  SessionState -> FilePath -> m ()
addErrorLoadingFile state file =
  liftIO $ modifyVar_' (failedFiles state) (\xs -> return $ Set.insert file xs)

-- | Remove a file from the set of files with errors during loading
removeErrorLoadingFile :: MonadIO m => SessionState -> FilePath -> m ()
removeErrorLoadingFile state file =
  liftIO $ modifyVar_' (failedFiles state) (\xs -> return $ Set.delete file xs)

addCradleFiles :: MonadIO m => SessionState -> HashSet FilePath -> m ()
addCradleFiles state files =
  liftIO $ modifyVar_' (loadedFiles state) (\xs -> return $ files <> xs)

-- | Remove a file from the cradle files set
removeCradleFile :: MonadIO m =>  SessionState -> FilePath -> m ()
removeCradleFile state file =
  liftIO $ modifyVar_' (loadedFiles state) (\xs -> return $ Set.delete file xs)

-- | Clear error loading files and reset to empty set
clearErrorLoadingFiles :: MonadIO m => SessionState -> m ()
clearErrorLoadingFiles state =
  liftIO $ modifyVar_' (failedFiles state) (const $ return Set.empty)

-- | Clear cradle files and reset to empty set
clearCradleFiles :: MonadIO m => SessionState -> m ()
clearCradleFiles state =
  liftIO $ modifyVar_' (loadedFiles state) (const $ return Set.empty)

-- | Reset the file maps in the session state
resetFileMaps :: SessionState -> STM ()
resetFileMaps state = do
  STM.reset (filesMap state)
  STM.reset (fileToFlags state)

-- | Insert or update file flags for a specific hieYaml and normalized file path
insertFileFlags :: SessionState -> Maybe FilePath -> NormalizedFilePath -> (IdeResult HscEnvEq, DependencyInfo) -> STM ()
insertFileFlags state hieYaml ncfp flags =
  STM.focus (Focus.insertOrMerge HM.union (HM.singleton ncfp flags)) hieYaml (fileToFlags state)

-- | Insert a file mapping from normalized path to hieYaml location
insertFileMapping :: SessionState -> Maybe FilePath -> NormalizedFilePath -> STM ()
insertFileMapping state hieYaml ncfp =
  STM.insert hieYaml ncfp (filesMap state)

-- | Remove a file from the pending file set
removeFromPending :: SessionState -> FilePath -> STM ()
removeFromPending state file =
  S.delete file (pendingFiles state)

-- | Add a file to the pending file set
addToPending :: SessionState -> FilePath -> STM ()
addToPending state file =
  S.insert file (pendingFiles state)

-- | Insert multiple file mappings at once
insertAllFileMappings :: SessionState -> [(Maybe FilePath, NormalizedFilePath)] -> STM ()
insertAllFileMappings state mappings =
  mapM_ (\(yaml, path) -> insertFileMapping state yaml path) mappings

-- | Increment the version counter
incrementVersion :: SessionState -> IO Int
incrementVersion state = modifyVar' (version state) succ

-- | Get files from the pending file set
getPendingFiles :: SessionState -> IO (HashSet FilePath)
getPendingFiles state = atomically $ Set.fromList <$> S.toUnOrderedList (pendingFiles state)

-- | Handle errors during session loading by recording file as having error and removing from pending
handleSingleFileProcessingError' :: SessionState -> Maybe FilePath -> FilePath -> PackageSetupException -> SessionM ()
handleSingleFileProcessingError' state hieYaml file e = do
  handleSingleFileProcessingError state hieYaml file [renderPackageSetupException file e] mempty

-- | Common pattern: Insert file flags, insert file mapping, and remove from pending
handleSingleFileProcessingError :: SessionState -> Maybe FilePath -> FilePath -> [FileDiagnostic] -> [FilePath] -> SessionM ()
handleSingleFileProcessingError state hieYaml file diags extraDepFiles = liftIO $ do
  dep <- getDependencyInfo $ maybeToList hieYaml <> extraDepFiles
  let ncfp = toNormalizedFilePath' file
  let flags = ((diags, Nothing), dep)
  handleSingleLoadFailure state file
  atomically $ do
    insertFileFlags state hieYaml ncfp flags
    insertFileMapping state hieYaml ncfp

-- | Get the set of extra files to load based on the current file path
-- If the current file is in error loading files, we fallback to single loading mode (empty set)
-- Otherwise, we remove error files from pending files and also exclude the current file
getExtraFilesToLoad :: SessionState -> FilePath -> IO [FilePath]
getExtraFilesToLoad state cfp = do
  pendingFiles <- getPendingFiles state
  errorFiles <- readVar (failedFiles state)
  old_files <- readVar (loadedFiles state)
  -- if the file is in error loading files, we fall back to single loading mode
  return $
    Set.toList $
      if cfp `Set.member` errorFiles
        then Set.empty
        -- remove error files from pending files since error loading need to load one by one
        else (Set.delete cfp $ pendingFiles `Set.difference` errorFiles) <> old_files

-- | We allow users to specify a loading strategy.
-- Check whether this config was changed since the last time we have loaded
-- a session.
--
-- If the loading configuration changed, we likely should restart the session
-- in its entirety.
didSessionLoadingPreferenceConfigChange :: SessionState -> SessionM Bool
didSessionLoadingPreferenceConfigChange s = do
    clientConfig <- asks sessionClientConfig
    let biosSessionLoadingVar = sessionLoadingPreferenceConfig s
    mLoadingConfig <- liftIO $ readVar biosSessionLoadingVar
    case mLoadingConfig of
        Nothing -> do
            liftIO $ writeVar biosSessionLoadingVar (Just (sessionLoading clientConfig))
            pure False
        Just loadingConfig -> do
            liftIO $ writeVar biosSessionLoadingVar (Just (sessionLoading clientConfig))
            pure (loadingConfig /= sessionLoading clientConfig)

newSessionState :: IO SessionState
newSessionState = do
  -- Initialize SessionState
  sessionState <- SessionState
    <$> newVar (Set.fromList [])  -- loadedFiles
    <*> newVar (Set.fromList [])  -- failedFiles
    <*> S.newIO                     -- pendingFiles
    <*> newVar Map.empty            -- hscEnvs
    <*> STM.newIO                   -- fileToFlags
    <*> STM.newIO                   -- filesMap
    <*> newVar 0                    -- version
    <*> newVar Nothing              -- sessionLoadingPreferenceConfig
  return sessionState

-- | Given a root directory, return a Shake 'Action' which setups an
-- 'IdeGhcSession' given a file.
-- Some of the many things this does:
--
-- * Find the cradle for the file
-- * Get the session options,
-- * Get the GHC lib directory
-- * Make sure the GHC compiletime and runtime versions match
-- * Restart the Shake session
--
-- This is the key function which implements multi-component support. All
-- components mapping to the same hie.yaml file are mapped to the same
-- HscEnv which is updated as new components are discovered.

loadSessionWithOptions :: Recorder (WithPriority Log) -> SessionLoadingOptions -> FilePath -> TQueue (IO ()) -> IO (Action IdeGhcSession)
loadSessionWithOptions recorder SessionLoadingOptions{..} rootDir que = do
  let toAbsolutePath = toAbsolute rootDir -- see Note [Root Directory]

  sessionState <- newSessionState
  let returnWithVersion fun = IdeGhcSession fun <$> liftIO (readVar (version sessionState))

  -- This caches the mapping from Mod.hs -> hie.yaml
  cradleLoc <- liftIO $ memoIO $ \v -> do
      res <- findCradle v
      -- Sometimes we get C:, sometimes we get c:, and sometimes we get a relative path
      -- try and normalise that
      -- e.g. see https://github.com/haskell/ghcide/issues/126
      let res' = toAbsolutePath <$> res
      return $ normalise <$> res'

  return $ do
    clientConfig <- getClientConfigAction
    extras@ShakeExtras{ideNc, knownTargetsVar
                      } <- getShakeExtras
    let invalidateShakeCache = do
            void $ incrementVersion sessionState
            return $ toNoFileKey GhcSessionIO

<<<<<<< HEAD
    ideOptions <- getIdeOptions

    -- see Note [Serializing runs in separate thread]
    -- Start the getOptionsLoop if the queue is empty
    liftIO $ atomically $ Extra.whenM (isEmptyTQueue que) $ do
      let newSessionLoadingOptions = SessionLoadingOptions
            { findCradle = cradleLoc
            , ..
            }
          sessionShake = SessionShake
            { restartSession = restartShakeSession extras
            , invalidateCache = invalidateShakeCache
            , enqueueActions = shakeEnqueue extras
            }
          sessionEnv = SessionEnv
            { sessionLspContext = lspEnv extras
            , sessionRootDir = rootDir
            , sessionIdeOptions = ideOptions
            , sessionClientConfig = clientConfig
            , sessionSharedNameCache = ideNc
            , sessionLoadingOptions = newSessionLoadingOptions
            }

      writeTQueue que (runReaderT (getOptionsLoop recorder sessionShake sessionState knownTargetsVar) sessionEnv)

    -- Each one of deps will be registered as a FileSystemWatcher in the GhcSession action
    -- so that we can get a workspace/didChangeWatchedFiles notification when a dep changes.
    -- The GlobPattern of a FileSystemWatcher can be absolute or relative.
    -- We use the absolute one because it is supported by more LSP clients.
    -- Here we make sure deps are absolute and later we use those absolute deps as GlobPattern.
    let absolutePathsCradleDeps (eq, deps) = (eq, fmap toAbsolutePath $ Map.keys deps)
    returnWithVersion $ \file -> do
      let absFile = toAbsolutePath file
      absolutePathsCradleDeps <$> lookupOrWaitCache recorder sessionState absFile

-- | Given a file, this function will return the HscEnv and the dependencies
-- it would look up the cache first, if the cache is not available, it would
-- submit a request to the getOptionsLoop to get the options for the file
-- and wait until the options are available
lookupOrWaitCache :: Recorder (WithPriority Log) -> SessionState -> FilePath -> IO (IdeResult HscEnvEq, DependencyInfo)
lookupOrWaitCache recorder sessionState absFile = do
  let ncfp = toNormalizedFilePath' absFile
  res <- atomically $ do
      -- wait until target file is not in pendingFiles
      Extra.whenM (S.lookup absFile (pendingFiles sessionState)) STM.retry
      -- check if in the cache
      checkInCache sessionState ncfp
  logWith recorder Debug $ LogLookupSessionCache absFile
  updateDateRes <-  case res of
    Just r -> do
        depOk <- checkDependencyInfo (snd r)
        if depOk
            then return $ Just r
            else return Nothing
    _ -> return Nothing
  case updateDateRes of
    Just r -> return r
    Nothing -> do
      -- if not ok, we need to reload the session
      atomically $ addToPending sessionState absFile
      lookupOrWaitCache recorder sessionState absFile

checkInCache :: SessionState -> NormalizedFilePath -> STM (Maybe (IdeResult HscEnvEq, DependencyInfo))
checkInCache sessionState ncfp = runMaybeT $ do
  cachedHieYamlLocation <- MaybeT $ STM.lookup ncfp (filesMap sessionState)
  m <- MaybeT $ STM.lookup cachedHieYamlLocation (fileToFlags sessionState)
  MaybeT $ pure $ HM.lookup ncfp m

data SessionShake = SessionShake
  { restartSession :: VFSModified -> String -> [DelayedAction ()] -> IO [Key] -> IO ()
  , invalidateCache :: IO Key
  , enqueueActions :: DelayedAction () -> IO (IO ())
  }

data SessionEnv = SessionEnv
  { sessionLspContext      :: Maybe (LanguageContextEnv Config)
  , sessionRootDir         :: FilePath
  , sessionIdeOptions      :: IdeOptions
  , sessionClientConfig    :: Config
  , sessionSharedNameCache :: NameCache
  , sessionLoadingOptions  :: SessionLoadingOptions
  }

type SessionM = ReaderT SessionEnv IO

-- | The main function which gets options for a file.
--
-- The general approach is as follows:
-- 1. Find the 'hie.yaml' for the next file target, if there is any.
-- 2. Check in the cache, whether the given 'hie.yaml' was already loaded before
-- 3.1. If it wasn't, initialise a new session and continue with step 4.
-- 3.2. If it is loaded, check whether we need to reload the session, e.g. because the `.cabal` file was modified
-- 3.2.1. If we need to reload, remove the
getOptionsLoop :: Recorder (WithPriority Log) -> SessionShake -> SessionState -> TVar (Hashed KnownTargets) -> SessionM ()
getOptionsLoop recorder sessionShake sessionState knownTargetsVar = forever $ do
  -- Get the next file to load
  file <- liftIO $ atomically $ S.readQueue (pendingFiles sessionState)
  logWith recorder Debug (LogGetOptionsLoop file)
  let ncfp = toNormalizedFilePath' file
  cachedHieYamlLocation <- join <$> liftIO (atomically (STM.lookup ncfp (filesMap sessionState)))
  sessionLoadingOptions <- asks sessionLoadingOptions
  hieYaml <- liftIO $ findCradle sessionLoadingOptions file
  let hieLoc = cachedHieYamlLocation <|> hieYaml
  sessionOpts recorder sessionShake sessionState knownTargetsVar (hieLoc, file)
    `Safe.catch` handleSingleFileProcessingError' sessionState hieLoc file

-- | This caches the mapping from hie.yaml + Mod.hs -> [String]
-- Returns the Ghc session and the cradle dependencies
sessionOpts :: Recorder (WithPriority Log) -> SessionShake -> SessionState -> TVar (Hashed KnownTargets) -> (Maybe FilePath, FilePath) -> SessionM ()
sessionOpts recorder sessionShake sessionState knownTargetsVar (hieYaml, file) = do
  Extra.whenM (didSessionLoadingPreferenceConfigChange sessionState) $ do
    logWith recorder Info LogSessionLoadingChanged
    liftIO $ atomically $ resetFileMaps sessionState
    -- Don't even keep the name cache, we start from scratch here!
    liftIO $ modifyVar_ (hscEnvs sessionState) (const (return Map.empty))
    -- cleanup error loading files and cradle files
    clearErrorLoadingFiles sessionState
    clearCradleFiles sessionState
    cacheKey <- liftIO $ invalidateCache sessionShake
    liftIO $ restartSession sessionShake VFSUnmodified "didSessionLoadingPreferenceConfigChange" [] (return [cacheKey])

  v <- liftIO $ atomically $ STM.lookup hieYaml (fileToFlags sessionState)
  case v >>= HM.lookup (toNormalizedFilePath' file) of
    Just (_opts, old_di) -> do
      deps_ok <- liftIO $ checkDependencyInfo old_di
      if not deps_ok
        then do
          -- if deps are old, we can try to load the error files again
          removeErrorLoadingFile sessionState file
          removeCradleFile sessionState file
          -- If the dependencies are out of date then clear both caches and start
          -- again.
          liftIO $ atomically $ resetFileMaps sessionState
          -- Keep the same name cache
          liftIO $ modifyVar_ (hscEnvs sessionState) (return . Map.adjust (const []) hieYaml)
          consultCradle recorder sessionShake sessionState knownTargetsVar hieYaml file
        else do
          -- if deps are ok, we can just remove the file from pending files
          liftIO $ atomically $ removeFromPending sessionState file
    Nothing ->
        consultCradle recorder sessionShake sessionState knownTargetsVar hieYaml file

consultCradle :: Recorder (WithPriority Log) -> SessionShake -> SessionState -> TVar (Hashed KnownTargets) -> Maybe FilePath -> FilePath -> SessionM ()
consultCradle recorder sessionShake sessionState knownTargetsVar hieYaml cfp = do
  loadingOptions <- asks sessionLoadingOptions
  (cradle, eopts) <- loadCradleWithNotifications recorder
    sessionState
    (loadCradle loadingOptions recorder)
    hieYaml cfp
  logWith recorder Debug $ LogSessionLoadingResult eopts
  let ncfp = toNormalizedFilePath' cfp
  case eopts of
    -- The cradle gave us some options so get to work turning them
    -- into and HscEnv.
    Right (opts, libDir, version) -> do
      let compileTime = fullCompilerVersion
      case reverse $ readP_to_S parseVersion version of
        [] -> error $ "GHC version could not be parsed: " <> version
        ((runTime, _):_)
          | compileTime == runTime -> session recorder sessionShake sessionState knownTargetsVar (hieYaml, ncfp, opts, libDir)
          | otherwise -> handleSingleFileProcessingError' sessionState hieYaml cfp (GhcVersionMismatch{..})
    -- Failure case, either a cradle error or the none cradle
    Left err -> do
        -- what if the error to load file is one of old_files ?
        let attemptToLoadFiles = Set.delete cfp $ Set.fromList $ concatMap cradleErrorLoadingFiles err
        old_files <- liftIO $ readVar (loadedFiles sessionState)
        let errorToLoadNewFiles = cfp : Set.toList (attemptToLoadFiles `Set.difference` old_files)
        if length errorToLoadNewFiles > 1
        then do
            -- we are loading more files and failed, we need to retry
            -- mark as less loaded files as failedLoadingFiles as possible
            -- limitation is that when we are loading files, and the dependencies of old_files
            -- are changed, and old_files are not valid anymore.
            -- but they will still be in the old_files, and will not move to failedFiles.
            -- And make other files failed to load in batch mode.
            liftIO $ handleBatchLoadFailure sessionState errorToLoadNewFiles
            -- retry without other files
            logWith recorder Info $ LogSessionReloadOnError cfp (Set.toList attemptToLoadFiles)
            consultCradle recorder sessionShake sessionState knownTargetsVar hieYaml cfp
        else do
            -- we are only loading this file and it failed
            let res = map (\err' -> renderCradleError err' cradle ncfp) err
            handleSingleFileProcessingError sessionState hieYaml cfp res $ concatMap cradleErrorDependencies err

session ::
    Recorder (WithPriority Log) ->
    SessionShake ->
    SessionState ->
    TVar (Hashed KnownTargets) ->
    (Maybe FilePath, NormalizedFilePath, ComponentOptions, FilePath) ->
    SessionM ()
session recorder sessionShake sessionState knownTargetsVar(hieYaml, cfp, opts, libDir) = do
  let initEmptyHscEnv = emptyHscEnvM libDir
  (new_deps, old_deps) <- packageSetup recorder sessionState initEmptyHscEnv (hieYaml, cfp, opts)

  -- For each component, now make a new HscEnvEq which contains the
  -- HscEnv for the hie.yaml file but the DynFlags for that component
  -- For GHC's supporting multi component sessions, we create a shared
  -- HscEnv but set the active component accordingly
  hscEnv <- initEmptyHscEnv
  ideOptions <- asks sessionIdeOptions
  let new_cache = newComponentCache (cmapWithPrio LogSessionGhc recorder) (optExtensions ideOptions) cfp hscEnv
  all_target_details <- liftIO $ new_cache old_deps new_deps
  (all_targets, this_flags_map) <- liftIO $ addErrorTargetIfUnknown all_target_details hieYaml cfp

  liftIO $ handleBatchLoadSuccess recorder sessionState hieYaml this_flags_map all_targets
  -- Typecheck all files in the project on startup
  liftIO $ loadKnownTargets recorder sessionShake (optCheckProject ideOptions) knownTargetsVar new_deps all_targets

-- | Create a new HscEnv from a hieYaml root and a set of options
packageSetup :: Recorder (WithPriority Log) -> SessionState -> SessionM HscEnv -> (Maybe FilePath, NormalizedFilePath, ComponentOptions) -> SessionM ([ComponentInfo], [ComponentInfo])
packageSetup recorder sessionState newEmptyHscEnv (hieYaml, cfp, opts) = do
  getCacheDirs <- asks (getCacheDirs . sessionLoadingOptions)
  rootDir <- asks sessionRootDir
  -- Parse DynFlags for the newly discovered component
  hscEnv <- newEmptyHscEnv
  newTargetDfs <- liftIO $ evalGhcEnv hscEnv $ setOptions cfp opts (hsc_dflags hscEnv) rootDir
  let deps = componentDependencies opts ++ maybeToList hieYaml
  dep_info <- liftIO $ getDependencyInfo deps
  -- Now lookup to see whether we are combining with an existing HscEnv
  -- or making a new one. The lookup returns the HscEnv and a list of
  -- information about other components loaded into the HscEnv
  -- (unitId, DynFlag, Targets)
  liftIO $ modifyVar (hscEnvs sessionState) $
    addComponentInfo (cmapWithPrio LogSessionGhc recorder) getCacheDirs dep_info newTargetDfs (hieYaml, cfp, opts)

addErrorTargetIfUnknown :: Foldable t => t [TargetDetails] -> Maybe FilePath -> NormalizedFilePath -> IO ([TargetDetails], HashMap NormalizedFilePath (IdeResult HscEnvEq, DependencyInfo))
addErrorTargetIfUnknown all_target_details hieYaml cfp = do
  let flags_map' = HM.fromList (concatMap toFlagsMap all_targets')
      all_targets' = concat all_target_details
  this_dep_info <- getDependencyInfo $ maybeToList hieYaml
  let (all_targets, this_flags_map) = case HM.lookup cfp flags_map' of
        Just _ -> (all_targets', flags_map')
        Nothing -> (this_target_details : all_targets', HM.insert cfp this_flags flags_map')
          where
                this_target_details = TargetDetails (TargetFile cfp) this_error_env this_dep_info [cfp]
                this_flags = (this_error_env, this_dep_info)
                this_error_env = ([this_error], Nothing)
                this_error = ideErrorWithSource (Just "cradle") (Just DiagnosticSeverity_Error) cfp
                                (T.unlines
                                  [ "No cradle target found. Is this file listed in the targets of your cradle?"
                                  , "If you are using a .cabal file, please ensure that this module is listed in either the exposed-modules or other-modules section"
                                  ])
                                Nothing
  pure (all_targets, this_flags_map)

-- | Populate the knownTargetsVar with all the
-- files in the project so that `knownFiles` can learn about them and
-- we can generate a complete module graph
extendKnownTargets :: Recorder (WithPriority Log) -> TVar (Hashed KnownTargets) -> [TargetDetails] -> IO Key
extendKnownTargets recorder knownTargetsVar newTargets = do
  knownTargets <- concatForM  newTargets $ \TargetDetails{..} ->
    case targetTarget of
      TargetFile f -> do
        -- If a target file has multiple possible locations, then we
        -- assume they are all separate file targets.
        -- This happens with '.hs-boot' files if they are in the root directory of the project.
        -- GHC reports options such as '-i. A' as 'TargetFile A.hs' instead of 'TargetModule A'.
        -- In 'fromTargetId', we dutifully look for '.hs-boot' files and add them to the
        -- targetLocations of the TargetDetails. Then we add everything to the 'knownTargetsVar'.
        -- However, when we look for a 'Foo.hs-boot' file in 'FindImports.hs', we look for either
=======
    IdeOptions{ optTesting = IdeTesting optTesting
              , optCheckProject = getCheckProject
              , optExtensions
              , optHaddockParse
              } <- getIdeOptions

        -- populate the knownTargetsVar with all the
        -- files in the project so that `knownFiles` can learn about them and
        -- we can generate a complete module graph
    let extendKnownTargets newTargets = do
          knownTargets <- concatForM  newTargets $ \TargetDetails{..} ->
            case targetTarget of
              TargetFile f -> do
                -- If a target file has multiple possible locations, then we
                -- assume they are all separate file targets.
                -- This happens with '.hs-boot' files if they are in the root directory of the project.
                -- GHC reports options such as '-i. A' as 'TargetFile A.hs' instead of 'TargetModule A'.
                -- In 'fromTargetId', we dutifully look for '.hs-boot' files and add them to the
                -- targetLocations of the TargetDetails. Then we add everything to the 'knownTargetsVar'.
                -- However, when we look for a 'Foo.hs-boot' file in 'FindImports.hs', we look for either
                --
                --  * TargetFile Foo.hs-boot
                --  * TargetModule Foo
                --
                -- If we don't generate a TargetFile for each potential location, we will only have
                -- 'TargetFile Foo.hs' in the 'knownTargetsVar', thus not find 'TargetFile Foo.hs-boot'
                -- and also not find 'TargetModule Foo'.
                fs <- filterM (IO.doesFileExist . fromNormalizedFilePath) targetLocations
                pure $ map (\fp -> (TargetFile fp, Set.singleton fp)) (nubOrd (f:fs))
              TargetModule _ -> do
                found <- filterM (IO.doesFileExist . fromNormalizedFilePath) targetLocations
                return [(targetTarget, Set.fromList found)]
          hasUpdate <- atomically $ do
            known <- readTVar knownTargetsVar
            let known' = flip mapHashed known $ \k -> unionKnownTargets k (mkKnownTargets knownTargets)
                hasUpdate = if known /= known' then Just (unhashed known') else Nothing
            writeTVar knownTargetsVar known'
            pure hasUpdate
          for_ hasUpdate $ \x ->
            logWith recorder Debug $ LogKnownFilesUpdated (targetMap x)
          return $ toNoFileKey GetKnownTargets

    -- Create a new HscEnv from a hieYaml root and a set of options
    let packageSetup :: (Maybe FilePath, NormalizedFilePath, ComponentOptions, FilePath)
                     -> IO ([ComponentInfo], [ComponentInfo])
        packageSetup (hieYaml, cfp, opts, libDir) = do
          -- Parse DynFlags for the newly discovered component
          hscEnv <- emptyHscEnv ideNc libDir
          newTargetDfs <- evalGhcEnv hscEnv $ setOptions optHaddockParse cfp opts (hsc_dflags hscEnv) rootDir
          let deps = componentDependencies opts ++ maybeToList hieYaml
          dep_info <- getDependencyInfo deps
          -- Now lookup to see whether we are combining with an existing HscEnv
          -- or making a new one. The lookup returns the HscEnv and a list of
          -- information about other components loaded into the HscEnv
          -- (unitId, DynFlag, Targets)
          modifyVar hscEnvs $ \m -> do
              -- Just deps if there's already an HscEnv
              -- Nothing is it's the first time we are making an HscEnv
              let oldDeps = Map.lookup hieYaml m
              let -- Add the raw information about this component to the list
                  -- We will modify the unitId and DynFlags used for
                  -- compilation but these are the true source of
                  -- information.
                  new_deps = fmap (\(df, targets) -> RawComponentInfo (homeUnitId_ df) df targets cfp opts dep_info) newTargetDfs
                  all_deps = new_deps `NE.appendList` fromMaybe [] oldDeps
                  -- Get all the unit-ids for things in this component
                  _inplace = map rawComponentUnitId $ NE.toList all_deps

              all_deps' <- forM all_deps $ \RawComponentInfo{..} -> do
                  let prefix = show rawComponentUnitId
                  -- See Note [Avoiding bad interface files]
                  let cacheDirOpts = componentOptions opts
                  cacheDirs <- liftIO $ getCacheDirs prefix cacheDirOpts
                  processed_df <- setCacheDirs recorder cacheDirs rawComponentDynFlags
                  -- The final component information, mostly the same but the DynFlags don't
                  -- contain any packages which are also loaded
                  -- into the same component.
                  pure $ ComponentInfo
                           { componentUnitId = rawComponentUnitId
                           , componentDynFlags = processed_df
                           , componentTargets = rawComponentTargets
                           , componentFP = rawComponentFP
                           , componentCOptions = rawComponentCOptions
                           , componentDependencyInfo = rawComponentDependencyInfo
                           }
              -- Modify the map so the hieYaml now maps to the newly updated
              -- ComponentInfos
              -- Returns
              -- . The information for the new component which caused this cache miss
              -- . The modified information (without -inplace flags) for
              --   existing packages
              let (new,old) = NE.splitAt (NE.length new_deps) all_deps'
              pure (Map.insert hieYaml (NE.toList all_deps) m, (new,old))


    let session :: (Maybe FilePath, NormalizedFilePath, ComponentOptions, FilePath)
                -> IO (IdeResult HscEnvEq,[FilePath])
        session args@(hieYaml, _cfp, _opts, _libDir) = do
          (new_deps, old_deps) <- packageSetup args

          -- For each component, now make a new HscEnvEq which contains the
          -- HscEnv for the hie.yaml file but the DynFlags for that component
          -- For GHC's supporting multi component sessions, we create a shared
          -- HscEnv but set the active component accordingly
          hscEnv <- emptyHscEnv ideNc _libDir
          let new_cache = newComponentCache recorder optExtensions _cfp hscEnv
          all_target_details <- new_cache old_deps new_deps

          this_dep_info <- getDependencyInfo $ maybeToList hieYaml
          let (all_targets, this_flags_map, this_options)
                = case HM.lookup _cfp flags_map' of
                    Just this -> (all_targets', flags_map', this)
                    Nothing -> (this_target_details : all_targets', HM.insert _cfp this_flags flags_map', this_flags)
                  where all_targets' = concat all_target_details
                        flags_map' = HM.fromList (concatMap toFlagsMap all_targets')
                        this_target_details = TargetDetails (TargetFile _cfp) this_error_env this_dep_info [_cfp]
                        this_flags = (this_error_env, this_dep_info)
                        this_error_env = ([this_error], Nothing)
                        this_error = ideErrorWithSource (Just "cradle") (Just DiagnosticSeverity_Error) _cfp
                                       (T.unlines
                                         [ "No cradle target found. Is this file listed in the targets of your cradle?"
                                         , "If you are using a .cabal file, please ensure that this module is listed in either the exposed-modules or other-modules section"
                                         ])
                                       Nothing

          void $ modifyVar' fileToFlags $ Map.insert hieYaml this_flags_map
          void $ modifyVar' filesMap $ flip HM.union (HM.fromList (map ((,hieYaml) . fst) $ concatMap toFlagsMap all_targets))
          -- The VFS doesn't change on cradle edits, re-use the old one.
          -- Invalidate all the existing GhcSession build nodes by restarting the Shake session
          keys2 <- invalidateShakeCache
          restartShakeSession VFSUnmodified "new component" [] $ do
            keys1 <- extendKnownTargets all_targets
            return [keys1, keys2]

          -- Typecheck all files in the project on startup
          checkProject <- getCheckProject
          unless (null new_deps || not checkProject) $ do
                cfps' <- liftIO $ filterM (IO.doesFileExist . fromNormalizedFilePath) (concatMap targetLocations all_targets)
                void $ shakeEnqueue extras $ mkDelayedAction "InitialLoad" Debug $ void $ do
                    mmt <- uses GetModificationTime cfps'
                    let cs_exist = catMaybes (zipWith (<$) cfps' mmt)
                    modIfaces <- uses GetModIface cs_exist
                    -- update exports map
                    shakeExtras <- getShakeExtras
                    let !exportsMap' = createExportsMap $ mapMaybe (fmap hirModIface) modIfaces
                    liftIO $ atomically $ modifyTVar' (exportsMap shakeExtras) (exportsMap' <>)

          return $ second Map.keys this_options

    let consultCradle :: Maybe FilePath -> FilePath -> IO (IdeResult HscEnvEq, [FilePath])
        consultCradle hieYaml cfp = do
           let lfpLog = makeRelative rootDir cfp
           logWith recorder Info $ LogCradlePath lfpLog
           when (isNothing hieYaml) $
             logWith recorder Warning $ LogCradleNotFound lfpLog
           cradle <- loadCradle recorder hieYaml rootDir
           when optTesting $ mRunLspT lspEnv $
            sendNotification (SMethod_CustomMethod (Proxy @"ghcide/cradle/loaded")) (toJSON cfp)

           -- Display a user friendly progress message here: They probably don't know what a cradle is
           let progMsg = "Setting up " <> T.pack (takeBaseName (cradleRootDir cradle))
                         <> " (for " <> T.pack lfpLog <> ")"
           eopts <- mRunLspTCallback lspEnv (\act -> withIndefiniteProgress progMsg Nothing NotCancellable (const act)) $
              withTrace "Load cradle" $ \addTag -> do
                  addTag "file" lfpLog
                  old_files <- readIORef cradle_files
                  res <- cradleToOptsAndLibDir recorder (sessionLoading clientConfig) cradle cfp old_files
                  addTag "result" (show res)
                  return res

           logWith recorder Debug $ LogSessionLoadingResult eopts
           case eopts of
             -- The cradle gave us some options so get to work turning them
             -- into and HscEnv.
             Right (opts, libDir, version) -> do
               let compileTime = fullCompilerVersion
               case reverse $ readP_to_S parseVersion version of
                 [] -> error $ "GHC version could not be parsed: " <> version
                 ((runTime, _):_)
                   | compileTime == runTime -> do
                     atomicModifyIORef' cradle_files (\xs -> (cfp:xs,()))
                     session (hieYaml, toNormalizedFilePath' cfp, opts, libDir)
                   | otherwise -> return (([renderPackageSetupException cfp GhcVersionMismatch{..}], Nothing),[])
             -- Failure case, either a cradle error or the none cradle
             Left err -> do
               dep_info <- getDependencyInfo (maybeToList hieYaml)
               let ncfp = toNormalizedFilePath' cfp
               let res = (map (\err' -> renderCradleError err' cradle ncfp) err, Nothing)
               void $ modifyVar' fileToFlags $
                    Map.insertWith HM.union hieYaml (HM.singleton ncfp (res, dep_info))
               void $ modifyVar' filesMap $ HM.insert ncfp hieYaml
               return (res, maybe [] pure hieYaml ++ concatMap cradleErrorDependencies err)

    let
        -- | We allow users to specify a loading strategy.
        -- Check whether this config was changed since the last time we have loaded
        -- a session.
>>>>>>> 59b733f0
        --
        --  * TargetFile Foo.hs-boot
        --  * TargetModule Foo
        --
        -- If we don't generate a TargetFile for each potential location, we will only have
        -- 'TargetFile Foo.hs' in the 'knownTargetsVar', thus not find 'TargetFile Foo.hs-boot'
        -- and also not find 'TargetModule Foo'.
        fs <- filterM (IO.doesFileExist . fromNormalizedFilePath) targetLocations
        pure $ map (\fp -> (TargetFile fp, Set.singleton fp)) (nubOrd (f:fs))
      TargetModule _ -> do
        found <- filterM (IO.doesFileExist . fromNormalizedFilePath) targetLocations
        return [(targetTarget, Set.fromList found)]
  hasUpdate <- atomically $ do
    known <- readTVar knownTargetsVar
    let known' = flip mapHashed known $ \k -> unionKnownTargets k (mkKnownTargets knownTargets)
        hasUpdate = if known /= known' then Just (unhashed known') else Nothing
    writeTVar knownTargetsVar known'
    pure hasUpdate
  for_ hasUpdate $ \x ->
    logWith recorder Debug $ LogKnownFilesUpdated (targetMap x)
  return $ toNoFileKey GetKnownTargets

loadKnownTargets :: Recorder (WithPriority Log) -> SessionShake -> IO Bool -> TVar (Hashed KnownTargets) -> [ComponentInfo] -> [TargetDetails] -> IO ()
loadKnownTargets recorder sessionShake getCheckProject knownTargetsVar new_deps targets = do
  checkProject <- getCheckProject

  -- The VFS doesn't change on cradle edits, re-use the old one.
  -- Invalidate all the existing GhcSession build nodes by restarting the Shake session
  restartSession sessionShake VFSUnmodified "new component" [] $ do
    keys2 <- invalidateCache sessionShake
    keys1 <- extendKnownTargets recorder knownTargetsVar targets
    unless (null new_deps || not checkProject) $ do
      cfps' <- liftIO $ filterM (IO.doesFileExist . fromNormalizedFilePath) (concatMap targetLocations targets)
      void $ enqueueActions sessionShake $ mkDelayedAction "InitialLoad" Debug $ void $ do
        mmt <- uses GetModificationTime cfps'
        let cs_exist = catMaybes (zipWith (<$) cfps' mmt)
        modIfaces <- uses GetModIface cs_exist
        -- update exports map
        shakeExtras <- getShakeExtras
        let !exportsMap' = createExportsMap $ mapMaybe (fmap hirModIface) modIfaces
        liftIO $ atomically $ modifyTVar' (exportsMap shakeExtras) (exportsMap' <>)
    return [keys1, keys2]

loadCradleWithNotifications ::
  Recorder (WithPriority Log) ->
  SessionState ->
  (Maybe FilePath -> FilePath -> IO (Cradle Void)) ->
  Maybe FilePath ->
  FilePath ->
  SessionM (Cradle Void, Either [CradleError] (ComponentOptions, FilePath, String))
loadCradleWithNotifications recorder sessionState loadCradle hieYaml cfp = do
  IdeTesting isTesting <- asks (optTesting . sessionIdeOptions)
  sessionPref <- asks (sessionLoading . sessionClientConfig)
  lspEnv <- asks sessionLspContext
  rootDir <- asks sessionRootDir
  let lfpLog = makeRelative rootDir cfp
  logWith recorder Info $ LogCradlePath lfpLog
  when (isNothing hieYaml) $
    logWith recorder Warning $ LogCradleNotFound lfpLog
  cradle <- liftIO $ loadCradle hieYaml rootDir
  when (isTesting) $ mRunLspT lspEnv $
    sendNotification (SMethod_CustomMethod (Proxy @"ghcide/cradle/loaded")) (toJSON cfp)

  -- Display a user friendly progress message here: They probably don't know what a cradle is
  let progMsg = "Setting up " <> T.pack (takeBaseName (cradleRootDir cradle))
                <> " (for " <> T.pack lfpLog <> ")"

  extraToLoads <- liftIO $ getExtraFilesToLoad sessionState cfp
  eopts <- mRunLspTCallback lspEnv (\act -> withIndefiniteProgress progMsg Nothing NotCancellable (const act)) $
    withTrace "Load cradle" $ \addTag -> do
        addTag "file" lfpLog
        res <- liftIO $ cradleToOptsAndLibDir recorder sessionPref cradle cfp extraToLoads
        addTag "result" (show res)
        return res
  pure (cradle, eopts)


-- | Run the specific cradle on a specific FilePath via hie-bios.
-- This then builds dependencies or whatever based on the cradle, gets the
-- GHC options/dynflags needed for the session and the GHC library directory
cradleToOptsAndLibDir :: Recorder (WithPriority Log) -> SessionLoadingPreferenceConfig -> Cradle Void -> FilePath -> [FilePath]
                      -> IO (Either [CradleError] (ComponentOptions, FilePath, String))
cradleToOptsAndLibDir recorder loadConfig cradle file old_fps = do
    -- let noneCradleFoundMessage :: FilePath -> T.Text
    --     noneCradleFoundMessage f = T.pack $ "none cradle found for " <> f <> ", ignoring the file"
    -- Start off by getting the session options
    logWith recorder Debug $ LogCradle cradle
    cradleRes <- HieBios.getCompilerOptions file loadStyle cradle
    case cradleRes of
        CradleSuccess r -> do
            -- Now get the GHC lib dir
            libDirRes <- getRuntimeGhcLibDir cradle
            versionRes <- getRuntimeGhcVersion cradle
            case liftA2 (,) libDirRes versionRes of
                -- This is the successful path
                (CradleSuccess (libDir, version)) -> pure (Right (r, libDir, version))
                CradleFail err       -> return (Left [err])
                CradleNone           -> do
                    logWith recorder Info $ LogNoneCradleFound file
                    return (Left [])

        CradleFail err -> return (Left [err])
        CradleNone -> do
            logWith recorder Info $ LogNoneCradleFound file
            return (Left [])

    where
        loadStyle = case loadConfig of
            PreferSingleComponentLoading -> LoadFile
            PreferMultiComponentLoading  -> LoadWithContext old_fps

-- ----------------------------------------------------------------------------
-- Utilities
-- ----------------------------------------------------------------------------

emptyHscEnvM :: FilePath -> SessionM HscEnv
emptyHscEnvM libDir = do
  nc <- asks sessionSharedNameCache
  liftIO $ Ghc.emptyHscEnv nc libDir

toFlagsMap :: TargetDetails -> [(NormalizedFilePath, (IdeResult HscEnvEq, DependencyInfo))]
toFlagsMap TargetDetails{..} =
    [ (l, (targetEnv, targetDepends)) | l <-  targetLocations]

-- See Note [Multi Cradle Dependency Info]
type HieMap = Map.Map (Maybe FilePath) [RawComponentInfo]
-- | Maps a "hie.yaml" location to all its Target Filepaths and options.
type FlagsMap = STM.Map (Maybe FilePath) (HM.HashMap NormalizedFilePath (IdeResult HscEnvEq, DependencyInfo))
-- | Maps a Filepath to its respective "hie.yaml" location.
-- It aims to be the reverse of 'FlagsMap'.
type FilesMap = STM.Map NormalizedFilePath (Maybe FilePath)

-- | Memoize an IO function, with the characteristics:
--
--   * If multiple people ask for a result simultaneously, make sure you only compute it once.
--
--   * If there are exceptions, repeatedly reraise them.
--
--   * If the caller is aborted (async exception) finish computing it anyway.
memoIO :: Ord a => (a -> IO b) -> IO (a -> IO b)
memoIO op = do
    ref <- newVar Map.empty
    return $ \k -> join $ mask_ $ modifyVar ref $ \mp ->
        case Map.lookup k mp of
            Nothing -> do
                res <- onceFork $ op k
                return (Map.insert k res mp, res)
            Just res -> return (mp, res)

<<<<<<< HEAD
=======
unit_flags :: [Flag (CmdLineP [String])]
unit_flags = [defFlag "unit"  (SepArg addUnit)]

addUnit :: String -> EwM (CmdLineP [String]) ()
addUnit unit_str = liftEwM $ do
  units <- getCmdLineState
  putCmdLineState (unit_str : units)

-- | Throws if package flags are unsatisfiable
setOptions :: GhcMonad m
    => OptHaddockParse
    -> NormalizedFilePath
    -> ComponentOptions
    -> DynFlags
    -> FilePath -- ^ root dir, see Note [Root Directory]
    -> m (NonEmpty (DynFlags, [GHC.Target]))
setOptions haddockOpt cfp (ComponentOptions theOpts compRoot _) dflags rootDir = do
    ((theOpts',_errs,_warns),units) <- processCmdLineP unit_flags [] (map noLoc theOpts)
    case NE.nonEmpty units of
      Just us -> initMulti us
      Nothing -> do
        (df, targets) <- initOne (map unLoc theOpts')
        -- A special target for the file which caused this wonderful
        -- component to be created. In case the cradle doesn't list all the targets for
        -- the component, in which case things will be horribly broken anyway.
        --
        -- When we have a singleComponent that is caused to be loaded due to a
        -- file, we assume the file is part of that component. This is useful
        -- for bare GHC sessions, such as many of the ones used in the testsuite
        --
        -- We don't do this when we have multiple components, because each
        -- component better list all targets or there will be anarchy.
        -- It is difficult to know which component to add our file to in
        -- that case.
        -- Multi unit arguments are likely to come from cabal, which
        -- does list all targets.
        --
        -- If we don't end up with a target for the current file in the end, then
        -- we will report it as an error for that file
        let abs_fp = toAbsolute rootDir (fromNormalizedFilePath cfp)
        let special_target = Compat.mkSimpleTarget df abs_fp
        pure $ (df, special_target : targets) :| []
    where
      initMulti unitArgFiles =
        forM unitArgFiles $ \f -> do
          args <- liftIO $ expandResponse [f]
          -- The reponse files may contain arguments like "+RTS",
          -- and hie-bios doesn't expand the response files of @-unit@ arguments.
          -- Thus, we need to do the stripping here.
          initOne $ HieBios.removeRTS $ HieBios.removeVerbosityOpts args
      initOne this_opts = do
        (dflags', targets') <- addCmdOpts this_opts dflags
        let dflags'' =
                case unitIdString (homeUnitId_ dflags') of
                     -- cabal uses main for the unit id of all executable packages
                     -- This makes multi-component sessions confused about what
                     -- options to use for that component.
                     -- Solution: hash the options and use that as part of the unit id
                     -- This works because there won't be any dependencies on the
                     -- executable unit.
                     "main" ->
                       let hash = B.unpack $ B16.encode $ H.finalize $ H.updates H.init (map B.pack this_opts)
                           hashed_uid = Compat.toUnitId (Compat.stringToUnit ("main-"++hash))
                       in setHomeUnitId_ hashed_uid dflags'
                     _ -> dflags'

        let targets = makeTargetsAbsolute root targets'
            root = case workingDirectory dflags'' of
              Nothing   -> compRoot
              Just wdir -> compRoot </> wdir
        let dflags''' =
              setWorkingDirectory root $
              disableWarningsAsErrors $
              -- disabled, generated directly by ghcide instead
              flip gopt_unset Opt_WriteInterface $
              -- disabled, generated directly by ghcide instead
              -- also, it can confuse the interface stale check
              dontWriteHieFiles $
              setIgnoreInterfacePragmas $
              setBytecodeLinkerOptions $
              enableOptHaddock haddockOpt $
              disableOptimisation $
              Compat.setUpTypedHoles $
              makeDynFlagsAbsolute compRoot -- makeDynFlagsAbsolute already accounts for workingDirectory
              dflags''
        return (dflags''', targets)

setIgnoreInterfacePragmas :: DynFlags -> DynFlags
setIgnoreInterfacePragmas df =
    gopt_set (gopt_set df Opt_IgnoreInterfacePragmas) Opt_IgnoreOptimChanges

disableOptimisation :: DynFlags -> DynFlags
disableOptimisation df = updOptLevel 0 df

-- | We always compile with '-haddock' unless explicitly disabled.
--
-- This avoids inconsistencies when doing recompilation checking which was
-- observed in https://github.com/haskell/haskell-language-server/issues/4511
enableOptHaddock :: OptHaddockParse -> DynFlags -> DynFlags
enableOptHaddock HaddockParse d   = gopt_set d Opt_Haddock
enableOptHaddock NoHaddockParse d = d

setHiDir :: FilePath -> DynFlags -> DynFlags
setHiDir f d =
    -- override user settings to avoid conflicts leading to recompilation
    d { hiDir      = Just f}

setODir :: FilePath -> DynFlags -> DynFlags
setODir f d =
    -- override user settings to avoid conflicts leading to recompilation
    d { objectDir = Just f}

getCacheDirsDefault :: String -> [String] -> IO CacheDirs
getCacheDirsDefault prefix opts = do
    dir <- Just <$> getXdgDirectory XdgCache (cacheDir </> prefix ++ "-" ++ opts_hash)
    return $ CacheDirs dir dir dir
    where
        -- Create a unique folder per set of different GHC options, assuming that each different set of
        -- GHC options will create incompatible interface files.
        opts_hash = B.unpack $ B16.encode $ H.finalize $ H.updates H.init (map B.pack opts)

-- | Sub directory for the cache path
cacheDir :: String
cacheDir = "ghcide"

>>>>>>> 59b733f0
----------------------------------------------------------------------------------------------------

data PackageSetupException
    = PackageSetupException
        { message     :: !String
        }
    | GhcVersionMismatch
        { compileTime :: !Version
        , runTime     :: !Version
        }
    deriving (Eq, Show, Typeable)

instance Exception PackageSetupException

showPackageSetupException :: PackageSetupException -> String
showPackageSetupException GhcVersionMismatch{..} = unwords
    ["ghcide compiled against GHC"
    ,showVersion compileTime
    ,"but currently using"
    ,showVersion runTime
    ,"\nThis is unsupported, ghcide must be compiled with the same GHC version as the project."
    ]
showPackageSetupException PackageSetupException{..} = unwords
    [ "ghcide compiled by GHC", showVersion fullCompilerVersion
    , "failed to load packages:", message <> "."
    , "\nPlease ensure that ghcide is compiled with the same GHC installation as the project."]

renderPackageSetupException :: FilePath -> PackageSetupException -> FileDiagnostic
renderPackageSetupException fp e =
  ideErrorWithSource (Just "cradle") (Just DiagnosticSeverity_Error) (toNormalizedFilePath' fp) (T.pack $ showPackageSetupException e) Nothing<|MERGE_RESOLUTION|>--- conflicted
+++ resolved
@@ -614,7 +614,6 @@
             void $ incrementVersion sessionState
             return $ toNoFileKey GhcSessionIO
 
-<<<<<<< HEAD
     ideOptions <- getIdeOptions
 
     -- see Note [Serializing runs in separate thread]
@@ -828,10 +827,11 @@
 packageSetup :: Recorder (WithPriority Log) -> SessionState -> SessionM HscEnv -> (Maybe FilePath, NormalizedFilePath, ComponentOptions) -> SessionM ([ComponentInfo], [ComponentInfo])
 packageSetup recorder sessionState newEmptyHscEnv (hieYaml, cfp, opts) = do
   getCacheDirs <- asks (getCacheDirs . sessionLoadingOptions)
+  haddockparse <- asks (optHaddockParse . sessionIdeOptions)
   rootDir <- asks sessionRootDir
   -- Parse DynFlags for the newly discovered component
   hscEnv <- newEmptyHscEnv
-  newTargetDfs <- liftIO $ evalGhcEnv hscEnv $ setOptions cfp opts (hsc_dflags hscEnv) rootDir
+  newTargetDfs <- liftIO $ evalGhcEnv hscEnv $ setOptions haddockparse cfp opts (hsc_dflags hscEnv) rootDir
   let deps = componentDependencies opts ++ maybeToList hieYaml
   dep_info <- liftIO $ getDependencyInfo deps
   -- Now lookup to see whether we are combining with an existing HscEnv
@@ -876,205 +876,6 @@
         -- In 'fromTargetId', we dutifully look for '.hs-boot' files and add them to the
         -- targetLocations of the TargetDetails. Then we add everything to the 'knownTargetsVar'.
         -- However, when we look for a 'Foo.hs-boot' file in 'FindImports.hs', we look for either
-=======
-    IdeOptions{ optTesting = IdeTesting optTesting
-              , optCheckProject = getCheckProject
-              , optExtensions
-              , optHaddockParse
-              } <- getIdeOptions
-
-        -- populate the knownTargetsVar with all the
-        -- files in the project so that `knownFiles` can learn about them and
-        -- we can generate a complete module graph
-    let extendKnownTargets newTargets = do
-          knownTargets <- concatForM  newTargets $ \TargetDetails{..} ->
-            case targetTarget of
-              TargetFile f -> do
-                -- If a target file has multiple possible locations, then we
-                -- assume they are all separate file targets.
-                -- This happens with '.hs-boot' files if they are in the root directory of the project.
-                -- GHC reports options such as '-i. A' as 'TargetFile A.hs' instead of 'TargetModule A'.
-                -- In 'fromTargetId', we dutifully look for '.hs-boot' files and add them to the
-                -- targetLocations of the TargetDetails. Then we add everything to the 'knownTargetsVar'.
-                -- However, when we look for a 'Foo.hs-boot' file in 'FindImports.hs', we look for either
-                --
-                --  * TargetFile Foo.hs-boot
-                --  * TargetModule Foo
-                --
-                -- If we don't generate a TargetFile for each potential location, we will only have
-                -- 'TargetFile Foo.hs' in the 'knownTargetsVar', thus not find 'TargetFile Foo.hs-boot'
-                -- and also not find 'TargetModule Foo'.
-                fs <- filterM (IO.doesFileExist . fromNormalizedFilePath) targetLocations
-                pure $ map (\fp -> (TargetFile fp, Set.singleton fp)) (nubOrd (f:fs))
-              TargetModule _ -> do
-                found <- filterM (IO.doesFileExist . fromNormalizedFilePath) targetLocations
-                return [(targetTarget, Set.fromList found)]
-          hasUpdate <- atomically $ do
-            known <- readTVar knownTargetsVar
-            let known' = flip mapHashed known $ \k -> unionKnownTargets k (mkKnownTargets knownTargets)
-                hasUpdate = if known /= known' then Just (unhashed known') else Nothing
-            writeTVar knownTargetsVar known'
-            pure hasUpdate
-          for_ hasUpdate $ \x ->
-            logWith recorder Debug $ LogKnownFilesUpdated (targetMap x)
-          return $ toNoFileKey GetKnownTargets
-
-    -- Create a new HscEnv from a hieYaml root and a set of options
-    let packageSetup :: (Maybe FilePath, NormalizedFilePath, ComponentOptions, FilePath)
-                     -> IO ([ComponentInfo], [ComponentInfo])
-        packageSetup (hieYaml, cfp, opts, libDir) = do
-          -- Parse DynFlags for the newly discovered component
-          hscEnv <- emptyHscEnv ideNc libDir
-          newTargetDfs <- evalGhcEnv hscEnv $ setOptions optHaddockParse cfp opts (hsc_dflags hscEnv) rootDir
-          let deps = componentDependencies opts ++ maybeToList hieYaml
-          dep_info <- getDependencyInfo deps
-          -- Now lookup to see whether we are combining with an existing HscEnv
-          -- or making a new one. The lookup returns the HscEnv and a list of
-          -- information about other components loaded into the HscEnv
-          -- (unitId, DynFlag, Targets)
-          modifyVar hscEnvs $ \m -> do
-              -- Just deps if there's already an HscEnv
-              -- Nothing is it's the first time we are making an HscEnv
-              let oldDeps = Map.lookup hieYaml m
-              let -- Add the raw information about this component to the list
-                  -- We will modify the unitId and DynFlags used for
-                  -- compilation but these are the true source of
-                  -- information.
-                  new_deps = fmap (\(df, targets) -> RawComponentInfo (homeUnitId_ df) df targets cfp opts dep_info) newTargetDfs
-                  all_deps = new_deps `NE.appendList` fromMaybe [] oldDeps
-                  -- Get all the unit-ids for things in this component
-                  _inplace = map rawComponentUnitId $ NE.toList all_deps
-
-              all_deps' <- forM all_deps $ \RawComponentInfo{..} -> do
-                  let prefix = show rawComponentUnitId
-                  -- See Note [Avoiding bad interface files]
-                  let cacheDirOpts = componentOptions opts
-                  cacheDirs <- liftIO $ getCacheDirs prefix cacheDirOpts
-                  processed_df <- setCacheDirs recorder cacheDirs rawComponentDynFlags
-                  -- The final component information, mostly the same but the DynFlags don't
-                  -- contain any packages which are also loaded
-                  -- into the same component.
-                  pure $ ComponentInfo
-                           { componentUnitId = rawComponentUnitId
-                           , componentDynFlags = processed_df
-                           , componentTargets = rawComponentTargets
-                           , componentFP = rawComponentFP
-                           , componentCOptions = rawComponentCOptions
-                           , componentDependencyInfo = rawComponentDependencyInfo
-                           }
-              -- Modify the map so the hieYaml now maps to the newly updated
-              -- ComponentInfos
-              -- Returns
-              -- . The information for the new component which caused this cache miss
-              -- . The modified information (without -inplace flags) for
-              --   existing packages
-              let (new,old) = NE.splitAt (NE.length new_deps) all_deps'
-              pure (Map.insert hieYaml (NE.toList all_deps) m, (new,old))
-
-
-    let session :: (Maybe FilePath, NormalizedFilePath, ComponentOptions, FilePath)
-                -> IO (IdeResult HscEnvEq,[FilePath])
-        session args@(hieYaml, _cfp, _opts, _libDir) = do
-          (new_deps, old_deps) <- packageSetup args
-
-          -- For each component, now make a new HscEnvEq which contains the
-          -- HscEnv for the hie.yaml file but the DynFlags for that component
-          -- For GHC's supporting multi component sessions, we create a shared
-          -- HscEnv but set the active component accordingly
-          hscEnv <- emptyHscEnv ideNc _libDir
-          let new_cache = newComponentCache recorder optExtensions _cfp hscEnv
-          all_target_details <- new_cache old_deps new_deps
-
-          this_dep_info <- getDependencyInfo $ maybeToList hieYaml
-          let (all_targets, this_flags_map, this_options)
-                = case HM.lookup _cfp flags_map' of
-                    Just this -> (all_targets', flags_map', this)
-                    Nothing -> (this_target_details : all_targets', HM.insert _cfp this_flags flags_map', this_flags)
-                  where all_targets' = concat all_target_details
-                        flags_map' = HM.fromList (concatMap toFlagsMap all_targets')
-                        this_target_details = TargetDetails (TargetFile _cfp) this_error_env this_dep_info [_cfp]
-                        this_flags = (this_error_env, this_dep_info)
-                        this_error_env = ([this_error], Nothing)
-                        this_error = ideErrorWithSource (Just "cradle") (Just DiagnosticSeverity_Error) _cfp
-                                       (T.unlines
-                                         [ "No cradle target found. Is this file listed in the targets of your cradle?"
-                                         , "If you are using a .cabal file, please ensure that this module is listed in either the exposed-modules or other-modules section"
-                                         ])
-                                       Nothing
-
-          void $ modifyVar' fileToFlags $ Map.insert hieYaml this_flags_map
-          void $ modifyVar' filesMap $ flip HM.union (HM.fromList (map ((,hieYaml) . fst) $ concatMap toFlagsMap all_targets))
-          -- The VFS doesn't change on cradle edits, re-use the old one.
-          -- Invalidate all the existing GhcSession build nodes by restarting the Shake session
-          keys2 <- invalidateShakeCache
-          restartShakeSession VFSUnmodified "new component" [] $ do
-            keys1 <- extendKnownTargets all_targets
-            return [keys1, keys2]
-
-          -- Typecheck all files in the project on startup
-          checkProject <- getCheckProject
-          unless (null new_deps || not checkProject) $ do
-                cfps' <- liftIO $ filterM (IO.doesFileExist . fromNormalizedFilePath) (concatMap targetLocations all_targets)
-                void $ shakeEnqueue extras $ mkDelayedAction "InitialLoad" Debug $ void $ do
-                    mmt <- uses GetModificationTime cfps'
-                    let cs_exist = catMaybes (zipWith (<$) cfps' mmt)
-                    modIfaces <- uses GetModIface cs_exist
-                    -- update exports map
-                    shakeExtras <- getShakeExtras
-                    let !exportsMap' = createExportsMap $ mapMaybe (fmap hirModIface) modIfaces
-                    liftIO $ atomically $ modifyTVar' (exportsMap shakeExtras) (exportsMap' <>)
-
-          return $ second Map.keys this_options
-
-    let consultCradle :: Maybe FilePath -> FilePath -> IO (IdeResult HscEnvEq, [FilePath])
-        consultCradle hieYaml cfp = do
-           let lfpLog = makeRelative rootDir cfp
-           logWith recorder Info $ LogCradlePath lfpLog
-           when (isNothing hieYaml) $
-             logWith recorder Warning $ LogCradleNotFound lfpLog
-           cradle <- loadCradle recorder hieYaml rootDir
-           when optTesting $ mRunLspT lspEnv $
-            sendNotification (SMethod_CustomMethod (Proxy @"ghcide/cradle/loaded")) (toJSON cfp)
-
-           -- Display a user friendly progress message here: They probably don't know what a cradle is
-           let progMsg = "Setting up " <> T.pack (takeBaseName (cradleRootDir cradle))
-                         <> " (for " <> T.pack lfpLog <> ")"
-           eopts <- mRunLspTCallback lspEnv (\act -> withIndefiniteProgress progMsg Nothing NotCancellable (const act)) $
-              withTrace "Load cradle" $ \addTag -> do
-                  addTag "file" lfpLog
-                  old_files <- readIORef cradle_files
-                  res <- cradleToOptsAndLibDir recorder (sessionLoading clientConfig) cradle cfp old_files
-                  addTag "result" (show res)
-                  return res
-
-           logWith recorder Debug $ LogSessionLoadingResult eopts
-           case eopts of
-             -- The cradle gave us some options so get to work turning them
-             -- into and HscEnv.
-             Right (opts, libDir, version) -> do
-               let compileTime = fullCompilerVersion
-               case reverse $ readP_to_S parseVersion version of
-                 [] -> error $ "GHC version could not be parsed: " <> version
-                 ((runTime, _):_)
-                   | compileTime == runTime -> do
-                     atomicModifyIORef' cradle_files (\xs -> (cfp:xs,()))
-                     session (hieYaml, toNormalizedFilePath' cfp, opts, libDir)
-                   | otherwise -> return (([renderPackageSetupException cfp GhcVersionMismatch{..}], Nothing),[])
-             -- Failure case, either a cradle error or the none cradle
-             Left err -> do
-               dep_info <- getDependencyInfo (maybeToList hieYaml)
-               let ncfp = toNormalizedFilePath' cfp
-               let res = (map (\err' -> renderCradleError err' cradle ncfp) err, Nothing)
-               void $ modifyVar' fileToFlags $
-                    Map.insertWith HM.union hieYaml (HM.singleton ncfp (res, dep_info))
-               void $ modifyVar' filesMap $ HM.insert ncfp hieYaml
-               return (res, maybe [] pure hieYaml ++ concatMap cradleErrorDependencies err)
-
-    let
-        -- | We allow users to specify a loading strategy.
-        -- Check whether this config was changed since the last time we have loaded
-        -- a session.
->>>>>>> 59b733f0
         --
         --  * TargetFile Foo.hs-boot
         --  * TargetModule Foo
@@ -1224,134 +1025,6 @@
                 return (Map.insert k res mp, res)
             Just res -> return (mp, res)
 
-<<<<<<< HEAD
-=======
-unit_flags :: [Flag (CmdLineP [String])]
-unit_flags = [defFlag "unit"  (SepArg addUnit)]
-
-addUnit :: String -> EwM (CmdLineP [String]) ()
-addUnit unit_str = liftEwM $ do
-  units <- getCmdLineState
-  putCmdLineState (unit_str : units)
-
--- | Throws if package flags are unsatisfiable
-setOptions :: GhcMonad m
-    => OptHaddockParse
-    -> NormalizedFilePath
-    -> ComponentOptions
-    -> DynFlags
-    -> FilePath -- ^ root dir, see Note [Root Directory]
-    -> m (NonEmpty (DynFlags, [GHC.Target]))
-setOptions haddockOpt cfp (ComponentOptions theOpts compRoot _) dflags rootDir = do
-    ((theOpts',_errs,_warns),units) <- processCmdLineP unit_flags [] (map noLoc theOpts)
-    case NE.nonEmpty units of
-      Just us -> initMulti us
-      Nothing -> do
-        (df, targets) <- initOne (map unLoc theOpts')
-        -- A special target for the file which caused this wonderful
-        -- component to be created. In case the cradle doesn't list all the targets for
-        -- the component, in which case things will be horribly broken anyway.
-        --
-        -- When we have a singleComponent that is caused to be loaded due to a
-        -- file, we assume the file is part of that component. This is useful
-        -- for bare GHC sessions, such as many of the ones used in the testsuite
-        --
-        -- We don't do this when we have multiple components, because each
-        -- component better list all targets or there will be anarchy.
-        -- It is difficult to know which component to add our file to in
-        -- that case.
-        -- Multi unit arguments are likely to come from cabal, which
-        -- does list all targets.
-        --
-        -- If we don't end up with a target for the current file in the end, then
-        -- we will report it as an error for that file
-        let abs_fp = toAbsolute rootDir (fromNormalizedFilePath cfp)
-        let special_target = Compat.mkSimpleTarget df abs_fp
-        pure $ (df, special_target : targets) :| []
-    where
-      initMulti unitArgFiles =
-        forM unitArgFiles $ \f -> do
-          args <- liftIO $ expandResponse [f]
-          -- The reponse files may contain arguments like "+RTS",
-          -- and hie-bios doesn't expand the response files of @-unit@ arguments.
-          -- Thus, we need to do the stripping here.
-          initOne $ HieBios.removeRTS $ HieBios.removeVerbosityOpts args
-      initOne this_opts = do
-        (dflags', targets') <- addCmdOpts this_opts dflags
-        let dflags'' =
-                case unitIdString (homeUnitId_ dflags') of
-                     -- cabal uses main for the unit id of all executable packages
-                     -- This makes multi-component sessions confused about what
-                     -- options to use for that component.
-                     -- Solution: hash the options and use that as part of the unit id
-                     -- This works because there won't be any dependencies on the
-                     -- executable unit.
-                     "main" ->
-                       let hash = B.unpack $ B16.encode $ H.finalize $ H.updates H.init (map B.pack this_opts)
-                           hashed_uid = Compat.toUnitId (Compat.stringToUnit ("main-"++hash))
-                       in setHomeUnitId_ hashed_uid dflags'
-                     _ -> dflags'
-
-        let targets = makeTargetsAbsolute root targets'
-            root = case workingDirectory dflags'' of
-              Nothing   -> compRoot
-              Just wdir -> compRoot </> wdir
-        let dflags''' =
-              setWorkingDirectory root $
-              disableWarningsAsErrors $
-              -- disabled, generated directly by ghcide instead
-              flip gopt_unset Opt_WriteInterface $
-              -- disabled, generated directly by ghcide instead
-              -- also, it can confuse the interface stale check
-              dontWriteHieFiles $
-              setIgnoreInterfacePragmas $
-              setBytecodeLinkerOptions $
-              enableOptHaddock haddockOpt $
-              disableOptimisation $
-              Compat.setUpTypedHoles $
-              makeDynFlagsAbsolute compRoot -- makeDynFlagsAbsolute already accounts for workingDirectory
-              dflags''
-        return (dflags''', targets)
-
-setIgnoreInterfacePragmas :: DynFlags -> DynFlags
-setIgnoreInterfacePragmas df =
-    gopt_set (gopt_set df Opt_IgnoreInterfacePragmas) Opt_IgnoreOptimChanges
-
-disableOptimisation :: DynFlags -> DynFlags
-disableOptimisation df = updOptLevel 0 df
-
--- | We always compile with '-haddock' unless explicitly disabled.
---
--- This avoids inconsistencies when doing recompilation checking which was
--- observed in https://github.com/haskell/haskell-language-server/issues/4511
-enableOptHaddock :: OptHaddockParse -> DynFlags -> DynFlags
-enableOptHaddock HaddockParse d   = gopt_set d Opt_Haddock
-enableOptHaddock NoHaddockParse d = d
-
-setHiDir :: FilePath -> DynFlags -> DynFlags
-setHiDir f d =
-    -- override user settings to avoid conflicts leading to recompilation
-    d { hiDir      = Just f}
-
-setODir :: FilePath -> DynFlags -> DynFlags
-setODir f d =
-    -- override user settings to avoid conflicts leading to recompilation
-    d { objectDir = Just f}
-
-getCacheDirsDefault :: String -> [String] -> IO CacheDirs
-getCacheDirsDefault prefix opts = do
-    dir <- Just <$> getXdgDirectory XdgCache (cacheDir </> prefix ++ "-" ++ opts_hash)
-    return $ CacheDirs dir dir dir
-    where
-        -- Create a unique folder per set of different GHC options, assuming that each different set of
-        -- GHC options will create incompatible interface files.
-        opts_hash = B.unpack $ B16.encode $ H.finalize $ H.updates H.init (map B.pack opts)
-
--- | Sub directory for the cache path
-cacheDir :: String
-cacheDir = "ghcide"
-
->>>>>>> 59b733f0
 ----------------------------------------------------------------------------------------------------
 
 data PackageSetupException
