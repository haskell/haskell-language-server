--- conflicted
+++ resolved
@@ -118,14 +118,11 @@
 import           System.Random                       (RandomGen)
 import           Text.ParserCombinators.ReadP        (readP_to_S)
 
-<<<<<<< HEAD
 import           Control.Concurrent.STM              (STM)
 import qualified Control.Monad.STM                   as STM
 import qualified Development.IDE.Session.OrderedSet  as S
 import qualified Focus
 import           GHC.Data.Bag
-=======
->>>>>>> d75400d7
 import           GHC.Driver.Env                      (hsc_all_home_unit_ids)
 import           GHC.Driver.Errors.Types
 import           GHC.Types.Error                     (errMsgDiagnostic,
