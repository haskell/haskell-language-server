--- conflicted
+++ resolved
@@ -116,11 +116,14 @@
   | LogCradleNotFound !FilePath
   | LogSessionLoadingResult !(Either [CradleError] (ComponentOptions, FilePath))
   | LogCradle !(Cradle Void)
+  | LogNoneCradleFound FilePath
   | LogNewComponentCache !(([FileDiagnostic], Maybe HscEnvEq), DependencyInfo)
 deriving instance Show Log
 
 instance Pretty Log where
   pretty = \case
+    LogNoneCradleFound path ->
+      "None cradle found for" <+> pretty path <+> ", ignoring the file"
     LogSettingInitialDynFlags ->
       "Setting initial dynflags..."
     LogGetInitialGhcLibDirDefaultCradleFail cradleError rootDirPath hieYamlPath cradle ->
@@ -689,13 +692,9 @@
 -- GHC options/dynflags needed for the session and the GHC library directory
 cradleToOptsAndLibDir :: Recorder (WithPriority Log) -> Cradle Void -> FilePath
                       -> IO (Either [CradleError] (ComponentOptions, FilePath))
-<<<<<<< HEAD
 cradleToOptsAndLibDir recorder cradle file = do
-=======
-cradleToOptsAndLibDir logger cradle file = do
-    let noneCradleFoundMessage :: FilePath -> T.Text
-        noneCradleFoundMessage f = T.pack $ "none cradle found for " <> f <> ", ignoring the file"
->>>>>>> 847ad94d
+    -- let noneCradleFoundMessage :: FilePath -> T.Text
+    --     noneCradleFoundMessage f = T.pack $ "none cradle found for " <> f <> ", ignoring the file"
     -- Start off by getting the session options
     logWith recorder Debug $ LogCradle cradle
     cradleRes <- HieBios.getCompilerOptions file cradle
@@ -708,12 +707,12 @@
                 CradleSuccess libDir -> pure (Right (r, libDir))
                 CradleFail err       -> return (Left [err])
                 CradleNone           -> do
-                    logInfo logger $ noneCradleFoundMessage file
+                    logWith recorder Info $ LogNoneCradleFound file
                     return (Left [])
 
         CradleFail err -> return (Left [err])
         CradleNone -> do
-            logInfo logger $ noneCradleFoundMessage file
+            logWith recorder Info $ LogNoneCradleFound file
             return (Left [])
 
 emptyHscEnv :: IORef NameCache -> FilePath -> IO HscEnv
