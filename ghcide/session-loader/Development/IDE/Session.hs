{-# LANGUAGE CPP          #-}
{-# LANGUAGE TypeFamilies #-}

{-|
The logic for setting up a ghcide session by tapping into hie-bios.
-}
module Development.IDE.Session
  (SessionLoadingOptions(..)
  ,CacheDirs(..)
  ,loadSession
  ,loadSessionWithOptions
  ,setInitialDynFlags
  ,getHieDbLoc
  ,runWithDb
  ) where

-- Unfortunately, we cannot use loadSession with ghc-lib since hie-bios uses
-- the real GHC library and the types are incompatible. Furthermore, when
-- building with ghc-lib we need to make this Haskell agnostic, so no hie-bios!

import           Control.Concurrent.Async
import           Control.Concurrent.Strict
import           Control.Exception.Safe
import           Control.Monad
import           Control.Monad.Extra
import           Control.Monad.IO.Class
import qualified Crypto.Hash.SHA1                     as H
import           Data.Aeson
import           Data.Bifunctor
import qualified Data.ByteString.Base16               as B16
import qualified Data.ByteString.Char8                as B
import           Data.Default
import           Data.Either.Extra
import           Data.Function
import qualified Data.HashMap.Strict                  as HM
import           Data.Hashable
import           Data.IORef
import           Data.List
import qualified Data.Map.Strict                      as Map
import           Data.Maybe
import qualified Data.Text                            as T
import           Data.Time.Clock
import           Data.Version
import           Development.IDE.Core.RuleTypes
import           Development.IDE.Core.Shake
import           Development.IDE.GHC.Compat           hiding (Target,
                                                       TargetFile, TargetModule)
import qualified Development.IDE.GHC.Compat           as GHC
import           Development.IDE.GHC.Util
import           Development.IDE.Graph                (Action)
import           Development.IDE.Session.VersionCheck
import           Development.IDE.Types.Diagnostics
import           Development.IDE.Types.Exports
import           Development.IDE.Types.HscEnvEq       (HscEnvEq, newHscEnvEq,
                                                       newHscEnvEqPreserveImportPaths)
import           Development.IDE.Types.Location
import           Development.IDE.Types.Logger
import           Development.IDE.Types.Options
import           GHC.Check
import qualified HIE.Bios                             as HieBios
import           HIE.Bios.Environment                 hiding (getCacheDir)
import           HIE.Bios.Types
import           Hie.Implicit.Cradle                  (loadImplicitHieCradle)
import           Language.LSP.Server
import           Language.LSP.Types
import           System.Directory
import qualified System.Directory.Extra               as IO
import           System.FilePath
import           System.IO
import           System.Info

import           Control.Applicative                  (Alternative ((<|>)))
import           Control.Exception                    (evaluate)
import           Data.Void
import           GHCi
import           HscTypes                             (hsc_IC, hsc_NC,
                                                       hsc_dflags, ic_dflags)
import           Linker
import           Module
import           NameCache

import           Control.Concurrent.STM               (atomically)
import           Control.Concurrent.STM.TQueue
import qualified Data.HashSet                         as Set
import           Database.SQLite.Simple
import           GHC.LanguageExtensions               (Extension (EmptyCase))
import           HieDb.Create
import           HieDb.Types
import           HieDb.Utils

-- | Bump this version number when making changes to the format of the data stored in hiedb
hiedbDataVersion :: String
hiedbDataVersion = "1"

data CacheDirs = CacheDirs
  { hiCacheDir, hieCacheDir, oCacheDir :: Maybe FilePath}

data SessionLoadingOptions = SessionLoadingOptions
  { findCradle             :: FilePath -> IO (Maybe FilePath)
  -- | Load the cradle with an optional 'hie.yaml' location.
  -- If a 'hie.yaml' is given, use it to load the cradle.
  -- Otherwise, use the provided project root directory to determine the cradle type.
  , loadCradle             :: Maybe FilePath -> FilePath -> IO (HieBios.Cradle Void)
  -- | Given the project name and a set of command line flags,
  --   return the path for storing generated GHC artifacts,
  --   or 'Nothing' to respect the cradle setting
  , getCacheDirs           :: String -> [String] -> IO CacheDirs
  -- | Return the GHC lib dir to use for the 'unsafeGlobalDynFlags'
<<<<<<< HEAD
  , getInitialGhcLibDir :: IO (Maybe LibDir)
  , fakeUid             :: GHC.InstalledUnitId
=======
  , getInitialGhcLibDir    :: IO (Maybe LibDir)
  , fakeUid                :: InstalledUnitId
>>>>>>> 0da41684
    -- ^ unit id used to tag the internal component built by ghcide
    --   To reuse external interface files the unit ids must match,
    --   thus make sure to build them with `--this-unit-id` set to the
    --   same value as the ghcide fake uid
  }

instance Default SessionLoadingOptions where
    def = SessionLoadingOptions
        {findCradle = HieBios.findCradle
        ,loadCradle = loadWithImplicitCradle
        ,getCacheDirs = getCacheDirsDefault
        ,getInitialGhcLibDir = getInitialGhcLibDirDefault
        ,fakeUid = GHC.toInstalledUnitId (GHC.stringToUnit "main")
        }

-- | Find the cradle for a given 'hie.yaml' configuration.
--
-- If a 'hie.yaml' is given, the cradle is read from the config.
--  If this config does not comply to the "hie.yaml"
-- specification, an error is raised.
--
-- If no location for "hie.yaml" is provided, the implicit config is used
-- using the provided root directory for discovering the project.
-- The implicit config uses different heuristics to determine the type
-- of the project that may or may not be accurate.
loadWithImplicitCradle :: Maybe FilePath
                          -- ^ Optional 'hie.yaml' location. Will be used if given.
                          -> FilePath
                          -- ^ Root directory of the project. Required as a fallback
                          -- if no 'hie.yaml' location is given.
                          -> IO (HieBios.Cradle Void)
loadWithImplicitCradle mHieYaml rootDir = do
  crdl       <- case mHieYaml of
    Just yaml -> HieBios.loadCradle yaml
    Nothing -> loadImplicitHieCradle $ addTrailingPathSeparator rootDir
  return crdl

getInitialGhcLibDirDefault :: IO (Maybe LibDir)
getInitialGhcLibDirDefault = do
  dir <- IO.getCurrentDirectory
  hieYaml <- findCradle def dir
  cradle <- loadCradle def hieYaml dir
  hPutStrLn stderr $ "setInitialDynFlags cradle: " ++ show cradle
  libDirRes <- getRuntimeGhcLibDir cradle
  case libDirRes of
      CradleSuccess libdir -> pure $ Just $ LibDir libdir
      CradleFail err -> do
        hPutStrLn stderr $ "Couldn't load cradle for libdir: " ++ show (err,dir,hieYaml,cradle)
        pure Nothing
      CradleNone -> do
        hPutStrLn stderr "Couldn't load cradle (CradleNone)"
        pure Nothing

-- | Sets `unsafeGlobalDynFlags` on using the hie-bios cradle and returns the GHC libdir
setInitialDynFlags :: SessionLoadingOptions -> IO (Maybe LibDir)
setInitialDynFlags SessionLoadingOptions{..} = do
  libdir <- getInitialGhcLibDir
  dynFlags <- mapM dynFlagsForPrinting libdir
  mapM_ setUnsafeGlobalDynFlags dynFlags
  pure libdir

-- | Wraps `withHieDb` to provide a database connection for reading, and a `HieWriterChan` for
-- writing. Actions are picked off one by one from the `HieWriterChan` and executed in serial
-- by a worker thread using a dedicated database connection.
-- This is done in order to serialize writes to the database, or else SQLite becomes unhappy
runWithDb :: FilePath -> (HieDb -> IndexQueue -> IO ()) -> IO ()
runWithDb fp k = do
  -- Delete the database if it has an incompatible schema version
  withHieDb fp (const $ pure ())
    `catch` \IncompatibleSchemaVersion{} -> removeFile fp
  withHieDb fp $ \writedb -> do
    initConn writedb
    chan <- newTQueueIO
    withAsync (writerThread writedb chan) $ \_ -> do
      withHieDb fp (flip k chan)
  where
    writerThread db chan = do
      -- Clear the index of any files that might have been deleted since the last run
      deleteMissingRealFiles db
      _ <- garbageCollectTypeNames db
      forever $ do
        k <- atomically $ readTQueue chan
        k db
          `catch` \e@SQLError{} -> do
            hPutStrLn stderr $ "SQLite error in worker, ignoring: " ++ show e
          `catchAny` \e -> do
            hPutStrLn stderr $ "Uncaught error in database worker, ignoring: " ++ show e


getHieDbLoc :: FilePath -> IO FilePath
getHieDbLoc dir = do
  let db = intercalate "-" [dirHash, takeBaseName dir, VERSION_ghc, hiedbDataVersion] <.> "hiedb"
      dirHash = B.unpack $ B16.encode $ H.hash $ B.pack dir
  cDir <- IO.getXdgDirectory IO.XdgCache cacheDir
  createDirectoryIfMissing True cDir
  pure (cDir </> db)

-- | Given a root directory, return a Shake 'Action' which setups an
-- 'IdeGhcSession' given a file.
-- Some of the many things this does:
--
-- * Find the cradle for the file
-- * Get the session options,
-- * Get the GHC lib directory
-- * Make sure the GHC compiletime and runtime versions match
-- * Restart the Shake session
--
-- This is the key function which implements multi-component support. All
-- components mapping to the same hie.yaml file are mapped to the same
-- HscEnv which is updated as new components are discovered.
loadSession :: FilePath -> IO (Action IdeGhcSession)
loadSession = loadSessionWithOptions def

loadSessionWithOptions :: SessionLoadingOptions -> FilePath -> IO (Action IdeGhcSession)
loadSessionWithOptions SessionLoadingOptions{..} dir = do
  -- Mapping from hie.yaml file to HscEnv, one per hie.yaml file
  hscEnvs <- newVar Map.empty :: IO (Var HieMap)
  -- Mapping from a Filepath to HscEnv
  fileToFlags <- newVar Map.empty :: IO (Var FlagsMap)
  -- Mapping from a Filepath to its 'hie.yaml' location.
  -- Should hold the same Filepaths as 'fileToFlags', otherwise
  -- they are inconsistent. So, everywhere you modify 'fileToFlags',
  -- you have to modify 'filesMap' as well.
  filesMap <- newVar HM.empty :: IO (Var FilesMap)
  -- Version of the mappings above
  version <- newVar 0
  let returnWithVersion fun = IdeGhcSession fun <$> liftIO (readVar version)
  let invalidateShakeCache = do
        void $ modifyVar' version succ
  -- This caches the mapping from Mod.hs -> hie.yaml
  cradleLoc <- liftIO $ memoIO $ \v -> do
      res <- findCradle v
      -- Sometimes we get C:, sometimes we get c:, and sometimes we get a relative path
      -- try and normalise that
      -- e.g. see https://github.com/haskell/ghcide/issues/126
      res' <- traverse makeAbsolute res
      return $ normalise <$> res'

  dummyAs <- async $ return (error "Uninitialised")
  runningCradle <- newVar dummyAs :: IO (Var (Async (IdeResult HscEnvEq,[FilePath])))

  return $ do
    extras@ShakeExtras{logger, restartShakeSession, ideNc, knownTargetsVar, lspEnv
                      } <- getShakeExtras

    IdeOptions{ optTesting = IdeTesting optTesting
              , optCheckProject = getCheckProject
              , optCustomDynFlags
              , optExtensions
              } <- getIdeOptions

        -- populate the knownTargetsVar with all the
        -- files in the project so that `knownFiles` can learn about them and
        -- we can generate a complete module graph
    let extendKnownTargets newTargets = do
          knownTargets <- forM newTargets $ \TargetDetails{..} ->
            case targetTarget of
              TargetFile f -> pure (targetTarget, [f])
              TargetModule _ -> do
                found <- filterM (IO.doesFileExist . fromNormalizedFilePath) targetLocations
                return (targetTarget, found)
          modifyVarIO' knownTargetsVar $ traverseHashed $ \known -> do
            let known' = HM.unionWith (<>) known $ HM.fromList $ map (second Set.fromList) knownTargets
            when (known /= known') $
                logDebug logger $ "Known files updated: " <>
                    T.pack(show $ (HM.map . Set.map) fromNormalizedFilePath known')
            pure known'

    -- Create a new HscEnv from a hieYaml root and a set of options
    -- If the hieYaml file already has an HscEnv, the new component is
    -- combined with the components in the old HscEnv into a new HscEnv
    -- which contains the union.
    let packageSetup :: (Maybe FilePath, NormalizedFilePath, ComponentOptions, FilePath)
                     -> IO (HscEnv, ComponentInfo, [ComponentInfo])
        packageSetup (hieYaml, cfp, opts, libDir) = do
          -- Parse DynFlags for the newly discovered component
          hscEnv <- emptyHscEnv ideNc libDir
          (df, targets) <- evalGhcEnv hscEnv $
              first optCustomDynFlags <$> setOptions opts (hsc_dflags hscEnv)
          let deps = componentDependencies opts ++ maybeToList hieYaml
          dep_info <- getDependencyInfo deps
          -- Now lookup to see whether we are combining with an existing HscEnv
          -- or making a new one. The lookup returns the HscEnv and a list of
          -- information about other components loaded into the HscEnv
          -- (unitId, DynFlag, Targets)
          modifyVar hscEnvs $ \m -> do
              -- Just deps if there's already an HscEnv
              -- Nothing is it's the first time we are making an HscEnv
              let oldDeps = Map.lookup hieYaml m
              let -- Add the raw information about this component to the list
                  -- We will modify the unitId and DynFlags used for
                  -- compilation but these are the true source of
                  -- information.
                  new_deps = RawComponentInfo (thisInstalledUnitId df) df targets cfp opts dep_info
                                : maybe [] snd oldDeps
                  -- Get all the unit-ids for things in this component
                  inplace = map rawComponentUnitId new_deps

              new_deps' <- forM new_deps $ \RawComponentInfo{..} -> do
                  -- Remove all inplace dependencies from package flags for
                  -- components in this HscEnv
                  let (df2, uids) = removeInplacePackages fakeUid inplace rawComponentDynFlags
                  let prefix = show rawComponentUnitId
                  -- See Note [Avoiding bad interface files]
                  let hscComponents = sort $ map show uids
                      cacheDirOpts = hscComponents ++ componentOptions opts
                  cacheDirs <- liftIO $ getCacheDirs prefix cacheDirOpts
                  processed_df <- setCacheDirs logger cacheDirs df2
                  -- The final component information, mostly the same but the DynFlags don't
                  -- contain any packages which are also loaded
                  -- into the same component.
                  pure $ ComponentInfo rawComponentUnitId
                                       processed_df
                                       uids
                                       rawComponentTargets
                                       rawComponentFP
                                       rawComponentCOptions
                                       rawComponentDependencyInfo
              -- Make a new HscEnv, we have to recompile everything from
              -- scratch again (for now)
              -- It's important to keep the same NameCache though for reasons
              -- that I do not fully understand
              logInfo logger (T.pack ("Making new HscEnv" ++ show inplace))
              hscEnv <- emptyHscEnv ideNc libDir
              newHscEnv <-
                -- Add the options for the current component to the HscEnv
                evalGhcEnv hscEnv $ do
                  _ <- setSessionDynFlags df
                  getSession

              -- Modify the map so the hieYaml now maps to the newly created
              -- HscEnv
              -- Returns
              -- . the new HscEnv so it can be used to modify the
              --   FilePath -> HscEnv map (fileToFlags)
              -- . The information for the new component which caused this cache miss
              -- . The modified information (without -inplace flags) for
              --   existing packages
              pure (Map.insert hieYaml (newHscEnv, new_deps) m, (newHscEnv, head new_deps', tail new_deps'))


    let session :: (Maybe FilePath, NormalizedFilePath, ComponentOptions, FilePath)
                -> IO (IdeResult HscEnvEq,[FilePath])
        session args@(hieYaml, _cfp, _opts, _libDir) = do
          (hscEnv, new, old_deps) <- packageSetup args

          -- Whenever we spin up a session on Linux, dynamically load libm.so.6
          -- in. We need this in case the binary is statically linked, in which
          -- case the interactive session will fail when trying to load
          -- ghc-prim, which happens whenever Template Haskell is being
          -- evaluated or haskell-language-server's eval plugin tries to run
          -- some code. If the binary is dynamically linked, then this will have
          -- no effect.
          -- See https://github.com/haskell/haskell-language-server/issues/221
          when (os == "linux") $ do
            initObjLinker hscEnv
            res <- loadDLL hscEnv "libm.so.6"
            case res of
              Nothing -> pure ()
              Just err -> hPutStrLn stderr $
                "Error dynamically loading libm.so.6:\n" <> err

          -- Make a map from unit-id to DynFlags, this is used when trying to
          -- resolve imports. (especially PackageImports)
          let uids = map (\ci -> (componentUnitId ci, componentDynFlags ci)) (new : old_deps)

          -- For each component, now make a new HscEnvEq which contains the
          -- HscEnv for the hie.yaml file but the DynFlags for that component

          -- New HscEnv for the component in question, returns the new HscEnvEq and
          -- a mapping from FilePath to the newly created HscEnvEq.
          let new_cache = newComponentCache logger optExtensions hieYaml _cfp hscEnv uids
          (cs, res) <- new_cache new
          -- Modified cache targets for everything else in the hie.yaml file
          -- which now uses the same EPS and so on
          cached_targets <- concatMapM (fmap fst . new_cache) old_deps

          let all_targets = cs ++ cached_targets

          void $ modifyVar' fileToFlags $
              Map.insert hieYaml (HM.fromList (concatMap toFlagsMap all_targets))
          void $ modifyVar' filesMap $
              flip HM.union (HM.fromList (zip (map fst $ concatMap toFlagsMap all_targets) (repeat hieYaml)))

          void $ extendKnownTargets all_targets

          -- Invalidate all the existing GhcSession build nodes by restarting the Shake session
          invalidateShakeCache
          restartShakeSession []

          -- Typecheck all files in the project on startup
          checkProject <- getCheckProject
          unless (null cs || not checkProject) $ do
                cfps' <- liftIO $ filterM (IO.doesFileExist . fromNormalizedFilePath) (concatMap targetLocations cs)
                void $ shakeEnqueue extras $ mkDelayedAction "InitialLoad" Debug $ void $ do
                    mmt <- uses GetModificationTime cfps'
                    let cs_exist = catMaybes (zipWith (<$) cfps' mmt)
                    modIfaces <- uses GetModIface cs_exist
                    -- update exports map
                    extras <- getShakeExtras
                    let !exportsMap' = createExportsMap $ mapMaybe (fmap hirModIface) modIfaces
                    liftIO $ modifyVar_ (exportsMap extras) $ evaluate . (exportsMap' <>)

          return (second Map.keys res)

    let consultCradle :: Maybe FilePath -> FilePath -> IO (IdeResult HscEnvEq, [FilePath])
        consultCradle hieYaml cfp = do
           lfp <- flip makeRelative cfp <$> getCurrentDirectory
           logInfo logger $ T.pack ("Consulting the cradle for " <> show lfp)

           when (isNothing hieYaml) $
             logWarning logger $ implicitCradleWarning lfp

           cradle <- loadCradle hieYaml dir

           when optTesting $ mRunLspT lspEnv $
            sendNotification (SCustomMethod "ghcide/cradle/loaded") (toJSON cfp)

           -- Display a user friendly progress message here: They probably don't know what a cradle is
           let progMsg = "Setting up " <> T.pack (takeBaseName (cradleRootDir cradle))
                         <> " (for " <> T.pack lfp <> ")"
           eopts <- mRunLspTCallback lspEnv (withIndefiniteProgress progMsg NotCancellable) $
              cradleToOptsAndLibDir cradle cfp

           logDebug logger $ T.pack ("Session loading result: " <> show eopts)
           case eopts of
             -- The cradle gave us some options so get to work turning them
             -- into and HscEnv.
             Right (opts, libDir) -> do
               installationCheck <- ghcVersionChecker libDir
               case installationCheck of
                 InstallationNotFound{..} ->
                     error $ "GHC installation not found in libdir: " <> libdir
                 InstallationMismatch{..} ->
                     return (([renderPackageSetupException cfp GhcVersionMismatch{..}], Nothing),[])
                 InstallationChecked _compileTime _ghcLibCheck ->
                   session (hieYaml, toNormalizedFilePath' cfp, opts, libDir)
             -- Failure case, either a cradle error or the none cradle
             Left err -> do
               dep_info <- getDependencyInfo (maybeToList hieYaml)
               let ncfp = toNormalizedFilePath' cfp
               let res = (map (renderCradleError ncfp) err, Nothing)
               void $ modifyVar' fileToFlags $
                    Map.insertWith HM.union hieYaml (HM.singleton ncfp (res, dep_info))
               void $ modifyVar' filesMap $ HM.insert ncfp hieYaml
               return (res, maybe [] pure hieYaml ++ concatMap cradleErrorDependencies err)

    -- This caches the mapping from hie.yaml + Mod.hs -> [String]
    -- Returns the Ghc session and the cradle dependencies
    let sessionOpts :: (Maybe FilePath, FilePath)
                    -> IO (IdeResult HscEnvEq, [FilePath])
        sessionOpts (hieYaml, file) = do
          v <- fromMaybe HM.empty . Map.lookup hieYaml <$> readVar fileToFlags
          cfp <- canonicalizePath file
          case HM.lookup (toNormalizedFilePath' cfp) v of
            Just (opts, old_di) -> do
              deps_ok <- checkDependencyInfo old_di
              if not deps_ok
                then do
                  -- If the dependencies are out of date then clear both caches and start
                  -- again.
                  modifyVar_ fileToFlags (const (return Map.empty))
                  -- Keep the same name cache
                  modifyVar_ hscEnvs (return . Map.adjust (\(h, _) -> (h, [])) hieYaml )
                  consultCradle hieYaml cfp
                else return (opts, Map.keys old_di)
            Nothing -> consultCradle hieYaml cfp

    -- The main function which gets options for a file. We only want one of these running
    -- at a time. Therefore the IORef contains the currently running cradle, if we try
    -- to get some more options then we wait for the currently running action to finish
    -- before attempting to do so.
    let getOptions :: FilePath -> IO (IdeResult HscEnvEq, [FilePath])
        getOptions file = do
            ncfp <- toNormalizedFilePath' <$> canonicalizePath file
            cachedHieYamlLocation <- HM.lookup ncfp <$> readVar filesMap
            hieYaml <- cradleLoc file
            sessionOpts (join cachedHieYamlLocation <|> hieYaml, file) `catch` \e ->
                return (([renderPackageSetupException file e], Nothing), maybe [] pure hieYaml)

    returnWithVersion $ \file -> do
      opts <- liftIO $ join $ mask_ $ modifyVar runningCradle $ \as -> do
        -- If the cradle is not finished, then wait for it to finish.
        void $ wait as
        as <- async $ getOptions file
        return (as, wait as)
      pure opts

-- | Run the specific cradle on a specific FilePath via hie-bios.
-- This then builds dependencies or whatever based on the cradle, gets the
-- GHC options/dynflags needed for the session and the GHC library directory

cradleToOptsAndLibDir :: Show a => Cradle a -> FilePath
                      -> IO (Either [CradleError] (ComponentOptions, FilePath))
cradleToOptsAndLibDir cradle file = do
    -- Start off by getting the session options
    let showLine s = hPutStrLn stderr ("> " ++ s)
    hPutStrLn stderr $ "Output from setting up the cradle " <> show cradle
    cradleRes <- runCradle (cradleOptsProg cradle) showLine file
    case cradleRes of
        CradleSuccess r -> do
            -- Now get the GHC lib dir
            libDirRes <- getRuntimeGhcLibDir cradle
            case libDirRes of
                -- This is the successful path
                CradleSuccess libDir -> pure (Right (r, libDir))
                CradleFail err       -> return (Left [err])
                -- For the None cradle perhaps we still want to report an Info
                -- message about the fact that the file is being ignored.
                CradleNone           -> return (Left [])

        CradleFail err -> return (Left [err])
        -- Same here
        CradleNone -> return (Left [])

emptyHscEnv :: IORef NameCache -> FilePath -> IO HscEnv
emptyHscEnv nc libDir = do
    env <- runGhc (Just libDir) getSession
#if !MIN_VERSION_ghc(9,0,0)
    -- This causes ghc9 to crash
    initDynLinker env
#endif
    pure $ setNameCache nc env{ hsc_dflags = (hsc_dflags env){useUnicode = True } }

data TargetDetails = TargetDetails
  {
      targetTarget    :: !Target,
      targetEnv       :: !(IdeResult HscEnvEq),
      targetDepends   :: !DependencyInfo,
      targetLocations :: ![NormalizedFilePath]
  }

fromTargetId :: [FilePath]          -- ^ import paths
             -> [String]            -- ^ extensions to consider
             -> TargetId
             -> IdeResult HscEnvEq
             -> DependencyInfo
             -> IO [TargetDetails]
-- For a target module we consider all the import paths
fromTargetId is exts (GHC.TargetModule mod) env dep = do
    let fps = [i </> moduleNameSlashes mod -<.> ext <> boot
              | ext <- exts
              , i <- is
              , boot <- ["", "-boot"]
              ]
    locs <- mapM (fmap toNormalizedFilePath' . canonicalizePath) fps
    return [TargetDetails (TargetModule mod) env dep locs]
-- For a 'TargetFile' we consider all the possible module names
fromTargetId _ _ (GHC.TargetFile f _) env deps = do
    nf <- toNormalizedFilePath' <$> canonicalizePath f
    return [TargetDetails (TargetFile nf) env deps [nf]]

toFlagsMap :: TargetDetails -> [(NormalizedFilePath, (IdeResult HscEnvEq, DependencyInfo))]
toFlagsMap TargetDetails{..} =
    [ (l, (targetEnv, targetDepends)) | l <-  targetLocations]


setNameCache :: IORef NameCache -> HscEnv -> HscEnv
setNameCache nc hsc = hsc { hsc_NC = nc }

-- | Create a mapping from FilePaths to HscEnvEqs
newComponentCache
         :: Logger
         -> [String]       -- File extensions to consider
         -> Maybe FilePath -- Path to cradle
         -> NormalizedFilePath -- Path to file that caused the creation of this component
         -> HscEnv
         -> [(InstalledUnitId, DynFlags)]
         -> ComponentInfo
         -> IO ( [TargetDetails], (IdeResult HscEnvEq, DependencyInfo))
newComponentCache logger exts cradlePath cfp hsc_env uids ci = do
    let df = componentDynFlags ci
    let hscEnv' = hsc_env { hsc_dflags = df
                          , hsc_IC = (hsc_IC hsc_env) { ic_dflags = df } }

    let newFunc = maybe newHscEnvEqPreserveImportPaths newHscEnvEq cradlePath
    henv <- newFunc hscEnv' uids
    let targetEnv = ([], Just henv)
        targetDepends = componentDependencyInfo ci
        res = (targetEnv, targetDepends)
    logDebug logger ("New Component Cache HscEnvEq: " <> T.pack (show res))

    let mk t = fromTargetId (importPaths df) exts (targetId t) targetEnv targetDepends
    ctargets <- concatMapM mk (componentTargets ci)

    -- A special target for the file which caused this wonderful
    -- component to be created. In case the cradle doesn't list all the targets for
    -- the component, in which case things will be horribly broken anyway.
    -- Otherwise, we will immediately attempt to reload this module which
    -- causes an infinite loop and high CPU usage.
    let special_target = TargetDetails (TargetFile cfp) targetEnv targetDepends [componentFP ci]
    return (special_target:ctargets, res)

{- Note [Avoiding bad interface files]
~~~~~~~~~~~~~~~~~~~~~~~~~~~~~~~~~~~~~~
Originally, we set the cache directory for the various components once
on the first occurrence of the component.
This works fine if these components have no references to each other,
but you have components that depend on each other, the interface files are
updated for each component.
After restarting the session and only opening the component that depended
on the other, suddenly the interface files of this component are stale.
However, from the point of view of `ghcide`, they do not look stale,
thus, not regenerated and the IDE shows weird errors such as:
```
typecheckIface
Declaration for Rep_ClientRunFlags
Axiom branches Rep_ClientRunFlags:
  Failed to load interface for ‘Distribution.Simple.Flag’
  Use -v to see a list of the files searched for.
```
and
```
expectJust checkFamInstConsistency
CallStack (from HasCallStack):
  error, called at compiler\\utils\\Maybes.hs:55:27 in ghc:Maybes
  expectJust, called at compiler\\typecheck\\FamInst.hs:461:30 in ghc:FamInst
```

To mitigate this, we set the cache directory for each component dependent
on the components of the current `HscEnv`, additionally to the component options
of the respective components.
Assume two components, c1, c2, where c2 depends on c1, and the options of the
respective components are co1, co2.
If we want to load component c2, followed by c1, we set the cache directory for
each component in this way:

  * Load component c2
    * (Cache Directory State)
        - name of c2 + co2
  * Load component c1
    * (Cache Directory State)
        - name of c2 + name of c1 + co2
        - name of c2 + name of c1 + co1

Overall, we created three cache directories. If we opened c1 first, then we
create a fourth cache directory.
This makes sure that interface files are always correctly updated.

Since this causes a lot of recompilation, we only update the cache-directory,
if the dependencies of a component have really changed.
E.g. when you load two executables, they can not depend on each other. They
should be filtered out, such that we dont have to re-compile everything.
-}

-- | Set the cache-directory based on the ComponentOptions and a list of
-- internal packages.
-- For the exact reason, see Note [Avoiding bad interface files].
setCacheDirs :: MonadIO m => Logger -> CacheDirs -> DynFlags -> m DynFlags
setCacheDirs logger CacheDirs{..} dflags = do
    liftIO $ logInfo logger $ "Using interface files cache dir: " <> T.pack (fromMaybe cacheDir hiCacheDir)
    pure $ dflags
          & maybe id setHiDir hiCacheDir
          & maybe id setHieDir hieCacheDir
          & maybe id setODir oCacheDir


renderCradleError :: NormalizedFilePath -> CradleError -> FileDiagnostic
renderCradleError nfp (CradleError _ _ec t) =
  ideErrorWithSource (Just "cradle") (Just DsError) nfp (T.unlines (map T.pack t))

-- See Note [Multi Cradle Dependency Info]
type DependencyInfo = Map.Map FilePath (Maybe UTCTime)
type HieMap = Map.Map (Maybe FilePath) (HscEnv, [RawComponentInfo])
-- | Maps a "hie.yaml" location to all its Target Filepaths and options.
type FlagsMap = Map.Map (Maybe FilePath) (HM.HashMap NormalizedFilePath (IdeResult HscEnvEq, DependencyInfo))
-- | Maps a Filepath to its respective "hie.yaml" location.
-- It aims to be the reverse of 'FlagsMap'.
type FilesMap = HM.HashMap NormalizedFilePath (Maybe FilePath)

-- This is pristine information about a component
data RawComponentInfo = RawComponentInfo
  { rawComponentUnitId         :: InstalledUnitId
  -- | Unprocessed DynFlags. Contains inplace packages such as libraries.
  -- We do not want to use them unprocessed.
  , rawComponentDynFlags       :: DynFlags
  -- | All targets of this components.
  , rawComponentTargets        :: [GHC.Target]
  -- | Filepath which caused the creation of this component
  , rawComponentFP             :: NormalizedFilePath
  -- | Component Options used to load the component.
  , rawComponentCOptions       :: ComponentOptions
  -- | Maps cradle dependencies, such as `stack.yaml`, or `.cabal` file
  -- to last modification time. See Note [Multi Cradle Dependency Info].
  , rawComponentDependencyInfo :: DependencyInfo
  }

-- This is processed information about the component, in particular the dynflags will be modified.
data ComponentInfo = ComponentInfo
  { componentUnitId         :: InstalledUnitId
  -- | Processed DynFlags. Does not contain inplace packages such as local
  -- libraries. Can be used to actually load this Component.
  , componentDynFlags       :: DynFlags
  -- | Internal units, such as local libraries, that this component
  -- is loaded with. These have been extracted from the original
  -- ComponentOptions.
  , _componentInternalUnits :: [InstalledUnitId]
  -- | All targets of this components.
  , componentTargets        :: [GHC.Target]
  -- | Filepath which caused the creation of this component
  , componentFP             :: NormalizedFilePath
  -- | Component Options used to load the component.
  , _componentCOptions      :: ComponentOptions
  -- | Maps cradle dependencies, such as `stack.yaml`, or `.cabal` file
  -- to last modification time. See Note [Multi Cradle Dependency Info]
  , componentDependencyInfo :: DependencyInfo
  }

-- | Check if any dependency has been modified lately.
checkDependencyInfo :: DependencyInfo -> IO Bool
checkDependencyInfo old_di = do
  di <- getDependencyInfo (Map.keys old_di)
  return (di == old_di)

-- Note [Multi Cradle Dependency Info]
-- ~~~~~~~~~~~~~~~~~~~~~~~~~~~~~~~~~~~
-- Why do we implement our own file modification tracking here?
-- The primary reason is that the custom caching logic is quite complicated and going into shake
-- adds even more complexity and more indirection. I did try for about 5 hours to work out how to
-- use shake rules rather than IO but eventually gave up.

-- | Computes a mapping from a filepath to its latest modification date.
-- See Note [Multi Cradle Dependency Info] why we do this ourselves instead
-- of letting shake take care of it.
getDependencyInfo :: [FilePath] -> IO DependencyInfo
getDependencyInfo fs = Map.fromList <$> mapM do_one fs

  where
    tryIO :: IO a -> IO (Either IOException a)
    tryIO = try

    do_one :: FilePath -> IO (FilePath, Maybe UTCTime)
    do_one fp = (fp,) . eitherToMaybe <$> tryIO (getModificationTime fp)

-- | This function removes all the -package flags which refer to packages we
-- are going to deal with ourselves. For example, if a executable depends
-- on a library component, then this function will remove the library flag
-- from the package flags for the executable
--
-- There are several places in GHC (for example the call to hptInstances in
-- tcRnImports) which assume that all modules in the HPT have the same unit
-- ID. Therefore we create a fake one and give them all the same unit id.
removeInplacePackages
    :: InstalledUnitId     -- ^ fake uid to use for our internal component
    -> [InstalledUnitId]
    -> DynFlags
    -> (DynFlags, [InstalledUnitId])
removeInplacePackages fake_uid us df = (setThisInstalledUnitId fake_uid $
                                       df { packageFlags = ps }, uids)
  where
    (uids, ps) = partitionEithers (map go (packageFlags df))
    go p@(ExposePackage _ (UnitIdArg u) _) = if GHC.toInstalledUnitId u `elem` us
                                                  then Left (GHC.toInstalledUnitId u)
                                                  else Right p
    go p = Right p

-- | Memoize an IO function, with the characteristics:
--
--   * If multiple people ask for a result simultaneously, make sure you only compute it once.
--
--   * If there are exceptions, repeatedly reraise them.
--
--   * If the caller is aborted (async exception) finish computing it anyway.
memoIO :: Ord a => (a -> IO b) -> IO (a -> IO b)
memoIO op = do
    ref <- newVar Map.empty
    return $ \k -> join $ mask_ $ modifyVar ref $ \mp ->
        case Map.lookup k mp of
            Nothing -> do
                res <- onceFork $ op k
                return (Map.insert k res mp, res)
            Just res -> return (mp, res)

-- | Throws if package flags are unsatisfiable
setOptions :: GhcMonad m => ComponentOptions -> DynFlags -> m (DynFlags, [GHC.Target])
setOptions (ComponentOptions theOpts compRoot _) dflags = do
    (dflags', targets') <- addCmdOpts theOpts dflags
    let targets = makeTargetsAbsolute compRoot targets'
    let dflags'' =
          disableWarningsAsErrors $
          -- disabled, generated directly by ghcide instead
          flip gopt_unset Opt_WriteInterface $
          -- disabled, generated directly by ghcide instead
          -- also, it can confuse the interface stale check
          dontWriteHieFiles $
          setIgnoreInterfacePragmas $
          setLinkerOptions $
          disableOptimisation $
          allowEmptyCaseButWithWarning $
          setUpTypedHoles $
          makeDynFlagsAbsolute compRoot dflags'
    -- initPackages parses the -package flags and
    -- sets up the visibility for each component.
    -- Throws if a -package flag cannot be satisfied.
    final_df <- liftIO $ wrapPackageSetupException $ initUnits dflags''
    return (final_df, targets)


-- | Wingman wants to support destructing of empty cases, but these are a parse
-- error by default. So we want to enable 'EmptyCase', but then that leads to
-- silent errors without 'Opt_WarnIncompletePatterns'.
allowEmptyCaseButWithWarning :: DynFlags -> DynFlags
allowEmptyCaseButWithWarning =
  flip xopt_set EmptyCase . flip wopt_set Opt_WarnIncompletePatterns


-- we don't want to generate object code so we compile to bytecode
-- (HscInterpreted) which implies LinkInMemory
-- HscInterpreted
setLinkerOptions :: DynFlags -> DynFlags
setLinkerOptions df = df {
    ghcLink   = LinkInMemory
  , hscTarget = HscNothing
  , ghcMode = CompManager
  }

setIgnoreInterfacePragmas :: DynFlags -> DynFlags
setIgnoreInterfacePragmas df =
    gopt_set (gopt_set df Opt_IgnoreInterfacePragmas) Opt_IgnoreOptimChanges

disableOptimisation :: DynFlags -> DynFlags
disableOptimisation df = updOptLevel 0 df

setHiDir :: FilePath -> DynFlags -> DynFlags
setHiDir f d =
    -- override user settings to avoid conflicts leading to recompilation
    d { hiDir      = Just f}

setODir :: FilePath -> DynFlags -> DynFlags
setODir f d =
    -- override user settings to avoid conflicts leading to recompilation
    d { objectDir = Just f}

getCacheDirsDefault :: String -> [String] -> IO CacheDirs
getCacheDirsDefault prefix opts = do
    dir <- Just <$> getXdgDirectory XdgCache (cacheDir </> prefix ++ "-" ++ opts_hash)
    return $ CacheDirs dir dir dir
    where
        -- Create a unique folder per set of different GHC options, assuming that each different set of
        -- GHC options will create incompatible interface files.
        opts_hash = B.unpack $ B16.encode $ H.finalize $ H.updates H.init (map B.pack opts)

-- | Sub directory for the cache path
cacheDir :: String
cacheDir = "ghcide"

implicitCradleWarning :: FilePath -> T.Text
implicitCradleWarning fp =
  "No [cradle](https://github.com/mpickering/hie-bios#hie-bios) found for "
  <> T.pack fp <>
  ".\n Proceeding with [implicit cradle](https://hackage.haskell.org/package/implicit-hie).\n"<>
  "You should ignore this message, unless you see a 'Multi Cradle: No prefixes matched' error."
----------------------------------------------------------------------------------------------------

data PackageSetupException
    = PackageSetupException
        { message     :: !String
        }
    | GhcVersionMismatch
        { compileTime :: !Version
        , runTime     :: !Version
        }
    | PackageCheckFailed !NotCompatibleReason
    deriving (Eq, Show, Typeable)

instance Exception PackageSetupException

-- | Wrap any exception as a 'PackageSetupException'
wrapPackageSetupException :: IO a -> IO a
wrapPackageSetupException = handleAny $ \case
  e | Just (pkgE :: PackageSetupException) <- fromException e -> throwIO pkgE
  e -> (throwIO . PackageSetupException . show) e

showPackageSetupException :: PackageSetupException -> String
showPackageSetupException GhcVersionMismatch{..} = unwords
    ["ghcide compiled against GHC"
    ,showVersion compileTime
    ,"but currently using"
    ,showVersion runTime
    ,"\nThis is unsupported, ghcide must be compiled with the same GHC version as the project."
    ]
showPackageSetupException PackageSetupException{..} = unwords
    [ "ghcide compiled by GHC", showVersion compilerVersion
    , "failed to load packages:", message <> "."
    , "\nPlease ensure that ghcide is compiled with the same GHC installation as the project."]
showPackageSetupException (PackageCheckFailed PackageVersionMismatch{..}) = unwords
    ["ghcide compiled with package "
    , packageName <> "-" <> showVersion compileTime
    ,"but project uses package"
    , packageName <> "-" <> showVersion runTime
    ,"\nThis is unsupported, ghcide must be compiled with the same GHC installation as the project."
    ]
showPackageSetupException (PackageCheckFailed BasePackageAbiMismatch{..}) = unwords
    ["ghcide compiled with base-" <> showVersion compileTime <> "-" <> compileTimeAbi
    ,"but project uses base-" <> showVersion compileTime <> "-" <> runTimeAbi
    ,"\nThis is unsupported, ghcide must be compiled with the same GHC installation as the project."
    ]

renderPackageSetupException :: FilePath -> PackageSetupException -> (NormalizedFilePath, ShowDiagnostic, Diagnostic)
renderPackageSetupException fp e =
    ideErrorWithSource (Just "cradle") (Just DsError) (toNormalizedFilePath' fp) (T.pack $ showPackageSetupException e)<|MERGE_RESOLUTION|>--- conflicted
+++ resolved
@@ -106,13 +106,8 @@
   --   or 'Nothing' to respect the cradle setting
   , getCacheDirs           :: String -> [String] -> IO CacheDirs
   -- | Return the GHC lib dir to use for the 'unsafeGlobalDynFlags'
-<<<<<<< HEAD
-  , getInitialGhcLibDir :: IO (Maybe LibDir)
-  , fakeUid             :: GHC.InstalledUnitId
-=======
   , getInitialGhcLibDir    :: IO (Maybe LibDir)
-  , fakeUid                :: InstalledUnitId
->>>>>>> 0da41684
+  , fakeUid                :: GHC.InstalledUnitId
     -- ^ unit id used to tag the internal component built by ghcide
     --   To reuse external interface files the unit ids must match,
     --   thus make sure to build them with `--this-unit-id` set to the
@@ -147,7 +142,7 @@
 loadWithImplicitCradle mHieYaml rootDir = do
   crdl       <- case mHieYaml of
     Just yaml -> HieBios.loadCradle yaml
-    Nothing -> loadImplicitHieCradle $ addTrailingPathSeparator rootDir
+    Nothing   -> loadImplicitHieCradle $ addTrailingPathSeparator rootDir
   return crdl
 
 getInitialGhcLibDirDefault :: IO (Maybe LibDir)
