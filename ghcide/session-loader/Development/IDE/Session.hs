--- conflicted
+++ resolved
@@ -85,11 +85,7 @@
 import           HieDb.Create
 import           HieDb.Types
 import           HieDb.Utils
-<<<<<<< HEAD
 import           Ide.Types                            (dynFlagsModifyGlobal)
-import HIE.Bios (getCompilerOptions)
-=======
->>>>>>> 92070500
 
 -- | Bump this version number when making changes to the format of the data stored in hiedb
 hiedbDataVersion :: String
@@ -507,7 +503,7 @@
 cradleToOptsAndLibDir cradle file = do
     -- Start off by getting the session options
     hPutStrLn stderr $ "Output from setting up the cradle " <> show cradle
-    cradleRes <- getCompilerOptions file cradle
+    cradleRes <- HieBios.getCompilerOptions file cradle
     case cradleRes of
         CradleSuccess r -> do
             -- Now get the GHC lib dir
