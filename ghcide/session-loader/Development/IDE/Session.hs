{-# LANGUAGE CPP          #-}
{-# LANGUAGE TypeFamilies #-}

{-|
The logic for setting up a ghcide session by tapping into hie-bios.
-}
module Development.IDE.Session
  (SessionLoadingOptions(..)
  ,CacheDirs(..)
  ,loadSessionWithOptions
  ,getInitialGhcLibDirDefault
  ,getHieDbLoc
  ,retryOnSqliteBusy
  ,retryOnException
  ,Log(..)
  ,runWithDb
  ) where

-- Unfortunately, we cannot use loadSession with ghc-lib since hie-bios uses
-- the real GHC library and the types are incompatible. Furthermore, when
-- building with ghc-lib we need to make this Haskell agnostic, so no hie-bios!

import           Control.Concurrent.Strict
import           Control.Exception.Safe              as Safe
import           Control.Monad
import           Control.Monad.Extra                 as Extra
import           Control.Monad.IO.Class
import           Control.Monad.Trans.Maybe           (MaybeT (MaybeT, runMaybeT))
import qualified Crypto.Hash.SHA1                    as H
import           Data.Aeson                          hiding (Error)
import           Data.Bifunctor
import qualified Data.ByteString.Base16              as B16
import qualified Data.ByteString.Char8               as B
import           Data.Default
import           Data.Either.Extra
import           Data.Function
import           Data.Hashable                       hiding (hash)
import qualified Data.HashMap.Strict                 as HM
import           Data.IORef
import           Data.List
import           Data.List.Extra                     as L
import           Data.List.NonEmpty                  (NonEmpty (..))
import qualified Data.List.NonEmpty                  as NE
import qualified Data.Map.Strict                     as Map
import           Data.Maybe
import           Data.Proxy
import qualified Data.Text                           as T
import           Data.Time.Clock
import           Data.Version
import           Development.IDE.Core.RuleTypes
import           Development.IDE.Core.Shake          hiding (Log, knownTargets,
                                                      withHieDb)
import qualified Development.IDE.GHC.Compat          as Compat
import           Development.IDE.GHC.Compat.CmdLine
import           Development.IDE.GHC.Compat.Core     hiding (Target, TargetFile,
                                                      TargetModule, Var,
                                                      Warning, getOptions)
import qualified Development.IDE.GHC.Compat.Core     as GHC
import           Development.IDE.GHC.Compat.Env      hiding (Logger)
import           Development.IDE.GHC.Compat.Units    (UnitId)
import           Development.IDE.GHC.Util
import           Development.IDE.Graph               (Action)
import qualified Development.IDE.Session.Implicit    as GhcIde
import           Development.IDE.Types.Diagnostics
import           Development.IDE.Types.Exports
import           Development.IDE.Types.HscEnvEq      (HscEnvEq, newHscEnvEq)
import           Development.IDE.Types.Location
import           Development.IDE.Types.Options
import           GHC.ResponseFile
import qualified HIE.Bios                            as HieBios
import           HIE.Bios.Environment                hiding (getCacheDir)
import           HIE.Bios.Types                      hiding (Log)
import qualified HIE.Bios.Types                      as HieBios
import           Ide.Logger                          (Pretty (pretty),
                                                      Priority (Debug, Error, Info, Warning),
                                                      Recorder, WithPriority,
                                                      cmapWithPrio, logWith,
                                                      nest,
                                                      toCologActionWithPrio,
                                                      vcat, viaShow, (<+>))
import           Ide.Types                           (SessionLoadingPreferenceConfig (..),
                                                      sessionLoading)
import           Language.LSP.Protocol.Message
import           Language.LSP.Server
import           System.Directory
import qualified System.Directory.Extra              as IO
import           System.FilePath
import           System.Info

import           Control.Applicative                 (Alternative ((<|>)))
import           Data.Void

import           Control.Concurrent.STM.Stats        (atomically, modifyTVar',
                                                      readTVar, writeTVar)
import           Control.Concurrent.STM.TQueue
import           Control.DeepSeq
import           Control.Exception                   (evaluate)
import           Control.Monad.IO.Unlift             (MonadUnliftIO)
import           Control.Monad.Trans.Cont            (ContT (ContT, runContT))
import           Data.Foldable                       (for_)
import           Data.HashMap.Strict                 (HashMap)
import           Data.HashSet                        (HashSet)
import qualified Data.HashSet                        as Set
import qualified Data.Set                            as OS
import           Database.SQLite.Simple
import           Development.IDE.Core.Tracing        (withTrace)
import           Development.IDE.Core.WorkerThread   (withWorkerQueue)
import qualified Development.IDE.GHC.Compat.Util     as Compat
import           Development.IDE.Session.Diagnostics (renderCradleError)
import           Development.IDE.Types.Shake         (WithHieDb,
                                                      WithHieDbShield (..),
                                                      toNoFileKey)
import           GHC.Data.Graph.Directed
import           HieDb.Create
import           HieDb.Types
import           Ide.PluginUtils                     (toAbsolute)
import qualified System.Random                       as Random
import           System.Random                       (RandomGen)
import           Text.ParserCombinators.ReadP        (readP_to_S)

import           Control.Concurrent.STM              (STM)
import qualified Control.Monad.STM                   as STM
import qualified Development.IDE.Session.OrderedSet  as S
import qualified Focus
import           GHC.Driver.Env                      (hsc_all_home_unit_ids)
import           GHC.Driver.Errors.Types
import           GHC.Types.Error                     (errMsgDiagnostic,
                                                      singleMessage)
import           GHC.Unit.State
import qualified StmContainers.Map                   as STM

#if MIN_VERSION_ghc(9,13,0)
import           GHC.Driver.Make                     (checkHomeUnitsClosed)
#endif

data Log
  = LogSettingInitialDynFlags
  | LogGetInitialGhcLibDirDefaultCradleFail !CradleError !FilePath !(Maybe FilePath) !(Cradle Void)
  | LogGetInitialGhcLibDirDefaultCradleNone
  | LogHieDbRetry !Int !Int !Int !SomeException
  | LogHieDbRetriesExhausted !Int !Int !Int !SomeException
  | LogHieDbWriterThreadSQLiteError !SQLError
  | LogHieDbWriterThreadException !SomeException
  | LogInterfaceFilesCacheDir !FilePath
  | LogKnownFilesUpdated !(HashMap Target (HashSet NormalizedFilePath))
  | LogMakingNewHscEnv ![UnitId]
  | LogDLLLoadError !String
  | LogCradlePath !FilePath
  | LogCradleNotFound !FilePath
  | LogSessionLoadingResult !(Either [CradleError] (ComponentOptions, FilePath, String))
  | LogCradle !(Cradle Void)
  | LogNoneCradleFound FilePath
  | LogNewComponentCache !(([FileDiagnostic], Maybe HscEnvEq), DependencyInfo)
  | LogHieBios HieBios.Log
  | LogSessionLoadingChanged
  | LogSessionNewLoadedFiles ![FilePath]
  | LogSessionReloadOnError FilePath ![FilePath]
  | LogGetOptionsLoop !FilePath
  | LogLookupSessionCache !FilePath
  | LogTime !String
deriving instance Show Log

instance Pretty Log where
  pretty = \case
    LogTime s -> "Time:" <+> pretty s
    LogLookupSessionCache path -> "Looking up session cache for" <+> pretty path
    LogGetOptionsLoop fp -> "Loop: getOptions for" <+> pretty fp
    LogSessionReloadOnError path files ->
      "Reloading file due to error in" <+> pretty path <+> "with files:" <+> pretty files
    LogSessionNewLoadedFiles files ->
      "New loaded files:" <+> pretty files
    LogNoneCradleFound path ->
      "None cradle found for" <+> pretty path <+> ", ignoring the file"
    LogSettingInitialDynFlags ->
      "Setting initial dynflags..."
    LogGetInitialGhcLibDirDefaultCradleFail cradleError rootDirPath hieYamlPath cradle ->
      nest 2 $
        vcat
          [ "Couldn't load cradle for ghc libdir."
          , "Cradle error:" <+> viaShow cradleError
          , "Root dir path:" <+> pretty rootDirPath
          , "hie.yaml path:" <+> pretty hieYamlPath
          , "Cradle:" <+> viaShow cradle ]
    LogGetInitialGhcLibDirDefaultCradleNone ->
      "Couldn't load cradle. Cradle not found."
    LogHieDbRetry delay maxDelay retriesRemaining e ->
      nest 2 $
        vcat
          [ "Retrying hiedb action..."
          , "delay:" <+> pretty delay
          , "maximum delay:" <+> pretty maxDelay
          , "retries remaining:" <+> pretty retriesRemaining
          , "SQLite error:" <+> pretty (displayException e) ]
    LogHieDbRetriesExhausted baseDelay maxDelay retriesRemaining e ->
      nest 2 $
        vcat
          [ "Retries exhausted for hiedb action."
          , "base delay:" <+> pretty baseDelay
          , "maximum delay:" <+> pretty maxDelay
          , "retries remaining:" <+> pretty retriesRemaining
          , "Exception:" <+> pretty (displayException e) ]
    LogHieDbWriterThreadSQLiteError e ->
      nest 2 $
        vcat
          [ "HieDb writer thread SQLite error:"
          , pretty (displayException e) ]
    LogHieDbWriterThreadException e ->
      nest 2 $
        vcat
          [ "HieDb writer thread exception:"
          , pretty (displayException e) ]
    LogInterfaceFilesCacheDir path ->
      "Interface files cache directory:" <+> pretty path
    LogKnownFilesUpdated targetToPathsMap ->
      nest 2 $
        vcat
          [ "Known files updated:"
          , viaShow $ (HM.map . Set.map) fromNormalizedFilePath targetToPathsMap
          ]
    LogMakingNewHscEnv inPlaceUnitIds ->
      "Making new HscEnv. In-place unit ids:" <+> pretty (map show inPlaceUnitIds)
    LogDLLLoadError errorString ->
      "Error dynamically loading libm.so.6:" <+> pretty errorString
    LogCradlePath path ->
      "Cradle path:" <+> pretty path
    LogCradleNotFound path ->
      vcat
        [ "No [cradle](https://github.com/mpickering/hie-bios#hie-bios) found for" <+> pretty path <> "."
        , "Proceeding with [implicit cradle](https://hackage.haskell.org/package/implicit-hie)."
        , "You should ignore this message, unless you see a 'Multi Cradle: No prefixes matched' error." ]
    LogSessionLoadingResult e ->
      "Session loading result:" <+> viaShow e
    LogCradle cradle ->
      "Cradle:" <+> viaShow cradle
    LogNewComponentCache componentCache ->
      "New component cache HscEnvEq:" <+> viaShow componentCache
    LogHieBios msg -> pretty msg
    LogSessionLoadingChanged ->
      "Session Loading config changed, reloading the full session."

-- | Bump this version number when making changes to the format of the data stored in hiedb
hiedbDataVersion :: String
hiedbDataVersion = "1"

data CacheDirs = CacheDirs
  { hiCacheDir, hieCacheDir, oCacheDir :: Maybe FilePath}

data SessionLoadingOptions = SessionLoadingOptions
  { findCradle             :: FilePath -> IO (Maybe FilePath)
  -- | Load the cradle with an optional 'hie.yaml' location.
  -- If a 'hie.yaml' is given, use it to load the cradle.
  -- Otherwise, use the provided project root directory to determine the cradle type.
  , loadCradle             :: Recorder (WithPriority Log) -> Maybe FilePath -> FilePath -> IO (HieBios.Cradle Void)
  -- | Given the project name and a set of command line flags,
  --   return the path for storing generated GHC artifacts,
  --   or 'Nothing' to respect the cradle setting
  , getCacheDirs           :: String -> [String] -> IO CacheDirs
  -- | Return the GHC lib dir to use for the 'unsafeGlobalDynFlags'
  , getInitialGhcLibDir    :: Recorder (WithPriority Log) -> FilePath -> IO (Maybe LibDir)
  }

instance Default SessionLoadingOptions where
    def =  SessionLoadingOptions
        {findCradle = HieBios.findCradle
        ,loadCradle = loadWithImplicitCradle
        ,getCacheDirs = getCacheDirsDefault
        ,getInitialGhcLibDir = getInitialGhcLibDirDefault
        }

-- | Find the cradle for a given 'hie.yaml' configuration.
--
-- If a 'hie.yaml' is given, the cradle is read from the config.
--  If this config does not comply to the "hie.yaml"
-- specification, an error is raised.
--
-- If no location for "hie.yaml" is provided, the implicit config is used
-- using the provided root directory for discovering the project.
-- The implicit config uses different heuristics to determine the type
-- of the project that may or may not be accurate.
loadWithImplicitCradle
  :: Recorder (WithPriority Log)
  -> Maybe FilePath
  -- ^ Optional 'hie.yaml' location. Will be used if given.
  -> FilePath
  -- ^ Root directory of the project. Required as a fallback
  -- if no 'hie.yaml' location is given.
  -> IO (HieBios.Cradle Void)
loadWithImplicitCradle recorder mHieYaml rootDir = do
  let logger = toCologActionWithPrio (cmapWithPrio LogHieBios recorder)
  case mHieYaml of
    Just yaml -> HieBios.loadCradle logger yaml
    Nothing   -> GhcIde.loadImplicitCradle logger rootDir

getInitialGhcLibDirDefault :: Recorder (WithPriority Log) -> FilePath -> IO (Maybe LibDir)
getInitialGhcLibDirDefault recorder rootDir = do
  hieYaml <- findCradle def (rootDir </> "a")
  cradle <- loadCradle def recorder hieYaml rootDir
  libDirRes <- getRuntimeGhcLibDir cradle
  case libDirRes of
      CradleSuccess libdir -> pure $ Just $ LibDir libdir
      CradleFail err -> do
        logWith recorder Error $ LogGetInitialGhcLibDirDefaultCradleFail err rootDir hieYaml cradle
        pure Nothing
      CradleNone -> do
        logWith recorder Warning LogGetInitialGhcLibDirDefaultCradleNone
        pure Nothing

-- | If the action throws exception that satisfies predicate then we sleep for
-- a duration determined by the random exponential backoff formula,
-- `uniformRandom(0, min (maxDelay, (baseDelay * 2) ^ retryAttempt))`, and try
-- the action again for a maximum of `maxRetryCount` times.
-- `MonadIO`, `MonadCatch` are used as constraints because there are a few
-- HieDb functions that don't return IO values.
retryOnException
  :: (MonadIO m, MonadCatch m, RandomGen g, Exception e)
  => (e -> Maybe e) -- ^ only retry on exception if this predicate returns Just
  -> Recorder (WithPriority Log)
  -> Int -- ^ maximum backoff delay in microseconds
  -> Int -- ^ base backoff delay in microseconds
  -> Int -- ^ maximum number of times to retry
  -> g -- ^ random number generator
  -> m a -- ^ action that may throw exception
  -> m a
retryOnException exceptionPred recorder maxDelay !baseDelay !maxTimesRetry rng action = do
  result <- tryJust exceptionPred action
  case result of
    Left e
      | maxTimesRetry > 0 -> do
        -- multiply by 2 because baseDelay is midpoint of uniform range
        let newBaseDelay = min maxDelay (baseDelay * 2)
        let (delay, newRng) = Random.randomR (0, newBaseDelay) rng
        let newMaxTimesRetry = maxTimesRetry - 1
        liftIO $ do
          logWith recorder Warning $ LogHieDbRetry delay maxDelay newMaxTimesRetry (toException e)
          threadDelay delay
        retryOnException exceptionPred recorder maxDelay newBaseDelay newMaxTimesRetry newRng action

      | otherwise -> do
        liftIO $ do
          logWith recorder Warning $ LogHieDbRetriesExhausted baseDelay maxDelay maxTimesRetry (toException e)
          throwIO e

    Right b -> pure b

-- | in microseconds
oneSecond :: Int
oneSecond = 1000000

-- | in microseconds
oneMillisecond :: Int
oneMillisecond = 1000

-- | default maximum number of times to retry hiedb call
maxRetryCount :: Int
maxRetryCount = 10

retryOnSqliteBusy :: (MonadIO m, MonadCatch m, RandomGen g)
                  => Recorder (WithPriority Log) -> g -> m a -> m a
retryOnSqliteBusy recorder rng action =
  let isErrorBusy e
        | SQLError{ sqlError = ErrorBusy } <- e = Just e
        | otherwise = Nothing
  in
    retryOnException isErrorBusy recorder oneSecond oneMillisecond maxRetryCount rng action

makeWithHieDbRetryable :: RandomGen g => Recorder (WithPriority Log) -> g -> HieDb -> WithHieDb
makeWithHieDbRetryable recorder rng hieDb f =
  retryOnSqliteBusy recorder rng (f hieDb)

-- | Wraps `withHieDb` to provide a database connection for reading, and a `HieWriterChan` for
-- writing. Actions are picked off one by one from the `HieWriterChan` and executed in serial
-- by a worker thread using a dedicated database connection.
-- This is done in order to serialize writes to the database, or else SQLite becomes unhappy
--
-- Also see Note [Serializing runs in separate thread]
runWithDb :: Recorder (WithPriority Log) -> FilePath -> ContT () IO (WithHieDbShield, IndexQueue)
runWithDb recorder fp = ContT $ \k -> do
  -- use non-deterministic seed because maybe multiple HLS start at same time
  -- and send bursts of requests
  rng <- Random.newStdGen
  -- Delete the database if it has an incompatible schema version
  retryOnSqliteBusy
    recorder
    rng
    (withHieDb fp (const $ pure ()) `Safe.catch` \IncompatibleSchemaVersion{} -> removeFile fp)

  withHieDb fp $ \writedb -> do
    -- the type signature is necessary to avoid concretizing the tyvar
    -- e.g. `withWriteDbRetryable initConn` without type signature will
    -- instantiate tyvar `a` to `()`
    let withWriteDbRetryable :: WithHieDb
        withWriteDbRetryable = makeWithHieDbRetryable recorder rng writedb
    withWriteDbRetryable initConn


    -- Clear the index of any files that might have been deleted since the last run
    _ <- withWriteDbRetryable deleteMissingRealFiles
    _ <- withWriteDbRetryable garbageCollectTypeNames

    runContT (withWorkerQueue (writer withWriteDbRetryable)) $ \chan ->
        withHieDb fp (\readDb -> k (WithHieDbShield $ makeWithHieDbRetryable recorder rng readDb, chan))
  where
    writer withHieDbRetryable l = do
        -- TODO: probably should let exceptions be caught/logged/handled by top level handler
        l withHieDbRetryable
          `Safe.catch` \e@SQLError{} -> do
            logWith recorder Error $ LogHieDbWriterThreadSQLiteError e
          `Safe.catchAny` \f -> do
            logWith recorder Error $ LogHieDbWriterThreadException f


getHieDbLoc :: FilePath -> IO FilePath
getHieDbLoc dir = do
  let db = intercalate "-" [dirHash, takeBaseName dir, Compat.ghcVersionStr, hiedbDataVersion] <.> "hiedb"
      dirHash = B.unpack $ B16.encode $ H.hash $ B.pack dir
  cDir <- IO.getXdgDirectory IO.XdgCache cacheDir
  createDirectoryIfMissing True cDir
  pure (cDir </> db)

{- Note [SessionState and batch load]
SessionState manages the state for batch loading files in the session loader.

- When a new file needs to be loaded, it is added to the pendingFiles set.
- The loader processes files from pendingFiles, attempting to load them in batches.
- (SBL1) If a file is already in failedFiles, it is loaded individually (single-file mode).
- (SBL2) Otherwise, the loader tries to load as many files as possible together (batch mode).

On success:
  - (SBL3) All successfully loaded files are removed from pendingFiles and failedFiles,
    and added to loadedFiles.

On failure:
  - (SBL4) If loading a single file fails, it is added to failedFiles and removed from loadedFiles and pendingFiles.
  - (SBL5) If batch loading fails, all files attempted are added to failedFiles.

This approach ensures efficient batch loading while isolating problematic files for individual handling.
-}

handleLoadingSucc :: SessionState -> HashSet FilePath -> IO ()
handleLoadingSucc sessionState files = do
  atomically $ forM_ (Set.toList files) $ flip S.delete (pendingFiles sessionState)
  mapM_ (removeErrorLoadingFile sessionState) (Set.toList files)
  addCradleFiles sessionState files

handleLoadingFailureBatch :: SessionState -> [FilePath] -> IO ()
handleLoadingFailureBatch sessionState files = do
  addErrorLoadingFiles sessionState files

handleLoadingFailureSingle :: SessionState -> FilePath -> IO ()
handleLoadingFailureSingle sessionState file = do
  addErrorLoadingFile sessionState file
  removeErrorLoadingFile sessionState file
  atomically $ S.delete file (pendingFiles sessionState)
  removeCradleFile sessionState file

data SessionState = SessionState
  { loadedFiles  :: !(IORef (HashSet FilePath)),
    failedFiles  :: !(IORef (HashSet FilePath)),
    pendingFiles :: !(S.OrderedSet FilePath),
    hscEnvs      :: !(Var HieMap),
    fileToFlags  :: !FlagsMap,
    filesMap     :: !FilesMap,
    version      :: !(Var Int)
  }

-- | Helper functions for SessionState management
-- These functions encapsulate common operations on the SessionState

-- | Add a file to the set of files with errors during loading
addErrorLoadingFile :: SessionState -> FilePath -> IO ()
addErrorLoadingFile state file =
  atomicModifyIORef' (failedFiles state) (\xs -> (Set.insert file xs, ()))

addErrorLoadingFiles :: SessionState -> [FilePath] -> IO ()
addErrorLoadingFiles = mapM_ . addErrorLoadingFile

-- | Remove a file from the set of files with errors during loading
removeErrorLoadingFile :: SessionState -> FilePath -> IO ()
removeErrorLoadingFile state file =
  atomicModifyIORef' (failedFiles state) (\xs -> (Set.delete file xs, ()))

addCradleFiles :: SessionState -> HashSet FilePath -> IO ()
addCradleFiles state files =
  atomicModifyIORef' (loadedFiles state) (\xs -> (files <> xs, ()))

-- | Remove a file from the cradle files set
removeCradleFile :: SessionState -> FilePath -> IO ()
removeCradleFile state file =
  atomicModifyIORef' (loadedFiles state) (\xs -> (Set.delete file xs, ()))

-- | Clear error loading files and reset to empty set
clearErrorLoadingFiles :: SessionState -> IO ()
clearErrorLoadingFiles state =
  atomicModifyIORef' (failedFiles state) (\_ -> (Set.empty, ()))

-- | Clear cradle files and reset to empty set
clearCradleFiles :: SessionState -> IO ()
clearCradleFiles state =
  atomicModifyIORef' (loadedFiles state) (\_ -> (Set.empty, ()))

-- | Reset the file maps in the session state
resetFileMaps :: SessionState -> STM ()
resetFileMaps state = do
  STM.reset (filesMap state)
  STM.reset (fileToFlags state)

-- | Insert or update file flags for a specific hieYaml and normalized file path
insertFileFlags :: SessionState -> Maybe FilePath -> NormalizedFilePath -> (IdeResult HscEnvEq, DependencyInfo) -> STM ()
insertFileFlags state hieYaml ncfp flags =
  STM.focus (Focus.insertOrMerge HM.union (HM.singleton ncfp flags)) hieYaml (fileToFlags state)

-- | Insert a file mapping from normalized path to hieYaml location
insertFileMapping :: SessionState -> Maybe FilePath -> NormalizedFilePath -> STM ()
insertFileMapping state hieYaml ncfp =
  STM.insert hieYaml ncfp (filesMap state)

-- | Remove a file from the pending file set
removeFromPending :: SessionState -> FilePath -> STM ()
removeFromPending state file =
  S.delete file (pendingFiles state)

-- | Add a file to the pending file set
addToPending :: SessionState -> FilePath -> STM ()
addToPending state file =
  S.insert file (pendingFiles state)


-- | Insert multiple file mappings at once
insertAllFileMappings :: SessionState -> [(Maybe FilePath, NormalizedFilePath)] -> STM ()
insertAllFileMappings state mappings =
  mapM_ (\(yaml, path) -> insertFileMapping state yaml path) mappings

-- | Increment the version counter
incrementVersion :: SessionState -> IO Int
incrementVersion state = modifyVar' (version state) succ

-- | Get files from the pending file set
getPendingFiles :: SessionState -> IO (HashSet FilePath)
getPendingFiles state = atomically $ Set.fromList <$> S.toUnOrderedList (pendingFiles state)

-- | Handle errors during session loading by recording file as having error and removing from pending
handleSessionError :: SessionState -> Maybe FilePath -> FilePath -> PackageSetupException -> IO ()
handleSessionError state hieYaml file e = do
  handleFileProcessingError state hieYaml file [renderPackageSetupException file e] mempty

-- | Common pattern: Insert file flags, insert file mapping, and remove from pending
handleFileProcessingError :: SessionState -> Maybe FilePath -> FilePath -> [FileDiagnostic] -> [FilePath] -> IO ()
handleFileProcessingError state hieYaml file diags extraDepFiles = do
  dep <- getDependencyInfo $ maybeToList hieYaml <> extraDepFiles
  let ncfp = toNormalizedFilePath' file
  let flags = ((diags, Nothing), dep)
  handleLoadingFailureSingle state file
  atomically $ do
    insertFileFlags state hieYaml ncfp flags
    insertFileMapping state hieYaml ncfp

-- | Get the set of extra files to load based on the current file path
-- If the current file is in error loading files, we fallback to single loading mode (empty set)
-- Otherwise, we remove error files from pending files and also exclude the current file
getExtraFilesToLoad :: SessionState -> FilePath -> IO [FilePath]
getExtraFilesToLoad state cfp = do
  pendingFiles <- getPendingFiles state
  errorFiles <- readIORef (failedFiles state)
  old_files <- readIORef (loadedFiles state)
  -- if the file is in error loading files, we fall back to single loading mode
  return $
    Set.toList $
      if cfp `Set.member` errorFiles
        then Set.empty
        -- remove error files from pending files since error loading need to load one by one
        else (Set.delete cfp $ pendingFiles `Set.difference` errorFiles) <> old_files

newSessionState :: IO SessionState
newSessionState = do
  -- Initialize SessionState
  sessionState <- SessionState
    <$> newIORef (Set.fromList [])  -- loadedFiles
    <*> newIORef (Set.fromList [])  -- failedFiles
    <*> S.newIO                     -- pendingFiles
    <*> newVar Map.empty            -- hscEnvs
    <*> STM.newIO                   -- fileToFlags
    <*> STM.newIO                   -- filesMap
    <*> newVar 0                    -- version
  return sessionState

-- | Given a root directory, return a Shake 'Action' which setups an
-- 'IdeGhcSession' given a file.
-- Some of the many things this does:
--
-- * Find the cradle for the file
-- * Get the session options,
-- * Get the GHC lib directory
-- * Make sure the GHC compiletime and runtime versions match
-- * Restart the Shake session
--
-- This is the key function which implements multi-component support. All
-- components mapping to the same hie.yaml file are mapped to the same
-- HscEnv which is updated as new components are discovered.

loadSessionWithOptions :: Recorder (WithPriority Log) -> SessionLoadingOptions -> FilePath -> TQueue (IO ()) -> IO (Action IdeGhcSession)
loadSessionWithOptions recorder SessionLoadingOptions{..} rootDir que = do
  let toAbsolutePath = toAbsolute rootDir -- see Note [Root Directory]

  sessionState <- newSessionState
  biosSessionLoadingVar <- newVar Nothing :: IO (Var (Maybe SessionLoadingPreferenceConfig))
  let returnWithVersion fun = IdeGhcSession fun <$> liftIO (readVar (version sessionState))

  -- This caches the mapping from Mod.hs -> hie.yaml
  cradleLoc <- liftIO $ memoIO $ \v -> do
      res <- findCradle v
      -- Sometimes we get C:, sometimes we get c:, and sometimes we get a relative path
      -- try and normalise that
      -- e.g. see https://github.com/haskell/ghcide/issues/126
      let res' = toAbsolutePath <$> res
      return $ normalise <$> res'

  return $ do
    clientConfig <- getClientConfigAction
    extras@ShakeExtras{restartShakeSession, ideNc, knownTargetsVar, lspEnv
                      } <- getShakeExtras
    let invalidateShakeCache = do
            void $ incrementVersion sessionState
            return $ toNoFileKey GhcSessionIO

    IdeOptions{ optTesting = IdeTesting optTesting
              , optCheckProject = getCheckProject
              , optExtensions
              } <- getIdeOptions

        -- populate the knownTargetsVar with all the
        -- files in the project so that `knownFiles` can learn about them and
        -- we can generate a complete module graph
    let extendKnownTargets newTargets = do
          knownTargets <- concatForM  newTargets $ \TargetDetails{..} ->
            case targetTarget of
              TargetFile f -> do
                -- If a target file has multiple possible locations, then we
                -- assume they are all separate file targets.
                -- This happens with '.hs-boot' files if they are in the root directory of the project.
                -- GHC reports options such as '-i. A' as 'TargetFile A.hs' instead of 'TargetModule A'.
                -- In 'fromTargetId', we dutifully look for '.hs-boot' files and add them to the
                -- targetLocations of the TargetDetails. Then we add everything to the 'knownTargetsVar'.
                -- However, when we look for a 'Foo.hs-boot' file in 'FindImports.hs', we look for either
                --
                --  * TargetFile Foo.hs-boot
                --  * TargetModule Foo
                --
                -- If we don't generate a TargetFile for each potential location, we will only have
                -- 'TargetFile Foo.hs' in the 'knownTargetsVar', thus not find 'TargetFile Foo.hs-boot'
                -- and also not find 'TargetModule Foo'.
                fs <- filterM (IO.doesFileExist . fromNormalizedFilePath) targetLocations
                pure $ map (\fp -> (TargetFile fp, Set.singleton fp)) (nubOrd (f:fs))
              TargetModule _ -> do
                found <- filterM (IO.doesFileExist . fromNormalizedFilePath) targetLocations
                return [(targetTarget, Set.fromList found)]
          hasUpdate <- atomically $ do
            known <- readTVar knownTargetsVar
            let known' = flip mapHashed known $ \k -> unionKnownTargets k (mkKnownTargets knownTargets)
                hasUpdate = if known /= known' then Just (unhashed known') else Nothing
            writeTVar knownTargetsVar known'
            pure hasUpdate
          for_ hasUpdate $ \x ->
            logWith recorder Debug $ LogKnownFilesUpdated (targetMap x)
          return $ toNoFileKey GetKnownTargets

    -- Create a new HscEnv from a hieYaml root and a set of options
    let packageSetup :: (Maybe FilePath, NormalizedFilePath, ComponentOptions, FilePath)
                     -> IO ([ComponentInfo], [ComponentInfo])
        packageSetup (hieYaml, cfp, opts, libDir) = do
          -- Parse DynFlags for the newly discovered component
          hscEnv <- emptyHscEnv ideNc libDir
          newTargetDfs <- evalGhcEnv hscEnv $ setOptions cfp opts (hsc_dflags hscEnv) rootDir
          let deps = componentDependencies opts ++ maybeToList hieYaml
          dep_info <- getDependencyInfo deps
          -- Now lookup to see whether we are combining with an existing HscEnv
          -- or making a new one. The lookup returns the HscEnv and a list of
          -- information about other components loaded into the HscEnv
          -- (unitId, DynFlag, Targets)
          modifyVar (hscEnvs sessionState) $ \m -> do
              -- Just deps if there's already an HscEnv
              -- Nothing is it's the first time we are making an HscEnv
              let oldDeps = Map.lookup hieYaml m
              let -- Add the raw information about this component to the list
                  -- We will modify the unitId and DynFlags used for
                  -- compilation but these are the true source of
                  -- information.
                  new_deps = fmap (\(df, targets) -> RawComponentInfo (homeUnitId_ df) df targets cfp opts dep_info) newTargetDfs
                  all_deps = new_deps `NE.appendList` fromMaybe [] oldDeps
                  -- Get all the unit-ids for things in this component
                  _inplace = map rawComponentUnitId $ NE.toList all_deps

              all_deps' <- forM all_deps $ \RawComponentInfo{..} -> do
                  let prefix = show rawComponentUnitId
                  -- See Note [Avoiding bad interface files]
                  let cacheDirOpts = componentOptions opts
                  cacheDirs <- liftIO $ getCacheDirs prefix cacheDirOpts
                  processed_df <- setCacheDirs recorder cacheDirs rawComponentDynFlags
                  -- The final component information, mostly the same but the DynFlags don't
                  -- contain any packages which are also loaded
                  -- into the same component.
                  pure $ ComponentInfo
                           { componentUnitId = rawComponentUnitId
                           , componentDynFlags = processed_df
                           , componentTargets = rawComponentTargets
                           , componentFP = rawComponentFP
                           , componentCOptions = rawComponentCOptions
                           , componentDependencyInfo = rawComponentDependencyInfo
                           }
              -- Modify the map so the hieYaml now maps to the newly updated
              -- ComponentInfos
              -- Returns
              -- . The information for the new component which caused this cache miss
              -- . The modified information (without -inplace flags) for
              --   existing packages
              let (new,old) = NE.splitAt (NE.length new_deps) all_deps'
              pure (Map.insert hieYaml (NE.toList all_deps) m, (new,old))


    let session :: (Maybe FilePath, NormalizedFilePath, ComponentOptions, FilePath) -> IO ()
        session args@(hieYaml, _cfp, _opts, _libDir) = do
          (new_deps, old_deps) <- packageSetup args

          -- For each component, now make a new HscEnvEq which contains the
          -- HscEnv for the hie.yaml file but the DynFlags for that component
          -- For GHC's supporting multi component sessions, we create a shared
          -- HscEnv but set the active component accordingly
          hscEnv <- emptyHscEnv ideNc _libDir
          let new_cache = newComponentCache recorder optExtensions _cfp hscEnv
          all_target_details <- new_cache old_deps new_deps

          let flags_map' = HM.fromList (concatMap toFlagsMap all_targets')
              all_targets' = concat all_target_details
          this_dep_info <- getDependencyInfo $ maybeToList hieYaml
          let (all_targets, this_flags_map, _this_options)
                = case HM.lookup _cfp flags_map' of
                    Just this -> (all_targets', flags_map', this)
                    Nothing -> (this_target_details : all_targets', HM.insert _cfp this_flags flags_map', this_flags)
                  where
                        this_target_details = TargetDetails (TargetFile _cfp) this_error_env this_dep_info [_cfp]
                        this_flags = (this_error_env, this_dep_info)
                        this_error_env = ([this_error], Nothing)
                        this_error = ideErrorWithSource (Just "cradle") (Just DiagnosticSeverity_Error) _cfp
                                       (T.unlines
                                         [ "No cradle target found. Is this file listed in the targets of your cradle?"
                                         , "If you are using a .cabal file, please ensure that this module is listed in either the exposed-modules or other-modules section"
                                         ])
                                       Nothing

          pendings <- getPendingFiles sessionState
          -- this_flags_map might contains files not in pendingFiles, take the intersection
          let newLoaded = pendings `Set.intersection` Set.fromList (fromNormalizedFilePath <$> HM.keys this_flags_map)
          atomically $ do
            STM.insert this_flags_map hieYaml (fileToFlags sessionState)
            insertAllFileMappings sessionState $ map ((hieYaml,) . fst) $ concatMap toFlagsMap all_targets

          logWith recorder Info $ LogSessionNewLoadedFiles $ Set.toList newLoaded
          handleLoadingSucc sessionState newLoaded
          -- Typecheck all files in the project on startup
          checkProject <- getCheckProject

          -- The VFS doesn't change on cradle edits, re-use the old one.
          -- Invalidate all the existing GhcSession build nodes by restarting the Shake session
          restartShakeSession VFSUnmodified "new component" [] $ do
                keys2 <- invalidateShakeCache
                keys1 <- extendKnownTargets all_targets
                unless (null new_deps || not checkProject) $ do
                    cfps' <- liftIO $ filterM (IO.doesFileExist . fromNormalizedFilePath) (concatMap targetLocations all_targets)
                    void $ shakeEnqueue extras $ mkDelayedAction "InitialLoad" Debug $ void $ do
                        mmt <- uses GetModificationTime cfps'
                        let cs_exist = catMaybes (zipWith (<$) cfps' mmt)
                        modIfaces <- uses GetModIface cs_exist
                        -- update exports map
                        shakeExtras <- getShakeExtras
                        let !exportsMap' = createExportsMap $ mapMaybe (fmap hirModIface) modIfaces
                        liftIO $ atomically $ modifyTVar' (exportsMap shakeExtras) (exportsMap' <>)
                return [keys1, keys2]

    let consultCradle :: Maybe FilePath -> FilePath -> IO ()
        consultCradle hieYaml cfp = do
           let lfpLog = makeRelative rootDir cfp
           logWith recorder Info $ LogCradlePath lfpLog
           when (isNothing hieYaml) $
             logWith recorder Warning $ LogCradleNotFound lfpLog
           cradle <- loadCradle recorder hieYaml rootDir
           when optTesting $ mRunLspT lspEnv $
            sendNotification (SMethod_CustomMethod (Proxy @"ghcide/cradle/loaded")) (toJSON cfp)

           -- Display a user friendly progress message here: They probably don't know what a cradle is
           let progMsg = "Setting up " <> T.pack (takeBaseName (cradleRootDir cradle))
                         <> " (for " <> T.pack lfpLog <> ")"

           extraToLoads <- getExtraFilesToLoad sessionState cfp
           eopts <- mRunLspTCallback lspEnv (\act -> withIndefiniteProgress progMsg Nothing NotCancellable (const act)) $
              withTrace "Load cradle" $ \addTag -> do
                  addTag "file" lfpLog
                  res <- cradleToOptsAndLibDir recorder (sessionLoading clientConfig) cradle cfp extraToLoads
                  addTag "result" (show res)
                  return res

           logWith recorder Debug $ LogSessionLoadingResult eopts
           let ncfp = toNormalizedFilePath' cfp
           case eopts of
             -- The cradle gave us some options so get to work turning them
             -- into and HscEnv.
             Right (opts, libDir, version) -> do
               let compileTime = fullCompilerVersion
               case reverse $ readP_to_S parseVersion version of
                 [] -> error $ "GHC version could not be parsed: " <> version
                 ((runTime, _):_)
                   | compileTime == runTime -> session (hieYaml, ncfp, opts, libDir)
                   | otherwise -> do
                    -- Use the common pattern here: updateFileState
                    handleFileProcessingError sessionState hieYaml cfp [renderPackageSetupException cfp GhcVersionMismatch{..}] mempty
             -- Failure case, either a cradle error or the none cradle
             Left err -> do
                -- what if the error to load file is one of old_files ?
                let attemptToLoadFiles = Set.delete cfp $ Set.fromList $ concatMap cradleErrorLoadingFiles err
                old_files <- readIORef (loadedFiles sessionState)
                let errorToLoadNewFiles = cfp : Set.toList (attemptToLoadFiles `Set.difference` old_files)
                if length errorToLoadNewFiles > 1
                then do
                    -- we are loading more files and failed, we need to retry
                    -- mark as less loaded files as failedLoadingFiles as possible
                    -- limitation is that when we are loading files, and the dependencies of old_files
                    -- are changed, and old_files are not valid anymore.
                    -- but they will still be in the old_files, and will not move to failedFiles.
                    -- And make other files failed to load in batch mode.
                    handleLoadingFailureBatch sessionState errorToLoadNewFiles
                    -- retry without other files
                    logWith recorder Info $ LogSessionReloadOnError cfp (Set.toList attemptToLoadFiles)
                    consultCradle hieYaml cfp
                else do
                    -- we are only loading this file and it failed
                    let res = map (\err' -> renderCradleError err' cradle ncfp) err
                    handleFileProcessingError sessionState hieYaml cfp res $ concatMap cradleErrorDependencies err

    let
        -- | We allow users to specify a loading strategy.
        -- Check whether this config was changed since the last time we have loaded
        -- a session.
        --
        -- If the loading configuration changed, we likely should restart the session
        -- in its entirety.
        didSessionLoadingPreferenceConfigChange :: IO Bool
        didSessionLoadingPreferenceConfigChange = do
          mLoadingConfig <- readVar biosSessionLoadingVar
          case mLoadingConfig of
            Nothing -> do
              writeVar biosSessionLoadingVar (Just (sessionLoading clientConfig))
              pure False
            Just loadingConfig -> do
              writeVar biosSessionLoadingVar (Just (sessionLoading clientConfig))
              pure (loadingConfig /= sessionLoading clientConfig)

    -- This caches the mapping from hie.yaml + Mod.hs -> [String]
    -- Returns the Ghc session and the cradle dependencies
    let sessionOpts :: (Maybe FilePath, FilePath)
                    -> IO ()
        sessionOpts (hieYaml, file) = do
          Extra.whenM didSessionLoadingPreferenceConfigChange $ do
            logWith recorder Info LogSessionLoadingChanged
            -- If the dependencies are out of date then clear both caches and start
            -- again.
            atomically $ resetFileMaps sessionState
            -- Don't even keep the name cache, we start from scratch here!
            modifyVar_ (hscEnvs sessionState) (const (return Map.empty))
            -- cleanup error loading files and cradle files
            clearErrorLoadingFiles sessionState
            clearCradleFiles sessionState
            cacheKey <- invalidateShakeCache
            restartShakeSession VFSUnmodified "didSessionLoadingPreferenceConfigChange" [] (return [cacheKey])

          v <- atomically $ STM.lookup hieYaml (fileToFlags sessionState)
          case v >>= HM.lookup (toNormalizedFilePath' file) of
            Just (_opts, old_di) -> do
              deps_ok <- checkDependencyInfo old_di
              if not deps_ok
                then do
                  -- if deps are old, we can try to load the error files again
                  removeErrorLoadingFile sessionState file
                  removeCradleFile sessionState file
                  -- If the dependencies are out of date then clear both caches and start
                  -- again.
                  atomically $ resetFileMaps sessionState
                  -- Keep the same name cache
                  modifyVar_ (hscEnvs sessionState) (return . Map.adjust (const []) hieYaml)
                  consultCradle hieYaml file
                -- if deps are ok, we can just remove the file from pending files
                else atomically $ removeFromPending sessionState file
            Nothing -> consultCradle hieYaml file

    let checkInCache ::NormalizedFilePath -> STM (Maybe (IdeResult HscEnvEq, DependencyInfo))
        checkInCache ncfp = runMaybeT $ do
               cachedHieYamlLocation <- MaybeT $ STM.lookup ncfp (filesMap sessionState)
               m <- MaybeT $ STM.lookup cachedHieYamlLocation (fileToFlags sessionState)
               MaybeT $ pure $ HM.lookup ncfp m

    -- The main function which gets options for a file. We only want one of these running
    -- at a time. Therefore the IORef contains the currently running cradle, if we try
    -- to get some more options then we wait for the currently running action to finish
    -- before attempting to do so.
<<<<<<< HEAD
=======
    let getOptions :: FilePath -> IO (IdeResult HscEnvEq, [FilePath])
        getOptions file = do
            let ncfp = toNormalizedFilePath' (toAbsolutePath file)
            cachedHieYamlLocation <- HM.lookup ncfp <$> readVar filesMap
            hieYaml <- cradleLoc file
            let
              -- Each one of deps will be registered as a FileSystemWatcher in the GhcSession action
              -- so that we can get a workspace/didChangeWatchedFiles notification when a dep changes.
              -- The GlobPattern of a FileSystemWatcher can be absolute or relative.
              -- We use the absolute one because it is supported by more LSP clients.
              -- Here we make sure deps are absolute and later we use those absolute deps as GlobPattern.
              absolutePathsCradleDeps (eq, deps)
                = (eq, fmap toAbsolutePath deps)
            (absolutePathsCradleDeps <$> sessionOpts (join cachedHieYamlLocation <|> hieYaml, file))  `Safe.catch` \e ->
                return (([renderPackageSetupException file e], Nothing), maybe [] pure hieYaml)
>>>>>>> 664931bb

    let getOptionsLoop :: IO ()
        getOptionsLoop = do
            -- Get the next file to load
            file <- atomically $ S.readQueue (pendingFiles sessionState)
            logWith recorder Debug (LogGetOptionsLoop file)
            let ncfp = toNormalizedFilePath' file
            cachedHieYamlLocation <- join <$> atomically (STM.lookup ncfp (filesMap sessionState))
            hieYaml <- cradleLoc file
            let hieLoc = cachedHieYamlLocation <|> hieYaml
            sessionOpts (hieLoc, file) `Safe.catch` handleSessionError sessionState hieLoc file
            getOptionsLoop

    -- | Given a file, this function will return the HscEnv and the dependencies
    -- it would look up the cache first, if the cache is not available, it would
    -- submit a request to the getOptionsLoop to get the options for the file
    -- and wait until the options are available
    let lookupOrWaitCache :: FilePath -> IO (IdeResult HscEnvEq, DependencyInfo)
        lookupOrWaitCache absFile = do
            let ncfp = toNormalizedFilePath' absFile
            res <- atomically $ do
                -- wait until target file is not in pendingFiles
                Extra.whenM (S.lookup absFile (pendingFiles sessionState)) STM.retry
                -- check if in the cache
                checkInCache ncfp
            logWith recorder Debug $ LogLookupSessionCache absFile
            updateDateRes <-  case res of
                    Just r -> do
                        depOk <- checkDependencyInfo (snd r)
                        if depOk
                            then return $ Just r
                            else return Nothing
                    _ -> return Nothing
            case updateDateRes of
                Just r -> return r
                Nothing -> do
                        -- if not ok, we need to reload the session
                        atomically $ addToPending sessionState absFile
                        lookupOrWaitCache absFile

    -- see Note [Serializing runs in separate thread]
    -- Start the getOptionsLoop if the queue is empty
    liftIO $ atomically $ Extra.whenM (isEmptyTQueue que) $ writeTQueue que getOptionsLoop
    returnWithVersion $ \file -> do
      let absFile = toAbsolutePath file
      second Map.keys <$> lookupOrWaitCache absFile

-- | Run the specific cradle on a specific FilePath via hie-bios.
-- This then builds dependencies or whatever based on the cradle, gets the
-- GHC options/dynflags needed for the session and the GHC library directory
cradleToOptsAndLibDir :: Recorder (WithPriority Log) -> SessionLoadingPreferenceConfig -> Cradle Void -> FilePath -> [FilePath]
                      -> IO (Either [CradleError] (ComponentOptions, FilePath, String))
cradleToOptsAndLibDir recorder loadConfig cradle file old_fps = do
    -- let noneCradleFoundMessage :: FilePath -> T.Text
    --     noneCradleFoundMessage f = T.pack $ "none cradle found for " <> f <> ", ignoring the file"
    -- Start off by getting the session options
    logWith recorder Debug $ LogCradle cradle
    cradleRes <- HieBios.getCompilerOptions file loadStyle cradle
    case cradleRes of
        CradleSuccess r -> do
            -- Now get the GHC lib dir
            libDirRes <- getRuntimeGhcLibDir cradle
            versionRes <- getRuntimeGhcVersion cradle
            case liftA2 (,) libDirRes versionRes of
                -- This is the successful path
                (CradleSuccess (libDir, version)) -> pure (Right (r, libDir, version))
                CradleFail err       -> return (Left [err])
                CradleNone           -> do
                    logWith recorder Info $ LogNoneCradleFound file
                    return (Left [])

        CradleFail err -> return (Left [err])
        CradleNone -> do
            logWith recorder Info $ LogNoneCradleFound file
            return (Left [])

    where
        loadStyle = case loadConfig of
            PreferSingleComponentLoading -> LoadFile
            PreferMultiComponentLoading  -> LoadWithContext old_fps

emptyHscEnv :: NameCache -> FilePath -> IO HscEnv
emptyHscEnv nc libDir = do
    -- We call setSessionDynFlags so that the loader is initialised
    -- We need to do this before we call initUnits.
    env <- runGhc (Just libDir) $
      getSessionDynFlags >>= setSessionDynFlags >> getSession
    pure $ setNameCache nc (hscSetFlags ((hsc_dflags env){useUnicode = True }) env)

data TargetDetails = TargetDetails
  {
      targetTarget    :: !Target,
      targetEnv       :: !(IdeResult HscEnvEq),
      targetDepends   :: !DependencyInfo,
      targetLocations :: ![NormalizedFilePath]
  }

fromTargetId :: [FilePath]          -- ^ import paths
             -> [String]            -- ^ extensions to consider
             -> TargetId
             -> IdeResult HscEnvEq
             -> DependencyInfo
             -> IO [TargetDetails]
-- For a target module we consider all the import paths
fromTargetId is exts (GHC.TargetModule modName) env dep = do
    let fps = [i </> moduleNameSlashes modName -<.> ext <> boot
              | ext <- exts
              , i <- is
              , boot <- ["", "-boot"]
              ]
    let locs = fmap toNormalizedFilePath' fps
    return [TargetDetails (TargetModule modName) env dep locs]
-- For a 'TargetFile' we consider all the possible module names
fromTargetId _ _ (GHC.TargetFile f _) env deps = do
    let nf = toNormalizedFilePath' f
    let other
          | "-boot" `isSuffixOf` f = toNormalizedFilePath' (L.dropEnd 5 $ fromNormalizedFilePath nf)
          | otherwise = toNormalizedFilePath' (fromNormalizedFilePath nf ++ "-boot")
    return [TargetDetails (TargetFile nf) env deps [nf, other]]

toFlagsMap :: TargetDetails -> [(NormalizedFilePath, (IdeResult HscEnvEq, DependencyInfo))]
toFlagsMap TargetDetails{..} =
    [ (l, (targetEnv, targetDepends)) | l <-  targetLocations]


setNameCache :: NameCache -> HscEnv -> HscEnv
setNameCache nc hsc = hsc { hsc_NC = nc }

#if MIN_VERSION_ghc(9,13,0)
-- Moved back to implementation in GHC.
checkHomeUnitsClosed' ::  UnitEnv -> OS.Set UnitId -> [DriverMessages]
checkHomeUnitsClosed' ue _ = checkHomeUnitsClosed ue
#elif MIN_VERSION_ghc(9,3,0)
-- This function checks the important property that if both p and q are home units
-- then any dependency of p, which transitively depends on q is also a home unit.
-- GHC had an implementation of this function, but it was horribly inefficient
-- We should move back to the GHC implementation on compilers where
-- https://gitlab.haskell.org/ghc/ghc/-/merge_requests/12162 is included
checkHomeUnitsClosed' ::  UnitEnv -> OS.Set UnitId -> Maybe (Compat.MsgEnvelope DriverMessage)
checkHomeUnitsClosed' ue home_id_set
    | OS.null bad_unit_ids = Nothing
    | otherwise = Just (GHC.mkPlainErrorMsgEnvelope rootLoc $ DriverHomePackagesNotClosed (OS.toList bad_unit_ids))
  where
    bad_unit_ids = upwards_closure OS.\\ home_id_set
    rootLoc = mkGeneralSrcSpan (Compat.fsLit "<command line>")

    graph :: Graph (Node UnitId UnitId)
    graph = graphFromEdgedVerticesUniq graphNodes

    -- downwards closure of graph
    downwards_closure
      = graphFromEdgedVerticesUniq [ DigraphNode uid uid (OS.toList deps)
                                   | (uid, deps) <- Map.toList (allReachable graph node_key)]

    inverse_closure = transposeG downwards_closure

    upwards_closure = OS.fromList $ map node_key $ reachablesG inverse_closure [DigraphNode uid uid [] | uid <- OS.toList home_id_set]

    all_unit_direct_deps :: UniqMap UnitId (OS.Set UnitId)
    all_unit_direct_deps
      = unitEnv_foldWithKey go emptyUniqMap $ ue_home_unit_graph ue
      where
        go rest this this_uis =
           plusUniqMap_C OS.union
             (addToUniqMap_C OS.union external_depends this (OS.fromList this_deps))
             rest
           where
             external_depends = mapUniqMap (OS.fromList . unitDepends)
#if !MIN_VERSION_ghc(9,7,0)
                              $ listToUniqMap $ Map.toList
#endif

                              $ unitInfoMap this_units
             this_units = homeUnitEnv_units this_uis
             this_deps = [ Compat.toUnitId unit | (unit,Just _) <- explicitUnits this_units]

    graphNodes :: [Node UnitId UnitId]
    graphNodes = go OS.empty home_id_set
      where
        go done todo
          = case OS.minView todo of
              Nothing -> []
              Just (uid, todo')
                | OS.member uid done -> go done todo'
                | otherwise -> case lookupUniqMap all_unit_direct_deps uid of
                    Nothing -> pprPanic "uid not found" (Compat.ppr (uid, all_unit_direct_deps))
                    Just depends ->
                      let todo'' = (depends OS.\\ done) `OS.union` todo'
                      in DigraphNode uid uid (OS.toList depends) : go (OS.insert uid done) todo''
#endif

-- | Create a mapping from FilePaths to HscEnvEqs
-- This combines all the components we know about into
-- an appropriate session, which is a multi component
-- session on GHC 9.4+
newComponentCache
         :: Recorder (WithPriority Log)
         -> [String]           -- ^ File extensions to consider
         -> NormalizedFilePath -- ^ Path to file that caused the creation of this component
         -> HscEnv             -- ^ An empty HscEnv
         -> [ComponentInfo]    -- ^ New components to be loaded
         -> [ComponentInfo]    -- ^ old, already existing components
         -> IO [ [TargetDetails] ]
newComponentCache recorder exts _cfp hsc_env old_cis new_cis = do
    let cis = Map.unionWith unionCIs (mkMap new_cis) (mkMap old_cis)
        -- When we have multiple components with the same uid,
        -- prefer the new one over the old.
        -- However, we might have added some targets to the old unit
        -- (see special target), so preserve those
        unionCIs new_ci old_ci = new_ci { componentTargets = componentTargets new_ci ++ componentTargets old_ci }
        mkMap = Map.fromListWith unionCIs . map (\ci -> (componentUnitId ci, ci))
    let dfs = map componentDynFlags $ Map.elems cis
        uids = Map.keys cis
    logWith recorder Info $ LogMakingNewHscEnv uids
    hscEnv' <- -- Set up a multi component session with the other units on GHC 9.4
              Compat.initUnits dfs hsc_env

    let closure_errs = maybeToList $ checkHomeUnitsClosed' (hsc_unit_env hscEnv') (hsc_all_home_unit_ids hscEnv')
        closure_err_to_multi_err err =
            ideErrorWithSource
                (Just "cradle") (Just DiagnosticSeverity_Warning) _cfp
                (T.pack (Compat.printWithoutUniques (singleMessage err)))
#if MIN_VERSION_ghc(9,5,0)
                (Just (fmap GhcDriverMessage err))
#else
                Nothing
#endif
        multi_errs = map closure_err_to_multi_err closure_errs
        bad_units = OS.fromList $ concat $ do
            x <- map errMsgDiagnostic closure_errs
            DriverHomePackagesNotClosed us <- pure x
            pure us
        isBad ci = (homeUnitId_ (componentDynFlags ci)) `OS.member` bad_units
    -- Whenever we spin up a session on Linux, dynamically load libm.so.6
    -- in. We need this in case the binary is statically linked, in which
    -- case the interactive session will fail when trying to load
    -- ghc-prim, which happens whenever Template Haskell is being
    -- evaluated or haskell-language-server's eval plugin tries to run
    -- some code. If the binary is dynamically linked, then this will have
    -- no effect.
    -- See https://github.com/haskell/haskell-language-server/issues/221
    -- We need to do this after the call to setSessionDynFlags initialises
    -- the loader
    when (os == "linux") $ do
      initObjLinker hscEnv'
      res <- loadDLL hscEnv' "libm.so.6"
      case res of
        Nothing  -> pure ()
        Just err -> logWith recorder Error $ LogDLLLoadError err

    forM (Map.elems cis) $ \ci -> do
      let df = componentDynFlags ci
      thisEnv <- do
            -- In GHC 9.4 we have multi component support, and we have initialised all the units
            -- above.
            -- We just need to set the current unit here
            pure $ hscSetActiveUnitId (homeUnitId_ df) hscEnv'
      henv <- newHscEnvEq thisEnv
      let targetEnv = (if isBad ci then multi_errs else [], Just henv)
          targetDepends = componentDependencyInfo ci
      logWith recorder Debug $ LogNewComponentCache (targetEnv, targetDepends)
      evaluate $ liftRnf rwhnf $ componentTargets ci

      let mk t = fromTargetId (importPaths df) exts (targetId t) targetEnv targetDepends
      ctargets <- concatMapM mk (componentTargets ci)

      return (L.nubOrdOn targetTarget ctargets)

{- Note [Avoiding bad interface files]
~~~~~~~~~~~~~~~~~~~~~~~~~~~~~~~~~~~~~~
Originally, we set the cache directory for the various components once
on the first occurrence of the component.
This works fine if these components have no references to each other,
but you have components that depend on each other, the interface files are
updated for each component.
After restarting the session and only opening the component that depended
on the other, suddenly the interface files of this component are stale.
However, from the point of view of `ghcide`, they do not look stale,
thus, not regenerated and the IDE shows weird errors such as:
```
typecheckIface
Declaration for Rep_ClientRunFlags
Axiom branches Rep_ClientRunFlags:
  Failed to load interface for ‘Distribution.Simple.Flag’
  Use -v to see a list of the files searched for.
```
and
```
expectJust checkFamInstConsistency
CallStack (from HasCallStack):
  error, called at compiler\\utils\\Maybes.hs:55:27 in ghc:Maybes
  expectJust, called at compiler\\typecheck\\FamInst.hs:461:30 in ghc:FamInst
```

To mitigate this, we set the cache directory for each component dependent
on the components of the current `HscEnv`, additionally to the component options
of the respective components.
Assume two components, c1, c2, where c2 depends on c1, and the options of the
respective components are co1, co2.
If we want to load component c2, followed by c1, we set the cache directory for
each component in this way:

  * Load component c2
    * (Cache Directory State)
        - name of c2 + co2
  * Load component c1
    * (Cache Directory State)
        - name of c2 + name of c1 + co2
        - name of c2 + name of c1 + co1

Overall, we created three cache directories. If we opened c1 first, then we
create a fourth cache directory.
This makes sure that interface files are always correctly updated.

Since this causes a lot of recompilation, we only update the cache-directory,
if the dependencies of a component have really changed.
E.g. when you load two executables, they can not depend on each other. They
should be filtered out, such that we dont have to re-compile everything.
-}

-- | Set the cache-directory based on the ComponentOptions and a list of
-- internal packages.
-- For the exact reason, see Note [Avoiding bad interface files].
setCacheDirs :: MonadUnliftIO m => Recorder (WithPriority Log) -> CacheDirs -> DynFlags -> m DynFlags
setCacheDirs recorder CacheDirs{..} dflags = do
    logWith recorder Info $ LogInterfaceFilesCacheDir (fromMaybe cacheDir hiCacheDir)
    pure $ dflags
          & maybe id setHiDir hiCacheDir
          & maybe id setHieDir hieCacheDir
          & maybe id setODir oCacheDir

-- See Note [Multi Cradle Dependency Info]
type DependencyInfo = Map.Map FilePath (Maybe UTCTime)
type HieMap = Map.Map (Maybe FilePath) [RawComponentInfo]
-- | Maps a "hie.yaml" location to all its Target Filepaths and options.
type FlagsMap = STM.Map (Maybe FilePath) (HM.HashMap NormalizedFilePath (IdeResult HscEnvEq, DependencyInfo))
-- | Maps a Filepath to its respective "hie.yaml" location.
-- It aims to be the reverse of 'FlagsMap'.
type FilesMap = STM.Map NormalizedFilePath (Maybe FilePath)


-- This is pristine information about a component
data RawComponentInfo = RawComponentInfo
  { rawComponentUnitId         :: UnitId
  -- | Unprocessed DynFlags. Contains inplace packages such as libraries.
  -- We do not want to use them unprocessed.
  , rawComponentDynFlags       :: DynFlags
  -- | All targets of this components.
  , rawComponentTargets        :: [GHC.Target]
  -- | Filepath which caused the creation of this component
  , rawComponentFP             :: NormalizedFilePath
  -- | Component Options used to load the component.
  , rawComponentCOptions       :: ComponentOptions
  -- | Maps cradle dependencies, such as `stack.yaml`, or `.cabal` file
  -- to last modification time. See Note [Multi Cradle Dependency Info].
  , rawComponentDependencyInfo :: DependencyInfo
  }

-- This is processed information about the component, in particular the dynflags will be modified.
data ComponentInfo = ComponentInfo
  { componentUnitId         :: UnitId
  -- | Processed DynFlags. Does not contain inplace packages such as local
  -- libraries. Can be used to actually load this Component.
  , componentDynFlags       :: DynFlags
  -- | All targets of this components.
  , componentTargets        :: [GHC.Target]
  -- | Filepath which caused the creation of this component
  , componentFP             :: NormalizedFilePath
  -- | Component Options used to load the component.
  , componentCOptions       :: ComponentOptions
  -- | Maps cradle dependencies, such as `stack.yaml`, or `.cabal` file
  -- to last modification time. See Note [Multi Cradle Dependency Info]
  , componentDependencyInfo :: DependencyInfo
  }

-- | Check if any dependency has been modified lately.
checkDependencyInfo :: DependencyInfo -> IO Bool
checkDependencyInfo old_di = do
  di <- getDependencyInfo (Map.keys old_di)
  return (di == old_di)

-- Note [Multi Cradle Dependency Info]
-- ~~~~~~~~~~~~~~~~~~~~~~~~~~~~~~~~~~~
-- Why do we implement our own file modification tracking here?
-- The primary reason is that the custom caching logic is quite complicated and going into shake
-- adds even more complexity and more indirection. I did try for about 5 hours to work out how to
-- use shake rules rather than IO but eventually gave up.

-- | Computes a mapping from a filepath to its latest modification date.
-- See Note [Multi Cradle Dependency Info] why we do this ourselves instead
-- of letting shake take care of it.
getDependencyInfo :: [FilePath] -> IO DependencyInfo
getDependencyInfo fs = Map.fromList <$> mapM do_one fs

  where
    safeTryIO :: IO a -> IO (Either IOException a)
    safeTryIO = Safe.try

    do_one :: FilePath -> IO (FilePath, Maybe UTCTime)
    do_one fp = (fp,) . eitherToMaybe <$> safeTryIO (getModificationTime fp)

-- | This function removes all the -package flags which refer to packages we
-- are going to deal with ourselves. For example, if a executable depends
-- on a library component, then this function will remove the library flag
-- from the package flags for the executable
--
-- There are several places in GHC (for example the call to hptInstances in
-- tcRnImports) which assume that all modules in the HPT have the same unit
-- ID. Therefore we create a fake one and give them all the same unit id.
_removeInplacePackages --Only used in ghc < 9.4
    :: UnitId     -- ^ fake uid to use for our internal component
    -> [UnitId]
    -> DynFlags
    -> (DynFlags, [UnitId])
_removeInplacePackages fake_uid us df = (setHomeUnitId_ fake_uid $
                                       df { packageFlags = ps }, uids)
  where
    (uids, ps) = Compat.filterInplaceUnits us (packageFlags df)

-- | Memoize an IO function, with the characteristics:
--
--   * If multiple people ask for a result simultaneously, make sure you only compute it once.
--
--   * If there are exceptions, repeatedly reraise them.
--
--   * If the caller is aborted (async exception) finish computing it anyway.
memoIO :: Ord a => (a -> IO b) -> IO (a -> IO b)
memoIO op = do
    ref <- newVar Map.empty
    return $ \k -> join $ mask_ $ modifyVar ref $ \mp ->
        case Map.lookup k mp of
            Nothing -> do
                res <- onceFork $ op k
                return (Map.insert k res mp, res)
            Just res -> return (mp, res)

unit_flags :: [Flag (CmdLineP [String])]
unit_flags = [defFlag "unit"  (SepArg addUnit)]

addUnit :: String -> EwM (CmdLineP [String]) ()
addUnit unit_str = liftEwM $ do
  units <- getCmdLineState
  putCmdLineState (unit_str : units)

-- | Throws if package flags are unsatisfiable
setOptions :: GhcMonad m
    => NormalizedFilePath
    -> ComponentOptions
    -> DynFlags
    -> FilePath -- ^ root dir, see Note [Root Directory]
    -> m (NonEmpty (DynFlags, [GHC.Target]))
setOptions cfp (ComponentOptions theOpts compRoot _) dflags rootDir = do
    ((theOpts',_errs,_warns),units) <- processCmdLineP unit_flags [] (map noLoc theOpts)
    case NE.nonEmpty units of
      Just us -> initMulti us
      Nothing -> do
        (df, targets) <- initOne (map unLoc theOpts')
        -- A special target for the file which caused this wonderful
        -- component to be created. In case the cradle doesn't list all the targets for
        -- the component, in which case things will be horribly broken anyway.
        --
        -- When we have a singleComponent that is caused to be loaded due to a
        -- file, we assume the file is part of that component. This is useful
        -- for bare GHC sessions, such as many of the ones used in the testsuite
        --
        -- We don't do this when we have multiple components, because each
        -- component better list all targets or there will be anarchy.
        -- It is difficult to know which component to add our file to in
        -- that case.
        -- Multi unit arguments are likely to come from cabal, which
        -- does list all targets.
        --
        -- If we don't end up with a target for the current file in the end, then
        -- we will report it as an error for that file
        let abs_fp = toAbsolute rootDir (fromNormalizedFilePath cfp)
        let special_target = Compat.mkSimpleTarget df abs_fp
        pure $ (df, special_target : targets) :| []
    where
      initMulti unitArgFiles =
        forM unitArgFiles $ \f -> do
          args <- liftIO $ expandResponse [f]
          initOne args
      initOne this_opts = do
        (dflags', targets') <- addCmdOpts this_opts dflags
        let dflags'' =
                case unitIdString (homeUnitId_ dflags') of
                     -- cabal uses main for the unit id of all executable packages
                     -- This makes multi-component sessions confused about what
                     -- options to use for that component.
                     -- Solution: hash the options and use that as part of the unit id
                     -- This works because there won't be any dependencies on the
                     -- executable unit.
                     "main" ->
                       let hash = B.unpack $ B16.encode $ H.finalize $ H.updates H.init (map B.pack this_opts)
                           hashed_uid = Compat.toUnitId (Compat.stringToUnit ("main-"++hash))
                       in setHomeUnitId_ hashed_uid dflags'
                     _ -> dflags'

        let targets = makeTargetsAbsolute root targets'
            root = case workingDirectory dflags'' of
              Nothing   -> compRoot
              Just wdir -> compRoot </> wdir
        let dflags''' =
              setWorkingDirectory root $
              disableWarningsAsErrors $
              -- disabled, generated directly by ghcide instead
              flip gopt_unset Opt_WriteInterface $
              -- disabled, generated directly by ghcide instead
              -- also, it can confuse the interface stale check
              dontWriteHieFiles $
              setIgnoreInterfacePragmas $
              setBytecodeLinkerOptions $
              disableOptimisation $
              Compat.setUpTypedHoles $
              makeDynFlagsAbsolute compRoot -- makeDynFlagsAbsolute already accounts for workingDirectory
              dflags''
        return (dflags''', targets)

setIgnoreInterfacePragmas :: DynFlags -> DynFlags
setIgnoreInterfacePragmas df =
    gopt_set (gopt_set df Opt_IgnoreInterfacePragmas) Opt_IgnoreOptimChanges

disableOptimisation :: DynFlags -> DynFlags
disableOptimisation df = updOptLevel 0 df

setHiDir :: FilePath -> DynFlags -> DynFlags
setHiDir f d =
    -- override user settings to avoid conflicts leading to recompilation
    d { hiDir      = Just f}

setODir :: FilePath -> DynFlags -> DynFlags
setODir f d =
    -- override user settings to avoid conflicts leading to recompilation
    d { objectDir = Just f}

getCacheDirsDefault :: String -> [String] -> IO CacheDirs
getCacheDirsDefault prefix opts = do
    dir <- Just <$> getXdgDirectory XdgCache (cacheDir </> prefix ++ "-" ++ opts_hash)
    return $ CacheDirs dir dir dir
    where
        -- Create a unique folder per set of different GHC options, assuming that each different set of
        -- GHC options will create incompatible interface files.
        opts_hash = B.unpack $ B16.encode $ H.finalize $ H.updates H.init (map B.pack opts)

-- | Sub directory for the cache path
cacheDir :: String
cacheDir = "ghcide"

----------------------------------------------------------------------------------------------------

data PackageSetupException
    = PackageSetupException
        { message     :: !String
        }
    | GhcVersionMismatch
        { compileTime :: !Version
        , runTime     :: !Version
        }
    deriving (Eq, Show, Typeable)

instance Exception PackageSetupException

showPackageSetupException :: PackageSetupException -> String
showPackageSetupException GhcVersionMismatch{..} = unwords
    ["ghcide compiled against GHC"
    ,showVersion compileTime
    ,"but currently using"
    ,showVersion runTime
    ,"\nThis is unsupported, ghcide must be compiled with the same GHC version as the project."
    ]
showPackageSetupException PackageSetupException{..} = unwords
    [ "ghcide compiled by GHC", showVersion fullCompilerVersion
    , "failed to load packages:", message <> "."
    , "\nPlease ensure that ghcide is compiled with the same GHC installation as the project."]

renderPackageSetupException :: FilePath -> PackageSetupException -> FileDiagnostic
renderPackageSetupException fp e =
  ideErrorWithSource (Just "cradle") (Just DiagnosticSeverity_Error) (toNormalizedFilePath' fp) (T.pack $ showPackageSetupException e) Nothing<|MERGE_RESOLUTION|>--- conflicted
+++ resolved
@@ -893,31 +893,18 @@
         checkInCache ncfp = runMaybeT $ do
                cachedHieYamlLocation <- MaybeT $ STM.lookup ncfp (filesMap sessionState)
                m <- MaybeT $ STM.lookup cachedHieYamlLocation (fileToFlags sessionState)
-               MaybeT $ pure $ HM.lookup ncfp m
+               -- Each one of deps will be registered as a FileSystemWatcher in the GhcSession action
+               -- so that we can get a workspace/didChangeWatchedFiles notification when a dep changes.
+               -- The GlobPattern of a FileSystemWatcher can be absolute or relative.
+               -- We use the absolute one because it is supported by more LSP clients.
+               -- Here we make sure deps are absolute and later we use those absolute deps as GlobPattern.
+               let absolutePathsCradleDeps (eq, deps) = (eq, fmap toAbsolutePath deps)
+               MaybeT $ pure $ absolutePathsCradleDeps <$> HM.lookup ncfp m
 
     -- The main function which gets options for a file. We only want one of these running
     -- at a time. Therefore the IORef contains the currently running cradle, if we try
     -- to get some more options then we wait for the currently running action to finish
     -- before attempting to do so.
-<<<<<<< HEAD
-=======
-    let getOptions :: FilePath -> IO (IdeResult HscEnvEq, [FilePath])
-        getOptions file = do
-            let ncfp = toNormalizedFilePath' (toAbsolutePath file)
-            cachedHieYamlLocation <- HM.lookup ncfp <$> readVar filesMap
-            hieYaml <- cradleLoc file
-            let
-              -- Each one of deps will be registered as a FileSystemWatcher in the GhcSession action
-              -- so that we can get a workspace/didChangeWatchedFiles notification when a dep changes.
-              -- The GlobPattern of a FileSystemWatcher can be absolute or relative.
-              -- We use the absolute one because it is supported by more LSP clients.
-              -- Here we make sure deps are absolute and later we use those absolute deps as GlobPattern.
-              absolutePathsCradleDeps (eq, deps)
-                = (eq, fmap toAbsolutePath deps)
-            (absolutePathsCradleDeps <$> sessionOpts (join cachedHieYamlLocation <|> hieYaml, file))  `Safe.catch` \e ->
-                return (([renderPackageSetupException file e], Nothing), maybe [] pure hieYaml)
->>>>>>> 664931bb
-
     let getOptionsLoop :: IO ()
         getOptionsLoop = do
             -- Get the next file to load
