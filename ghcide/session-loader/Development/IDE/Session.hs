--- conflicted
+++ resolved
@@ -88,10 +88,6 @@
 import           HieDb.Create
 import           HieDb.Types
 import           HieDb.Utils
-<<<<<<< HEAD
-import           Maybes                               (MaybeT (runMaybeT))
-=======
->>>>>>> 9308ff47
 
 -- | Bump this version number when making changes to the format of the data stored in hiedb
 hiedbDataVersion :: String
