--- conflicted
+++ resolved
@@ -78,11 +78,8 @@
 import qualified Language.Haskell.LSP.Types.Lens as L
 import Control.Lens ((^.))
 import Data.Functor
-<<<<<<< HEAD
 import Numeric.Natural (Natural)
-=======
 import Data.Tuple.Extra
->>>>>>> 755fc378
 
 main :: IO ()
 main = do
