-- Copyright (c) 2019 The DAML Authors. All rights reserved.
-- SPDX-License-Identifier: Apache-2.0

{-# LANGUAGE AllowAmbiguousTypes   #-}
{-# LANGUAGE CPP                   #-}
{-# LANGUAGE DataKinds             #-}
{-# LANGUAGE DuplicateRecordFields #-}
{-# LANGUAGE GADTs                 #-}
{-# LANGUAGE ImplicitParams        #-}
{-# LANGUAGE MultiWayIf            #-}
{-# LANGUAGE PatternSynonyms       #-}
{-# LANGUAGE PolyKinds             #-}
{-# LANGUAGE TypeOperators         #-}
{-# OPTIONS_GHC -Wno-deprecations -Wno-unticked-promoted-constructors #-}

module Main (main) where

import           Control.Applicative.Combinators
import           Control.Concurrent
import           Control.Exception                        (bracket_, catch,
                                                           finally)
import qualified Control.Lens                             as Lens
import           Control.Monad
import           Control.Monad.IO.Class                   (MonadIO, liftIO)
import           Data.Aeson                               (fromJSON, toJSON)
import qualified Data.Aeson                               as A
import           Data.Default
import           Data.Foldable
import           Data.List.Extra
import           Data.Maybe
import           Data.Rope.UTF16                          (Rope)
import qualified Data.Rope.UTF16                          as Rope
import qualified Data.Set                                 as Set
import qualified Data.Text                                as T
import           Development.IDE.Core.PositionMapping     (PositionResult (..),
                                                           fromCurrent,
                                                           positionResultToMaybe,
                                                           toCurrent)
import           Development.IDE.GHC.Compat               (GhcVersion (..),
                                                           ghcVersion)
import           Development.IDE.GHC.Util
import qualified Development.IDE.Main                     as IDE
import           Development.IDE.Plugin.Completions.Types (extendImportCommandId)
import           Development.IDE.Plugin.TypeLenses        (typeLensCommandId)
import           Development.IDE.Spans.Common
import           Development.IDE.Test                     (Cursor,
                                                           canonicalizeUri,
                                                           configureCheckProject,
                                                           diagnostic,
                                                           expectCurrentDiagnostics,
                                                           expectDiagnostics,
                                                           expectDiagnosticsWithTags,
                                                           expectMessages,
                                                           expectNoMoreDiagnostics,
                                                           flushMessages,
                                                           getInterfaceFilesDir,
                                                           getStoredKeys,
                                                           standardizeQuotes,
                                                           waitForAction,
                                                           waitForGC,
                                                           waitForTypecheck)
import           Development.IDE.Test.Runfiles
import qualified Development.IDE.Types.Diagnostics        as Diagnostics
import           Development.IDE.Types.Location
import           Development.Shake                        (getDirectoryFilesIO)
import qualified Experiments                              as Bench
import           Ide.Plugin.Config
import           Language.LSP.Test
import           Language.LSP.Types                       hiding
                                                          (SemanticTokenAbsolute (length, line),
                                                           SemanticTokenRelative (length),
                                                           SemanticTokensEdit (_start),
                                                           mkRange)
import           Language.LSP.Types.Capabilities
import qualified Language.LSP.Types.Lens                  as Lens (label)
import qualified Language.LSP.Types.Lens                  as Lsp (diagnostics,
                                                                  message,
                                                                  params)
import           Language.LSP.VFS                         (applyChange)
import           Network.URI
import           System.Directory
import           System.Environment.Blank                 (getEnv, setEnv,
                                                           unsetEnv)
import           System.Exit                              (ExitCode (ExitSuccess))
import           System.FilePath
import           System.IO.Extra                          hiding (withTempDir)
import qualified System.IO.Extra
import           System.Info.Extra                        (isMac, isWindows)
import           System.Mem                               (performGC)
import           System.Process.Extra                     (CreateProcess (cwd),
                                                           createPipe, proc,
                                                           readCreateProcessWithExitCode)
import           Test.QuickCheck
-- import Test.QuickCheck.Instances ()
import           Control.Concurrent.Async
import           Control.Lens                             (to, (^.))
import           Control.Monad.Extra                      (whenJust)
import           Data.IORef
import           Data.IORef.Extra                         (atomicModifyIORef_)
import           Data.String                              (IsString (fromString))
import           Data.Tuple.Extra
import           Development.IDE.Core.FileStore           (getModTime)
import           Development.IDE.Plugin.CodeAction        (matchRegExMultipleImports)
import qualified Development.IDE.Plugin.HLS.GhcIde        as Ghcide
import           Development.IDE.Plugin.Test              (TestRequest (BlockSeconds),
                                                           WaitForIdeRuleResult (..),
                                                           blockCommandId)
import qualified HieDbRetry
import           Ide.PluginUtils                          (pluginDescToIdePlugins)
import           Ide.Types
import qualified Language.LSP.Types                       as LSP
import qualified Language.LSP.Types.Lens                  as L
import qualified Progress
import           System.Time.Extra
import           Test.Tasty
import           Test.Tasty.ExpectedFailure
import           Test.Tasty.HUnit
import           Test.Tasty.Ingredients.Rerun
import           Test.Tasty.QuickCheck
import           Text.Printf                              (printf)
import           Text.Regex.TDFA                          ((=~))
<<<<<<< HEAD
import qualified HieDbRetry
import Development.IDE.Types.Logger (WithPriority(WithPriority, priority), Priority (Debug), cmap, Recorder, makeDefaultStderrRecorder, cfilter)
import Data.Function ((&))
import qualified System.Log as HsLogger
import Prettyprinter (Doc, Pretty (pretty))

data Log 
  = LogGhcIde Ghcide.Log 
  | LogIDEMain IDE.Log
  deriving Show

instance Pretty Log where
  pretty = \case
    LogGhcIde log -> pretty log
    LogIDEMain log -> pretty log

logToPriority :: Log -> Priority
logToPriority = \case
  LogGhcIde log -> Ghcide.logToPriority log
  LogIDEMain log -> IDE.logToPriority log

logToDocWithPriority :: Log -> WithPriority (Doc a)
logToDocWithPriority log = WithPriority (logToPriority log) (pretty log)
=======
>>>>>>> 9cd1fdd4

-- | Wait for the next progress begin step
waitForProgressBegin :: Session ()
waitForProgressBegin = skipManyTill anyMessage $ satisfyMaybe $ \case
  FromServerMess SProgress (NotificationMessage _ _ (ProgressParams _ (Begin _))) -> Just ()
  _ -> Nothing

-- | Wait for the first progress end step
-- Also implemented in hls-test-utils Test.Hls
waitForProgressDone :: Session ()
waitForProgressDone = skipManyTill anyMessage $ satisfyMaybe $ \case
  FromServerMess SProgress (NotificationMessage _ _ (ProgressParams _ (End _))) -> Just ()
  _ -> Nothing

-- | Wait for all progress to be done
-- Needs at least one progress done notification to return
-- Also implemented in hls-test-utils Test.Hls
waitForAllProgressDone :: Session ()
waitForAllProgressDone = loop
  where
    loop = do
      ~() <- skipManyTill anyMessage $ satisfyMaybe $ \case
        FromServerMess SProgress (NotificationMessage _ _ (ProgressParams _ (End _))) -> Just ()
        _ -> Nothing
      done <- null <$> getIncompleteProgressSessions
      unless done loop

main :: IO ()
main = do
  defaultRecorder <- makeDefaultStderrRecorder HsLogger.DEBUG

  let recorder = defaultRecorder
               & cfilter (\WithPriority{ priority } -> priority >= Debug)
               & cmap logToDocWithPriority

  -- We mess with env vars so run single-threaded.
  defaultMainWithRerun $ testGroup "ghcide"
    [ testSession "open close" $ do
        doc <- createDoc "Testing.hs" "haskell" ""
        void (skipManyTill anyMessage $ message SWindowWorkDoneProgressCreate)
        waitForProgressBegin
        closeDoc doc
        waitForProgressDone
    , codeActionTests
    , initializeResponseTests
    , completionTests
    , cppTests
    , diagnosticTests
    , codeLensesTests
    , outlineTests
    , highlightTests
    , findDefinitionAndHoverTests
    , pluginSimpleTests
    , pluginParsedResultTests
    , preprocessorTests
    , thTests
    , symlinkTests
    , safeTests
    , unitTests recorder
    , haddockTests
    , positionMappingTests
    , watchedFilesTests
    , cradleTests
    , dependentFileTest
    , nonLspCommandLine
    , benchmarkTests
    , ifaceTests
    , bootTests
    , rootUriTests
    , asyncTests
    , clientSettingsTest
    , codeActionHelperFunctionTests
    , referenceTests
    , garbageCollectionTests
    , HieDbRetry.tests
    ]

initializeResponseTests :: TestTree
initializeResponseTests = withResource acquire release tests where

  -- these tests document and monitor the evolution of the
  -- capabilities announced by the server in the initialize
  -- response. Currently the server advertises almost no capabilities
  -- at all, in some cases failing to announce capabilities that it
  -- actually does provide! Hopefully this will change ...
  tests :: IO (ResponseMessage Initialize) -> TestTree
  tests getInitializeResponse =
    testGroup "initialize response capabilities"
    [ chk "   text doc sync"             _textDocumentSync  tds
    , chk "   hover"                         _hoverProvider (Just $ InL True)
    , chk "   completion"               _completionProvider (Just $ CompletionOptions Nothing (Just ["."]) Nothing (Just False))
    , chk "NO signature help"        _signatureHelpProvider Nothing
    , chk "   goto definition"          _definitionProvider (Just $ InL True)
    , chk "   goto type definition" _typeDefinitionProvider (Just $ InL True)
    -- BUG in lsp-test, this test fails, just change the accepted response
    -- for now
    , chk "NO goto implementation"  _implementationProvider (Just $ InL False)
    , chk "   find references"          _referencesProvider (Just $ InL True)
    , chk "   doc highlight"     _documentHighlightProvider (Just $ InL True)
    , chk "   doc symbol"           _documentSymbolProvider (Just $ InL True)
    , chk "   workspace symbol"    _workspaceSymbolProvider (Just True)
    , chk "   code action"             _codeActionProvider  (Just $ InL True)
    , chk "   code lens"                 _codeLensProvider  (Just $ CodeLensOptions (Just False) (Just False))
    , chk "NO doc formatting"   _documentFormattingProvider (Just $ InL False)
    , chk "NO doc range formatting"
                           _documentRangeFormattingProvider (Just $ InL False)
    , chk "NO doc formatting on typing"
                          _documentOnTypeFormattingProvider Nothing
    , chk "NO renaming"                     _renameProvider (Just $ InL False)
    , chk "NO doc link"               _documentLinkProvider Nothing
    , chk "NO color"                         _colorProvider (Just $ InL False)
    , chk "NO folding range"          _foldingRangeProvider (Just $ InL False)
    , che "   execute command"      _executeCommandProvider [extendImportCommandId, typeLensCommandId, blockCommandId]
    , chk "   workspace"                         _workspace (Just $ WorkspaceServerCapabilities (Just WorkspaceFoldersServerCapabilities{_supported = Just True, _changeNotifications = Just ( InR True )}))
    , chk "NO experimental"                   _experimental Nothing
    ] where

      tds = Just (InL (TextDocumentSyncOptions
                              { _openClose = Just True
                              , _change    = Just TdSyncIncremental
                              , _willSave  = Nothing
                              , _willSaveWaitUntil = Nothing
                              , _save = Just (InR $ SaveOptions {_includeText = Nothing})}))

      chk :: (Eq a, Show a) => TestName -> (ServerCapabilities -> a) -> a -> TestTree
      chk title getActual expected =
        testCase title $ getInitializeResponse >>= \ir -> expected @=? (getActual . innerCaps) ir

      che :: TestName -> (ServerCapabilities -> Maybe ExecuteCommandOptions) -> [T.Text] -> TestTree
      che title getActual expected = testCase title doTest
        where
            doTest = do
                ir <- getInitializeResponse
                let Just ExecuteCommandOptions {_commands = List commands} = getActual $ innerCaps ir
                zipWithM_ (\e o -> T.isSuffixOf e o @? show (e,o)) expected commands

  innerCaps :: ResponseMessage Initialize -> ServerCapabilities
  innerCaps (ResponseMessage _ _ (Right (InitializeResult c _))) = c
  innerCaps (ResponseMessage _ _ (Left _)) = error "Initialization error"

  acquire :: IO (ResponseMessage Initialize)
  acquire = run initializeResponse

  release :: ResponseMessage Initialize -> IO ()
  release = const $ pure ()


diagnosticTests :: TestTree
diagnosticTests = testGroup "diagnostics"
  [ testSessionWait "fix syntax error" $ do
      let content = T.unlines [ "module Testing wher" ]
      doc <- createDoc "Testing.hs" "haskell" content
      expectDiagnostics [("Testing.hs", [(DsError, (0, 15), "parse error")])]
      let change = TextDocumentContentChangeEvent
            { _range = Just (Range (Position 0 15) (Position 0 19))
            , _rangeLength = Nothing
            , _text = "where"
            }
      changeDoc doc [change]
      expectDiagnostics [("Testing.hs", [])]
  , testSessionWait "introduce syntax error" $ do
      let content = T.unlines [ "module Testing where" ]
      doc <- createDoc "Testing.hs" "haskell" content
      void $ skipManyTill anyMessage (message SWindowWorkDoneProgressCreate)
      waitForProgressBegin
      let change = TextDocumentContentChangeEvent
            { _range = Just (Range (Position 0 15) (Position 0 18))
            , _rangeLength = Nothing
            , _text = "wher"
            }
      changeDoc doc [change]
      expectDiagnostics [("Testing.hs", [(DsError, (0, 15), "parse error")])]
  , testSessionWait "update syntax error" $ do
      let content = T.unlines [ "module Testing(missing) where" ]
      doc <- createDoc "Testing.hs" "haskell" content
      expectDiagnostics [("Testing.hs", [(DsError, (0, 15), "Not in scope: 'missing'")])]
      let change = TextDocumentContentChangeEvent
            { _range = Just (Range (Position 0 15) (Position 0 16))
            , _rangeLength = Nothing
            , _text = "l"
            }
      changeDoc doc [change]
      expectDiagnostics [("Testing.hs", [(DsError, (0, 15), "Not in scope: 'lissing'")])]
  , testSessionWait "variable not in scope" $ do
      let content = T.unlines
            [ "module Testing where"
            , "foo :: Int -> Int -> Int"
            , "foo a _b = a + ab"
            , "bar :: Int -> Int -> Int"
            , "bar _a b = cd + b"
            ]
      _ <- createDoc "Testing.hs" "haskell" content
      expectDiagnostics
        [ ( "Testing.hs"
          , [ (DsError, (2, 15), "Variable not in scope: ab")
            , (DsError, (4, 11), "Variable not in scope: cd")
            ]
          )
        ]
  , testSessionWait "type error" $ do
      let content = T.unlines
            [ "module Testing where"
            , "foo :: Int -> String -> Int"
            , "foo a b = a + b"
            ]
      _ <- createDoc "Testing.hs" "haskell" content
      expectDiagnostics
        [ ( "Testing.hs"
          , [(DsError, (2, 14), "Couldn't match type '[Char]' with 'Int'")]
          )
        ]
  , testSessionWait "typed hole" $ do
      let content = T.unlines
            [ "module Testing where"
            , "foo :: Int -> String"
            , "foo a = _ a"
            ]
      _ <- createDoc "Testing.hs" "haskell" content
      expectDiagnostics
        [ ( "Testing.hs"
          , [(DsError, (2, 8), "Found hole: _ :: Int -> String")]
          )
        ]

  , testGroup "deferral" $
    let sourceA a = T.unlines
          [ "module A where"
          , "a :: Int"
          , "a = " <> a]
        sourceB = T.unlines
          [ "module B where"
          , "import A ()"
          , "b :: Float"
          , "b = True"]
        bMessage = "Couldn't match expected type 'Float' with actual type 'Bool'"
        expectedDs aMessage =
          [ ("A.hs", [(DsError, (2,4), aMessage)])
          , ("B.hs", [(DsError, (3,4), bMessage)])]
        deferralTest title binding msg = testSessionWait title $ do
          _ <- createDoc "A.hs" "haskell" $ sourceA binding
          _ <- createDoc "B.hs" "haskell"   sourceB
          expectDiagnostics $ expectedDs msg
    in
    [ deferralTest "type error"          "True"    "Couldn't match expected type"
    , deferralTest "typed hole"          "_"       "Found hole"
    , deferralTest "out of scope var"    "unbound" "Variable not in scope"
    ]

  , testSessionWait "remove required module" $ do
      let contentA = T.unlines [ "module ModuleA where" ]
      docA <- createDoc "ModuleA.hs" "haskell" contentA
      let contentB = T.unlines
            [ "module ModuleB where"
            , "import ModuleA"
            ]
      _ <- createDoc "ModuleB.hs" "haskell" contentB
      let change = TextDocumentContentChangeEvent
            { _range = Just (Range (Position 0 0) (Position 0 20))
            , _rangeLength = Nothing
            , _text = ""
            }
      changeDoc docA [change]
      expectDiagnostics [("ModuleB.hs", [(DsError, (1, 0), "Could not find module")])]
  , testSessionWait "add missing module" $ do
      let contentB = T.unlines
            [ "module ModuleB where"
            , "import ModuleA ()"
            ]
      _ <- createDoc "ModuleB.hs" "haskell" contentB
      expectDiagnostics [("ModuleB.hs", [(DsError, (1, 7), "Could not find module")])]
      let contentA = T.unlines [ "module ModuleA where" ]
      _ <- createDoc "ModuleA.hs" "haskell" contentA
      expectDiagnostics [("ModuleB.hs", [])]
  , ignoreInWindowsBecause "Broken in windows" $ testSessionWait "add missing module (non workspace)" $ do
      -- need to canonicalize in Mac Os
      tmpDir <- liftIO $ canonicalizePath =<< getTemporaryDirectory
      let contentB = T.unlines
            [ "module ModuleB where"
            , "import ModuleA ()"
            ]
      _ <- createDoc (tmpDir </> "ModuleB.hs") "haskell" contentB
      expectDiagnostics [(tmpDir </> "ModuleB.hs", [(DsError, (1, 7), "Could not find module")])]
      let contentA = T.unlines [ "module ModuleA where" ]
      _ <- createDoc (tmpDir </> "ModuleA.hs") "haskell" contentA
      expectDiagnostics [(tmpDir </> "ModuleB.hs", [])]
  , testSessionWait "cyclic module dependency" $ do
      let contentA = T.unlines
            [ "module ModuleA where"
            , "import ModuleB"
            ]
      let contentB = T.unlines
            [ "module ModuleB where"
            , "import ModuleA"
            ]
      _ <- createDoc "ModuleA.hs" "haskell" contentA
      _ <- createDoc "ModuleB.hs" "haskell" contentB
      expectDiagnostics
        [ ( "ModuleA.hs"
          , [(DsError, (1, 7), "Cyclic module dependency between ModuleA, ModuleB")]
          )
        , ( "ModuleB.hs"
          , [(DsError, (1, 7), "Cyclic module dependency between ModuleA, ModuleB")]
          )
        ]
  , testSession' "deeply nested cyclic module dependency" $ \path -> do
      let contentA = unlines
            [ "module ModuleA where" , "import ModuleB" ]
      let contentB = unlines
            [ "module ModuleB where" , "import ModuleA" ]
      let contentC = unlines
            [ "module ModuleC where" , "import ModuleB" ]
      let contentD = T.unlines
            [ "module ModuleD where" , "import ModuleC" ]
          cradle =
            "cradle: {direct: {arguments: [ModuleA, ModuleB, ModuleC, ModuleD]}}"
      liftIO $ writeFile (path </> "ModuleA.hs") contentA
      liftIO $ writeFile (path </> "ModuleB.hs") contentB
      liftIO $ writeFile (path </> "ModuleC.hs") contentC
      liftIO $ writeFile (path </> "hie.yaml") cradle
      _ <- createDoc "ModuleD.hs" "haskell" contentD
      expectDiagnostics
        [ ( "ModuleB.hs"
          , [(DsError, (1, 7), "Cyclic module dependency between ModuleA, ModuleB")]
          )
        ]
  , testSessionWait "cyclic module dependency with hs-boot" $ do
      let contentA = T.unlines
            [ "module ModuleA where"
            , "import {-# SOURCE #-} ModuleB"
            ]
      let contentB = T.unlines
            [ "{-# OPTIONS -Wmissing-signatures#-}"
            , "module ModuleB where"
            , "import ModuleA"
            -- introduce an artificial diagnostic
            , "foo = ()"
            ]
      let contentBboot = T.unlines
            [ "module ModuleB where"
            ]
      _ <- createDoc "ModuleA.hs" "haskell" contentA
      _ <- createDoc "ModuleB.hs" "haskell" contentB
      _ <- createDoc "ModuleB.hs-boot" "haskell" contentBboot
      expectDiagnostics [("ModuleB.hs", [(DsWarning, (3,0), "Top-level binding")])]
  , testSessionWait "correct reference used with hs-boot" $ do
      let contentB = T.unlines
            [ "module ModuleB where"
            , "import {-# SOURCE #-} ModuleA()"
            ]
      let contentA = T.unlines
            [ "module ModuleA where"
            , "import ModuleB()"
            , "x = 5"
            ]
      let contentAboot = T.unlines
            [ "module ModuleA where"
            ]
      let contentC = T.unlines
            [ "{-# OPTIONS -Wmissing-signatures #-}"
            , "module ModuleC where"
            , "import ModuleA"
            -- this reference will fail if it gets incorrectly
            -- resolved to the hs-boot file
            , "y = x"
            ]
      _ <- createDoc "ModuleB.hs" "haskell" contentB
      _ <- createDoc "ModuleA.hs" "haskell" contentA
      _ <- createDoc "ModuleA.hs-boot" "haskell" contentAboot
      _ <- createDoc "ModuleC.hs" "haskell" contentC
      expectDiagnostics [("ModuleC.hs", [(DsWarning, (3,0), "Top-level binding")])]
  , testSessionWait "redundant import" $ do
      let contentA = T.unlines ["module ModuleA where"]
      let contentB = T.unlines
            [ "{-# OPTIONS_GHC -Wunused-imports #-}"
            , "module ModuleB where"
            , "import ModuleA"
            ]
      _ <- createDoc "ModuleA.hs" "haskell" contentA
      _ <- createDoc "ModuleB.hs" "haskell" contentB
      expectDiagnosticsWithTags
        [ ( "ModuleB.hs"
          , [(DsWarning, (2, 0), "The import of 'ModuleA' is redundant", Just DtUnnecessary)]
          )
        ]
  , testSessionWait "redundant import even without warning" $ do
      let contentA = T.unlines ["module ModuleA where"]
      let contentB = T.unlines
            [ "{-# OPTIONS_GHC -Wno-unused-imports -Wmissing-signatures #-}"
            , "module ModuleB where"
            , "import ModuleA"
            -- introduce an artificial warning for testing purposes
            , "foo = ()"
            ]
      _ <- createDoc "ModuleA.hs" "haskell" contentA
      _ <- createDoc "ModuleB.hs" "haskell" contentB
      expectDiagnostics [("ModuleB.hs", [(DsWarning, (3,0), "Top-level binding")])]
  , testSessionWait "package imports" $ do
      let thisDataListContent = T.unlines
            [ "module Data.List where"
            , "x :: Integer"
            , "x = 123"
            ]
      let mainContent = T.unlines
            [ "{-# LANGUAGE PackageImports #-}"
            , "module Main where"
            , "import qualified \"this\" Data.List as ThisList"
            , "import qualified \"base\" Data.List as BaseList"
            , "useThis = ThisList.x"
            , "useBase = BaseList.map"
            , "wrong1 = ThisList.map"
            , "wrong2 = BaseList.x"
            ]
      _ <- createDoc "Data/List.hs" "haskell" thisDataListContent
      _ <- createDoc "Main.hs" "haskell" mainContent
      expectDiagnostics
        [ ( "Main.hs"
          , [(DsError, (6, 9), "Not in scope: \8216ThisList.map\8217")
            ,(DsError, (7, 9), "Not in scope: \8216BaseList.x\8217")
            ]
          )
        ]
  , testSessionWait "unqualified warnings" $ do
      let fooContent = T.unlines
            [ "{-# OPTIONS_GHC -Wredundant-constraints #-}"
            , "module Foo where"
            , "foo :: Ord a => a -> Int"
            , "foo _a = 1"
            ]
      _ <- createDoc "Foo.hs" "haskell" fooContent
      expectDiagnostics
        [ ( "Foo.hs"
      -- The test is to make sure that warnings contain unqualified names
      -- where appropriate. The warning should use an unqualified name 'Ord', not
      -- sometihng like 'GHC.Classes.Ord'. The choice of redundant-constraints to
      -- test this is fairly arbitrary.
          , [(DsWarning, (2, 0), "Redundant constraint: Ord a")
            ]
          )
        ]
    , testSessionWait "lower-case drive" $ do
          let aContent = T.unlines
                [ "module A.A where"
                , "import A.B ()"
                ]
              bContent = T.unlines
                [ "{-# OPTIONS_GHC -Wall #-}"
                , "module A.B where"
                , "import Data.List"
                ]
          uriB <- getDocUri "A/B.hs"
          Just pathB <- pure $ uriToFilePath uriB
          uriB <- pure $
              let (drive, suffix) = splitDrive pathB
              in filePathToUri (joinDrive (lower drive) suffix)
          liftIO $ createDirectoryIfMissing True (takeDirectory pathB)
          liftIO $ writeFileUTF8 pathB $ T.unpack bContent
          uriA <- getDocUri "A/A.hs"
          Just pathA <- pure $ uriToFilePath uriA
          uriA <- pure $
              let (drive, suffix) = splitDrive pathA
              in filePathToUri (joinDrive (lower drive) suffix)
          let itemA = TextDocumentItem uriA "haskell" 0 aContent
          let a = TextDocumentIdentifier uriA
          sendNotification STextDocumentDidOpen (DidOpenTextDocumentParams itemA)
          NotificationMessage{_params = PublishDiagnosticsParams fileUri _ diags} <- skipManyTill anyMessage diagnostic
          -- Check that if we put a lower-case drive in for A.A
          -- the diagnostics for A.B will also be lower-case.
          liftIO $ fileUri @?= uriB
          let msg = _message (head (toList diags) :: Diagnostic)
          liftIO $ unless ("redundant" `T.isInfixOf` msg) $
              assertFailure ("Expected redundant import but got " <> T.unpack msg)
          closeDoc a
  , testSessionWait "haddock parse error" $ do
      let fooContent = T.unlines
            [ "module Foo where"
            , "foo :: Int"
            , "foo = 1 {-|-}"
            ]
      _ <- createDoc "Foo.hs" "haskell" fooContent
      if ghcVersion >= GHC90 then
          -- Haddock parse errors are ignored on ghc-9.0
            pure ()
      else
        expectDiagnostics
            [ ( "Foo.hs"
              , [(DsWarning, (2, 8), "Haddock parse error on input")]
              )
            ]
  , testSessionWait "strip file path" $ do
      let
          name = "Testing"
          content = T.unlines
            [ "module " <> name <> " where"
            , "value :: Maybe ()"
            , "value = [()]"
            ]
      _ <- createDoc (T.unpack name <> ".hs") "haskell" content
      notification <- skipManyTill anyMessage diagnostic
      let
          offenders =
            Lsp.params .
            Lsp.diagnostics .
            Lens.folded .
            Lsp.message .
            Lens.filtered (T.isInfixOf ("/" <> name <> ".hs:"))
          failure msg = liftIO $ assertFailure $ "Expected file path to be stripped but got " <> T.unpack msg
      Lens.mapMOf_ offenders failure notification
  , testSession' "-Werror in cradle is ignored" $ \sessionDir -> do
      liftIO $ writeFile (sessionDir </> "hie.yaml")
        "cradle: {direct: {arguments: [\"-Wall\", \"-Werror\"]}}"
      let fooContent = T.unlines
            [ "module Foo where"
            , "foo = ()"
            ]
      _ <- createDoc "Foo.hs" "haskell" fooContent
      expectDiagnostics
        [ ( "Foo.hs"
          , [(DsWarning, (1, 0), "Top-level binding with no type signature:")
            ]
          )
        ]
  , testSessionWait "-Werror in pragma is ignored" $ do
      let fooContent = T.unlines
            [ "{-# OPTIONS_GHC -Wall -Werror #-}"
            , "module Foo() where"
            , "foo :: Int"
            , "foo = 1"
            ]
      _ <- createDoc "Foo.hs" "haskell" fooContent
      expectDiagnostics
        [ ( "Foo.hs"
          , [(DsWarning, (3, 0), "Defined but not used:")
            ]
          )
        ]
  , testCase "typecheck-all-parents-of-interest" $ runWithExtraFiles "recomp" $ \dir -> do
    let bPath = dir </> "B.hs"
        pPath = dir </> "P.hs"
        aPath = dir </> "A.hs"

    bSource <- liftIO $ readFileUtf8 bPath -- y :: Int
    pSource <- liftIO $ readFileUtf8 pPath -- bar = x :: Int
    aSource <- liftIO $ readFileUtf8 aPath -- x = y :: Int

    bdoc <- createDoc bPath "haskell" bSource
    _pdoc <- createDoc pPath "haskell" pSource
    expectDiagnostics
      [("P.hs", [(DsWarning,(4,0), "Top-level binding")])] -- So that we know P has been loaded

    -- Change y from Int to B which introduces a type error in A (imported from P)
    changeDoc bdoc [TextDocumentContentChangeEvent Nothing Nothing $
                    T.unlines ["module B where", "y :: Bool", "y = undefined"]]
    expectDiagnostics
      [("A.hs", [(DsError, (5, 4), "Couldn't match expected type 'Int' with actual type 'Bool'")])
      ]

    -- Open A and edit to fix the type error
    adoc <- createDoc aPath "haskell" aSource
    changeDoc adoc [TextDocumentContentChangeEvent Nothing Nothing $
                    T.unlines ["module A where", "import B", "x :: Bool", "x = y"]]

    expectDiagnostics
      [ ( "P.hs",
          [ (DsError, (4, 6), "Couldn't match expected type 'Int' with actual type 'Bool'"),
            (DsWarning, (4, 0), "Top-level binding")
          ]
        ),
        ("A.hs", [])
      ]
    expectNoMoreDiagnostics 1

  , testSessionWait "deduplicate missing module diagnostics" $  do
      let fooContent = T.unlines [ "module Foo() where" , "import MissingModule" ]
      doc <- createDoc "Foo.hs" "haskell" fooContent
      expectDiagnostics [("Foo.hs", [(DsError, (1,7), "Could not find module 'MissingModule'")])]

      changeDoc doc [TextDocumentContentChangeEvent Nothing Nothing "module Foo() where" ]
      expectDiagnostics []

      changeDoc doc [TextDocumentContentChangeEvent Nothing Nothing $ T.unlines
            [ "module Foo() where" , "import MissingModule" ] ]
      expectDiagnostics [("Foo.hs", [(DsError, (1,7), "Could not find module 'MissingModule'")])]

  , testGroup "Cancellation"
    [ cancellationTestGroup "edit header" editHeader yesSession noParse  noTc
    , cancellationTestGroup "edit import" editImport noSession  yesParse noTc
    , cancellationTestGroup "edit body"   editBody   yesSession yesParse yesTc
    ]
  ]
  where
      editPair x y = let p = Position x y ; p' = Position x (y+2) in
        (TextDocumentContentChangeEvent {_range=Just (Range p p), _rangeLength=Nothing, _text="fd"}
        ,TextDocumentContentChangeEvent {_range=Just (Range p p'), _rangeLength=Nothing, _text=""})
      editHeader = editPair 0 0
      editImport = editPair 2 10
      editBody   = editPair 3 10

      noParse = False
      yesParse = True

      noSession = False
      yesSession = True

      noTc = False
      yesTc = True

cancellationTestGroup :: TestName -> (TextDocumentContentChangeEvent, TextDocumentContentChangeEvent) -> Bool -> Bool -> Bool -> TestTree
cancellationTestGroup name edits sessionDepsOutcome parseOutcome tcOutcome = testGroup name
    [ cancellationTemplate edits Nothing
    , cancellationTemplate edits $ Just ("GetFileContents", True)
    , cancellationTemplate edits $ Just ("GhcSession", True)
      -- the outcome for GetModSummary is always True because parseModuleHeader never fails (!)
    , cancellationTemplate edits $ Just ("GetModSummary", True)
    , cancellationTemplate edits $ Just ("GetModSummaryWithoutTimestamps", True)
      -- getLocatedImports never fails
    , cancellationTemplate edits $ Just ("GetLocatedImports", True)
    , cancellationTemplate edits $ Just ("GhcSessionDeps", sessionDepsOutcome)
    , cancellationTemplate edits $ Just ("GetParsedModule", parseOutcome)
    , cancellationTemplate edits $ Just ("TypeCheck", tcOutcome)
    , cancellationTemplate edits $ Just ("GetHieAst", tcOutcome)
    ]

cancellationTemplate :: (TextDocumentContentChangeEvent, TextDocumentContentChangeEvent) -> Maybe (String, Bool) -> TestTree
cancellationTemplate (edit, undoEdit) mbKey = testCase (maybe "-" fst mbKey) $ runTestNoKick $ do
      doc <- createDoc "Foo.hs" "haskell" $ T.unlines
            [ "{-# OPTIONS_GHC -Wall #-}"
            , "module Foo where"
            , "import Data.List()"
            , "f0 x = (x,x)"
            ]

      -- for the example above we expect one warning
      let missingSigDiags = [(DsWarning, (3, 0), "Top-level binding") ]
      typeCheck doc >> expectCurrentDiagnostics doc missingSigDiags

      -- Now we edit the document and wait for the given key (if any)
      changeDoc doc [edit]
      whenJust mbKey $ \(key, expectedResult) -> do
        WaitForIdeRuleResult{ideResultSuccess} <- waitForAction key doc
        liftIO $ ideResultSuccess @?= expectedResult

      -- The 2nd edit cancels the active session and unbreaks the file
      -- wait for typecheck and check that the current diagnostics are accurate
      changeDoc doc [undoEdit]
      typeCheck doc >> expectCurrentDiagnostics doc missingSigDiags

      expectNoMoreDiagnostics 0.5
    where
        -- similar to run except it disables kick
        runTestNoKick s = withTempDir $ \dir -> runInDir' dir "." "." ["--test-no-kick"] s

        typeCheck doc = do
            WaitForIdeRuleResult {..} <- waitForAction "TypeCheck" doc
            liftIO $ assertBool "The file should typecheck" ideResultSuccess
            -- wait for the debouncer to publish diagnostics if the rule runs
            liftIO $ sleep 0.2
            -- flush messages to ensure current diagnostics state is updated
            flushMessages

codeActionTests :: TestTree
codeActionTests = testGroup "code actions"
  [ insertImportTests
  , extendImportTests
  , renameActionTests
  , typeWildCardActionTests
  , removeImportTests
  , suggestImportClassMethodTests
  , suggestImportTests
  , suggestHideShadowTests
  , suggestImportDisambiguationTests
  , fixConstructorImportTests
  , fixModuleImportTypoTests
  , importRenameActionTests
  , fillTypedHoleTests
  , addSigActionTests
  , insertNewDefinitionTests
  , deleteUnusedDefinitionTests
  , addInstanceConstraintTests
  , addFunctionConstraintTests
  , removeRedundantConstraintsTests
  , addTypeAnnotationsToLiteralsTest
  , exportUnusedTests
  , addImplicitParamsConstraintTests
  , removeExportTests
  ]

codeActionHelperFunctionTests :: TestTree
codeActionHelperFunctionTests = testGroup "code action helpers"
    [
    extendImportTestsRegEx
    ]


codeLensesTests :: TestTree
codeLensesTests = testGroup "code lenses"
  [ addSigLensesTests
  ]

watchedFilesTests :: TestTree
watchedFilesTests = testGroup "watched files"
  [ testGroup "Subscriptions"
    [ testSession' "workspace files" $ \sessionDir -> do
        liftIO $ writeFile (sessionDir </> "hie.yaml") "cradle: {direct: {arguments: [\"-isrc\", \"A\", \"WatchedFilesMissingModule\"]}}"
        _doc <- createDoc "A.hs" "haskell" "{-#LANGUAGE NoImplicitPrelude #-}\nmodule A where\nimport WatchedFilesMissingModule"
        watchedFileRegs <- getWatchedFilesSubscriptionsUntil STextDocumentPublishDiagnostics

        -- Expect 2 subscriptions: one for all .hs files and one for the hie.yaml cradle
        liftIO $ length watchedFileRegs @?= 2

    , testSession' "non workspace file" $ \sessionDir -> do
        tmpDir <- liftIO getTemporaryDirectory
        let yaml = "cradle: {direct: {arguments: [\"-i" <> tail(init(show tmpDir)) <> "\", \"A\", \"WatchedFilesMissingModule\"]}}"
        liftIO $ writeFile (sessionDir </> "hie.yaml") yaml
        _doc <- createDoc "A.hs" "haskell" "{-# LANGUAGE NoImplicitPrelude#-}\nmodule A where\nimport WatchedFilesMissingModule"
        watchedFileRegs <- getWatchedFilesSubscriptionsUntil STextDocumentPublishDiagnostics

        -- Expect 2 subscriptions: one for all .hs files and one for the hie.yaml cradle
        liftIO $ length watchedFileRegs @?= 2

    -- TODO add a test for didChangeWorkspaceFolder
    ]
  , testGroup "Changes"
    [
      testSession' "workspace files" $ \sessionDir -> do
        liftIO $ writeFile (sessionDir </> "hie.yaml") "cradle: {direct: {arguments: [\"-isrc\", \"A\", \"B\"]}}"
        liftIO $ writeFile (sessionDir </> "B.hs") $ unlines
          ["module B where"
          ,"b :: Bool"
          ,"b = False"]
        _doc <- createDoc "A.hs" "haskell" $ T.unlines
          ["module A where"
          ,"import B"
          ,"a :: ()"
          ,"a = b"
          ]
        expectDiagnostics [("A.hs", [(DsError, (3, 4), "Couldn't match expected type '()' with actual type 'Bool'")])]
        -- modify B off editor
        liftIO $ writeFile (sessionDir </> "B.hs") $ unlines
          ["module B where"
          ,"b :: Int"
          ,"b = 0"]
        sendNotification SWorkspaceDidChangeWatchedFiles $ DidChangeWatchedFilesParams $
                List [FileEvent (filePathToUri $ sessionDir </> "B.hs") FcChanged ]
        expectDiagnostics [("A.hs", [(DsError, (3, 4), "Couldn't match expected type '()' with actual type 'Int'")])]
    ]
  ]

insertImportTests :: TestTree
insertImportTests = testGroup "insert import"
  [ expectFailBecause
      ("'findPositionFromImportsOrModuleDecl' function adds import directly under line with module declaration, "
      ++ "not accounting for case when 'where' keyword is placed on lower line")
      (checkImport
         "module where keyword lower in file no exports"
         "WhereKeywordLowerInFileNoExports.hs"
         "WhereKeywordLowerInFileNoExports.expected.hs"
         "import Data.Int")
  , expectFailBecause
      ("'findPositionFromImportsOrModuleDecl' function adds import directly under line with module exports list, "
      ++ "not accounting for case when 'where' keyword is placed on lower line")
      (checkImport
         "module where keyword lower in file with exports"
         "WhereDeclLowerInFile.hs"
         "WhereDeclLowerInFile.expected.hs"
         "import Data.Int")
  , expectFailBecause
      "'findNextPragmaPosition' function doesn't account for case when shebang is not placed at top of file"
      (checkImport
         "Shebang not at top with spaces"
         "ShebangNotAtTopWithSpaces.hs"
         "ShebangNotAtTopWithSpaces.expected.hs"
         "import Data.Monoid")
  , expectFailBecause
      "'findNextPragmaPosition' function doesn't account for case when shebang is not placed at top of file"
      (checkImport
         "Shebang not at top no space"
         "ShebangNotAtTopNoSpace.hs"
         "ShebangNotAtTopNoSpace.expected.hs"
         "import Data.Monoid")
  , expectFailBecause
      ("'findNextPragmaPosition' function doesn't account for case "
      ++ "when OPTIONS_GHC pragma is not placed at top of file")
      (checkImport
         "OPTIONS_GHC pragma not at top with spaces"
         "OptionsNotAtTopWithSpaces.hs"
         "OptionsNotAtTopWithSpaces.expected.hs"
         "import Data.Monoid")
  , expectFailBecause
      ("'findNextPragmaPosition' function doesn't account for "
      ++ "case when shebang is not placed at top of file")
      (checkImport
         "Shebang not at top of file"
         "ShebangNotAtTop.hs"
         "ShebangNotAtTop.expected.hs"
         "import Data.Monoid")
  , expectFailBecause
      ("'findNextPragmaPosition' function doesn't account for case "
      ++ "when OPTIONS_GHC is not placed at top of file")
      (checkImport
         "OPTIONS_GHC pragma not at top of file"
         "OptionsPragmaNotAtTop.hs"
         "OptionsPragmaNotAtTop.expected.hs"
         "import Data.Monoid")
  , expectFailBecause
      ("'findNextPragmaPosition' function doesn't account for case when "
      ++ "OPTIONS_GHC pragma is not placed at top of file")
      (checkImport
         "pragma not at top with comment at top"
         "PragmaNotAtTopWithCommentsAtTop.hs"
         "PragmaNotAtTopWithCommentsAtTop.expected.hs"
         "import Data.Monoid")
  , expectFailBecause
      ("'findNextPragmaPosition' function doesn't account for case when "
      ++ "OPTIONS_GHC pragma is not placed at top of file")
      (checkImport
         "pragma not at top multiple comments"
         "PragmaNotAtTopMultipleComments.hs"
         "PragmaNotAtTopMultipleComments.expected.hs"
         "import Data.Monoid")
  , expectFailBecause
      "'findNextPragmaPosition' function doesn't account for case of multiline pragmas"
      (checkImport
         "after multiline language pragmas"
         "MultiLinePragma.hs"
         "MultiLinePragma.expected.hs"
         "import Data.Monoid")
  , checkImport
      "pragmas not at top with module declaration"
      "PragmaNotAtTopWithModuleDecl.hs"
      "PragmaNotAtTopWithModuleDecl.expected.hs"
      "import Data.Monoid"
  , checkImport
      "pragmas not at top with imports"
      "PragmaNotAtTopWithImports.hs"
      "PragmaNotAtTopWithImports.expected.hs"
      "import Data.Monoid"
  , checkImport
      "above comment at top of module"
      "CommentAtTop.hs"
      "CommentAtTop.expected.hs"
      "import Data.Monoid"
  , checkImport
      "above multiple comments below"
      "CommentAtTopMultipleComments.hs"
      "CommentAtTopMultipleComments.expected.hs"
      "import Data.Monoid"
  , checkImport
      "above curly brace comment"
      "CommentCurlyBraceAtTop.hs"
      "CommentCurlyBraceAtTop.expected.hs"
      "import Data.Monoid"
  , checkImport
      "above multi-line comment"
      "MultiLineCommentAtTop.hs"
      "MultiLineCommentAtTop.expected.hs"
      "import Data.Monoid"
  , checkImport
      "above comment with no module explicit exports"
      "NoExplicitExportCommentAtTop.hs"
      "NoExplicitExportCommentAtTop.expected.hs"
      "import Data.Monoid"
  , checkImport
      "above two-dash comment with no pipe"
      "TwoDashOnlyComment.hs"
      "TwoDashOnlyComment.expected.hs"
      "import Data.Monoid"
  , checkImport
      "above comment with no (module .. where) decl"
      "NoModuleDeclarationCommentAtTop.hs"
      "NoModuleDeclarationCommentAtTop.expected.hs"
      "import Data.Monoid"
  , checkImport
      "comment not at top with no (module .. where) decl"
      "NoModuleDeclaration.hs"
      "NoModuleDeclaration.expected.hs"
      "import Data.Monoid"
  , checkImport
      "comment not at top (data dec is)"
      "DataAtTop.hs"
      "DataAtTop.expected.hs"
      "import Data.Monoid"
  , checkImport
      "comment not at top (newtype is)"
      "NewTypeAtTop.hs"
      "NewTypeAtTop.expected.hs"
      "import Data.Monoid"
  , checkImport
      "with no explicit module exports"
      "NoExplicitExports.hs"
      "NoExplicitExports.expected.hs"
      "import Data.Monoid"
  , checkImport
      "add to correctly placed exisiting import"
      "ImportAtTop.hs"
      "ImportAtTop.expected.hs"
      "import Data.Monoid"
  , checkImport
      "add to multiple correctly placed exisiting imports"
      "MultipleImportsAtTop.hs"
      "MultipleImportsAtTop.expected.hs"
      "import Data.Monoid"
  , checkImport
      "with language pragma at top of module"
      "LangPragmaModuleAtTop.hs"
      "LangPragmaModuleAtTop.expected.hs"
      "import Data.Monoid"
  , checkImport
      "with language pragma and explicit module exports"
      "LangPragmaModuleWithComment.hs"
      "LangPragmaModuleWithComment.expected.hs"
      "import Data.Monoid"
  , checkImport
      "with language pragma at top and no module declaration"
      "LanguagePragmaAtTop.hs"
      "LanguagePragmaAtTop.expected.hs"
      "import Data.Monoid"
  , checkImport
      "with multiple lang pragmas and no module declaration"
      "MultipleLanguagePragmasNoModuleDeclaration.hs"
      "MultipleLanguagePragmasNoModuleDeclaration.expected.hs"
      "import Data.Monoid"
  , checkImport
      "with pragmas and shebangs"
      "LanguagePragmasThenShebangs.hs"
      "LanguagePragmasThenShebangs.expected.hs"
      "import Data.Monoid"
  , checkImport
      "with pragmas and shebangs but no comment at top"
      "PragmasAndShebangsNoComment.hs"
      "PragmasAndShebangsNoComment.expected.hs"
      "import Data.Monoid"
  , checkImport
      "module decl no exports under pragmas and shebangs"
      "PragmasShebangsAndModuleDecl.hs"
      "PragmasShebangsAndModuleDecl.expected.hs"
      "import Data.Monoid"
  , checkImport
      "module decl with explicit import under pragmas and shebangs"
      "PragmasShebangsModuleExplicitExports.hs"
      "PragmasShebangsModuleExplicitExports.expected.hs"
      "import Data.Monoid"
  , checkImport
      "module decl and multiple imports"
      "ModuleDeclAndImports.hs"
      "ModuleDeclAndImports.expected.hs"
      "import Data.Monoid"
  ]

checkImport :: String -> FilePath -> FilePath -> T.Text -> TestTree
checkImport testComment originalPath expectedPath action =
  testSessionWithExtraFiles "import-placement" testComment $ \dir ->
    check (dir </> originalPath) (dir </> expectedPath) action
  where
    check :: FilePath -> FilePath -> T.Text -> Session ()
    check originalPath expectedPath action = do
      oSrc <- liftIO $ readFileUtf8 originalPath
      eSrc <- liftIO $  readFileUtf8 expectedPath
      originalDoc <- createDoc originalPath "haskell" oSrc
      _ <- waitForDiagnostics
      shouldBeDoc <- createDoc expectedPath "haskell" eSrc
      actionsOrCommands <- getAllCodeActions originalDoc
      chosenAction <- liftIO $ pickActionWithTitle action actionsOrCommands
      executeCodeAction chosenAction
      originalDocAfterAction <- documentContents originalDoc
      shouldBeDocContents <- documentContents shouldBeDoc
      liftIO $ T.replace "\r\n" "\n" shouldBeDocContents @=? T.replace "\r\n" "\n" originalDocAfterAction

renameActionTests :: TestTree
renameActionTests = testGroup "rename actions"
  [ testSession "change to local variable name" $ do
      let content = T.unlines
            [ "module Testing where"
            , "foo :: Int -> Int"
            , "foo argName = argNme"
            ]
      doc <- createDoc "Testing.hs" "haskell" content
      _ <- waitForDiagnostics
      action <- findCodeAction doc (Range (Position 2 14) (Position 2 20)) "Replace with ‘argName’"
      executeCodeAction action
      contentAfterAction <- documentContents doc
      let expectedContentAfterAction = T.unlines
            [ "module Testing where"
            , "foo :: Int -> Int"
            , "foo argName = argName"
            ]
      liftIO $ expectedContentAfterAction @=? contentAfterAction
  , testSession "change to name of imported function" $ do
      let content = T.unlines
            [ "module Testing where"
            , "import Data.Maybe (maybeToList)"
            , "foo :: Maybe a -> [a]"
            , "foo = maybToList"
            ]
      doc <- createDoc "Testing.hs" "haskell" content
      _ <- waitForDiagnostics
      action <- findCodeAction doc (Range (Position 3 6) (Position 3 16))  "Replace with ‘maybeToList’"
      executeCodeAction action
      contentAfterAction <- documentContents doc
      let expectedContentAfterAction = T.unlines
            [ "module Testing where"
            , "import Data.Maybe (maybeToList)"
            , "foo :: Maybe a -> [a]"
            , "foo = maybeToList"
            ]
      liftIO $ expectedContentAfterAction @=? contentAfterAction
  , testSession "suggest multiple local variable names" $ do
      let content = T.unlines
            [ "module Testing where"
            , "foo :: Char -> Char -> Char -> Char"
            , "foo argument1 argument2 argument3 = argumentX"
            ]
      doc <- createDoc "Testing.hs" "haskell" content
      _ <- waitForDiagnostics
      _ <- findCodeActions doc (Range (Position 2 36) (Position 2 45))
                           ["Replace with ‘argument1’", "Replace with ‘argument2’", "Replace with ‘argument3’"]
      return()
  , testSession "change infix function" $ do
      let content = T.unlines
            [ "module Testing where"
            , "monus :: Int -> Int"
            , "monus x y = max 0 (x - y)"
            , "foo x y = x `monnus` y"
            ]
      doc <- createDoc "Testing.hs" "haskell" content
      _ <- waitForDiagnostics
      actionsOrCommands <- getCodeActions doc (Range (Position 3 12) (Position 3 20))
      [fixTypo] <- pure [action | InR action@CodeAction{ _title = actionTitle } <- actionsOrCommands, "monus" `T.isInfixOf` actionTitle ]
      executeCodeAction fixTypo
      contentAfterAction <- documentContents doc
      let expectedContentAfterAction = T.unlines
            [ "module Testing where"
            , "monus :: Int -> Int"
            , "monus x y = max 0 (x - y)"
            , "foo x y = x `monus` y"
            ]
      liftIO $ expectedContentAfterAction @=? contentAfterAction
  ]

typeWildCardActionTests :: TestTree
typeWildCardActionTests = testGroup "type wildcard actions"
  [ testSession "global signature" $ do
      let content = T.unlines
            [ "module Testing where"
            , "func :: _"
            , "func x = x"
            ]
      doc <- createDoc "Testing.hs" "haskell" content
      _ <- waitForDiagnostics
      actionsOrCommands <- getAllCodeActions doc
      let [addSignature] = [action | InR action@CodeAction { _title = actionTitle } <- actionsOrCommands
                                   , "Use type signature" `T.isInfixOf` actionTitle
                           ]
      executeCodeAction addSignature
      contentAfterAction <- documentContents doc
      let expectedContentAfterAction = T.unlines
            [ "module Testing where"
            , "func :: (p -> p)"
            , "func x = x"
            ]
      liftIO $ expectedContentAfterAction @=? contentAfterAction
  , testSession "multi-line message" $ do
      let content = T.unlines
            [ "module Testing where"
            , "func :: _"
            , "func x y = x + y"
            ]
      doc <- createDoc "Testing.hs" "haskell" content
      _ <- waitForDiagnostics
      actionsOrCommands <- getAllCodeActions doc
      let [addSignature] = [action | InR action@CodeAction { _title = actionTitle } <- actionsOrCommands
                                    , "Use type signature" `T.isInfixOf` actionTitle
                              ]
      executeCodeAction addSignature
      contentAfterAction <- documentContents doc
      let expectedContentAfterAction = T.unlines
            [ "module Testing where"
            , "func :: (Integer -> Integer -> Integer)"
            , "func x y = x + y"
            ]
      liftIO $ expectedContentAfterAction @=? contentAfterAction
  , testSession "local signature" $ do
      let content = T.unlines
            [ "module Testing where"
            , "func :: Int -> Int"
            , "func x ="
            , "  let y :: _"
            , "      y = x * 2"
            , "  in y"
            ]
      doc <- createDoc "Testing.hs" "haskell" content
      _ <- waitForDiagnostics
      actionsOrCommands <- getAllCodeActions doc
      let [addSignature] = [action | InR action@CodeAction { _title = actionTitle } <- actionsOrCommands
                                    , "Use type signature" `T.isInfixOf` actionTitle
                              ]
      executeCodeAction addSignature
      contentAfterAction <- documentContents doc
      let expectedContentAfterAction = T.unlines
            [ "module Testing where"
            , "func :: Int -> Int"
            , "func x ="
            , "  let y :: (Int)"
            , "      y = x * 2"
            , "  in y"
            ]
      liftIO $ expectedContentAfterAction @=? contentAfterAction
  ]

{-# HLINT ignore "Use nubOrd" #-}
removeImportTests :: TestTree
removeImportTests = testGroup "remove import actions"
  [ testSession "redundant" $ do
      let contentA = T.unlines
            [ "module ModuleA where"
            ]
      _docA <- createDoc "ModuleA.hs" "haskell" contentA
      let contentB = T.unlines
            [ "{-# OPTIONS_GHC -Wunused-imports #-}"
            , "module ModuleB where"
            , "import ModuleA"
            , "stuffB :: Integer"
            , "stuffB = 123"
            ]
      docB <- createDoc "ModuleB.hs" "haskell" contentB
      _ <- waitForDiagnostics
      [InR action@CodeAction { _title = actionTitle }, _]
          <- getCodeActions docB (Range (Position 2 0) (Position 2 5))
      liftIO $ "Remove import" @=? actionTitle
      executeCodeAction action
      contentAfterAction <- documentContents docB
      let expectedContentAfterAction = T.unlines
            [ "{-# OPTIONS_GHC -Wunused-imports #-}"
            , "module ModuleB where"
            , "stuffB :: Integer"
            , "stuffB = 123"
            ]
      liftIO $ expectedContentAfterAction @=? contentAfterAction
  , testSession "qualified redundant" $ do
      let contentA = T.unlines
            [ "module ModuleA where"
            ]
      _docA <- createDoc "ModuleA.hs" "haskell" contentA
      let contentB = T.unlines
            [ "{-# OPTIONS_GHC -Wunused-imports #-}"
            , "module ModuleB where"
            , "import qualified ModuleA"
            , "stuffB :: Integer"
            , "stuffB = 123"
            ]
      docB <- createDoc "ModuleB.hs" "haskell" contentB
      _ <- waitForDiagnostics
      [InR action@CodeAction { _title = actionTitle }, _]
          <- getCodeActions docB (Range (Position 2 0) (Position 2 5))
      liftIO $ "Remove import" @=? actionTitle
      executeCodeAction action
      contentAfterAction <- documentContents docB
      let expectedContentAfterAction = T.unlines
            [ "{-# OPTIONS_GHC -Wunused-imports #-}"
            , "module ModuleB where"
            , "stuffB :: Integer"
            , "stuffB = 123"
            ]
      liftIO $ expectedContentAfterAction @=? contentAfterAction
  , testSession "redundant binding" $ do
      let contentA = T.unlines
            [ "module ModuleA where"
            , "stuffA = False"
            , "stuffB :: Integer"
            , "stuffB = 123"
            , "stuffC = ()"
            , "_stuffD = '_'"
            ]
      _docA <- createDoc "ModuleA.hs" "haskell" contentA
      let contentB = T.unlines
            [ "{-# OPTIONS_GHC -Wunused-imports #-}"
            , "module ModuleB where"
            , "import ModuleA (stuffA, stuffB, _stuffD, stuffC, stuffA)"
            , "main = print stuffB"
            ]
      docB <- createDoc "ModuleB.hs" "haskell" contentB
      _ <- waitForDiagnostics
      [InR action@CodeAction { _title = actionTitle }, _]
          <- getCodeActions docB (Range (Position 2 0) (Position 2 5))
      liftIO $ "Remove _stuffD, stuffA, stuffC from import" @=? actionTitle
      executeCodeAction action
      contentAfterAction <- documentContents docB
      let expectedContentAfterAction = T.unlines
            [ "{-# OPTIONS_GHC -Wunused-imports #-}"
            , "module ModuleB where"
            , "import ModuleA (stuffB)"
            , "main = print stuffB"
            ]
      liftIO $ expectedContentAfterAction @=? contentAfterAction
  , testSession "redundant operator" $ do
      let contentA = T.unlines
            [ "module ModuleA where"
            , "a !! _b = a"
            , "a <?> _b = a"
            , "stuffB :: Integer"
            , "stuffB = 123"
            ]
      _docA <- createDoc "ModuleA.hs" "haskell" contentA
      let contentB = T.unlines
            [ "{-# OPTIONS_GHC -Wunused-imports #-}"
            , "module ModuleB where"
            , "import qualified ModuleA as A ((<?>), stuffB, (!!))"
            , "main = print A.stuffB"
            ]
      docB <- createDoc "ModuleB.hs" "haskell" contentB
      _ <- waitForDiagnostics
      [InR action@CodeAction { _title = actionTitle }, _]
          <- getCodeActions docB (Range (Position 2 0) (Position 2 5))
      liftIO $ "Remove !!, <?> from import" @=? actionTitle
      executeCodeAction action
      contentAfterAction <- documentContents docB
      let expectedContentAfterAction = T.unlines
            [ "{-# OPTIONS_GHC -Wunused-imports #-}"
            , "module ModuleB where"
            , "import qualified ModuleA as A (stuffB)"
            , "main = print A.stuffB"
            ]
      liftIO $ expectedContentAfterAction @=? contentAfterAction
  , testSession "redundant all import" $ do
      let contentA = T.unlines
            [ "module ModuleA where"
            , "data A = A"
            , "stuffB :: Integer"
            , "stuffB = 123"
            ]
      _docA <- createDoc "ModuleA.hs" "haskell" contentA
      let contentB = T.unlines
            [ "{-# OPTIONS_GHC -Wunused-imports #-}"
            , "module ModuleB where"
            , "import ModuleA (A(..), stuffB)"
            , "main = print stuffB"
            ]
      docB <- createDoc "ModuleB.hs" "haskell" contentB
      _ <- waitForDiagnostics
      [InR action@CodeAction { _title = actionTitle }, _]
          <- getCodeActions docB (Range (Position 2 0) (Position 2 5))
      liftIO $ "Remove A from import" @=? actionTitle
      executeCodeAction action
      contentAfterAction <- documentContents docB
      let expectedContentAfterAction = T.unlines
            [ "{-# OPTIONS_GHC -Wunused-imports #-}"
            , "module ModuleB where"
            , "import ModuleA (stuffB)"
            , "main = print stuffB"
            ]
      liftIO $ expectedContentAfterAction @=? contentAfterAction
  , testSession "redundant constructor import" $ do
      let contentA = T.unlines
            [ "module ModuleA where"
            , "data D = A | B"
            , "data E = F"
            ]
      _docA <- createDoc "ModuleA.hs" "haskell" contentA
      let contentB = T.unlines
            [ "{-# OPTIONS_GHC -Wunused-imports #-}"
            , "module ModuleB where"
            , "import ModuleA (D(A,B), E(F))"
            , "main = B"
            ]
      docB <- createDoc "ModuleB.hs" "haskell" contentB
      _ <- waitForDiagnostics
      [InR action@CodeAction { _title = actionTitle }, _]
          <- getCodeActions docB (Range (Position 2 0) (Position 2 5))
      liftIO $ "Remove A, E, F from import" @=? actionTitle
      executeCodeAction action
      contentAfterAction <- documentContents docB
      let expectedContentAfterAction = T.unlines
            [ "{-# OPTIONS_GHC -Wunused-imports #-}"
            , "module ModuleB where"
            , "import ModuleA (D(B))"
            , "main = B"
            ]
      liftIO $ expectedContentAfterAction @=? contentAfterAction
  , testSession "import containing the identifier Strict" $ do
      let contentA = T.unlines
            [ "module Strict where"
            ]
      _docA <- createDoc "Strict.hs" "haskell" contentA
      let contentB = T.unlines
            [ "{-# OPTIONS_GHC -Wunused-imports #-}"
            , "module ModuleB where"
            , "import Strict"
            ]
      docB <- createDoc "ModuleB.hs" "haskell" contentB
      _ <- waitForDiagnostics
      [InR action@CodeAction { _title = actionTitle }, _]
          <- getCodeActions docB (Range (Position 2 0) (Position 2 5))
      liftIO $ "Remove import" @=? actionTitle
      executeCodeAction action
      contentAfterAction <- documentContents docB
      let expectedContentAfterAction = T.unlines
            [ "{-# OPTIONS_GHC -Wunused-imports #-}"
            , "module ModuleB where"
            ]
      liftIO $ expectedContentAfterAction @=? contentAfterAction
  , testSession "remove all" $ do
      let content = T.unlines
            [ "{-# OPTIONS_GHC -Wunused-imports #-}"
            , "module ModuleA where"
            , "import Data.Function (fix, (&))"
            , "import qualified Data.Functor.Const"
            , "import Data.Functor.Identity"
            , "import Data.Functor.Sum (Sum (InL, InR))"
            , "import qualified Data.Kind as K (Constraint, Type)"
            , "x = InL (Identity 123)"
            , "y = fix id"
            , "type T = K.Type"
            ]
      doc <- createDoc "ModuleC.hs" "haskell" content
      _ <- waitForDiagnostics
      [_, _, _, _, InR action@CodeAction { _title = actionTitle }]
          <- nub <$> getAllCodeActions doc
      liftIO $ "Remove all redundant imports" @=? actionTitle
      executeCodeAction action
      contentAfterAction <- documentContents doc
      let expectedContentAfterAction = T.unlines
            [ "{-# OPTIONS_GHC -Wunused-imports #-}"
            , "module ModuleA where"
            , "import Data.Function (fix)"
            , "import Data.Functor.Identity"
            , "import Data.Functor.Sum (Sum (InL))"
            , "import qualified Data.Kind as K (Type)"
            , "x = InL (Identity 123)"
            , "y = fix id"
            , "type T = K.Type"
            ]
      liftIO $ expectedContentAfterAction @=? contentAfterAction
  , testSession "remove unused operators whose name ends with '.'" $ do
      let contentA = T.unlines
            [ "module ModuleA where"
            , "(@.) = 0 -- Must have an operator whose name ends with '.'"
            , "a = 1 -- .. but also something else"
            ]
      _docA <- createDoc "ModuleA.hs" "haskell" contentA
      let contentB = T.unlines
            [ "{-# OPTIONS_GHC -Wunused-imports #-}"
            , "module ModuleB where"
            , "import ModuleA (a, (@.))"
            , "x = a -- Must use something from module A, but not (@.)"
            ]
      docB <- createDoc "ModuleB.hs" "haskell" contentB
      _ <- waitForDiagnostics
      [InR action@CodeAction { _title = actionTitle }, _]
          <- getCodeActions docB (Range (Position 2 0) (Position 2 5))
      liftIO $ "Remove @. from import" @=? actionTitle
      executeCodeAction action
      contentAfterAction <- documentContents docB
      let expectedContentAfterAction = T.unlines
            [ "{-# OPTIONS_GHC -Wunused-imports #-}"
            , "module ModuleB where"
            , "import ModuleA (a)"
            , "x = a -- Must use something from module A, but not (@.)"
            ]
      liftIO $ expectedContentAfterAction @=? contentAfterAction
  ]

extendImportTests :: TestTree
extendImportTests = testGroup "extend import actions"
  [ testGroup "with checkAll" $ tests True
  , testGroup "without checkAll" $ tests False
  ]
  where
    tests overrideCheckProject =
        [ testSession "extend single line import with value" $ template
            [("ModuleA.hs", T.unlines
                    [ "module ModuleA where"
                    , "stuffA :: Double"
                    , "stuffA = 0.00750"
                    , "stuffB :: Integer"
                    , "stuffB = 123"
                    ])]
            ("ModuleB.hs", T.unlines
                    [ "module ModuleB where"
                    , "import ModuleA as A (stuffB)"
                    , "main = print (stuffA, stuffB)"
                    ])
            (Range (Position 2 17) (Position 2 18))
            ["Add stuffA to the import list of ModuleA"]
            (T.unlines
                    [ "module ModuleB where"
                    , "import ModuleA as A (stuffB, stuffA)"
                    , "main = print (stuffA, stuffB)"
                    ])
        , testSession "extend single line import with operator" $ template
            [("ModuleA.hs", T.unlines
                    [ "module ModuleA where"
                    , "(.*) :: Integer -> Integer -> Integer"
                    , "x .* y = x * y"
                    , "stuffB :: Integer"
                    , "stuffB = 123"
                    ])]
            ("ModuleB.hs", T.unlines
                    [ "module ModuleB where"
                    , "import ModuleA as A (stuffB)"
                    , "main = print (stuffB .* stuffB)"
                    ])
            (Range (Position 2 17) (Position 2 18))
            ["Add (.*) to the import list of ModuleA"]
            (T.unlines
                    [ "module ModuleB where"
                    , "import ModuleA as A (stuffB, (.*))"
                    , "main = print (stuffB .* stuffB)"
                    ])
        , knownBrokenForGhcVersions [GHC92] "missing comma. #2662" $ testSession "extend single line import with infix constructor" $ template
            []
            ("ModuleB.hs", T.unlines
                    [ "module ModuleB where"
                    , "import Data.List.NonEmpty (fromList)"
                    , "main = case (fromList []) of _ :| _ -> pure ()"
                    ])
            (Range (Position 2 5) (Position 2 6))
            ["Add NonEmpty((:|)) to the import list of Data.List.NonEmpty"]
            (T.unlines
                    [ "module ModuleB where"
                    , "import Data.List.NonEmpty (fromList, NonEmpty ((:|)))"
                    , "main = case (fromList []) of _ :| _ -> pure ()"
                    ])
        , knownBrokenForGhcVersions [GHC92] "missing comma. #2662" $ testSession "extend single line import with prefix constructor" $ template
            []
            ("ModuleB.hs", T.unlines
                    [ "module ModuleB where"
                    , "import Prelude hiding (Maybe(..))"
                    , "import Data.Maybe (catMaybes)"
                    , "x = Just 10"
                    ])
            (Range (Position 3 5) (Position 2 6))
            ["Add Maybe(Just) to the import list of Data.Maybe"]
            (T.unlines
                    [ "module ModuleB where"
                    , "import Prelude hiding (Maybe(..))"
                    , "import Data.Maybe (catMaybes, Maybe (Just))"
                    , "x = Just 10"
                    ])
        , testSession "extend single line import with type" $ template
            [("ModuleA.hs", T.unlines
                    [ "module ModuleA where"
                    , "type A = Double"
                    ])]
            ("ModuleB.hs", T.unlines
                    [ "module ModuleB where"
                    , "import ModuleA ()"
                    , "b :: A"
                    , "b = 0"
                    ])
            (Range (Position 2 5) (Position 2 5))
            ["Add A to the import list of ModuleA"]
            (T.unlines
                    [ "module ModuleB where"
                    , "import ModuleA (A)"
                    , "b :: A"
                    , "b = 0"
                    ])
        , testSession "extend single line import with constructor" $ template
            [("ModuleA.hs", T.unlines
                    [ "module ModuleA where"
                    , "data A = Constructor"
                    ])]
            ("ModuleB.hs", T.unlines
                    [ "module ModuleB where"
                    , "import ModuleA (A)"
                    , "b :: A"
                    , "b = Constructor"
                    ])
            (Range (Position 3 5) (Position 3 5))
            ["Add A(Constructor) to the import list of ModuleA"]
            (T.unlines
                    [ "module ModuleB where"
                    , "import ModuleA (A (Constructor))"
                    , "b :: A"
                    , "b = Constructor"
                    ])
        , testSession "extend single line import with constructor (with comments)" $ template
            [("ModuleA.hs", T.unlines
                    [ "module ModuleA where"
                    , "data A = Constructor"
                    ])]
            ("ModuleB.hs", T.unlines
                    [ "module ModuleB where"
                    , "import ModuleA (A ({-Constructor-}))"
                    , "b :: A"
                    , "b = Constructor"
                    ])
            (Range (Position 3 5) (Position 3 5))
            ["Add A(Constructor) to the import list of ModuleA"]
            (T.unlines
                    [ "module ModuleB where"
                    , "import ModuleA (A (Constructor{-Constructor-}))"
                    , "b :: A"
                    , "b = Constructor"
                    ])
        , testSession "extend single line import with mixed constructors" $ template
            [("ModuleA.hs", T.unlines
                    [ "module ModuleA where"
                    , "data A = ConstructorFoo | ConstructorBar"
                    , "a = 1"
                    ])]
            ("ModuleB.hs", T.unlines
                    [ "module ModuleB where"
                    , "import ModuleA (A (ConstructorBar), a)"
                    , "b :: A"
                    , "b = ConstructorFoo"
                    ])
            (Range (Position 3 5) (Position 3 5))
            ["Add A(ConstructorFoo) to the import list of ModuleA"]
            (T.unlines
                    [ "module ModuleB where"
                    , "import ModuleA (A (ConstructorBar, ConstructorFoo), a)"
                    , "b :: A"
                    , "b = ConstructorFoo"
                    ])
        , testSession "extend single line qualified import with value" $ template
            [("ModuleA.hs", T.unlines
                    [ "module ModuleA where"
                    , "stuffA :: Double"
                    , "stuffA = 0.00750"
                    , "stuffB :: Integer"
                    , "stuffB = 123"
                    ])]
            ("ModuleB.hs", T.unlines
                    [ "module ModuleB where"
                    , "import qualified ModuleA as A (stuffB)"
                    , "main = print (A.stuffA, A.stuffB)"
                    ])
            (Range (Position 2 17) (Position 2 18))
            ["Add stuffA to the import list of ModuleA"]
            (T.unlines
                    [ "module ModuleB where"
                    , "import qualified ModuleA as A (stuffB, stuffA)"
                    , "main = print (A.stuffA, A.stuffB)"
                    ])
        , testSession "extend multi line import with value" $ template
            [("ModuleA.hs", T.unlines
                    [ "module ModuleA where"
                    , "stuffA :: Double"
                    , "stuffA = 0.00750"
                    , "stuffB :: Integer"
                    , "stuffB = 123"
                    ])]
            ("ModuleB.hs", T.unlines
                    [ "module ModuleB where"
                    , "import ModuleA (stuffB"
                    , "               )"
                    , "main = print (stuffA, stuffB)"
                    ])
            (Range (Position 3 17) (Position 3 18))
            ["Add stuffA to the import list of ModuleA"]
            (T.unlines
                    [ "module ModuleB where"
                    , "import ModuleA (stuffB, stuffA"
                    , "               )"
                    , "main = print (stuffA, stuffB)"
                    ])
        , testSession "extend single line import with method within class" $ template
            [("ModuleA.hs", T.unlines
                    [ "module ModuleA where"
                    , "class C a where"
                    , "  m1 :: a -> a"
                    , "  m2 :: a -> a"
                    ])]
            ("ModuleB.hs", T.unlines
                    [ "module ModuleB where"
                    , "import ModuleA (C(m1))"
                    , "b = m2"
                    ])
            (Range (Position 2 5) (Position 2 5))
            ["Add C(m2) to the import list of ModuleA",
             "Add m2 to the import list of ModuleA"]
            (T.unlines
                    [ "module ModuleB where"
                    , "import ModuleA (C(m1, m2))"
                    , "b = m2"
                    ])
        , testSession "extend single line import with method without class" $ template
            [("ModuleA.hs", T.unlines
                    [ "module ModuleA where"
                    , "class C a where"
                    , "  m1 :: a -> a"
                    , "  m2 :: a -> a"
                    ])]
            ("ModuleB.hs", T.unlines
                    [ "module ModuleB where"
                    , "import ModuleA (C(m1))"
                    , "b = m2"
                    ])
            (Range (Position 2 5) (Position 2 5))
            ["Add m2 to the import list of ModuleA",
             "Add C(m2) to the import list of ModuleA"]
            (T.unlines
                    [ "module ModuleB where"
                    , "import ModuleA (C(m1), m2)"
                    , "b = m2"
                    ])
        , testSession "extend import list with multiple choices" $ template
            [("ModuleA.hs", T.unlines
                    --  this is just a dummy module to help the arguments needed for this test
                    [  "module ModuleA (bar) where"
                    , "bar = 10"
                    ]),
            ("ModuleB.hs", T.unlines
                    --  this is just a dummy module to help the arguments needed for this test
                    [  "module ModuleB (bar) where"
                    , "bar = 10"
                    ])]
            ("ModuleC.hs", T.unlines
                    [ "module ModuleC where"
                    , "import ModuleB ()"
                    , "import ModuleA ()"
                    , "foo = bar"
                    ])
            (Range (Position 3 17) (Position 3 18))
            ["Add bar to the import list of ModuleA",
            "Add bar to the import list of ModuleB"]
            (T.unlines
                    [ "module ModuleC where"
                    , "import ModuleB ()"
                    , "import ModuleA (bar)"
                    , "foo = bar"
                    ])
        , testSession "extend import list with constructor of type operator" $ template
            []
            ("ModuleA.hs", T.unlines
                    [ "module ModuleA where"
                    , "import Data.Type.Equality ((:~:))"
                    , "x :: (:~:) [] []"
                    , "x = Refl"
                    ])
            (Range (Position 3 17) (Position 3 18))
            ["Add type (:~:)(Refl) to the import list of Data.Type.Equality"]
            (T.unlines
                    [ "module ModuleA where"
                    , "import Data.Type.Equality ((:~:) (Refl))"
                    , "x :: (:~:) [] []"
                    , "x = Refl"
                    ])
        , expectFailBecause "importing pattern synonyms is unsupported"
          $ testSession "extend import list with pattern synonym" $ template
            [("ModuleA.hs", T.unlines
                    [ "{-# LANGUAGE PatternSynonyms #-}"
                      , "module ModuleA where"
                      , "pattern Some x = Just x"
                    ])
            ]
            ("ModuleB.hs", T.unlines
                    [ "module ModuleB where"
                    , "import A ()"
                    , "k (Some x) = x"
                    ])
            (Range (Position 2 3) (Position 2 7))
            ["Add pattern Some to the import list of A"]
            (T.unlines
                    [ "module ModuleB where"
                    , "import A (pattern Some)"
                    , "k (Some x) = x"
                    ])
        , ignoreForGHC92 "Diagnostic message has no suggestions" $
          testSession "type constructor name same as data constructor name" $ template
            [("ModuleA.hs", T.unlines
                    [ "module ModuleA where"
                    , "newtype Foo = Foo Int"
                    ])]
            ("ModuleB.hs", T.unlines
                    [ "module ModuleB where"
                    , "import ModuleA(Foo)"
                    , "f :: Foo"
                    , "f = Foo 1"
                    ])
            (Range (Position 3 4) (Position 3 6))
            ["Add Foo(Foo) to the import list of ModuleA"]
            (T.unlines
                    [ "module ModuleB where"
                    , "import ModuleA(Foo (Foo))"
                    , "f :: Foo"
                    , "f = Foo 1"
                    ])
        , testSession "type constructor name same as data constructor name, data constructor extraneous" $ template
            [("ModuleA.hs", T.unlines
                    [ "module ModuleA where"
                    , "data Foo = Foo"
                    ])]
            ("ModuleB.hs", T.unlines
                    [ "module ModuleB where"
                    , "import ModuleA()"
                    , "f :: Foo"
                    , "f = undefined"
                    ])
            (Range (Position 2 4) (Position 2 6))
            ["Add Foo to the import list of ModuleA"]
            (T.unlines
                    [ "module ModuleB where"
                    , "import ModuleA(Foo)"
                    , "f :: Foo"
                    , "f = undefined"
                    ])
        ]
      where
        codeActionTitle CodeAction{_title=x} = x

        template setUpModules moduleUnderTest range expectedTitles expectedContentB = do
            configureCheckProject overrideCheckProject

            mapM_ (\x -> createDoc (fst x) "haskell" (snd x)) setUpModules
            docB <- createDoc (fst moduleUnderTest) "haskell" (snd moduleUnderTest)
            _  <- waitForDiagnostics
            waitForProgressDone
            actionsOrCommands <- getCodeActions docB range
            let codeActions =
                  filter
                    (T.isPrefixOf "Add" . codeActionTitle)
                    [ca | InR ca <- actionsOrCommands]
                actualTitles = codeActionTitle <$> codeActions
            -- Note that we are not testing the order of the actions, as the
            -- order of the expected actions indicates which one we'll execute
            -- in this test, i.e., the first one.
            liftIO $ sort expectedTitles @=? sort actualTitles

            -- Execute the action with the same title as the first expected one.
            -- Since we tested that both lists have the same elements (possibly
            -- in a different order), this search cannot fail.
            let firstTitle:_ = expectedTitles
                action = fromJust $
                  find ((firstTitle ==) . codeActionTitle) codeActions
            executeCodeAction action
            contentAfterAction <- documentContents docB
            liftIO $ expectedContentB @=? contentAfterAction

fixModuleImportTypoTests :: TestTree
fixModuleImportTypoTests = testGroup "fix module import typo"
    [ testSession "works when single module suggested" $ do
        doc <- createDoc "A.hs" "haskell" "import Data.Cha"
        _ <- waitForDiagnostics
        InR action@CodeAction { _title = actionTitle } : _  <- getCodeActions doc (R 0 0 0 10)
        liftIO $ actionTitle @?= "replace with Data.Char"
        executeCodeAction action
        contentAfterAction <- documentContents doc
        liftIO $ contentAfterAction @?= "import Data.Char"
    , testSession "works when multiple modules suggested" $ do
        doc <- createDoc "A.hs" "haskell" "import Data.I"
        _ <- waitForDiagnostics
        actions <- sortOn (\(InR CodeAction{_title=x}) -> x) <$> getCodeActions doc (R 0 0 0 10)
        let actionTitles = [ title | InR CodeAction{_title=title} <- actions ]
        liftIO $ actionTitles @?= [ "replace with Data.Eq"
                                  , "replace with Data.Int"
                                  , "replace with Data.Ix"
                                  ]
        let InR replaceWithDataEq : _ = actions
        executeCodeAction replaceWithDataEq
        contentAfterAction <- documentContents doc
        liftIO $ contentAfterAction @?= "import Data.Eq"
    ]

extendImportTestsRegEx :: TestTree
extendImportTestsRegEx = testGroup "regex parsing"
    [
      testCase "parse invalid multiple imports" $ template "foo bar foo" Nothing
    , testCase "parse malformed import list" $ template
                  "\n\8226 Perhaps you want to add \8216fromList\8217 to one of these import lists:\n    \8216Data.Map\8217)"
                  Nothing
    , testCase "parse multiple imports" $ template
                 "\n\8226 Perhaps you want to add \8216fromList\8217 to one of these import lists:\n    \8216Data.Map\8217 (app/testlsp.hs:7:1-18)\n    \8216Data.HashMap.Strict\8217 (app/testlsp.hs:8:1-29)"
                 $ Just ("fromList",[("Data.Map","app/testlsp.hs:7:1-18"),("Data.HashMap.Strict","app/testlsp.hs:8:1-29")])
    ]
    where
        template message expected = do
            liftIO $ matchRegExMultipleImports message @=? expected

suggestImportClassMethodTests :: TestTree
suggestImportClassMethodTests =
  testGroup
    "suggest import class methods"
    [ testGroup
        "new"
        [ testSession "via parent" $
            template'
            "import Data.Semigroup (Semigroup(stimes))"
            (Range (Position 4 2) (Position 4 8)),
          testSession "top level" $
            template'
              "import Data.Semigroup (stimes)"
              (Range (Position 4 2) (Position 4 8)),
          testSession "all" $
            template'
              "import Data.Semigroup"
              (Range (Position 4 2) (Position 4 8))
        ],
      testGroup
        "extend"
        [ testSession "via parent" $
            template
              [ "module A where",
                "",
                "import Data.Semigroup ()"
              ]
              (Range (Position 6 2) (Position 6 8))
              "Add Semigroup(stimes) to the import list of Data.Semigroup"
              [ "module A where",
                "",
                "import Data.Semigroup (Semigroup (stimes))"
              ],
          testSession "top level" $
            template
              [ "module A where",
                "",
                "import Data.Semigroup ()"
              ]
              (Range (Position 6 2) (Position 6 8))
              "Add stimes to the import list of Data.Semigroup"
              [ "module A where",
                "",
                "import Data.Semigroup (stimes)"
              ]
        ]
    ]
  where
    decls =
      [ "data X = X",
        "instance Semigroup X where",
        "  (<>) _ _ = X",
        "  stimes _ _ = X"
      ]
    template beforeContent range executeTitle expectedContent = do
      doc <- createDoc "A.hs" "haskell" $ T.unlines (beforeContent <> decls)
      _ <- waitForDiagnostics
      waitForProgressDone
      actions <- getCodeActions doc range
      let actions' = [x | InR x <- actions]
          titles = [_title | CodeAction {_title} <- actions']
      liftIO $ executeTitle `elem` titles @? T.unpack executeTitle <> " does not in " <> show titles
      executeCodeAction $ fromJust $ find (\CodeAction {_title} -> _title == executeTitle) actions'
      content <- documentContents doc
      liftIO $ T.unlines (expectedContent <> decls) @=? content
    template' executeTitle range = let c = ["module A where"] in template c range executeTitle $ c <> [executeTitle]

suggestImportTests :: TestTree
suggestImportTests = testGroup "suggest import actions"
  [ testGroup "Dont want suggestion"
    [ -- extend import
      test False ["Data.List.NonEmpty ()"] "f = nonEmpty" []                "import Data.List.NonEmpty (nonEmpty)"
      -- data constructor
    , test False []                        "f = First"    []                "import Data.Monoid (First)"
      -- internal module
    , test False []         "f :: Typeable a => a"        ["f = undefined"] "import Data.Typeable.Internal (Typeable)"
      -- package not in scope
    , test False []         "f = quickCheck"              []                "import Test.QuickCheck (quickCheck)"
      -- don't omit the parent data type of a constructor
    , test False []         "f ExitSuccess = ()"          []                "import System.Exit (ExitSuccess)"
      -- don't suggest data constructor when we only need the type
    , test False []         "f :: Bar"                    []                "import Bar (Bar(Bar))"
    ]
  , testGroup "want suggestion"
    [ wantWait  []          "f = foo"                     []                "import Foo (foo)"
    , wantWait  []          "f = Bar"                     []                "import Bar (Bar(Bar))"
    , wantWait  []          "f :: Bar"                    []                "import Bar (Bar)"
    , test True []          "f = nonEmpty"                []                "import Data.List.NonEmpty (nonEmpty)"
    , test True []          "f = (:|)"                    []                "import Data.List.NonEmpty (NonEmpty((:|)))"
    , test True []          "f :: Natural"                ["f = undefined"] "import Numeric.Natural (Natural)"
    , test True []          "f :: Natural"                ["f = undefined"] "import Numeric.Natural"
    , test True []          "f :: NonEmpty ()"            ["f = () :| []"]  "import Data.List.NonEmpty (NonEmpty)"
    , test True []          "f :: NonEmpty ()"            ["f = () :| []"]  "import Data.List.NonEmpty"
    , test True []          "f = First"                   []                "import Data.Monoid (First(First))"
    , test True []          "f = Endo"                    []                "import Data.Monoid (Endo(Endo))"
    , test True []          "f = Version"                 []                "import Data.Version (Version(Version))"
    , test True []          "f ExitSuccess = ()"          []                "import System.Exit (ExitCode(ExitSuccess))"
    , test True []          "f = AssertionFailed"         []                "import Control.Exception (AssertionFailed(AssertionFailed))"
    , test True ["Prelude"] "f = nonEmpty"                []                "import Data.List.NonEmpty (nonEmpty)"
    , test True []          "f :: Alternative f => f ()"  ["f = undefined"] "import Control.Applicative (Alternative)"
    , test True []          "f :: Alternative f => f ()"  ["f = undefined"] "import Control.Applicative"
    , test True []          "f = empty"                   []                "import Control.Applicative (Alternative(empty))"
    , test True []          "f = empty"                   []                "import Control.Applicative (empty)"
    , test True []          "f = empty"                   []                "import Control.Applicative"
    , test True []          "f = (&)"                     []                "import Data.Function ((&))"
    , test True []          "f = NE.nonEmpty"             []                "import qualified Data.List.NonEmpty as NE"
    , test True []          "f = Data.List.NonEmpty.nonEmpty" []            "import qualified Data.List.NonEmpty"
    , test True []          "f :: Typeable a => a"        ["f = undefined"] "import Data.Typeable (Typeable)"
    , test True []          "f = pack"                    []                "import Data.Text (pack)"
    , test True []          "f :: Text"                   ["f = undefined"] "import Data.Text (Text)"
    , test True []          "f = [] & id"                 []                "import Data.Function ((&))"
    , test True []          "f = (&) [] id"               []                "import Data.Function ((&))"
    , test True []          "f = (.|.)"                   []                "import Data.Bits (Bits((.|.)))"
    , test True []          "f = (.|.)"                   []                "import Data.Bits ((.|.))"
    , test True []          "f :: a ~~ b"                 []                "import Data.Type.Equality (type (~~))"
    , test True
      ["qualified Data.Text as T"
      ]                     "f = T.putStrLn"              []                "import qualified Data.Text.IO as T"
    , test True
      [ "qualified Data.Text as T"
      , "qualified Data.Function as T"
      ]                     "f = T.putStrLn"              []                "import qualified Data.Text.IO as T"
    , test True
      [ "qualified Data.Text as T"
      , "qualified Data.Function as T"
      , "qualified Data.Functor as T"
      , "qualified Data.Data as T"
      ]                     "f = T.putStrLn"              []                "import qualified Data.Text.IO as T"
    ]
    , expectFailBecause "importing pattern synonyms is unsupported" $ test True [] "k (Some x) = x" [] "import B (pattern Some)"
  ]
  where
    test = test' False
    wantWait = test' True True
    test' waitForCheckProject wanted imps def other newImp = testSessionWithExtraFiles "hover" (T.unpack def) $ \dir -> do
      configureCheckProject waitForCheckProject
      let before = T.unlines $ "module A where" : ["import " <> x | x <- imps] ++ def : other
          after  = T.unlines $ "module A where" : ["import " <> x | x <- imps] ++ [newImp] ++ def : other
          cradle = "cradle: {direct: {arguments: [-hide-all-packages, -package, base, -package, text, -package-env, -, A, Bar, Foo, B]}}"
      liftIO $ writeFileUTF8 (dir </> "hie.yaml") cradle
      liftIO $ writeFileUTF8 (dir </> "B.hs") $ unlines ["{-# LANGUAGE PatternSynonyms #-}", "module B where", "pattern Some x = Just x"]
      doc <- createDoc "Test.hs" "haskell" before
      waitForProgressDone
      _diags <- waitForDiagnostics
      -- there isn't a good way to wait until the whole project is checked atm
      when waitForCheckProject $ liftIO $ sleep 0.5
      let defLine = fromIntegral $ length imps + 1
          range = Range (Position defLine 0) (Position defLine maxBound)
      actions <- getCodeActions doc range
      if wanted
         then do
             action <- liftIO $ pickActionWithTitle newImp actions
             executeCodeAction action
             contentAfterAction <- documentContents doc
             liftIO $ after @=? contentAfterAction
          else
              liftIO $ [_title | InR CodeAction{_title} <- actions, _title == newImp ] @?= []

suggestImportDisambiguationTests :: TestTree
suggestImportDisambiguationTests = testGroup "suggest import disambiguation actions"
  [ testGroup "Hiding strategy works"
    [ testGroup "fromList"
        [ testCase "AVec" $
            compareHideFunctionTo [(8,9),(10,8)]
                "Use AVec for fromList, hiding other imports"
                "HideFunction.expected.fromList.A.hs"
        , testCase "BVec" $
            compareHideFunctionTo [(8,9),(10,8)]
                "Use BVec for fromList, hiding other imports"
                "HideFunction.expected.fromList.B.hs"
        ]
    , testGroup "(++)"
        [ testCase "EVec" $
            compareHideFunctionTo [(8,9),(10,8)]
                "Use EVec for ++, hiding other imports"
                "HideFunction.expected.append.E.hs"
        , testCase "Hide functions without local" $
            compareTwo
                "HideFunctionWithoutLocal.hs" [(8,8)]
                "Use local definition for ++, hiding other imports"
                "HideFunctionWithoutLocal.expected.hs"
        , testCase "Prelude" $
            compareHideFunctionTo [(8,9),(10,8)]
                "Use Prelude for ++, hiding other imports"
                "HideFunction.expected.append.Prelude.hs"
        , testCase "Prelude and local definition, infix" $
            compareTwo
                "HidePreludeLocalInfix.hs" [(2,19)]
                "Use local definition for ++, hiding other imports"
                "HidePreludeLocalInfix.expected.hs"
        , testCase "AVec, indented" $
            compareTwo "HidePreludeIndented.hs" [(3,8)]
            "Use AVec for ++, hiding other imports"
            "HidePreludeIndented.expected.hs"

        ]
    , testGroup "Vec (type)"
        [ testCase "AVec" $
            compareTwo
                "HideType.hs" [(8,15)]
                "Use AVec for Vec, hiding other imports"
                "HideType.expected.A.hs"
        , testCase "EVec" $
            compareTwo
                "HideType.hs" [(8,15)]
                "Use EVec for Vec, hiding other imports"
                "HideType.expected.E.hs"
        ]
    ]
  , testGroup "Qualify strategy"
    [ testCase "won't suggest full name for qualified module" $
      withHideFunction [(8,9),(10,8)] $ \_ actions -> do
        liftIO $
            assertBool "EVec.fromList must not be suggested" $
                "Replace with qualified: EVec.fromList" `notElem`
                [ actionTitle
                | InR CodeAction { _title = actionTitle } <- actions
                ]
        liftIO $
            assertBool "EVec.++ must not be suggested" $
                "Replace with qualified: EVec.++" `notElem`
                [ actionTitle
                | InR CodeAction { _title = actionTitle } <- actions
                ]
    , testGroup "fromList"
        [ testCase "EVec" $
            compareHideFunctionTo [(8,9),(10,8)]
                "Replace with qualified: E.fromList"
                "HideFunction.expected.qualified.fromList.E.hs"
        , testCase "Hide DuplicateRecordFields" $
            compareTwo
                "HideQualifyDuplicateRecordFields.hs" [(9, 9)]
                "Replace with qualified: AVec.fromList"
                "HideQualifyDuplicateRecordFields.expected.hs"
        , testCase "Duplicate record fields should not be imported" $ do
          withTarget ("HideQualifyDuplicateRecordFields" <.> ".hs") [(9, 9)] $
            \_ actions -> do
              liftIO $
                assertBool "Hidings should not be presented while DuplicateRecordFields exists" $
                  all not [ actionTitle =~ T.pack "Use ([A-Za-z][A-Za-z0-9]*) for fromList, hiding other imports"
                      | InR CodeAction { _title = actionTitle } <- actions]
          withTarget ("HideQualifyDuplicateRecordFieldsSelf" <.> ".hs") [(4, 4)] $
            \_ actions -> do
              liftIO $
                assertBool "ambiguity from DuplicateRecordFields should not be imported" $
                  null actions
        ]
    , testGroup "(++)"
        [ testCase "Prelude, parensed" $
            compareHideFunctionTo [(8,9),(10,8)]
                "Replace with qualified: Prelude.++"
                "HideFunction.expected.qualified.append.Prelude.hs"
        , testCase "Prelude, infix" $
            compareTwo
                "HideQualifyInfix.hs" [(4,19)]
                "Replace with qualified: Prelude.++"
                "HideQualifyInfix.expected.hs"
        , testCase "Prelude, left section" $
            compareTwo
                "HideQualifySectionLeft.hs" [(4,15)]
                "Replace with qualified: Prelude.++"
                "HideQualifySectionLeft.expected.hs"
        , testCase "Prelude, right section" $
            compareTwo
                "HideQualifySectionRight.hs" [(4,18)]
                "Replace with qualified: Prelude.++"
                "HideQualifySectionRight.expected.hs"
        ]
    ]
  ]
  where
    hidingDir = "test/data/hiding"
    compareTwo original locs cmd expected =
        withTarget original locs $ \doc actions -> do
            expected <- liftIO $
                readFileUtf8 (hidingDir </> expected)
            action <- liftIO $ pickActionWithTitle cmd actions
            executeCodeAction action
            contentAfterAction <- documentContents doc
            liftIO $ T.replace "\r\n" "\n" expected @=? contentAfterAction
    compareHideFunctionTo = compareTwo "HideFunction.hs"
    auxFiles = ["AVec.hs", "BVec.hs", "CVec.hs", "DVec.hs", "EVec.hs", "FVec.hs"]
    withTarget file locs k = withTempDir $ \dir -> runInDir dir $ do
        liftIO $ mapM_ (\fp -> copyFile (hidingDir </> fp) $ dir </> fp)
            $ file : auxFiles
        doc <- openDoc file "haskell"
        waitForProgressDone
        void $ expectDiagnostics [(file, [(DsError, loc, "Ambiguous occurrence") | loc <- locs])]
        actions <- getAllCodeActions doc
        k doc actions
    withHideFunction = withTarget ("HideFunction" <.> "hs")

suggestHideShadowTests :: TestTree
suggestHideShadowTests =
  testGroup
    "suggest hide shadow"
    [ testGroup
        "single"
        [ testOneCodeAction
            "hide unsued"
            "Hide on from Data.Function"
            (1, 2)
            (1, 4)
            [ "import Data.Function"
            , "f on = on"
            , "g on = on"
            ]
            [ "import Data.Function hiding (on)"
            , "f on = on"
            , "g on = on"
            ]
        , testOneCodeAction
            "extend hiding unsued"
            "Hide on from Data.Function"
            (1, 2)
            (1, 4)
            [ "import Data.Function hiding ((&))"
            , "f on = on"
            ]
            [ "import Data.Function hiding (on, (&))"
            , "f on = on"
            ]
        , testOneCodeAction
            "delete unsued"
            "Hide on from Data.Function"
            (1, 2)
            (1, 4)
            [ "import Data.Function ((&), on)"
            , "f on = on"
            ]
            [ "import Data.Function ((&))"
            , "f on = on"
            ]
        , testOneCodeAction
            "hide operator"
            "Hide & from Data.Function"
            (1, 2)
            (1, 5)
            [ "import Data.Function"
            , "f (&) = (&)"
            ]
            [ "import Data.Function hiding ((&))"
            , "f (&) = (&)"
            ]
        , testOneCodeAction
            "remove operator"
            "Hide & from Data.Function"
            (1, 2)
            (1, 5)
            [ "import Data.Function ((&), on)"
            , "f (&) = (&)"
            ]
            [ "import Data.Function ( on)"
            , "f (&) = (&)"
            ]
        , noCodeAction
            "don't remove already used"
            (2, 2)
            (2, 4)
            [ "import Data.Function"
            , "g = on"
            , "f on = on"
            ]
        ]
    , testGroup
        "multi"
        [ testOneCodeAction
            "hide from B"
            "Hide ++ from B"
            (2, 2)
            (2, 6)
            [ "import B"
            , "import C"
            , "f (++) = (++)"
            ]
            [ "import B hiding ((++))"
            , "import C"
            , "f (++) = (++)"
            ]
        , testOneCodeAction
            "hide from C"
            "Hide ++ from C"
            (2, 2)
            (2, 6)
            [ "import B"
            , "import C"
            , "f (++) = (++)"
            ]
            [ "import B"
            , "import C hiding ((++))"
            , "f (++) = (++)"
            ]
        , testOneCodeAction
            "hide from Prelude"
            "Hide ++ from Prelude"
            (2, 2)
            (2, 6)
            [ "import B"
            , "import C"
            , "f (++) = (++)"
            ]
            [ "import B"
            , "import C"
            , "import Prelude hiding ((++))"
            , "f (++) = (++)"
            ]
        , testMultiCodeActions
            "manual hide all"
            [ "Hide ++ from Prelude"
            , "Hide ++ from C"
            , "Hide ++ from B"
            ]
            (2, 2)
            (2, 6)
            [ "import B"
            , "import C"
            , "f (++) = (++)"
            ]
            [ "import B hiding ((++))"
            , "import C hiding ((++))"
            , "import Prelude hiding ((++))"
            , "f (++) = (++)"
            ]
        , testOneCodeAction
            "auto hide all"
            "Hide ++ from all occurence imports"
            (2, 2)
            (2, 6)
            [ "import B"
            , "import C"
            , "f (++) = (++)"
            ]
            [ "import B hiding ((++))"
            , "import C hiding ((++))"
            , "import Prelude hiding ((++))"
            , "f (++) = (++)"
            ]
        ]
    ]
 where
  testOneCodeAction testName actionName start end origin expected =
    helper testName start end origin expected $ \cas -> do
      action <- liftIO $ pickActionWithTitle actionName cas
      executeCodeAction action
  noCodeAction testName start end origin =
    helper testName start end origin origin $ \cas -> do
      liftIO $ cas @?= []
  testMultiCodeActions testName actionNames start end origin expected =
    helper testName start end origin expected $ \cas -> do
      let r = [ca | (InR ca) <- cas, ca ^. L.title `elem` actionNames]
      liftIO $
        (length r == length actionNames)
          @? "Expected " <> show actionNames <> ", but got " <> show cas <> " which is not its superset"
      forM_ r executeCodeAction
  helper testName (line1, col1) (line2, col2) origin expected k = testSession testName $ do
    void $ createDoc "B.hs" "haskell" $ T.unlines docB
    void $ createDoc "C.hs" "haskell" $ T.unlines docC
    doc <- createDoc "A.hs" "haskell" $ T.unlines (header <> origin)
    void waitForDiagnostics
    waitForProgressDone
    cas <- getCodeActions doc (Range (Position (fromIntegral $ line1 + length header) col1) (Position (fromIntegral $ line2 + length header) col2))
    void $ k [x | x@(InR ca) <- cas, "Hide" `T.isPrefixOf` (ca ^. L.title)]
    contentAfter <- documentContents doc
    liftIO $ contentAfter @?= T.unlines (header <> expected)
  header =
    [ "{-# OPTIONS_GHC -Wname-shadowing #-}"
    , "module A where"
    , ""
    ]
  -- for multi group
  docB =
    [ "module B where"
    , "(++) = id"
    ]
  docC =
    [ "module C where"
    , "(++) = id"
    ]

insertNewDefinitionTests :: TestTree
insertNewDefinitionTests = testGroup "insert new definition actions"
  [ testSession "insert new function definition" $ do
      let txtB =
            ["foo True = select [True]"
            , ""
            ,"foo False = False"
            ]
          txtB' =
            [""
            ,"someOtherCode = ()"
            ]
      docB <- createDoc "ModuleB.hs" "haskell" (T.unlines $ txtB ++ txtB')
      _ <- waitForDiagnostics
      InR action@CodeAction { _title = actionTitle } : _
                  <- sortOn (\(InR CodeAction{_title=x}) -> x) <$>
                     getCodeActions docB (R 0 0 0 50)
      liftIO $ actionTitle @?= "Define select :: [Bool] -> Bool"
      executeCodeAction action
      contentAfterAction <- documentContents docB
      liftIO $ contentAfterAction @?= T.unlines (txtB ++
        [ ""
        , "select :: [Bool] -> Bool"
        , "select = error \"not implemented\""
        ]
        ++ txtB')
  , testSession "define a hole" $ do
      let txtB =
            ["foo True = _select [True]"
            , ""
            ,"foo False = False"
            ]
          txtB' =
            [""
            ,"someOtherCode = ()"
            ]
      docB <- createDoc "ModuleB.hs" "haskell" (T.unlines $ txtB ++ txtB')
      _ <- waitForDiagnostics
      InR action@CodeAction { _title = actionTitle } : _
                  <- sortOn (\(InR CodeAction{_title=x}) -> x) <$>
                     getCodeActions docB (R 0 0 0 50)
      liftIO $ actionTitle @?= "Define select :: [Bool] -> Bool"
      executeCodeAction action
      contentAfterAction <- documentContents docB
      liftIO $ contentAfterAction @?= T.unlines (
        ["foo True = select [True]"
        , ""
        ,"foo False = False"
        , ""
        , "select :: [Bool] -> Bool"
        , "select = error \"not implemented\""
        ]
        ++ txtB')
  ]


deleteUnusedDefinitionTests :: TestTree
deleteUnusedDefinitionTests = testGroup "delete unused definition action"
  [ testSession "delete unused top level binding" $
    testFor
    (T.unlines [ "{-# OPTIONS_GHC -Wunused-top-binds #-}"
               , "module A (some) where"
               , ""
               , "f :: Int -> Int"
               , "f 1 = let a = 1"
               , "      in a"
               , "f 2 = 2"
               , ""
               , "some = ()"
               ])
    (4, 0)
    "Delete ‘f’"
    (T.unlines [
        "{-# OPTIONS_GHC -Wunused-top-binds #-}"
        , "module A (some) where"
        , ""
        , "some = ()"
        ])

  , testSession "delete unused top level binding defined in infix form" $
    testFor
    (T.unlines [ "{-# OPTIONS_GHC -Wunused-top-binds #-}"
               , "module A (some) where"
               , ""
               , "myPlus :: Int -> Int -> Int"
               , "a `myPlus` b = a + b"
               , ""
               , "some = ()"
               ])
    (4, 2)
    "Delete ‘myPlus’"
    (T.unlines [
        "{-# OPTIONS_GHC -Wunused-top-binds #-}"
        , "module A (some) where"
        , ""
        , "some = ()"
      ])
  , testSession "delete unused binding in where clause" $
    testFor
    (T.unlines [ "{-# OPTIONS_GHC -Wunused-binds #-}"
               , "module A (h, g) where"
               , ""
               , "h :: Int"
               , "h = 3"
               , ""
               , "g :: Int"
               , "g = 6"
               , "  where"
               , "    h :: Int"
               , "    h = 4"
               , ""
               ])
    (10, 4)
    "Delete ‘h’"
    (T.unlines [ "{-# OPTIONS_GHC -Wunused-binds #-}"
               , "module A (h, g) where"
               , ""
               , "h :: Int"
               , "h = 3"
               , ""
               , "g :: Int"
               , "g = 6"
               , "  where"
               , ""
               ])
  , testSession "delete unused binding with multi-oneline signatures front" $
    testFor
    (T.unlines [ "{-# OPTIONS_GHC -Wunused-binds #-}"
               , "module A (b, c) where"
               , ""
               , "a, b, c :: Int"
               , "a = 3"
               , "b = 4"
               , "c = 5"
               ])
    (4, 0)
    "Delete ‘a’"
    (T.unlines [ "{-# OPTIONS_GHC -Wunused-binds #-}"
               , "module A (b, c) where"
               , ""
               , "b, c :: Int"
               , "b = 4"
               , "c = 5"
               ])
  , testSession "delete unused binding with multi-oneline signatures mid" $
    testFor
    (T.unlines [ "{-# OPTIONS_GHC -Wunused-binds #-}"
               , "module A (a, c) where"
               , ""
               , "a, b, c :: Int"
               , "a = 3"
               , "b = 4"
               , "c = 5"
               ])
    (5, 0)
    "Delete ‘b’"
    (T.unlines [ "{-# OPTIONS_GHC -Wunused-binds #-}"
               , "module A (a, c) where"
               , ""
               , "a, c :: Int"
               , "a = 3"
               , "c = 5"
               ])
  , testSession "delete unused binding with multi-oneline signatures end" $
    testFor
    (T.unlines [ "{-# OPTIONS_GHC -Wunused-binds #-}"
               , "module A (a, b) where"
               , ""
               , "a, b, c :: Int"
               , "a = 3"
               , "b = 4"
               , "c = 5"
               ])
    (6, 0)
    "Delete ‘c’"
    (T.unlines [ "{-# OPTIONS_GHC -Wunused-binds #-}"
               , "module A (a, b) where"
               , ""
               , "a, b :: Int"
               , "a = 3"
               , "b = 4"
               ])
  ]
  where
    testFor source pos expectedTitle expectedResult = do
      docId <- createDoc "A.hs" "haskell" source
      expectDiagnostics [ ("A.hs", [(DsWarning, pos, "not used")]) ]

      (action, title) <- extractCodeAction docId "Delete" pos

      liftIO $ title @?= expectedTitle
      executeCodeAction action
      contentAfterAction <- documentContents docId
      liftIO $ contentAfterAction @?= expectedResult

    extractCodeAction docId actionPrefix (l, c) = do
      [action@CodeAction { _title = actionTitle }]  <- findCodeActionsByPrefix docId (R l c l c) [actionPrefix]
      return (action, actionTitle)

addTypeAnnotationsToLiteralsTest :: TestTree
addTypeAnnotationsToLiteralsTest = testGroup "add type annotations to literals to satisfy constraints"
  [
    testSession "add default type to satisfy one constraint" $
    testFor
    (T.unlines [ "{-# OPTIONS_GHC -Wtype-defaults #-}"
               , "module A (f) where"
               , ""
               , "f = 1"
               ])
    [ (DsWarning, (3, 4), "Defaulting the following constraint") ]
    "Add type annotation ‘Integer’ to ‘1’"
    (T.unlines [ "{-# OPTIONS_GHC -Wtype-defaults #-}"
               , "module A (f) where"
               , ""
               , "f = (1 :: Integer)"
               ])

  , testSession "add default type to satisfy one constraint in nested expressions" $
    testFor
    (T.unlines [ "{-# OPTIONS_GHC -Wtype-defaults #-}"
               , "module A where"
               , ""
               , "f ="
               , "    let x = 3"
               , "    in x"
               ])
    [ (DsWarning, (4, 12), "Defaulting the following constraint") ]
    "Add type annotation ‘Integer’ to ‘3’"
    (T.unlines [ "{-# OPTIONS_GHC -Wtype-defaults #-}"
               , "module A where"
               , ""
               , "f ="
               , "    let x = (3 :: Integer)"
               , "    in x"
               ])
  , testSession "add default type to satisfy one constraint in more nested expressions" $
    testFor
    (T.unlines [ "{-# OPTIONS_GHC -Wtype-defaults #-}"
               , "module A where"
               , ""
               , "f ="
               , "    let x = let y = 5 in y"
               , "    in x"
               ])
    [ (DsWarning, (4, 20), "Defaulting the following constraint") ]
    "Add type annotation ‘Integer’ to ‘5’"
    (T.unlines [ "{-# OPTIONS_GHC -Wtype-defaults #-}"
               , "module A where"
               , ""
               , "f ="
               , "    let x = let y = (5 :: Integer) in y"
               , "    in x"
               ])
  , testSession "add default type to satisfy one constraint with duplicate literals" $
    testFor
    (T.unlines [ "{-# OPTIONS_GHC -Wtype-defaults #-}"
               , "{-# LANGUAGE OverloadedStrings #-}"
               , "module A (f) where"
               , ""
               , "import Debug.Trace"
               , ""
               , "f = seq \"debug\" traceShow \"debug\""
               ])
    [ (DsWarning, (6, 8), "Defaulting the following constraint")
    , (DsWarning, (6, 16), "Defaulting the following constraint")
    ]
    ("Add type annotation ‘" <> listOfChar <> "’ to ‘\"debug\"’")
    (T.unlines [ "{-# OPTIONS_GHC -Wtype-defaults #-}"
               , "{-# LANGUAGE OverloadedStrings #-}"
               , "module A (f) where"
               , ""
               , "import Debug.Trace"
               , ""
               , "f = seq (\"debug\" :: " <> listOfChar <> ") traceShow \"debug\""
               ])
  , knownBrokenForGhcVersions [GHC92] "GHC 9.2 only has 'traceShow' in error span" $
    testSession "add default type to satisfy two constraints" $
    testFor
    (T.unlines [ "{-# OPTIONS_GHC -Wtype-defaults #-}"
               , "{-# LANGUAGE OverloadedStrings #-}"
               , "module A (f) where"
               , ""
               , "import Debug.Trace"
               , ""
               , "f a = traceShow \"debug\" a"
               ])
    [ (DsWarning, (6, 6), "Defaulting the following constraint") ]
    ("Add type annotation ‘" <> listOfChar <> "’ to ‘\"debug\"’")
    (T.unlines [ "{-# OPTIONS_GHC -Wtype-defaults #-}"
               , "{-# LANGUAGE OverloadedStrings #-}"
               , "module A (f) where"
               , ""
               , "import Debug.Trace"
               , ""
               , "f a = traceShow (\"debug\" :: " <> listOfChar <> ") a"
               ])
  , knownBrokenForGhcVersions [GHC92] "GHC 9.2 only has 'traceShow' in error span" $
    testSession "add default type to satisfy two constraints with duplicate literals" $
    testFor
    (T.unlines [ "{-# OPTIONS_GHC -Wtype-defaults #-}"
               , "{-# LANGUAGE OverloadedStrings #-}"
               , "module A (f) where"
               , ""
               , "import Debug.Trace"
               , ""
               , "f = seq (\"debug\" :: [Char]) (seq (\"debug\" :: [Char]) (traceShow \"debug\"))"
               ])
    [ (DsWarning, (6, 54), "Defaulting the following constraint") ]
    ("Add type annotation ‘" <> listOfChar <> "’ to ‘\"debug\"’")
    (T.unlines [ "{-# OPTIONS_GHC -Wtype-defaults #-}"
               , "{-# LANGUAGE OverloadedStrings #-}"
               , "module A (f) where"
               , ""
               , "import Debug.Trace"
               , ""
               , "f = seq (\"debug\" :: [Char]) (seq (\"debug\" :: [Char]) (traceShow (\"debug\" :: " <> listOfChar <> ")))"
               ])
  ]
  where
    testFor source diag expectedTitle expectedResult = do
      docId <- createDoc "A.hs" "haskell" source
      expectDiagnostics [ ("A.hs", diag) ]

      let cursors = map snd3 diag
      (action, title) <- extractCodeAction docId "Add type annotation" (minimum cursors) (maximum cursors)

      liftIO $ title @?= expectedTitle
      executeCodeAction action
      contentAfterAction <- documentContents docId
      liftIO $ contentAfterAction @?= expectedResult

    extractCodeAction docId actionPrefix (l,c) (l', c')= do
      [action@CodeAction { _title = actionTitle }]  <- findCodeActionsByPrefix docId (R l c l' c') [actionPrefix]
      return (action, actionTitle)


fixConstructorImportTests :: TestTree
fixConstructorImportTests = testGroup "fix import actions"
  [ testSession "fix constructor import" $ template
      (T.unlines
            [ "module ModuleA where"
            , "data A = Constructor"
            ])
      (T.unlines
            [ "module ModuleB where"
            , "import ModuleA(Constructor)"
            ])
      (Range (Position 1 10) (Position 1 11))
      "Fix import of A(Constructor)"
      (T.unlines
            [ "module ModuleB where"
            , "import ModuleA(A(Constructor))"
            ])
  ]
  where
    template contentA contentB range expectedAction expectedContentB = do
      _docA <- createDoc "ModuleA.hs" "haskell" contentA
      docB  <- createDoc "ModuleB.hs" "haskell" contentB
      _diags <- waitForDiagnostics
      InR action@CodeAction { _title = actionTitle } : _
                  <- sortOn (\(InR CodeAction{_title=x}) -> x) <$>
                     getCodeActions docB range
      liftIO $ expectedAction @=? actionTitle
      executeCodeAction action
      contentAfterAction <- documentContents docB
      liftIO $ expectedContentB @=? contentAfterAction

importRenameActionTests :: TestTree
importRenameActionTests = testGroup "import rename actions"
  [ testSession "Data.Mape -> Data.Map"   $ check "Map"
  , testSession "Data.Mape -> Data.Maybe" $ check "Maybe" ] where
  check modname = do
      let content = T.unlines
            [ "module Testing where"
            , "import Data.Mape"
            ]
      doc <- createDoc "Testing.hs" "haskell" content
      _ <- waitForDiagnostics
      actionsOrCommands <- getCodeActions doc (Range (Position 1 8) (Position 1 16))
      let [changeToMap] = [action | InR action@CodeAction{ _title = actionTitle } <- actionsOrCommands, ("Data." <> modname) `T.isInfixOf` actionTitle ]
      executeCodeAction changeToMap
      contentAfterAction <- documentContents doc
      let expectedContentAfterAction = T.unlines
            [ "module Testing where"
            , "import Data." <> modname
            ]
      liftIO $ expectedContentAfterAction @=? contentAfterAction

fillTypedHoleTests :: TestTree
fillTypedHoleTests = let

  sourceCode :: T.Text -> T.Text -> T.Text -> T.Text
  sourceCode a b c = T.unlines
    [ "module Testing where"
      , ""
      , "globalConvert :: Int -> String"
      , "globalConvert = undefined"
      , ""
      , "globalInt :: Int"
      , "globalInt = 3"
      , ""
      , "bar :: Int -> Int -> String"
      , "bar n parameterInt = " <> a <> " (n + " <> b <> " + " <> c <> ")  where"
      , "  localConvert = (flip replicate) 'x'"
      , ""
      , "foo :: () -> Int -> String"
      , "foo = undefined"

    ]

  check :: T.Text -> T.Text -> T.Text -> T.Text -> T.Text -> T.Text -> T.Text -> TestTree
  check actionTitle
        oldA oldB oldC
        newA newB newC = testSession (T.unpack actionTitle) $ do
    let originalCode = sourceCode oldA oldB oldC
    let expectedCode = sourceCode newA newB newC
    doc <- createDoc "Testing.hs" "haskell" originalCode
    _ <- waitForDiagnostics
    actionsOrCommands <- getCodeActions doc (Range (Position 9 0) (Position 9 maxBound))
    chosenAction <- liftIO $ pickActionWithTitle actionTitle actionsOrCommands
    executeCodeAction chosenAction
    modifiedCode <- documentContents doc
    liftIO $ expectedCode @=? modifiedCode
  in
  testGroup "fill typed holes"
  [ check "replace _ with show"
          "_"    "n" "n"
          "show" "n" "n"

  , check "replace _ with globalConvert"
          "_"             "n" "n"
          "globalConvert" "n" "n"

  , check "replace _convertme with localConvert"
          "_convertme"   "n" "n"
          "localConvert" "n" "n"

  , check "replace _b with globalInt"
          "_a" "_b"        "_c"
          "_a" "globalInt" "_c"

  , check "replace _c with globalInt"
          "_a" "_b"        "_c"
          "_a" "_b" "globalInt"

  , check "replace _c with parameterInt"
          "_a" "_b" "_c"
          "_a" "_b"  "parameterInt"
  , check "replace _ with foo _"
          "_" "n" "n"
          "(foo _)" "n" "n"
  , testSession "replace _toException with E.toException" $ do
      let mkDoc x = T.unlines
            [ "module Testing where"
            , "import qualified Control.Exception as E"
            , "ioToSome :: E.IOException -> E.SomeException"
            , "ioToSome = " <> x ]
      doc <- createDoc "Test.hs" "haskell" $ mkDoc "_toException"
      _ <- waitForDiagnostics
      actions <- getCodeActions doc (Range (Position 3 0) (Position 3 maxBound))
      chosen <- liftIO $ pickActionWithTitle "replace _toException with E.toException" actions
      executeCodeAction chosen
      modifiedCode <- documentContents doc
      liftIO $ mkDoc "E.toException" @=? modifiedCode
  , testSession "filling infix type hole uses prefix notation" $ do
      let mkDoc x = T.unlines
              [ "module Testing where"
              , "data A = A"
              , "foo :: A -> A -> A"
              , "foo A A = A"
              , "test :: A -> A -> A"
              , "test a1 a2 = a1 " <> x <> " a2"
              ]
      doc <- createDoc "Test.hs" "haskell" $ mkDoc "`_`"
      _ <- waitForDiagnostics
      actions <- getCodeActions doc (Range (Position 5 16) (Position 5 19))
      chosen <- liftIO $ pickActionWithTitle "replace _ with foo" actions
      executeCodeAction chosen
      modifiedCode <- documentContents doc
      liftIO $ mkDoc "`foo`" @=? modifiedCode
  , testSession "postfix hole uses postfix notation of infix operator" $ do
      let mkDoc x = T.unlines
              [ "module Testing where"
              , "test :: Int -> Int -> Int"
              , "test a1 a2 = " <> x <> " a1 a2"
              ]
      doc <- createDoc "Test.hs" "haskell" $ mkDoc "_"
      _ <- waitForDiagnostics
      actions <- getCodeActions doc (Range (Position 2 13) (Position 2 14))
      chosen <- liftIO $ pickActionWithTitle "replace _ with (+)" actions
      executeCodeAction chosen
      modifiedCode <- documentContents doc
      liftIO $ mkDoc "(+)" @=? modifiedCode
  , testSession "filling infix type hole uses infix operator" $ do
      let mkDoc x = T.unlines
              [ "module Testing where"
              , "test :: Int -> Int -> Int"
              , "test a1 a2 = a1 " <> x <> " a2"
              ]
      doc <- createDoc "Test.hs" "haskell" $ mkDoc "`_`"
      _ <- waitForDiagnostics
      actions <- getCodeActions doc (Range (Position 2 16) (Position 2 19))
      chosen <- liftIO $ pickActionWithTitle "replace _ with (+)" actions
      executeCodeAction chosen
      modifiedCode <- documentContents doc
      liftIO $ mkDoc "+" @=? modifiedCode
  ]

addInstanceConstraintTests :: TestTree
addInstanceConstraintTests = let
  missingConstraintSourceCode :: Maybe T.Text -> T.Text
  missingConstraintSourceCode mConstraint =
    let constraint = maybe "" (<> " => ") mConstraint
     in T.unlines
    [ "module Testing where"
    , ""
    , "data Wrap a = Wrap a"
    , ""
    , "instance " <> constraint <> "Eq (Wrap a) where"
    , "  (Wrap x) == (Wrap y) = x == y"
    ]

  incompleteConstraintSourceCode :: Maybe T.Text -> T.Text
  incompleteConstraintSourceCode mConstraint =
    let constraint = maybe "Eq a" (\c -> "(Eq a, " <> c <> ")")  mConstraint
     in T.unlines
    [ "module Testing where"
    , ""
    , "data Pair a b = Pair a b"
    , ""
    , "instance " <> constraint <> " => Eq (Pair a b) where"
    , "  (Pair x y) == (Pair x' y') = x == x' && y == y'"
    ]

  incompleteConstraintSourceCode2 :: Maybe T.Text -> T.Text
  incompleteConstraintSourceCode2 mConstraint =
    let constraint = maybe "(Eq a, Eq b)" (\c -> "(Eq a, Eq b, " <> c <> ")")  mConstraint
     in T.unlines
    [ "module Testing where"
    , ""
    , "data Three a b c = Three a b c"
    , ""
    , "instance " <> constraint <> " => Eq (Three a b c) where"
    , "  (Three x y z) == (Three x' y' z') = x == x' && y == y' && z == z'"
    ]

  check :: T.Text -> T.Text -> T.Text -> TestTree
  check actionTitle originalCode expectedCode = testSession (T.unpack actionTitle) $ do
    doc <- createDoc "Testing.hs" "haskell" originalCode
    _ <- waitForDiagnostics
    actionsOrCommands <- getAllCodeActions doc
    chosenAction <- liftIO $ pickActionWithTitle actionTitle actionsOrCommands
    executeCodeAction chosenAction
    modifiedCode <- documentContents doc
    liftIO $ expectedCode @=? modifiedCode

  in testGroup "add instance constraint"
  [ check
    "Add `Eq a` to the context of the instance declaration"
    (missingConstraintSourceCode Nothing)
    (missingConstraintSourceCode $ Just "Eq a")
  , check
    "Add `Eq b` to the context of the instance declaration"
    (incompleteConstraintSourceCode Nothing)
    (incompleteConstraintSourceCode $ Just "Eq b")
  , check
    "Add `Eq c` to the context of the instance declaration"
    (incompleteConstraintSourceCode2 Nothing)
    (incompleteConstraintSourceCode2 $ Just "Eq c")
  ]

addFunctionConstraintTests :: TestTree
addFunctionConstraintTests = let
  missingConstraintSourceCode :: T.Text -> T.Text
  missingConstraintSourceCode constraint =
    T.unlines
    [ "module Testing where"
    , ""
    , "eq :: " <> constraint <> "a -> a -> Bool"
    , "eq x y = x == y"
    ]

  missingConstraintWithForAllSourceCode :: T.Text -> T.Text
  missingConstraintWithForAllSourceCode constraint =
    T.unlines
    [ "{-# LANGUAGE ExplicitForAll #-}"
    , "module Testing where"
    , ""
    , "eq :: forall a. " <> constraint <> "a -> a -> Bool"
    , "eq x y = x == y"
    ]

  incompleteConstraintWithForAllSourceCode :: T.Text -> T.Text
  incompleteConstraintWithForAllSourceCode constraint =
    T.unlines
    [ "{-# LANGUAGE ExplicitForAll #-}"
    , "module Testing where"
    , ""
    , "data Pair a b = Pair a b"
    , ""
    , "eq :: " <> constraint <> " => Pair a b -> Pair a b -> Bool"
    , "eq (Pair x y) (Pair x' y') = x == x' && y == y'"
    ]

  incompleteConstraintSourceCode :: T.Text -> T.Text
  incompleteConstraintSourceCode constraint =
    T.unlines
    [ "module Testing where"
    , ""
    , "data Pair a b = Pair a b"
    , ""
    , "eq :: " <> constraint <> " => Pair a b -> Pair a b -> Bool"
    , "eq (Pair x y) (Pair x' y') = x == x' && y == y'"
    ]

  incompleteConstraintSourceCode2 :: T.Text -> T.Text
  incompleteConstraintSourceCode2 constraint =
    T.unlines
    [ "module Testing where"
    , ""
    , "data Three a b c = Three a b c"
    , ""
    , "eq :: " <> constraint <> " => Three a b c -> Three a b c -> Bool"
    , "eq (Three x y z) (Three x' y' z') = x == x' && y == y' && z == z'"
    ]

  incompleteConstraintSourceCodeWithExtraCharsInContext :: T.Text -> T.Text
  incompleteConstraintSourceCodeWithExtraCharsInContext constraint =
    T.unlines
    [ "module Testing where"
    , ""
    , "data Pair a b = Pair a b"
    , ""
    , "eq :: ( " <> constraint <> " ) => Pair a b -> Pair a b -> Bool"
    , "eq (Pair x y) (Pair x' y') = x == x' && y == y'"
    ]

  incompleteConstraintSourceCodeWithNewlinesInTypeSignature :: T.Text -> T.Text
  incompleteConstraintSourceCodeWithNewlinesInTypeSignature constraint =
    T.unlines
    [ "module Testing where"
    , "data Pair a b = Pair a b"
    , "eq "
    , "    :: (" <> constraint <> ")"
    , "    => Pair a b -> Pair a b -> Bool"
    , "eq (Pair x y) (Pair x' y') = x == x' && y == y'"
    ]

  missingMonadConstraint constraint = T.unlines
    [ "module Testing where"
    , "f :: " <> constraint <> "m ()"
    , "f = do "
    , "  return ()"
    ]

  in testGroup "add function constraint"
  [ checkCodeAction
    "no preexisting constraint"
    "Add `Eq a` to the context of the type signature for `eq`"
    (missingConstraintSourceCode "")
    (missingConstraintSourceCode "Eq a => ")
  , checkCodeAction
    "no preexisting constraint, with forall"
    "Add `Eq a` to the context of the type signature for `eq`"
    (missingConstraintWithForAllSourceCode "")
    (missingConstraintWithForAllSourceCode "Eq a => ")
  , checkCodeAction
    "preexisting constraint, no parenthesis"
    "Add `Eq b` to the context of the type signature for `eq`"
    (incompleteConstraintSourceCode "Eq a")
    (incompleteConstraintSourceCode "(Eq a, Eq b)")
  , checkCodeAction
    "preexisting constraints in parenthesis"
    "Add `Eq c` to the context of the type signature for `eq`"
    (incompleteConstraintSourceCode2 "(Eq a, Eq b)")
    (incompleteConstraintSourceCode2 "(Eq a, Eq b, Eq c)")
  , checkCodeAction
    "preexisting constraints with forall"
    "Add `Eq b` to the context of the type signature for `eq`"
    (incompleteConstraintWithForAllSourceCode "Eq a")
    (incompleteConstraintWithForAllSourceCode "(Eq a, Eq b)")
  , checkCodeAction
    "preexisting constraint, with extra spaces in context"
    "Add `Eq b` to the context of the type signature for `eq`"
    (incompleteConstraintSourceCodeWithExtraCharsInContext "Eq a")
    (incompleteConstraintSourceCodeWithExtraCharsInContext "Eq a, Eq b")
  , checkCodeAction
    "preexisting constraint, with newlines in type signature"
    "Add `Eq b` to the context of the type signature for `eq`"
    (incompleteConstraintSourceCodeWithNewlinesInTypeSignature "Eq a")
    (incompleteConstraintSourceCodeWithNewlinesInTypeSignature "Eq a, Eq b")
  , checkCodeAction
    "missing Monad constraint"
    "Add `Monad m` to the context of the type signature for `f`"
    (missingMonadConstraint "")
    (missingMonadConstraint "Monad m => ")
  ]

checkCodeAction :: String -> T.Text -> T.Text -> T.Text -> TestTree
checkCodeAction testName actionTitle originalCode expectedCode = testSession testName $ do
  doc <- createDoc "Testing.hs" "haskell" originalCode
  _ <- waitForDiagnostics
  actionsOrCommands <- getAllCodeActions doc
  chosenAction <- liftIO $ pickActionWithTitle actionTitle actionsOrCommands
  executeCodeAction chosenAction
  modifiedCode <- documentContents doc
  liftIO $ expectedCode @=? modifiedCode

addImplicitParamsConstraintTests :: TestTree
addImplicitParamsConstraintTests =
  testGroup
    "add missing implicit params constraints"
    [ testGroup
        "introduced"
        [ let ex ctxtA = exampleCode "?a" ctxtA ""
           in checkCodeAction "at top level" "Add ?a::() to the context of fBase" (ex "") (ex "?a::()"),
          let ex ctxA = exampleCode "x where x = ?a" ctxA ""
           in checkCodeAction "in nested def" "Add ?a::() to the context of fBase" (ex "") (ex "?a::()")
        ],
      testGroup
        "inherited"
        [ let ex = exampleCode "()" "?a::()"
           in checkCodeAction
                "with preexisting context"
                "Add `?a::()` to the context of the type signature for `fCaller`"
                (ex "Eq ()")
                (ex "Eq (), ?a::()"),
          let ex = exampleCode "()" "?a::()"
           in checkCodeAction "without preexisting context" "Add ?a::() to the context of fCaller" (ex "") (ex "?a::()")
        ]
    ]
  where
    mkContext ""       = ""
    mkContext contents = "(" <> contents <> ") => "

    exampleCode bodyBase contextBase contextCaller =
      T.unlines
        [ "{-# LANGUAGE FlexibleContexts, ImplicitParams #-}",
          "module Testing where",
          "fBase :: " <> mkContext contextBase <> "()",
          "fBase = " <> bodyBase,
          "fCaller :: " <> mkContext contextCaller <> "()",
          "fCaller = fBase"
        ]

removeRedundantConstraintsTests :: TestTree
removeRedundantConstraintsTests = let
  header =
    [ "{-# OPTIONS_GHC -Wredundant-constraints #-}"
    , "module Testing where"
    , ""
    ]

  headerExt :: [T.Text] -> [T.Text]
  headerExt exts =
    redunt : extTxt ++ ["module Testing where"]
    where
      redunt = "{-# OPTIONS_GHC -Wredundant-constraints #-}"
      extTxt = map (\ext -> "{-# LANGUAGE " <> ext <> " #-}") exts

  redundantConstraintsCode :: Maybe T.Text -> T.Text
  redundantConstraintsCode mConstraint =
    let constraint = maybe "" (\c -> "" <> c <> " => ") mConstraint
      in T.unlines $ header <>
        [ "foo :: " <> constraint <> "a -> a"
        , "foo = id"
        ]

  redundantMixedConstraintsCode :: Maybe T.Text -> T.Text
  redundantMixedConstraintsCode mConstraint =
    let constraint = maybe "(Num a, Eq a)" (\c -> "(Num a, Eq a, " <> c <> ")") mConstraint
      in T.unlines $ header <>
        [ "foo :: " <> constraint <> " => a -> Bool"
        , "foo x = x == 1"
        ]

  typeSignatureSpaces :: Maybe T.Text -> T.Text
  typeSignatureSpaces mConstraint =
    let constraint = maybe "(Num a, Eq a)" (\c -> "(Num a, Eq a, " <> c <> ")") mConstraint
      in T.unlines $ header <>
        [ "foo ::  " <> constraint <> " => a -> Bool"
        , "foo x = x == 1"
        ]

  redundantConstraintsForall :: Maybe T.Text -> T.Text
  redundantConstraintsForall mConstraint =
    let constraint = maybe "" (\c -> "" <> c <> " => ") mConstraint
      in T.unlines $ headerExt ["RankNTypes"] <>
        [ "foo :: forall a. " <> constraint <> "a -> a"
        , "foo = id"
        ]

  typeSignatureDo :: Maybe T.Text -> T.Text
  typeSignatureDo mConstraint =
    let constraint = maybe "" (\c -> "" <> c <> " => ") mConstraint
      in T.unlines $ header <>
        [ "f :: Int -> IO ()"
        , "f n = do"
        , "  let foo :: " <> constraint <> "a -> IO ()"
        , "      foo _ = return ()"
        , "  r n"
        ]

  typeSignatureNested :: Maybe T.Text -> T.Text
  typeSignatureNested mConstraint =
    let constraint = maybe "" (\c -> "" <> c <> " => ") mConstraint
      in T.unlines $ header <>
        [ "f :: Int -> ()"
        , "f = g"
        , "  where"
        , "    g :: " <> constraint <> "a -> ()"
        , "    g _ = ()"
        ]

  typeSignatureNested' :: Maybe T.Text -> T.Text
  typeSignatureNested' mConstraint =
    let constraint = maybe "" (\c -> "" <> c <> " => ") mConstraint
      in T.unlines $ header <>
        [ "f :: Int -> ()"
        , "f ="
        , "  let"
        , "    g :: Int -> ()"
        , "    g = h"
        , "      where"
        , "        h :: " <> constraint <> "a -> ()"
        , "        h _ = ()"
        , "  in g"
        ]

  typeSignatureNested'' :: Maybe T.Text -> T.Text
  typeSignatureNested'' mConstraint =
    let constraint = maybe "" (\c -> "" <> c <> " => ") mConstraint
      in T.unlines $ header <>
        [ "f :: Int -> ()"
        , "f = g"
        , "  where"
        , "    g :: Int -> ()"
        , "    g = "
        , "      let"
        , "        h :: " <> constraint <> "a -> ()"
        , "        h _ = ()"
        , "      in h"
        ]

  typeSignatureLined1 = T.unlines $ header <>
    [ "foo :: Eq a =>"
    , "  a -> Bool"
    , "foo _ = True"
    ]

  typeSignatureLined2 = T.unlines $ header <>
    [ "foo :: (Eq a, Show a)"
    , "  => a -> Bool"
    , "foo _ = True"
    ]

  typeSignatureOneLine = T.unlines $ header <>
    [ "foo :: a -> Bool"
    , "foo _ = True"
    ]

  typeSignatureLined3 = T.unlines $ header <>
    [ "foo :: ( Eq a"
    , "       , Show a"
    , "       )"
    , "    => a -> Bool"
    , "foo x = x == x"
    ]

  typeSignatureLined3' = T.unlines $ header <>
    [ "foo :: ( Eq a"
    , "       )"
    , "    => a -> Bool"
    , "foo x = x == x"
    ]


  check :: T.Text -> T.Text -> T.Text -> TestTree
  check actionTitle originalCode expectedCode = testSession (T.unpack actionTitle) $ do
    doc <- createDoc "Testing.hs" "haskell" originalCode
    _ <- waitForDiagnostics
    actionsOrCommands <- getAllCodeActions doc
    chosenAction <- liftIO $ pickActionWithTitle actionTitle actionsOrCommands
    executeCodeAction chosenAction
    modifiedCode <- documentContents doc
    liftIO $ expectedCode @=? modifiedCode

  in testGroup "remove redundant function constraints"
  [ check
    "Remove redundant constraint `Eq a` from the context of the type signature for `foo`"
    (redundantConstraintsCode $ Just "Eq a")
    (redundantConstraintsCode Nothing)
  , check
    "Remove redundant constraints `(Eq a, Monoid a)` from the context of the type signature for `foo`"
    (redundantConstraintsCode $ Just "(Eq a, Monoid a)")
    (redundantConstraintsCode Nothing)
  , check
    "Remove redundant constraints `(Monoid a, Show a)` from the context of the type signature for `foo`"
    (redundantMixedConstraintsCode $ Just "Monoid a, Show a")
    (redundantMixedConstraintsCode Nothing)
  , check
    "Remove redundant constraint `Eq a` from the context of the type signature for `g`"
    (typeSignatureNested $ Just "Eq a")
    (typeSignatureNested Nothing)
  , check
    "Remove redundant constraint `Eq a` from the context of the type signature for `h`"
    (typeSignatureNested' $ Just "Eq a")
    (typeSignatureNested' Nothing)
  , check
    "Remove redundant constraint `Eq a` from the context of the type signature for `h`"
    (typeSignatureNested'' $ Just "Eq a")
    (typeSignatureNested'' Nothing)
  , check
    "Remove redundant constraint `Eq a` from the context of the type signature for `foo`"
    (redundantConstraintsForall $ Just "Eq a")
    (redundantConstraintsForall Nothing)
  , check
    "Remove redundant constraint `Eq a` from the context of the type signature for `foo`"
    (typeSignatureDo $ Just "Eq a")
    (typeSignatureDo Nothing)
  , check
    "Remove redundant constraints `(Monoid a, Show a)` from the context of the type signature for `foo`"
    (typeSignatureSpaces $ Just "Monoid a, Show a")
    (typeSignatureSpaces Nothing)
    , check
    "Remove redundant constraint `Eq a` from the context of the type signature for `foo`"
    typeSignatureLined1
    typeSignatureOneLine
    , check
    "Remove redundant constraints `(Eq a, Show a)` from the context of the type signature for `foo`"
    typeSignatureLined2
    typeSignatureOneLine
    , check
    "Remove redundant constraint `Show a` from the context of the type signature for `foo`"
    typeSignatureLined3
    typeSignatureLined3'
  ]

addSigActionTests :: TestTree
addSigActionTests = let
  header = [ "{-# OPTIONS_GHC -Wmissing-signatures -Wmissing-pattern-synonym-signatures #-}"
           , "{-# LANGUAGE PatternSynonyms,BangPatterns,GADTs #-}"
           , "module Sigs where"
           , "data T1 a where"
           , "  MkT1 :: (Show b) => a -> b -> T1 a"
           ]
  before def     = T.unlines $ header ++ [def]
  after' def sig = T.unlines $ header ++ [sig, def]

  def >:: sig = testSession (T.unpack $ T.replace "\n" "\\n" def) $ do
    let originalCode = before def
    let expectedCode = after' def sig
    doc <- createDoc "Sigs.hs" "haskell" originalCode
    _ <- waitForDiagnostics
    actionsOrCommands <- getCodeActions doc (Range (Position 5 1) (Position 5 maxBound))
    chosenAction <- liftIO $ pickActionWithTitle ("add signature: " <> sig) actionsOrCommands
    executeCodeAction chosenAction
    modifiedCode <- documentContents doc
    liftIO $ expectedCode @=? modifiedCode
  in
  testGroup "add signature"
    [ "abc = True"              >:: "abc :: Bool"
    , "foo a b = a + b"         >:: "foo :: Num a => a -> a -> a"
    , "bar a b = show $ a + b"  >:: "bar :: (Show a, Num a) => a -> a -> String"
    , "(!!!) a b = a > b"       >:: "(!!!) :: Ord a => a -> a -> Bool"
    , "a >>>> b = a + b"        >:: "(>>>>) :: Num a => a -> a -> a"
    , "a `haha` b = a b"        >:: "haha :: (t1 -> t2) -> t1 -> t2"
    , "pattern Some a = Just a" >:: "pattern Some :: a -> Maybe a"
    , "pattern Some a <- Just a" >:: "pattern Some :: a -> Maybe a"
    , "pattern Some a <- Just a\n  where Some a = Just a" >:: "pattern Some :: a -> Maybe a"
    , "pattern Some a <- Just !a\n  where Some !a = Just a" >:: "pattern Some :: a -> Maybe a"
    , "pattern Point{x, y} = (x, y)" >:: "pattern Point :: a -> b -> (a, b)"
    , "pattern Point{x, y} <- (x, y)" >:: "pattern Point :: a -> b -> (a, b)"
    , "pattern Point{x, y} <- (x, y)\n  where Point x y = (x, y)" >:: "pattern Point :: a -> b -> (a, b)"
    , "pattern MkT1' b = MkT1 42 b" >:: "pattern MkT1' :: (Eq a, Num a) => Show b => b -> T1 a"
    , "pattern MkT1' b <- MkT1 42 b" >:: "pattern MkT1' :: (Eq a, Num a) => Show b => b -> T1 a"
    , "pattern MkT1' b <- MkT1 42 b\n  where MkT1' b = MkT1 42 b" >:: "pattern MkT1' :: (Eq a, Num a) => Show b => b -> T1 a"
    ]

exportUnusedTests :: TestTree
exportUnusedTests = testGroup "export unused actions"
  [ testGroup "don't want suggestion"
    [ testSession "implicit exports" $ template
        (T.unlines
              [ "{-# OPTIONS_GHC -Wunused-top-binds #-}"
              , "{-# OPTIONS_GHC -Wmissing-signatures #-}"
              , "module A where"
              , "foo = id"])
        (R 3 0 3 3)
        "Export ‘foo’"
        Nothing -- codeaction should not be available
    , testSession "not top-level" $ template
        (T.unlines
              [ "{-# OPTIONS_GHC -Wunused-top-binds #-}"
              , "{-# OPTIONS_GHC -Wunused-binds #-}"
              , "module A (foo,bar) where"
              , "foo = ()"
              , "  where bar = ()"
              , "bar = ()"])
        (R 2 0 2 11)
        "Export ‘bar’"
        Nothing
    , ignoreForGHC92 "Diagnostic message has no suggestions" $
      testSession "type is exported but not the constructor of same name" $ template
        (T.unlines
              [ "{-# OPTIONS_GHC -Wunused-top-binds #-}"
              , "module A (Foo) where"
              , "data Foo = Foo"])
        (R 2 0 2 8)
        "Export ‘Foo’"
        Nothing -- codeaction should not be available
    , testSession "unused data field" $ template
        (T.unlines
              [ "{-# OPTIONS_GHC -Wunused-top-binds #-}"
              , "module A (Foo(Foo)) where"
              , "data Foo = Foo {foo :: ()}"])
        (R 2 0 2 20)
        "Export ‘foo’"
        Nothing -- codeaction should not be available
    ]
  , testGroup "want suggestion"
    [ testSession "empty exports" $ template
        (T.unlines
              [ "{-# OPTIONS_GHC -Wunused-top-binds #-}"
              , "module A ("
              , ") where"
              , "foo = id"])
        (R 3 0 3 3)
        "Export ‘foo’"
        (Just $ T.unlines
              [ "{-# OPTIONS_GHC -Wunused-top-binds #-}"
              , "module A ("
              , "foo) where"
              , "foo = id"])
    , testSession "single line explicit exports" $ template
        (T.unlines
              [ "{-# OPTIONS_GHC -Wunused-top-binds #-}"
              , "module A (foo) where"
              , "foo = id"
              , "bar = foo"])
        (R 3 0 3 3)
        "Export ‘bar’"
        (Just $ T.unlines
              [ "{-# OPTIONS_GHC -Wunused-top-binds #-}"
              , "module A (foo, bar) where"
              , "foo = id"
              , "bar = foo"])
    , testSession "multi line explicit exports" $ template
        (T.unlines
              [ "{-# OPTIONS_GHC -Wunused-top-binds #-}"
              , "module A"
              , "  ("
              , "    foo) where"
              , "foo = id"
              , "bar = foo"])
        (R 5 0 5 3)
        "Export ‘bar’"
        (Just $ T.unlines
              [ "{-# OPTIONS_GHC -Wunused-top-binds #-}"
              , "module A"
              , "  ("
              , "    foo, bar) where"
              , "foo = id"
              , "bar = foo"])
    , testSession "export list ends in comma" $ template
        (T.unlines
              [ "{-# OPTIONS_GHC -Wunused-top-binds #-}"
              , "module A"
              , "  (foo,"
              , "  ) where"
              , "foo = id"
              , "bar = foo"])
        (R 5 0 5 3)
        "Export ‘bar’"
        (Just $ T.unlines
              [ "{-# OPTIONS_GHC -Wunused-top-binds #-}"
              , "module A"
              , "  (foo,"
              , "  bar) where"
              , "foo = id"
              , "bar = foo"])
    , testSession "unused pattern synonym" $ template
        (T.unlines
              [ "{-# OPTIONS_GHC -Wunused-top-binds #-}"
              , "{-# LANGUAGE PatternSynonyms #-}"
              , "module A () where"
              , "pattern Foo a <- (a, _)"])
        (R 3 0 3 10)
        "Export ‘Foo’"
        (Just $ T.unlines
              [ "{-# OPTIONS_GHC -Wunused-top-binds #-}"
              , "{-# LANGUAGE PatternSynonyms #-}"
              , "module A (pattern Foo) where"
              , "pattern Foo a <- (a, _)"])
    , testSession "unused data type" $ template
        (T.unlines
              [ "{-# OPTIONS_GHC -Wunused-top-binds #-}"
              , "module A () where"
              , "data Foo = Foo"])
        (R 2 0 2 7)
        "Export ‘Foo’"
        (Just $ T.unlines
              [ "{-# OPTIONS_GHC -Wunused-top-binds #-}"
              , "module A (Foo(..)) where"
              , "data Foo = Foo"])
    , testSession "unused newtype" $ template
        (T.unlines
              [ "{-# OPTIONS_GHC -Wunused-top-binds #-}"
              , "module A () where"
              , "newtype Foo = Foo ()"])
        (R 2 0 2 10)
        "Export ‘Foo’"
        (Just $ T.unlines
              [ "{-# OPTIONS_GHC -Wunused-top-binds #-}"
              , "module A (Foo(..)) where"
              , "newtype Foo = Foo ()"])
    , testSession "unused type synonym" $ template
        (T.unlines
              [ "{-# OPTIONS_GHC -Wunused-top-binds #-}"
              , "module A () where"
              , "type Foo = ()"])
        (R 2 0 2 7)
        "Export ‘Foo’"
        (Just $ T.unlines
              [ "{-# OPTIONS_GHC -Wunused-top-binds #-}"
              , "module A (Foo) where"
              , "type Foo = ()"])
    , testSession "unused type family" $ template
        (T.unlines
              [ "{-# OPTIONS_GHC -Wunused-top-binds #-}"
              , "{-# LANGUAGE TypeFamilies #-}"
              , "module A () where"
              , "type family Foo p"])
        (R 3 0 3 15)
        "Export ‘Foo’"
        (Just $ T.unlines
              [ "{-# OPTIONS_GHC -Wunused-top-binds #-}"
              , "{-# LANGUAGE TypeFamilies #-}"
              , "module A (Foo) where"
              , "type family Foo p"])
    , testSession "unused typeclass" $ template
        (T.unlines
              [ "{-# OPTIONS_GHC -Wunused-top-binds #-}"
              , "module A () where"
              , "class Foo a"])
        (R 2 0 2 8)
        "Export ‘Foo’"
        (Just $ T.unlines
              [ "{-# OPTIONS_GHC -Wunused-top-binds #-}"
              , "module A (Foo(..)) where"
              , "class Foo a"])
    , testSession "infix" $ template
        (T.unlines
              [ "{-# OPTIONS_GHC -Wunused-top-binds #-}"
              , "module A () where"
              , "a `f` b = ()"])
        (R 2 0 2 11)
        "Export ‘f’"
        (Just $ T.unlines
              [ "{-# OPTIONS_GHC -Wunused-top-binds #-}"
              , "module A (f) where"
              , "a `f` b = ()"])
    , testSession "function operator" $ template
        (T.unlines
              [ "{-# OPTIONS_GHC -Wunused-top-binds #-}"
              , "module A () where"
              , "(<|) = ($)"])
        (R 2 0 2 9)
        "Export ‘<|’"
        (Just $ T.unlines
              [ "{-# OPTIONS_GHC -Wunused-top-binds #-}"
              , "module A ((<|)) where"
              , "(<|) = ($)"])
    , testSession "type synonym operator" $ template
        (T.unlines
              [ "{-# OPTIONS_GHC -Wunused-top-binds #-}"
              , "{-# LANGUAGE TypeOperators #-}"
              , "module A () where"
              , "type (:<) = ()"])
        (R 3 0 3 13)
        "Export ‘:<’"
        (Just $ T.unlines
              [ "{-# OPTIONS_GHC -Wunused-top-binds #-}"
              , "{-# LANGUAGE TypeOperators #-}"
              , "module A ((:<)) where"
              , "type (:<) = ()"])
    , testSession "type family operator" $ template
        (T.unlines
              [ "{-# OPTIONS_GHC -Wunused-top-binds #-}"
              , "{-# LANGUAGE TypeFamilies #-}"
              , "{-# LANGUAGE TypeOperators #-}"
              , "module A () where"
              , "type family (:<)"])
        (R 4 0 4 15)
        "Export ‘:<’"
        (Just $ T.unlines
              [ "{-# OPTIONS_GHC -Wunused-top-binds #-}"
              , "{-# LANGUAGE TypeFamilies #-}"
              , "{-# LANGUAGE TypeOperators #-}"
              , "module A (type (:<)) where"
              , "type family (:<)"])
    , testSession "typeclass operator" $ template
        (T.unlines
              [ "{-# OPTIONS_GHC -Wunused-top-binds #-}"
              , "{-# LANGUAGE TypeOperators #-}"
              , "module A () where"
              , "class (:<) a"])
        (R 3 0 3 11)
        "Export ‘:<’"
        (Just $ T.unlines
              [ "{-# OPTIONS_GHC -Wunused-top-binds #-}"
              , "{-# LANGUAGE TypeOperators #-}"
              , "module A (type (:<)(..)) where"
              , "class (:<) a"])
    , testSession "newtype operator" $ template
        (T.unlines
              [ "{-# OPTIONS_GHC -Wunused-top-binds #-}"
              , "{-# LANGUAGE TypeOperators #-}"
              , "module A () where"
              , "newtype (:<) = Foo ()"])
        (R 3 0 3 20)
        "Export ‘:<’"
        (Just $ T.unlines
              [ "{-# OPTIONS_GHC -Wunused-top-binds #-}"
              , "{-# LANGUAGE TypeOperators #-}"
              , "module A (type (:<)(..)) where"
              , "newtype (:<) = Foo ()"])
    , testSession "data type operator" $ template
        (T.unlines
              [ "{-# OPTIONS_GHC -Wunused-top-binds #-}"
              , "{-# LANGUAGE TypeOperators #-}"
              , "module A () where"
              , "data (:<) = Foo ()"])
        (R 3 0 3 17)
        "Export ‘:<’"
        (Just $ T.unlines
              [ "{-# OPTIONS_GHC -Wunused-top-binds #-}"
              , "{-# LANGUAGE TypeOperators #-}"
              , "module A (type (:<)(..)) where"
              , "data (:<) = Foo ()"])
    ]
  ]
  where
    template doc range = exportTemplate (Just range) doc

exportTemplate :: Maybe Range -> T.Text -> T.Text -> Maybe T.Text -> Session ()
exportTemplate mRange initialContent expectedAction expectedContents = do
  doc <- createDoc "A.hs" "haskell" initialContent
  _ <- waitForDiagnostics
  actions <- case mRange of
    Nothing    -> getAllCodeActions doc
    Just range -> getCodeActions doc range
  case expectedContents of
    Just content -> do
      action <- liftIO $ pickActionWithTitle expectedAction actions
      executeCodeAction action
      contentAfterAction <- documentContents doc
      liftIO $ content @=? contentAfterAction
    Nothing ->
      liftIO $ [_title | InR CodeAction{_title} <- actions, _title == expectedAction ] @?= []

removeExportTests :: TestTree
removeExportTests = testGroup "remove export actions"
    [ testSession "single export" $ template
        (T.unlines
              [ "module A (  a   ) where"
              , "b :: ()"
              , "b = ()"])
        "Remove ‘a’ from export"
        (Just $ T.unlines
              [ "module A (     ) where"
              , "b :: ()"
              , "b = ()"])
    , testSession "ending comma" $ template
        (T.unlines
              [ "module A (  a,   ) where"
              , "b :: ()"
              , "b = ()"])
        "Remove ‘a’ from export"
        (Just $ T.unlines
              [ "module A (  ) where"
              , "b :: ()"
              , "b = ()"])
    , testSession "multiple exports" $ template
        (T.unlines
              [ "module A (a  ,   c,    b ) where"
              , "a, c :: ()"
              , "a = ()"
              , "c = ()"])
        "Remove ‘b’ from export"
        (Just $ T.unlines
              [ "module A (a  ,   c ) where"
              , "a, c :: ()"
              , "a = ()"
              , "c = ()"])
    , testSession "not in scope constructor" $ template
        (T.unlines
              [ "module A (A (X,Y,Z,(:<)), ab) where"
              , "data A = X Int | Y | (:<) Int"
              , "ab :: ()"
              , "ab = ()"
              ])
        "Remove ‘Z’ from export"
        (Just $ T.unlines
              [ "module A (A (X,Y,(:<)), ab) where"
              , "data A = X Int | Y | (:<) Int"
              , "ab :: ()"
              , "ab = ()"])
    , testSession "multiline export" $ template
        (T.unlines
              [ "module A (a"
              , " ,  b"
              , " , (:*:)"
              , " , ) where"
              , "a,b :: ()"
              , "a = ()"
              , "b = ()"])
        "Remove ‘:*:’ from export"
        (Just $ T.unlines
              [ "module A (a"
              , " ,  b"
              , " "
              , " , ) where"
              , "a,b :: ()"
              , "a = ()"
              , "b = ()"])
    , testSession "qualified re-export" $ template
        (T.unlines
              [ "module A (M.x,a) where"
              , "import qualified Data.List as M"
              , "a :: ()"
              , "a = ()"])
        "Remove ‘M.x’ from export"
        (Just $ T.unlines
              [ "module A (a) where"
              , "import qualified Data.List as M"
              , "a :: ()"
              , "a = ()"])
    , testSession "qualified re-export ending in '.'" $ template
        (T.unlines
              [ "module A ((M.@.),a) where"
              , "import qualified Data.List as M"
              , "a :: ()"
              , "a = ()"])
        "Remove ‘M.@.’ from export"
        (Just $ T.unlines
              [ "module A (a) where"
              , "import qualified Data.List as M"
              , "a :: ()"
              , "a = ()"])
    , testSession "export module" $ template
        (T.unlines
              [ "module A (module B) where"
              , "a :: ()"
              , "a = ()"])
        "Remove ‘module B’ from export"
        (Just $ T.unlines
              [ "module A () where"
              , "a :: ()"
              , "a = ()"])
    , testSession "dodgy export" $ template
        (T.unlines
              [ "{-# OPTIONS_GHC -Wall #-}"
              , "module A (A (..)) where"
              , "data X = X"
              , "type A = X"])
        "Remove ‘A(..)’ from export"
        (Just $ T.unlines
              [ "{-# OPTIONS_GHC -Wall #-}"
              , "module A () where"
              , "data X = X"
              , "type A = X"])
    , testSession "dodgy export" $ template
        (T.unlines
              [ "{-# OPTIONS_GHC -Wall #-}"
              , "module A (A (..)) where"
              , "data X = X"
              , "type A = X"])
        "Remove ‘A(..)’ from export"
        (Just $ T.unlines
              [ "{-# OPTIONS_GHC -Wall #-}"
              , "module A () where"
              , "data X = X"
              , "type A = X"])
    , testSession "duplicate module export" $ template
        (T.unlines
              [ "{-# OPTIONS_GHC -Wall #-}"
              , "module A (module L,module L) where"
              , "import Data.List as L"
              , "a :: ()"
              , "a = ()"])
        "Remove ‘Module L’ from export"
        (Just $ T.unlines
              [ "{-# OPTIONS_GHC -Wall #-}"
              , "module A (module L) where"
              , "import Data.List as L"
              , "a :: ()"
              , "a = ()"])
    , testSession "remove all exports single" $ template
        (T.unlines
              [ "module A (x) where"
              , "a :: ()"
              , "a = ()"])
        "Remove all redundant exports"
        (Just $ T.unlines
              [ "module A () where"
              , "a :: ()"
              , "a = ()"])
    , testSession "remove all exports two" $ template
        (T.unlines
              [ "module A (x,y) where"
              , "a :: ()"
              , "a = ()"])
        "Remove all redundant exports"
        (Just $ T.unlines
              [ "module A () where"
              , "a :: ()"
              , "a = ()"])
    , testSession "remove all exports three" $ template
        (T.unlines
              [ "module A (a,x,y) where"
              , "a :: ()"
              , "a = ()"])
        "Remove all redundant exports"
        (Just $ T.unlines
              [ "module A (a) where"
              , "a :: ()"
              , "a = ()"])
    , testSession "remove all exports composite" $ template
        (T.unlines
              [ "module A (x,y,b, module Ls, a, A(X,getW, Y, Z,(:-),getV), (-+), B(B)) where"
              , "data A = X {getV :: Int} | Y {getV :: Int}"
              , "data B = B"
              , "a,b :: ()"
              , "a = ()"
              , "b = ()"])
        "Remove all redundant exports"
        (Just $ T.unlines
              [ "module A (b, a, A(X, Y,getV), B(B)) where"
              , "data A = X {getV :: Int} | Y {getV :: Int}"
              , "data B = B"
              , "a,b :: ()"
              , "a = ()"
              , "b = ()"])
    ]
  where
    template = exportTemplate Nothing

addSigLensesTests :: TestTree
addSigLensesTests =
  let pragmas = "{-# OPTIONS_GHC -Wmissing-signatures -Wmissing-pattern-synonym-signatures #-}"
      moduleH exported =
        T.unlines
          [ "{-# LANGUAGE PatternSynonyms,TypeApplications,DataKinds,RankNTypes,ScopedTypeVariables,TypeOperators,GADTs,BangPatterns #-}"
          , "module Sigs(" <> exported <> ") where"
          , "import qualified Data.Complex as C"
          , "import Data.Data (Proxy (..), type (:~:) (..), mkCharType)"
          , "data T1 a where"
          , "  MkT1 :: (Show b) => a -> b -> T1 a"
          ]
      before enableGHCWarnings exported (def, _) others =
        T.unlines $ [pragmas | enableGHCWarnings] <> [moduleH exported, def] <> others
      after' enableGHCWarnings exported (def, sig) others =
        T.unlines $ [pragmas | enableGHCWarnings] <> [moduleH exported] <> maybe [] pure sig <> [def] <> others
      createConfig mode = A.object ["haskell" A..= A.object ["plugin" A..= A.object ["ghcide-type-lenses" A..= A.object ["config" A..= A.object ["mode" A..= A.String mode]]]]]
      sigSession testName enableGHCWarnings mode exported def others = testSession testName $ do
        let originalCode = before enableGHCWarnings exported def others
        let expectedCode = after' enableGHCWarnings exported def others
        sendNotification SWorkspaceDidChangeConfiguration $ DidChangeConfigurationParams $ createConfig mode
        doc <- createDoc "Sigs.hs" "haskell" originalCode
        waitForProgressDone
        codeLenses <- getCodeLenses doc
        if not $ null $ snd def
          then do
            liftIO $ length codeLenses == 1 @? "Expected 1 code lens, but got: " <> show codeLenses
            executeCommand $ fromJust $ head codeLenses ^. L.command
            modifiedCode <- skipManyTill anyMessage (getDocumentEdit doc)
            liftIO $ expectedCode @=? modifiedCode
          else liftIO $ null codeLenses @? "Expected no code lens, but got: " <> show codeLenses
      cases =
        [ ("abc = True", "abc :: Bool")
        , ("foo a b = a + b", "foo :: Num a => a -> a -> a")
        , ("bar a b = show $ a + b", "bar :: (Show a, Num a) => a -> a -> String")
        , ("(!!!) a b = a > b", "(!!!) :: Ord a => a -> a -> Bool")
        , ("a >>>> b = a + b", "(>>>>) :: Num a => a -> a -> a")
        , ("a `haha` b = a b", "haha :: (t1 -> t2) -> t1 -> t2")
        , ("pattern Some a = Just a", "pattern Some :: a -> Maybe a")
        , ("pattern Some a <- Just a", "pattern Some :: a -> Maybe a")
        , ("pattern Some a <- Just a\n  where Some a = Just a", "pattern Some :: a -> Maybe a")
        , ("pattern Some a <- Just !a\n  where Some !a = Just a", "pattern Some :: a -> Maybe a")
        , ("pattern Point{x, y} = (x, y)", "pattern Point :: a -> b -> (a, b)")
        , ("pattern Point{x, y} <- (x, y)", "pattern Point :: a -> b -> (a, b)")
        , ("pattern Point{x, y} <- (x, y)\n  where Point x y = (x, y)", "pattern Point :: a -> b -> (a, b)")
        , ("pattern MkT1' b = MkT1 42 b", "pattern MkT1' :: (Eq a, Num a) => Show b => b -> T1 a")
        , ("pattern MkT1' b <- MkT1 42 b", "pattern MkT1' :: (Eq a, Num a) => Show b => b -> T1 a")
        , ("pattern MkT1' b <- MkT1 42 b\n  where MkT1' b = MkT1 42 b", "pattern MkT1' :: (Eq a, Num a) => Show b => b -> T1 a")
        , ("qualifiedSigTest= C.realPart", "qualifiedSigTest :: C.Complex a -> a")
        , ("head = 233", "head :: Integer")
        , ("rank2Test (k :: forall a . a -> a) = (k 233 :: Int, k \"QAQ\")", "rank2Test :: (forall a. a -> a) -> (Int, " <> listOfChar <> ")")
        , ("symbolKindTest = Proxy @\"qwq\"", "symbolKindTest :: Proxy \"qwq\"")
        , ("promotedKindTest = Proxy @Nothing", "promotedKindTest :: Proxy 'Nothing")
        , ("typeOperatorTest = Refl", if ghcVersion >= GHC92 then "typeOperatorTest :: forall {k} {a :: k}. a :~: a" else "typeOperatorTest :: a :~: a")
        , ("notInScopeTest = mkCharType", "notInScopeTest :: String -> Data.Data.DataType")
        ]
   in testGroup
        "add signature"
        [ testGroup "signatures are correct" [sigSession (T.unpack $ T.replace "\n" "\\n" def) False "always" "" (def, Just sig) [] | (def, sig) <- cases]
        , sigSession "exported mode works" False "exported" "xyz" ("xyz = True", Just "xyz :: Bool") (fst <$> take 3 cases)
        , testGroup
            "diagnostics mode works"
            [ sigSession "with GHC warnings" True "diagnostics" "" (second Just $ head cases) []
            , sigSession "without GHC warnings" False "diagnostics" "" (second (const Nothing) $ head cases) []
            ]
        ]

linkToLocation :: [LocationLink] -> [Location]
linkToLocation = map (\LocationLink{_targetUri,_targetRange} -> Location _targetUri _targetRange)

checkDefs :: [Location] |? [LocationLink] -> Session [Expect] -> Session ()
checkDefs (either id linkToLocation . toEither -> defs) mkExpectations = traverse_ check =<< mkExpectations where
  check (ExpectRange expectedRange) = do
    assertNDefinitionsFound 1 defs
    assertRangeCorrect (head defs) expectedRange
  check (ExpectLocation expectedLocation) = do
    assertNDefinitionsFound 1 defs
    liftIO $ do
      canonActualLoc <- canonicalizeLocation (head defs)
      canonExpectedLoc <- canonicalizeLocation expectedLocation
      canonActualLoc @?= canonExpectedLoc
  check ExpectNoDefinitions = do
    assertNDefinitionsFound 0 defs
  check ExpectExternFail = liftIO $ assertFailure "Expecting to fail to find in external file"
  check _ = pure () -- all other expectations not relevant to getDefinition

  assertNDefinitionsFound :: Int -> [a] -> Session ()
  assertNDefinitionsFound n defs = liftIO $ assertEqual "number of definitions" n (length defs)

  assertRangeCorrect Location{_range = foundRange} expectedRange =
    liftIO $ expectedRange @=? foundRange

canonicalizeLocation :: Location -> IO Location
canonicalizeLocation (Location uri range) = Location <$> canonicalizeUri uri <*> pure range

findDefinitionAndHoverTests :: TestTree
findDefinitionAndHoverTests = let

  tst :: (TextDocumentIdentifier -> Position -> Session a, a -> Session [Expect] -> Session ()) -> Position -> Session [Expect] -> String -> TestTree
  tst (get, check) pos targetRange title = testSessionWithExtraFiles "hover" title $ \dir -> do

    -- Dirty the cache to check that definitions work even in the presence of iface files
    liftIO $ runInDir dir $ do
      let fooPath = dir </> "Foo.hs"
      fooSource <- liftIO $ readFileUtf8 fooPath
      fooDoc <- createDoc fooPath "haskell" fooSource
      _ <- getHover fooDoc $ Position 4 3
      closeDoc fooDoc

    doc <- openTestDataDoc (dir </> sourceFilePath)
    waitForProgressDone
    found <- get doc pos
    check found targetRange



  checkHover :: Maybe Hover -> Session [Expect] -> Session ()
  checkHover hover expectations = traverse_ check =<< expectations where

    check expected =
      case hover of
        Nothing -> unless (expected == ExpectNoHover) $ liftIO $ assertFailure "no hover found"
        Just Hover{_contents = (HoverContents MarkupContent{_value = standardizeQuotes -> msg})
                  ,_range    = rangeInHover } ->
          case expected of
            ExpectRange  expectedRange -> checkHoverRange expectedRange rangeInHover msg
            ExpectHoverRange expectedRange -> checkHoverRange expectedRange rangeInHover msg
            ExpectHoverText snippets -> liftIO $ traverse_ (`assertFoundIn` msg) snippets
            ExpectNoHover -> liftIO $ assertFailure $ "Expected no hover but got " <> show hover
            _ -> pure () -- all other expectations not relevant to hover
        _ -> liftIO $ assertFailure $ "test not expecting this kind of hover info" <> show hover

  extractLineColFromHoverMsg :: T.Text -> [T.Text]
  extractLineColFromHoverMsg = T.splitOn ":" . head . T.splitOn "*" . last . T.splitOn (sourceFileName <> ":")

  checkHoverRange :: Range -> Maybe Range -> T.Text -> Session ()
  checkHoverRange expectedRange rangeInHover msg =
    let
      lineCol = extractLineColFromHoverMsg msg
      -- looks like hovers use 1-based numbering while definitions use 0-based
      -- turns out that they are stored 1-based in RealSrcLoc by GHC itself.
      adjust Position{_line = l, _character = c} =
        Position{_line = l + 1, _character = c + 1}
    in
    case map (read . T.unpack) lineCol of
      [l,c] -> liftIO $ adjust (_start expectedRange) @=? Position l c
      _     -> liftIO $ assertFailure $
        "expected: " <> show ("[...]" <> sourceFileName <> ":<LINE>:<COL>**[...]", Just expectedRange) <>
        "\n but got: " <> show (msg, rangeInHover)

  assertFoundIn :: T.Text -> T.Text -> Assertion
  assertFoundIn part whole = assertBool
    (T.unpack $ "failed to find: `" <> part <> "` in hover message:\n" <> whole)
    (part `T.isInfixOf` whole)

  sourceFilePath = T.unpack sourceFileName
  sourceFileName = "GotoHover.hs"

  mkFindTests tests = testGroup "get"
    [ testGroup "definition" $ mapMaybe fst tests
    , testGroup "hover"      $ mapMaybe snd tests
    , checkFileCompiles sourceFilePath $
        expectDiagnostics
          [ ( "GotoHover.hs", [(DsError, (62, 7), "Found hole: _")]) ]
    , testGroup "type-definition" typeDefinitionTests ]

  typeDefinitionTests = [ tst (getTypeDefinitions, checkDefs) aaaL14 (pure tcData) "Saturated data con"
                        , tst (getTypeDefinitions, checkDefs) aL20 (pure [ExpectNoDefinitions]) "Polymorphic variable"]

  test runDef runHover look expect = testM runDef runHover look (return expect)

  testM runDef runHover look expect title =
    ( runDef   $ tst def   look expect title
    , runHover $ tst hover look expect title ) where
      def   = (getDefinitions, checkDefs)
      hover = (getHover      , checkHover)

  -- search locations            expectations on results
  fffL4  = _start fffR     ;  fffR = mkRange 8  4    8  7 ; fff  = [ExpectRange fffR]
  fffL8  = Position 12  4  ;
  fffL14 = Position 18  7  ;
  aL20   = Position 19 15
  aaaL14 = Position 18 20  ;  aaa    = [mkR  11  0   11  3]
  dcL7   = Position 11 11  ;  tcDC   = [mkR   7 23    9 16]
  dcL12  = Position 16 11  ;
  xtcL5  = Position  9 11  ;  xtc    = [ExpectExternFail,   ExpectHoverText ["Int", "Defined in ", "GHC.Types", "ghc-prim"]]
  tcL6   = Position 10 11  ;  tcData = [mkR   7  0    9 16, ExpectHoverText ["TypeConstructor", "GotoHover.hs:8:1"]]
  vvL16  = Position 20 12  ;  vv     = [mkR  20  4   20  6]
  opL16  = Position 20 15  ;  op     = [mkR  21  2   21  4]
  opL18  = Position 22 22  ;  opp    = [mkR  22 13   22 17]
  aL18   = Position 22 20  ;  apmp   = [mkR  22 10   22 11]
  b'L19  = Position 23 13  ;  bp     = [mkR  23  6   23  7]
  xvL20  = Position 24  8  ;  xvMsg  = [ExpectExternFail,   ExpectHoverText ["pack", ":: String -> Text", "Data.Text", "text"]]
  clL23  = Position 27 11  ;  cls    = [mkR  25  0   26 20, ExpectHoverText ["MyClass", "GotoHover.hs:26:1"]]
  clL25  = Position 29  9
  eclL15 = Position 19  8  ;  ecls   = [ExpectExternFail, ExpectHoverText ["Num", "Defined in ", "GHC.Num", "base"]]
  dnbL29 = Position 33 18  ;  dnb    = [ExpectHoverText [":: ()"],   mkR  33 12   33 21]
  dnbL30 = Position 34 23
  lcbL33 = Position 37 26  ;  lcb    = [ExpectHoverText [":: Char"], mkR  37 26   37 27]
  lclL33 = Position 37 22
  mclL36 = Position 40  1  ;  mcl    = [mkR  40  0   40 14]
  mclL37 = Position 41  1
  spaceL37 = Position 41  24 ; space = [ExpectNoDefinitions, ExpectHoverText [":: Char"]]
  docL41 = Position 45  1  ;  doc    = [ExpectHoverText ["Recognizable docs: kpqz"]]
                           ;  constr = [ExpectHoverText ["Monad m"]]
  eitL40 = Position 44 28  ;  kindE  = [ExpectHoverText [if ghcVersion >= GHC92 then ":: Type -> Type -> Type\n" else ":: * -> * -> *\n"]]
  intL40 = Position 44 34  ;  kindI  = [ExpectHoverText [if ghcVersion >= GHC92 then ":: Type\n" else ":: *\n"]]
  tvrL40 = Position 44 37  ;  kindV  = [ExpectHoverText [":: * -> *\n"]]
  intL41 = Position 45 20  ;  litI   = [ExpectHoverText ["7518"]]
  chrL36 = Position 41 24  ;  litC   = [ExpectHoverText ["'f'"]]
  txtL8  = Position 12 14  ;  litT   = [ExpectHoverText ["\"dfgy\""]]
  lstL43 = Position 47 12  ;  litL   = [ExpectHoverText ["[8391 :: Int, 6268]"]]
  outL45 = Position 49  3  ;  outSig = [ExpectHoverText ["outer", "Bool"], mkR 50 0 50 5]
  innL48 = Position 52  5  ;  innSig = [ExpectHoverText ["inner", "Char"], mkR 49 2 49 7]
  holeL60 = Position 62 7  ;  hleInfo = [ExpectHoverText ["_ ::"]]
  cccL17 = Position 17 16  ;  docLink = [ExpectHoverText ["[Documentation](file:///"]]
  imported = Position 56 13 ; importedSig = getDocUri "Foo.hs" >>= \foo -> return [ExpectHoverText ["foo", "Foo", "Haddock"], mkL foo 5 0 5 3]
  reexported = Position 55 14 ; reexportedSig = getDocUri "Bar.hs" >>= \bar -> return [ExpectHoverText ["Bar", "Bar", "Haddock"], mkL bar 3 0 3 14]
  thLocL57 = Position 59 10 ; thLoc = [ExpectHoverText ["Identity"]]
  in
  mkFindTests
  --      def    hover  look       expect
  [
    if ghcVersion >= GHC90 then
        -- It suggests either going to the constructor or to the field
        test  broken yes    fffL4      fff           "field in record definition"
    else
        test  yes    yes    fffL4      fff           "field in record definition"
  , test  yes    yes    fffL8      fff           "field in record construction    #1102"
  , test  yes    yes    fffL14     fff           "field name used as accessor"           -- https://github.com/haskell/ghcide/pull/120 in Calculate.hs
  , test  yes    yes    aaaL14     aaa           "top-level name"                        -- https://github.com/haskell/ghcide/pull/120
  , test  yes    yes    dcL7       tcDC          "data constructor record         #1029"
  , test  yes    yes    dcL12      tcDC          "data constructor plain"                -- https://github.com/haskell/ghcide/pull/121
  , test  yes    yes    tcL6       tcData        "type constructor                #1028" -- https://github.com/haskell/ghcide/pull/147
  , test  broken yes    xtcL5      xtc           "type constructor external   #717,1028"
  , test  broken yes    xvL20      xvMsg         "value external package           #717" -- https://github.com/haskell/ghcide/pull/120
  , test  yes    yes    vvL16      vv            "plain parameter"                       -- https://github.com/haskell/ghcide/pull/120
  , test  yes    yes    aL18       apmp          "pattern match name"                    -- https://github.com/haskell/ghcide/pull/120
  , test  yes    yes    opL16      op            "top-level operator               #713" -- https://github.com/haskell/ghcide/pull/120
  , test  yes    yes    opL18      opp           "parameter operator"                    -- https://github.com/haskell/ghcide/pull/120
  , test  yes    yes    b'L19      bp            "name in backticks"                     -- https://github.com/haskell/ghcide/pull/120
  , test  yes    yes    clL23      cls           "class in instance declaration   #1027"
  , test  yes    yes    clL25      cls           "class in signature              #1027" -- https://github.com/haskell/ghcide/pull/147
  , test  broken yes    eclL15     ecls          "external class in signature #717,1027"
  , test  yes    yes    dnbL29     dnb           "do-notation   bind              #1073"
  , test  yes    yes    dnbL30     dnb           "do-notation lookup"
  , test  yes    yes    lcbL33     lcb           "listcomp   bind                 #1073"
  , test  yes    yes    lclL33     lcb           "listcomp lookup"
  , test  yes    yes    mclL36     mcl           "top-level fn 1st clause"
  , test  yes    yes    mclL37     mcl           "top-level fn 2nd clause         #1030"
  , if ghcVersion >= GHC810 then
        test  yes    yes    spaceL37   space         "top-level fn on space           #1002"
    else
        test  yes    broken spaceL37   space         "top-level fn on space           #1002"
  , test  no     yes    docL41     doc           "documentation                   #1129"
  , test  no     yes    eitL40     kindE         "kind of Either                  #1017"
  , test  no     yes    intL40     kindI         "kind of Int                     #1017"
  , test  no     broken tvrL40     kindV         "kind of (* -> *) type variable  #1017"
  , test  no     broken intL41     litI          "literal Int  in hover info      #1016"
  , test  no     broken chrL36     litC          "literal Char in hover info      #1016"
  , test  no     broken txtL8      litT          "literal Text in hover info      #1016"
  , test  no     broken lstL43     litL          "literal List in hover info      #1016"
  , if ghcVersion >= GHC90 then
        test  no     yes    docL41     constr        "type constraint in hover info   #1012"
    else
        test  no     broken docL41     constr        "type constraint in hover info   #1012"
  , test  no     yes    outL45     outSig        "top-level signature              #767"
  , test  broken broken innL48     innSig        "inner     signature              #767"
  , test  no     yes    holeL60    hleInfo       "hole without internal name       #831"
  , test  no     skip   cccL17     docLink       "Haddock html links"
  , testM yes    yes    imported   importedSig   "Imported symbol"
  , testM yes    yes    reexported reexportedSig "Imported symbol (reexported)"
  , if | ghcVersion == GHC90 && isWindows ->
        test  no     broken    thLocL57   thLoc         "TH Splice Hover"
       | ghcVersion == GHC92 && (isWindows || isMac) ->
           -- Some GHC 9.2 distributions ship without .hi docs
           -- https://gitlab.haskell.org/ghc/ghc/-/issues/20903
        test  no     broken   thLocL57   thLoc         "TH Splice Hover"
       | otherwise ->
        test  no     yes       thLocL57   thLoc         "TH Splice Hover"
  ]
  where yes, broken :: (TestTree -> Maybe TestTree)
        yes    = Just -- test should run and pass
        broken = Just . (`xfail` "known broken")
        no = const Nothing -- don't run this test at all
        skip = const Nothing -- unreliable, don't run

checkFileCompiles :: FilePath -> Session () -> TestTree
checkFileCompiles fp diag =
  testSessionWithExtraFiles "hover" ("Does " ++ fp ++ " compile") $ \dir -> do
    void (openTestDataDoc (dir </> fp))
    diag

pluginSimpleTests :: TestTree
pluginSimpleTests =
  ignoreInWindowsForGHC88And810 $
  ignoreForGHC92 "blocked on ghc-typelits-natnormalise" $
  testSessionWithExtraFiles "plugin-knownnat" "simple plugin" $ \dir -> do
    _ <- openDoc (dir </> "KnownNat.hs") "haskell"
    liftIO $ writeFile (dir</>"hie.yaml")
      "cradle: {cabal: [{path: '.', component: 'lib:plugin'}]}"

    expectDiagnostics
      [ ( "KnownNat.hs",
          [(DsError, (9, 15), "Variable not in scope: c")]
          )
      ]

pluginParsedResultTests :: TestTree
pluginParsedResultTests =
  ignoreInWindowsForGHC88And810 $
  ignoreForGHC92 "No need for this plugin anymore!" $
  testSessionWithExtraFiles "plugin-recorddot" "parsedResultAction plugin" $ \dir -> do
    _ <- openDoc (dir</> "RecordDot.hs") "haskell"
    expectNoMoreDiagnostics 2

cppTests :: TestTree
cppTests =
  testGroup "cpp"
    [ ignoreInWindowsBecause "Throw a lsp session time out in windows for ghc-8.8 and is broken for other versions" $ testCase "cpp-error" $ do
        let content =
              T.unlines
                [ "{-# LANGUAGE CPP #-}",
                  "module Testing where",
                  "#ifdef FOO",
                  "foo = 42"
                ]
        -- The error locations differ depending on which C-preprocessor is used.
        -- Some give the column number and others don't (hence maxBound == -1 unsigned). Assert either
        -- of them.
        (run $ expectError content (2, maxBound))
          `catch` ( \e -> do
                      let _ = e :: HUnitFailure
                      run $ expectError content (2, 1)
                  )
    , testSessionWait "cpp-ghcide" $ do
        _ <- createDoc "A.hs" "haskell" $ T.unlines
          ["{-# LANGUAGE CPP #-}"
          ,"main ="
          ,"#ifdef __GHCIDE__"
          ,"  worked"
          ,"#else"
          ,"  failed"
          ,"#endif"
          ]
        expectDiagnostics [("A.hs", [(DsError, (3, 2), "Variable not in scope: worked")])]
    ]
  where
    expectError :: T.Text -> Cursor -> Session ()
    expectError content cursor = do
      _ <- createDoc "Testing.hs" "haskell" content
      expectDiagnostics
        [ ( "Testing.hs",
            [(DsError, cursor, "error: unterminated")]
          )
        ]
      expectNoMoreDiagnostics 0.5

preprocessorTests :: TestTree
preprocessorTests = testSessionWait "preprocessor" $ do
  let content =
        T.unlines
          [ "{-# OPTIONS_GHC -F -pgmF=ghcide-test-preprocessor #-}"
          , "module Testing where"
          , "y = x + z" -- plugin replaces x with y, making this have only one diagnostic
          ]
  _ <- createDoc "Testing.hs" "haskell" content
  expectDiagnostics
    [ ( "Testing.hs",
        [(DsError, (2, 8), "Variable not in scope: z")]
      )
    ]


safeTests :: TestTree
safeTests =
  testGroup
    "SafeHaskell"
    [ -- Test for https://github.com/haskell/ghcide/issues/424
      testSessionWait "load" $ do
        let sourceA =
              T.unlines
                ["{-# LANGUAGE Trustworthy #-}"
                ,"module A where"
                ,"import System.IO.Unsafe"
                ,"import System.IO ()"
                ,"trustWorthyId :: a -> a"
                ,"trustWorthyId i = unsafePerformIO $ do"
                ,"  putStrLn \"I'm safe\""
                ,"  return i"]
            sourceB =
              T.unlines
                ["{-# LANGUAGE Safe #-}"
                ,"module B where"
                ,"import A"
                ,"safeId :: a -> a"
                ,"safeId = trustWorthyId"
                ]

        _ <- createDoc "A.hs" "haskell" sourceA
        _ <- createDoc "B.hs" "haskell" sourceB
        expectNoMoreDiagnostics 1 ]

thTests :: TestTree
thTests =
  testGroup
    "TemplateHaskell"
    [ -- Test for https://github.com/haskell/ghcide/pull/212
      testSessionWait "load" $ do
        let sourceA =
              T.unlines
                [ "{-# LANGUAGE PackageImports #-}",
                  "{-# LANGUAGE TemplateHaskell #-}",
                  "module A where",
                  "import \"template-haskell\" Language.Haskell.TH",
                  "a :: Integer",
                  "a = $(litE $ IntegerL 3)"
                ]
            sourceB =
              T.unlines
                [ "{-# LANGUAGE PackageImports #-}",
                  "{-# LANGUAGE TemplateHaskell #-}",
                  "module B where",
                  "import A",
                  "import \"template-haskell\" Language.Haskell.TH",
                  "b :: Integer",
                  "b = $(litE $ IntegerL $ a) + n"
                ]
        _ <- createDoc "A.hs" "haskell" sourceA
        _ <- createDoc "B.hs" "haskell" sourceB
        expectDiagnostics [ ( "B.hs", [(DsError, (6, 29), "Variable not in scope: n")] ) ]
    , testSessionWait "newtype-closure" $ do
        let sourceA =
              T.unlines
                [ "{-# LANGUAGE DeriveDataTypeable #-}"
                  ,"{-# LANGUAGE TemplateHaskell #-}"
                  ,"module A (a) where"
                  ,"import Data.Data"
                  ,"import Language.Haskell.TH"
                  ,"newtype A = A () deriving (Data)"
                  ,"a :: ExpQ"
                  ,"a = [| 0 |]"]
        let sourceB =
              T.unlines
                [ "{-# LANGUAGE TemplateHaskell #-}"
                ,"module B where"
                ,"import A"
                ,"b :: Int"
                ,"b = $( a )" ]
        _ <- createDoc "A.hs" "haskell" sourceA
        _ <- createDoc "B.hs" "haskell" sourceB
        return ()
    , thReloadingTest False
    , thLoadingTest
    , ignoreInWindowsBecause "Broken in windows" $ thReloadingTest True
    -- Regression test for https://github.com/haskell/haskell-language-server/issues/891
    , thLinkingTest False
    , ignoreInWindowsBecause "Broken in windows" $ thLinkingTest True
    , testSessionWait "findsTHIdentifiers" $ do
        let sourceA =
              T.unlines
                [ "{-# LANGUAGE TemplateHaskell #-}"
                , "module A (a) where"
                , "import Language.Haskell.TH (ExpQ)"
                , "a :: ExpQ" -- TH 2.17 requires an explicit type signature since splices are polymorphic
                , "a = [| glorifiedID |]"
                , "glorifiedID :: a -> a"
                , "glorifiedID = id" ]
        let sourceB =
              T.unlines
                [ "{-# OPTIONS_GHC -Wall #-}"
                , "{-# LANGUAGE TemplateHaskell #-}"
                , "module B where"
                , "import A"
                , "main = $a (putStrLn \"success!\")"]
        _ <- createDoc "A.hs" "haskell" sourceA
        _ <- createDoc "B.hs" "haskell" sourceB
        expectDiagnostics [ ( "B.hs", [(DsWarning, (4, 0), "Top-level binding with no type signature: main :: IO ()")] ) ]
    , ignoreInWindowsForGHC88 $ testCase "findsTHnewNameConstructor" $ runWithExtraFiles "THNewName" $ \dir -> do

    -- This test defines a TH value with the meaning "data A = A" in A.hs
    -- Loads and export the template in B.hs
    -- And checks wether the constructor A can be loaded in C.hs
    -- This test does not fail when either A and B get manually loaded before C.hs
    -- or when we remove the seemingly unnecessary TH pragma from C.hs

    let cPath = dir </> "C.hs"
    _ <- openDoc cPath "haskell"
    expectDiagnostics [ ( cPath, [(DsWarning, (3, 0), "Top-level binding with no type signature: a :: A")] ) ]
    ]

-- | Tests for projects that use symbolic links one way or another
symlinkTests :: TestTree
symlinkTests =
  testGroup "Projects using Symlinks"
    [ testCase "Module is symlinked" $ runWithExtraFiles "symlink" $ \dir -> do
        liftIO $ createFileLink (dir </> "some_loc" </> "Sym.hs") (dir </> "other_loc" </> "Sym.hs")
        let fooPath = dir </> "src" </> "Foo.hs"
        _ <- openDoc fooPath "haskell"
        expectDiagnosticsWithTags  [("src" </> "Foo.hs", [(DsWarning, (2, 0), "The import of 'Sym' is redundant", Just DtUnnecessary)])]
        pure ()
    ]

-- | Test that all modules have linkables
thLoadingTest :: TestTree
thLoadingTest = testCase "Loading linkables" $ runWithExtraFiles "THLoading" $ \dir -> do
    let thb = dir </> "THB.hs"
    _ <- openDoc thb "haskell"
    expectNoMoreDiagnostics 1

-- | test that TH is reevaluated on typecheck
thReloadingTest :: Bool -> TestTree
thReloadingTest unboxed = testCase name $ runWithExtraFiles dir $ \dir -> do

    let aPath = dir </> "THA.hs"
        bPath = dir </> "THB.hs"
        cPath = dir </> "THC.hs"

    aSource <- liftIO $ readFileUtf8 aPath --  th = [d|a = ()|]
    bSource <- liftIO $ readFileUtf8 bPath --  $th
    cSource <- liftIO $ readFileUtf8 cPath --  c = a :: ()

    adoc <- createDoc aPath "haskell" aSource
    bdoc <- createDoc bPath "haskell" bSource
    cdoc <- createDoc cPath "haskell" cSource

    expectDiagnostics [("THB.hs", [(DsWarning, (4,thDollarIdx), "Top-level binding")])]

    -- Change th from () to Bool
    let aSource' = T.unlines $ init (T.lines aSource) ++ ["th_a = [d| a = False|]"]
    changeDoc adoc [TextDocumentContentChangeEvent Nothing Nothing aSource']
    -- generate an artificial warning to avoid timing out if the TH change does not propagate
    changeDoc cdoc [TextDocumentContentChangeEvent Nothing Nothing $ cSource <> "\nfoo=()"]

    -- Check that the change propagates to C
    expectDiagnostics
        [("THC.hs", [(DsError, (4, 4), "Couldn't match expected type '()' with actual type 'Bool'")])
        ,("THC.hs", [(DsWarning, (6,0), "Top-level binding")])
        ,("THB.hs", [(DsWarning, (4,thDollarIdx), "Top-level bindin")])
        ]

    closeDoc adoc
    closeDoc bdoc
    closeDoc cdoc
  where
    name = "reloading-th-test" <> if unboxed then "-unboxed" else ""
    dir | unboxed = "THUnboxed"
        | otherwise = "TH"

thLinkingTest :: Bool -> TestTree
thLinkingTest unboxed = testCase name $ runWithExtraFiles dir $ \dir -> do

    let aPath = dir </> "THA.hs"
        bPath = dir </> "THB.hs"

    aSource <- liftIO $ readFileUtf8 aPath --  th_a = [d|a :: ()|]
    bSource <- liftIO $ readFileUtf8 bPath --  $th_a

    adoc <- createDoc aPath "haskell" aSource
    bdoc <- createDoc bPath "haskell" bSource

    expectDiagnostics [("THB.hs", [(DsWarning, (4,thDollarIdx), "Top-level binding")])]

    let aSource' = T.unlines $ init (init (T.lines aSource)) ++ ["th :: DecsQ", "th = [d| a = False|]"]
    changeDoc adoc [TextDocumentContentChangeEvent Nothing Nothing aSource']

    -- modify b too
    let bSource' = T.unlines $ init (T.lines bSource) ++ ["$th"]
    changeDoc bdoc [TextDocumentContentChangeEvent Nothing Nothing bSource']
    waitForProgressBegin
    waitForAllProgressDone

    expectCurrentDiagnostics bdoc [(DsWarning, (4,thDollarIdx), "Top-level binding")]

    closeDoc adoc
    closeDoc bdoc
  where
    name = "th-linking-test" <> if unboxed then "-unboxed" else ""
    dir | unboxed = "THUnboxed"
        | otherwise = "TH"

completionTests :: TestTree
completionTests
  = testGroup "completion"
    [
    testGroup "non local" nonLocalCompletionTests
    , testGroup "topLevel" topLevelCompletionTests
    , testGroup "local" localCompletionTests
    , testGroup "package" packageCompletionTests
    , testGroup "project" projectCompletionTests
    , testGroup "other" otherCompletionTests
    ]

completionTest :: String -> [T.Text] -> Position -> [(T.Text, CompletionItemKind, T.Text, Bool, Bool, Maybe (List TextEdit))] -> TestTree
completionTest name src pos expected = testSessionWait name $ do
    docId <- createDoc "A.hs" "haskell" (T.unlines src)
    _ <- waitForDiagnostics
    compls <- getCompletions docId pos
    let compls' = [ (_label, _kind, _insertText, _additionalTextEdits) | CompletionItem{..} <- compls]
    liftIO $ do
        let emptyToMaybe x = if T.null x then Nothing else Just x
        sortOn (Lens.view Lens._1) (take (length expected) compls') @?=
            sortOn (Lens.view Lens._1)
              [ (l, Just k, emptyToMaybe t, at) | (l,k,t,_,_,at) <- expected]
        forM_ (zip compls expected) $ \(CompletionItem{..}, (_,_,_,expectedSig, expectedDocs, _)) -> do
            when expectedSig $
                assertBool ("Missing type signature: " <> T.unpack _label) (isJust _detail)
            when expectedDocs $
                assertBool ("Missing docs: " <> T.unpack _label) (isJust _documentation)

completionCommandTest ::
  String ->
  [T.Text] ->
  Position ->
  T.Text ->
  [T.Text] ->
  TestTree
completionCommandTest name src pos wanted expected = testSession name $ do
  docId <- createDoc "A.hs" "haskell" (T.unlines src)
  _ <- waitForDiagnostics
  compls <- skipManyTill anyMessage (getCompletions docId pos)
  let wantedC = find ( \case
            CompletionItem {_insertText = Just x} -> wanted `T.isPrefixOf` x
            _                                     -> False
            ) compls
  case wantedC of
    Nothing ->
      liftIO $ assertFailure $ "Cannot find expected completion in: " <> show [_label | CompletionItem {_label} <- compls]
    Just CompletionItem {..} -> do
      c <- assertJust "Expected a command" _command
      executeCommand c
      if src /= expected
          then do
            void $ skipManyTill anyMessage loggingNotification
            modifiedCode <- skipManyTill anyMessage (getDocumentEdit docId)
            liftIO $ modifiedCode @?= T.unlines expected
          else do
            expectMessages SWorkspaceApplyEdit 1 $ \edit ->
              liftIO $ assertFailure $ "Expected no edit but got: " <> show edit

completionNoCommandTest ::
  String ->
  [T.Text] ->
  Position ->
  T.Text ->
  TestTree
completionNoCommandTest name src pos wanted = testSession name $ do
  docId <- createDoc "A.hs" "haskell" (T.unlines src)
  _ <- waitForDiagnostics
  compls <- getCompletions docId pos
  let wantedC = find ( \case
            CompletionItem {_insertText = Just x} -> wanted `T.isPrefixOf` x
            _                                     -> False
            ) compls
  case wantedC of
    Nothing ->
      liftIO $ assertFailure $ "Cannot find expected completion in: " <> show [_label | CompletionItem {_label} <- compls]
    Just CompletionItem{..} -> liftIO . assertBool ("Expected no command but got: " <> show _command) $ null _command


topLevelCompletionTests :: [TestTree]
topLevelCompletionTests = [
    completionTest
        "variable"
        ["bar = xx", "-- | haddock", "xxx :: ()", "xxx = ()", "-- | haddock", "data Xxx = XxxCon"]
        (Position 0 8)
        [("xxx", CiFunction, "xxx", True, True, Nothing)
        ],
    completionTest
        "constructor"
        ["bar = xx", "-- | haddock", "xxx :: ()", "xxx = ()", "-- | haddock", "data Xxx = XxxCon"]
        (Position 0 8)
        [("xxx", CiFunction, "xxx", True, True, Nothing)
        ],
    completionTest
        "class method"
        ["bar = xx", "class Xxx a where", "-- | haddock", "xxx :: ()", "xxx = ()"]
        (Position 0 8)
        [("xxx", CiFunction, "xxx", True, True, Nothing)],
    completionTest
        "type"
        ["bar :: Xx", "xxx = ()", "-- | haddock", "data Xxx = XxxCon"]
        (Position 0 9)
        [("Xxx", CiStruct, "Xxx", False, True, Nothing)],
    completionTest
        "class"
        ["bar :: Xx", "xxx = ()", "-- | haddock", "class Xxx a"]
        (Position 0 9)
        [("Xxx", CiInterface, "Xxx", False, True, Nothing)],
    completionTest
        "records"
        ["data Person = Person { _personName:: String, _personAge:: Int}", "bar = Person { _pers }" ]
        (Position 1 19)
        [("_personName", CiFunction, "_personName", False, True, Nothing),
         ("_personAge", CiFunction, "_personAge", False, True, Nothing)],
    completionTest
        "recordsConstructor"
        ["data XxRecord = XyRecord { x:: String, y:: Int}", "bar = Xy" ]
        (Position 1 19)
        [("XyRecord", CiConstructor, "XyRecord", False, True, Nothing),
         ("XyRecord", CiSnippet, "XyRecord {x=${1:_x}, y=${2:_y}}", False, True, Nothing)]
    ]

localCompletionTests :: [TestTree]
localCompletionTests = [
    completionTest
        "argument"
        ["bar (Just abcdef) abcdefg = abcd"]
        (Position 0 32)
        [("abcdef", CiFunction, "abcdef", True, False, Nothing),
         ("abcdefg", CiFunction , "abcdefg", True, False, Nothing)
        ],
    completionTest
        "let"
        ["bar = let (Just abcdef) = undefined"
        ,"          abcdefg = let abcd = undefined in undefined"
        ,"        in abcd"
        ]
        (Position 2 15)
        [("abcdef", CiFunction, "abcdef", True, False, Nothing),
         ("abcdefg", CiFunction , "abcdefg", True, False, Nothing)
        ],
    completionTest
        "where"
        ["bar = abcd"
        ,"  where (Just abcdef) = undefined"
        ,"        abcdefg = let abcd = undefined in undefined"
        ]
        (Position 0 10)
        [("abcdef", CiFunction, "abcdef", True, False, Nothing),
         ("abcdefg", CiFunction , "abcdefg", True, False, Nothing)
        ],
    completionTest
        "do/1"
        ["bar = do"
        ,"  Just abcdef <- undefined"
        ,"  abcd"
        ,"  abcdefg <- undefined"
        ,"  pure ()"
        ]
        (Position 2 6)
        [("abcdef", CiFunction, "abcdef", True, False, Nothing)
        ],
    completionTest
        "do/2"
        ["bar abcde = do"
        ,"    Just [(abcdef,_)] <- undefined"
        ,"    abcdefg <- undefined"
        ,"    let abcdefgh = undefined"
        ,"        (Just [abcdefghi]) = undefined"
        ,"    abcd"
        ,"  where"
        ,"    abcdefghij = undefined"
        ]
        (Position 5 8)
        [("abcde", CiFunction, "abcde", True, False, Nothing)
        ,("abcdefghij", CiFunction, "abcdefghij", True, False, Nothing)
        ,("abcdef", CiFunction, "abcdef", True, False, Nothing)
        ,("abcdefg", CiFunction, "abcdefg", True, False, Nothing)
        ,("abcdefgh", CiFunction, "abcdefgh", True, False, Nothing)
        ,("abcdefghi", CiFunction, "abcdefghi", True, False, Nothing)
        ],
    completionTest
        "type family"
        ["{-# LANGUAGE DataKinds, TypeFamilies #-}"
        ,"type family Bar a"
        ,"a :: Ba"
        ]
        (Position 2 7)
        [("Bar", CiStruct, "Bar", True, False, Nothing)
        ],
    completionTest
        "class method"
        [
          "class Test a where"
        , "    abcd :: a -> ()"
        , "    abcde :: a -> Int"
        , "instance Test Int where"
        , "    abcd = abc"
        ]
        (Position 4 14)
        [("abcd", CiFunction, "abcd", True, False, Nothing)
        ,("abcde", CiFunction, "abcde", True, False, Nothing)
        ],
    testSessionWait "incomplete entries" $ do
        let src a = "data Data = " <> a
        doc <- createDoc "A.hs" "haskell" $ src "AAA"
        void $ waitForTypecheck doc
        let editA rhs =
                changeDoc doc [TextDocumentContentChangeEvent
                    { _range=Nothing
                    , _rangeLength=Nothing
                    , _text=src rhs}]

        editA "AAAA"
        void $ waitForTypecheck doc
        editA "AAAAA"
        void $ waitForTypecheck doc

        compls <- getCompletions doc (Position 0 15)
        liftIO $ filter ("AAA" `T.isPrefixOf`) (mapMaybe _insertText compls) @?= ["AAAAA"]
        pure ()
    ]

nonLocalCompletionTests :: [TestTree]
nonLocalCompletionTests =
  [ completionTest
      "variable"
      ["module A where", "f = hea"]
      (Position 1 7)
      [("head", CiFunction, "head ${1:([a])}", True, True, Nothing)],
    completionTest
      "constructor"
      ["{-# OPTIONS_GHC -Wall #-}", "module A where", "f = True"]
      (Position 2 8)
      [ ("True", CiConstructor, "True ", True, True, Nothing)
      ],
    completionTest
      "type"
      ["{-# OPTIONS_GHC -Wall #-}", "module A () where", "f :: Boo", "f = True"]
      (Position 2 8)
      [ ("Bool", CiStruct, "Bool ", True, True, Nothing)
      ],
    completionTest
      "qualified"
      ["{-# OPTIONS_GHC -Wunused-binds #-}", "module A () where", "f = Prelude.hea"]
      (Position 2 15)
      [ ("head", CiFunction, "head ${1:([a])}", True, True, Nothing)
      ],
    completionTest
      "duplicate import"
      ["module A where", "import Data.List", "import Data.List", "f = permu"]
      (Position 3 9)
      [ ("permutations", CiFunction, "permutations ${1:([a])}", False, False, Nothing)
      ],
    completionTest
       "dont show hidden items"
       [ "{-# LANGUAGE NoImplicitPrelude #-}",
         "module A where",
         "import Control.Monad hiding (join)",
         "f = joi"
       ]
       (Position 3 6)
       [],
    testGroup "auto import snippets"
      [ completionCommandTest
        "show imports not in list - simple"
        ["{-# LANGUAGE NoImplicitPrelude #-}",
        "module A where", "import Control.Monad (msum)", "f = joi"]
        (Position 3 6)
        "join"
        ["{-# LANGUAGE NoImplicitPrelude #-}",
        "module A where", "import Control.Monad (msum, join)", "f = joi"]
      , completionCommandTest
        "show imports not in list - multi-line"
        ["{-# LANGUAGE NoImplicitPrelude #-}",
        "module A where", "import Control.Monad (\n    msum)", "f = joi"]
        (Position 4 6)
        "join"
        ["{-# LANGUAGE NoImplicitPrelude #-}",
        "module A where", "import Control.Monad (\n    msum, join)", "f = joi"]
      , completionCommandTest
        "show imports not in list - names with _"
        ["{-# LANGUAGE NoImplicitPrelude #-}",
        "module A where", "import Control.Monad as M (msum)", "f = M.mapM_"]
        (Position 3 11)
        "mapM_"
        ["{-# LANGUAGE NoImplicitPrelude #-}",
        "module A where", "import Control.Monad as M (msum, mapM_)", "f = M.mapM_"]
      , completionCommandTest
        "show imports not in list - initial empty list"
        ["{-# LANGUAGE NoImplicitPrelude #-}",
        "module A where", "import Control.Monad as M ()", "f = M.joi"]
        (Position 3 10)
        "join"
        ["{-# LANGUAGE NoImplicitPrelude #-}",
        "module A where", "import Control.Monad as M (join)", "f = M.joi"]
      , testGroup "qualified imports"
        [ completionCommandTest
            "single"
            ["{-# LANGUAGE NoImplicitPrelude #-}",
            "module A where", "import Control.Monad ()", "f = Control.Monad.joi"]
            (Position 3 22)
            "join"
            ["{-# LANGUAGE NoImplicitPrelude #-}",
            "module A where", "import Control.Monad (join)", "f = Control.Monad.joi"]
        , completionCommandTest
            "as"
            ["{-# LANGUAGE NoImplicitPrelude #-}",
            "module A where", "import Control.Monad as M ()", "f = M.joi"]
            (Position 3 10)
            "join"
            ["{-# LANGUAGE NoImplicitPrelude #-}",
            "module A where", "import Control.Monad as M (join)", "f = M.joi"]
        , completionCommandTest
            "multiple"
            ["{-# LANGUAGE NoImplicitPrelude #-}",
            "module A where", "import Control.Monad as M ()", "import Control.Monad as N ()", "f = N.joi"]
            (Position 4 10)
            "join"
            ["{-# LANGUAGE NoImplicitPrelude #-}",
            "module A where", "import Control.Monad as M ()", "import Control.Monad as N (join)", "f = N.joi"]
        ]
      , testGroup "Data constructor"
        [ completionCommandTest
            "not imported"
            ["module A where", "import Text.Printf ()", "ZeroPad"]
            (Position 2 4)
            "ZeroPad"
            ["module A where", "import Text.Printf (FormatAdjustment (ZeroPad))", "ZeroPad"]
        , completionCommandTest
            "parent imported abs"
            ["module A where", "import Text.Printf (FormatAdjustment)", "ZeroPad"]
            (Position 2 4)
            "ZeroPad"
            ["module A where", "import Text.Printf (FormatAdjustment (ZeroPad))", "ZeroPad"]
        , completionNoCommandTest
            "parent imported all"
            ["module A where", "import Text.Printf (FormatAdjustment (..))", "ZeroPad"]
            (Position 2 4)
            "ZeroPad"
        , completionNoCommandTest
            "already imported"
            ["module A where", "import Text.Printf (FormatAdjustment (ZeroPad))", "ZeroPad"]
            (Position 2 4)
            "ZeroPad"
        , completionNoCommandTest
            "function from Prelude"
            ["module A where", "import Data.Maybe ()", "Nothing"]
            (Position 2 4)
            "Nothing"
        , completionCommandTest
            "type operator parent"
            ["module A where", "import Data.Type.Equality ()", "f = Ref"]
            (Position 2 8)
            "Refl"
            ["module A where", "import Data.Type.Equality (type (:~:) (Refl))", "f = Ref"]
        ]
      , testGroup "Record completion"
        [ completionCommandTest
            "not imported"
            ["module A where", "import Text.Printf ()", "FormatParse"]
            (Position 2 10)
            "FormatParse {"
            ["module A where", "import Text.Printf (FormatParse (FormatParse))", "FormatParse"]
        , completionCommandTest
            "parent imported"
            ["module A where", "import Text.Printf (FormatParse)", "FormatParse"]
            (Position 2 10)
            "FormatParse {"
            ["module A where", "import Text.Printf (FormatParse (FormatParse))", "FormatParse"]
        , completionNoCommandTest
            "already imported"
            ["module A where", "import Text.Printf (FormatParse (FormatParse))", "FormatParse"]
            (Position 2 10)
            "FormatParse {"
        ]
      ],
      -- we need this test to make sure the ghcide completions module does not return completions for language pragmas. this functionality is turned on in hls
     completionTest
      "do not show pragma completions"
      [ "{-# LANGUAGE  ",
        "{module A where}",
        "main = return ()"
      ]
      (Position 0 13)
      []
  ]

otherCompletionTests :: [TestTree]
otherCompletionTests = [
    completionTest
      "keyword"
      ["module A where", "f = newty"]
      (Position 1 9)
      [("newtype", CiKeyword, "", False, False, Nothing)],
    completionTest
      "type context"
      [ "{-# OPTIONS_GHC -Wunused-binds #-}",
        "module A () where",
        "f = f",
        "g :: Intege"
      ]
      -- At this point the module parses but does not typecheck.
      -- This should be sufficient to detect that we are in a
      -- type context and only show the completion to the type.
      (Position 3 11)
      [("Integer", CiStruct, "Integer ", True, True, Nothing)],

    testSession "duplicate record fields" $ do
      void $
        createDoc "B.hs" "haskell" $
          T.unlines
            [ "{-# LANGUAGE DuplicateRecordFields #-}",
              "module B where",
              "newtype Foo = Foo { member :: () }",
              "newtype Bar = Bar { member :: () }"
            ]
      docA <-
        createDoc "A.hs" "haskell" $
          T.unlines
            [ "module A where",
              "import B",
              "memb"
            ]
      _ <- waitForDiagnostics
      compls <- getCompletions docA $ Position 2 4
      let compls' = [txt | CompletionItem {_insertText = Just txt, ..} <- compls, _label == "member"]
      liftIO $ take 2 compls' @?= ["member ${1:Bar}", "member ${1:Foo}"],

    testSessionWait "maxCompletions" $ do
        doc <- createDoc "A.hs" "haskell" $ T.unlines
            [ "{-# OPTIONS_GHC -Wunused-binds #-}",
                "module A () where",
                "a = Prelude."
            ]
        _ <- waitForDiagnostics
        compls <- getCompletions  doc (Position 3 13)
        liftIO $ length compls @?= maxCompletions def
  ]

packageCompletionTests :: [TestTree]
packageCompletionTests =
  [ testSession' "fromList" $ \dir -> do
        liftIO $ writeFile (dir </> "hie.yaml")
            "cradle: {direct: {arguments: [-hide-all-packages, -package, base, A]}}"
        doc <- createDoc "A.hs" "haskell" $ T.unlines
            [ "{-# OPTIONS_GHC -Wunused-binds #-}",
                "module A () where",
                "a = fromList"
            ]
        _ <- waitForDiagnostics
        compls <- getCompletions doc (Position 2 12)
        let compls' =
              [T.drop 1 $ T.dropEnd 10 d
              | CompletionItem {_documentation = Just (CompletionDocMarkup (MarkupContent MkMarkdown d)), _label}
                <- compls
              , _label == "fromList"
              ]
        liftIO $ take 3 (sort compls') @?=
          map ("Defined in "<>)
              [ "'Data.List.NonEmpty"
              , "'GHC.Exts"
              ]

  , testSessionWait "Map" $ do
        doc <- createDoc "A.hs" "haskell" $ T.unlines
            [ "{-# OPTIONS_GHC -Wunused-binds #-}",
                "module A () where",
                "a :: Map"
            ]
        _ <- waitForDiagnostics
        compls <- getCompletions doc (Position 2 7)
        let compls' =
              [T.drop 1 $ T.dropEnd 10 d
              | CompletionItem {_documentation = Just (CompletionDocMarkup (MarkupContent MkMarkdown d)), _label}
                <- compls
              , _label == "Map"
              ]
        liftIO $ take 3 (sort compls') @?=
          map ("Defined in "<>)
              [ "'Data.Map"
              , "'Data.Map.Lazy"
              , "'Data.Map.Strict"
              ]
  , testSessionWait "no duplicates" $ do
        doc <- createDoc "A.hs" "haskell" $ T.unlines
            [ "{-# OPTIONS_GHC -Wunused-binds #-}",
                "module A () where",
                "import GHC.Exts(fromList)",
                "a = fromList"
            ]
        _ <- waitForDiagnostics
        compls <- getCompletions doc (Position 3 13)
        let duplicate =
              find
                (\case
                  CompletionItem
                    { _insertText = Just "fromList"
                    , _documentation =
                      Just (CompletionDocMarkup (MarkupContent MkMarkdown d))
                    } ->
                    "GHC.Exts" `T.isInfixOf` d
                  _ -> False
                ) compls
        liftIO $ duplicate @?= Nothing

  , testSessionWait "non-local before global" $ do
    -- non local completions are more specific
        doc <- createDoc "A.hs" "haskell" $ T.unlines
            [ "{-# OPTIONS_GHC -Wunused-binds #-}",
                "module A () where",
                "import GHC.Exts(fromList)",
                "a = fromList"
            ]
        _ <- waitForDiagnostics
        compls <- getCompletions doc (Position 3 13)
        let compls' =
              [_insertText
              | CompletionItem {_label, _insertText} <- compls
              , _label == "fromList"
              ]
        liftIO $ take 3 compls' @?=
          map Just ["fromList ${1:([Item l])}"]
  , testGroup "auto import snippets"
    [ completionCommandTest
            "import Data.Sequence"
            ["module A where", "foo :: Seq"]
            (Position 1 9)
            "Seq"
            ["module A where", "import Data.Sequence (Seq)", "foo :: Seq"]

    , completionCommandTest
            "qualified import"
            ["module A where", "foo :: Seq.Seq"]
            (Position 1 13)
            "Seq"
            ["module A where", "import qualified Data.Sequence as Seq", "foo :: Seq.Seq"]
    ]
  ]

projectCompletionTests :: [TestTree]
projectCompletionTests =
    [ testSession' "from hiedb" $ \dir-> do
        liftIO $ writeFile (dir </> "hie.yaml")
            "cradle: {direct: {arguments: [\"-Wmissing-signatures\", \"A\", \"B\"]}}"
        _ <- createDoc "A.hs" "haskell" $ T.unlines
            [  "module A (anidentifier) where",
               "anidentifier = ()"
            ]
        _ <- waitForDiagnostics
        -- Note that B does not import A
        doc <- createDoc "B.hs" "haskell" $ T.unlines
            [ "module B where",
              "b = anidenti"
            ]
        compls <- getCompletions doc (Position 1 10)
        let compls' =
              [T.drop 1 $ T.dropEnd 10 d
              | CompletionItem {_documentation = Just (CompletionDocMarkup (MarkupContent MkMarkdown d)), _label}
                <- compls
              , _label == "anidentifier"
              ]
        liftIO $ compls' @?= ["Defined in 'A"],
      testSession' "auto complete project imports" $ \dir-> do
        liftIO $ writeFile (dir </> "hie.yaml")
            "cradle: {direct: {arguments: [\"-Wmissing-signatures\", \"ALocalModule\", \"B\"]}}"
        _ <- createDoc "ALocalModule.hs" "haskell" $ T.unlines
            [  "module ALocalModule (anidentifier) where",
               "anidentifier = ()"
            ]
        _ <- waitForDiagnostics
        -- Note that B does not import A
        doc <- createDoc "B.hs" "haskell" $ T.unlines
            [ "module B where",
              "import ALocal"
            ]
        compls <- getCompletions doc (Position 1 13)
        let item = head $ filter ((== "ALocalModule") . (^. Lens.label)) compls
        liftIO $ do
          item ^. Lens.label @?= "ALocalModule",
      testSession' "auto complete functions from qualified imports without alias" $ \dir-> do
        liftIO $ writeFile (dir </> "hie.yaml")
            "cradle: {direct: {arguments: [\"-Wmissing-signatures\", \"A\", \"B\"]}}"
        _ <- createDoc "A.hs" "haskell" $ T.unlines
            [  "module A (anidentifier) where",
               "anidentifier = ()"
            ]
        _ <- waitForDiagnostics
        doc <- createDoc "B.hs" "haskell" $ T.unlines
            [ "module B where",
              "import qualified A",
              "A."
            ]
        compls <- getCompletions doc (Position 2 2)
        let item = head compls
        liftIO $ do
          item ^. L.label @?= "anidentifier",
      testSession' "auto complete functions from qualified imports with alias" $ \dir-> do
        liftIO $ writeFile (dir </> "hie.yaml")
            "cradle: {direct: {arguments: [\"-Wmissing-signatures\", \"A\", \"B\"]}}"
        _ <- createDoc "A.hs" "haskell" $ T.unlines
            [  "module A (anidentifier) where",
               "anidentifier = ()"
            ]
        _ <- waitForDiagnostics
        doc <- createDoc "B.hs" "haskell" $ T.unlines
            [ "module B where",
              "import qualified A as Alias",
              "foo = Alias."
            ]
        compls <- getCompletions doc (Position 2 12)
        let item = head compls
        liftIO $ do
          item ^. L.label @?= "anidentifier"
    ]

highlightTests :: TestTree
highlightTests = testGroup "highlight"
  [ testSessionWait "value" $ do
    doc <- createDoc "A.hs" "haskell" source
    _ <- waitForDiagnostics
    highlights <- getHighlights doc (Position 3 2)
    liftIO $ highlights @?= List
            [ DocumentHighlight (R 2 0 2 3) (Just HkRead)
            , DocumentHighlight (R 3 0 3 3) (Just HkWrite)
            , DocumentHighlight (R 4 6 4 9) (Just HkRead)
            , DocumentHighlight (R 5 22 5 25) (Just HkRead)
            ]
  , testSessionWait "type" $ do
    doc <- createDoc "A.hs" "haskell" source
    _ <- waitForDiagnostics
    highlights <- getHighlights doc (Position 2 8)
    liftIO $ highlights @?= List
            [ DocumentHighlight (R 2 7 2 10) (Just HkRead)
            , DocumentHighlight (R 3 11 3 14) (Just HkRead)
            ]
  , testSessionWait "local" $ do
    doc <- createDoc "A.hs" "haskell" source
    _ <- waitForDiagnostics
    highlights <- getHighlights doc (Position 6 5)
    liftIO $ highlights @?= List
            [ DocumentHighlight (R 6 4 6 7) (Just HkWrite)
            , DocumentHighlight (R 6 10 6 13) (Just HkRead)
            , DocumentHighlight (R 7 12 7 15) (Just HkRead)
            ]
  , knownBrokenForGhcVersions [GHC90, GHC92] "Ghc9 highlights the constructor and not just this field" $
        testSessionWait "record" $ do
        doc <- createDoc "A.hs" "haskell" recsource
        _ <- waitForDiagnostics
        highlights <- getHighlights doc (Position 4 15)
        liftIO $ highlights @?= List
          -- Span is just the .. on 8.10, but Rec{..} before
          [ if ghcVersion >= GHC810
              then DocumentHighlight (R 4 8 4 10) (Just HkWrite)
              else DocumentHighlight (R 4 4 4 11) (Just HkWrite)
          , DocumentHighlight (R 4 14 4 20) (Just HkRead)
          ]
        highlights <- getHighlights doc (Position 3 17)
        liftIO $ highlights @?= List
          [ DocumentHighlight (R 3 17 3 23) (Just HkWrite)
          -- Span is just the .. on 8.10, but Rec{..} before
          , if ghcVersion >= GHC810
              then DocumentHighlight (R 4 8 4 10) (Just HkRead)
              else DocumentHighlight (R 4 4 4 11) (Just HkRead)
          ]
  ]
  where
    source = T.unlines
      ["{-# OPTIONS_GHC -Wunused-binds #-}"
      ,"module Highlight () where"
      ,"foo :: Int"
      ,"foo = 3 :: Int"
      ,"bar = foo"
      ,"  where baz = let x = foo in x"
      ,"baz arg = arg + x"
      ,"  where x = arg"
      ]
    recsource = T.unlines
      ["{-# LANGUAGE RecordWildCards #-}"
      ,"{-# OPTIONS_GHC -Wunused-binds #-}"
      ,"module Highlight () where"
      ,"data Rec = Rec { field1 :: Int, field2 :: Char }"
      ,"foo Rec{..} = field2 + field1"
      ]

outlineTests :: TestTree
outlineTests = testGroup
  "outline"
  [ testSessionWait "type class" $ do
    let source = T.unlines ["module A where", "class A a where a :: a -> Bool"]
    docId   <- createDoc "A.hs" "haskell" source
    symbols <- getDocumentSymbols docId
    liftIO $ symbols @?= Left
      [ moduleSymbol
          "A"
          (R 0 7 0 8)
          [ classSymbol "A a"
                        (R 1 0 1 30)
                        [docSymbol' "a" SkMethod (R 1 16 1 30) (R 1 16 1 17)]
          ]
      ]
  , testSessionWait "type class instance " $ do
    let source = T.unlines ["class A a where", "instance A () where"]
    docId   <- createDoc "A.hs" "haskell" source
    symbols <- getDocumentSymbols docId
    liftIO $ symbols @?= Left
      [ classSymbol "A a" (R 0 0 0 15) []
      , docSymbol "A ()" SkInterface (R 1 0 1 19)
      ]
  , testSessionWait "type family" $ do
    let source = T.unlines ["{-# language TypeFamilies #-}", "type family A"]
    docId   <- createDoc "A.hs" "haskell" source
    symbols <- getDocumentSymbols docId
    liftIO $ symbols @?= Left [docSymbolD "A" "type family" SkFunction (R 1 0 1 13)]
  , testSessionWait "type family instance " $ do
    let source = T.unlines
          [ "{-# language TypeFamilies #-}"
          , "type family A a"
          , "type instance A () = ()"
          ]
    docId   <- createDoc "A.hs" "haskell" source
    symbols <- getDocumentSymbols docId
    liftIO $ symbols @?= Left
      [ docSymbolD "A a"   "type family" SkFunction     (R 1 0 1 15)
      , docSymbol "A ()" SkInterface (R 2 0 2 23)
      ]
  , testSessionWait "data family" $ do
    let source = T.unlines ["{-# language TypeFamilies #-}", "data family A"]
    docId   <- createDoc "A.hs" "haskell" source
    symbols <- getDocumentSymbols docId
    liftIO $ symbols @?= Left [docSymbolD "A" "data family" SkFunction (R 1 0 1 11)]
  , testSessionWait "data family instance " $ do
    let source = T.unlines
          [ "{-# language TypeFamilies #-}"
          , "data family A a"
          , "data instance A () = A ()"
          ]
    docId   <- createDoc "A.hs" "haskell" source
    symbols <- getDocumentSymbols docId
    liftIO $ symbols @?= Left
      [ docSymbolD "A a"   "data family" SkFunction     (R 1 0 1 11)
      , docSymbol "A ()" SkInterface (R 2 0 2 25)
      ]
  , testSessionWait "constant" $ do
    let source = T.unlines ["a = ()"]
    docId   <- createDoc "A.hs" "haskell" source
    symbols <- getDocumentSymbols docId
    liftIO $ symbols @?= Left
      [docSymbol "a" SkFunction (R 0 0 0 6)]
  , testSessionWait "pattern" $ do
    let source = T.unlines ["Just foo = Just 21"]
    docId   <- createDoc "A.hs" "haskell" source
    symbols <- getDocumentSymbols docId
    liftIO $ symbols @?= Left
      [docSymbol "Just foo" SkFunction (R 0 0 0 18)]
  , testSessionWait "pattern with type signature" $ do
    let source = T.unlines ["{-# language ScopedTypeVariables #-}", "a :: () = ()"]
    docId   <- createDoc "A.hs" "haskell" source
    symbols <- getDocumentSymbols docId
    liftIO $ symbols @?= Left
      [docSymbol "a :: ()" SkFunction (R 1 0 1 12)]
  , testSessionWait "function" $ do
    let source = T.unlines ["a _x = ()"]
    docId   <- createDoc "A.hs" "haskell" source
    symbols <- getDocumentSymbols docId
    liftIO $ symbols @?= Left [docSymbol "a" SkFunction (R 0 0 0 9)]
  , testSessionWait "type synonym" $ do
    let source = T.unlines ["type A = Bool"]
    docId   <- createDoc "A.hs" "haskell" source
    symbols <- getDocumentSymbols docId
    liftIO $ symbols @?= Left
      [docSymbol' "A" SkTypeParameter (R 0 0 0 13) (R 0 5 0 6)]
  , testSessionWait "datatype" $ do
    let source = T.unlines ["data A = C"]
    docId   <- createDoc "A.hs" "haskell" source
    symbols <- getDocumentSymbols docId
    liftIO $ symbols @?= Left
      [ docSymbolWithChildren "A"
                              SkStruct
                              (R 0 0 0 10)
                              [docSymbol "C" SkConstructor (R 0 9 0 10)]
      ]
  , testSessionWait "record fields" $ do
    let source = T.unlines ["data A = B {", "  x :: Int", "  , y :: Int}"]
    docId   <- createDoc "A.hs" "haskell" source
    symbols <- getDocumentSymbols docId
    liftIO $ symbols @?= Left
      [ docSymbolWithChildren "A" SkStruct (R 0 0 2 13)
          [ docSymbolWithChildren' "B" SkConstructor (R 0 9 2 13) (R 0 9 0 10)
            [ docSymbol "x" SkField (R 1 2 1 3)
            , docSymbol "y" SkField (R 2 4 2 5)
            ]
          ]
      ]
  , testSessionWait "import" $ do
    let source = T.unlines ["import Data.Maybe ()"]
    docId   <- createDoc "A.hs" "haskell" source
    symbols <- getDocumentSymbols docId
    liftIO $ symbols @?= Left
      [docSymbolWithChildren "imports"
                             SkModule
                             (R 0 0 0 20)
                             [ docSymbol "import Data.Maybe" SkModule (R 0 0 0 20)
                             ]
      ]
  , testSessionWait "multiple import" $ do
    let source = T.unlines ["", "import Data.Maybe ()", "", "import Control.Exception ()", ""]
    docId   <- createDoc "A.hs" "haskell" source
    symbols <- getDocumentSymbols docId
    liftIO $ symbols @?= Left
      [docSymbolWithChildren "imports"
                             SkModule
                             (R 1 0 3 27)
                             [ docSymbol "import Data.Maybe" SkModule (R 1 0 1 20)
                             , docSymbol "import Control.Exception" SkModule (R 3 0 3 27)
                             ]
      ]
  , testSessionWait "foreign import" $ do
    let source = T.unlines
          [ "{-# language ForeignFunctionInterface #-}"
          , "foreign import ccall \"a\" a :: Int"
          ]
    docId   <- createDoc "A.hs" "haskell" source
    symbols <- getDocumentSymbols docId
    liftIO $ symbols @?= Left [docSymbolD "a" "import" SkObject (R 1 0 1 33)]
  , testSessionWait "foreign export" $ do
    let source = T.unlines
          [ "{-# language ForeignFunctionInterface #-}"
          , "foreign export ccall odd :: Int -> Bool"
          ]
    docId   <- createDoc "A.hs" "haskell" source
    symbols <- getDocumentSymbols docId
    liftIO $ symbols @?= Left [docSymbolD "odd" "export" SkObject (R 1 0 1 39)]
  ]
 where
  docSymbol name kind loc =
    DocumentSymbol name Nothing kind Nothing Nothing loc loc Nothing
  docSymbol' name kind loc selectionLoc =
    DocumentSymbol name Nothing kind Nothing Nothing loc selectionLoc Nothing
  docSymbolD name detail kind loc =
    DocumentSymbol name (Just detail) kind Nothing Nothing loc loc Nothing
  docSymbolWithChildren name kind loc cc =
    DocumentSymbol name Nothing kind Nothing Nothing loc loc (Just $ List cc)
  docSymbolWithChildren' name kind loc selectionLoc cc =
    DocumentSymbol name Nothing kind Nothing Nothing loc selectionLoc (Just $ List cc)
  moduleSymbol name loc cc = DocumentSymbol name
                                            Nothing
                                            SkFile
                                            Nothing
                                            Nothing
                                            (R 0 0 maxBound 0)
                                            loc
                                            (Just $ List cc)
  classSymbol name loc cc = DocumentSymbol name
                                           (Just "class")
                                           SkInterface
                                           Nothing
                                           Nothing
                                           loc
                                           loc
                                           (Just $ List cc)

pattern R :: UInt -> UInt -> UInt -> UInt -> Range
pattern R x y x' y' = Range (Position x y) (Position x' y')

xfail :: TestTree -> String -> TestTree
xfail = flip expectFailBecause

ignoreInWindowsBecause :: String -> TestTree -> TestTree
ignoreInWindowsBecause
    | isWindows = ignoreTestBecause
    | otherwise = \_ x -> x

ignoreInWindowsForGHC88And810 :: TestTree -> TestTree
ignoreInWindowsForGHC88And810
    | ghcVersion `elem` [GHC88, GHC810] =
        ignoreInWindowsBecause "tests are unreliable in windows for ghc 8.8 and 8.10"
    | otherwise = id

ignoreForGHC92 :: String -> TestTree -> TestTree
ignoreForGHC92 msg
    | ghcVersion == GHC92 = ignoreTestBecause msg
    | otherwise = id

ignoreInWindowsForGHC88 :: TestTree -> TestTree
ignoreInWindowsForGHC88
    | ghcVersion == GHC88 =
        ignoreInWindowsBecause "tests are unreliable in windows for ghc 8.8"
    | otherwise = id

knownBrokenForGhcVersions :: [GhcVersion] -> String -> TestTree -> TestTree
knownBrokenForGhcVersions ghcVers
    | ghcVersion `elem` ghcVers = expectFailBecause
    | otherwise = \_ x -> x


data Expect
  = ExpectRange Range -- Both gotoDef and hover should report this range
  | ExpectLocation Location
--  | ExpectDefRange Range -- Only gotoDef should report this range
  | ExpectHoverRange Range -- Only hover should report this range
  | ExpectHoverText [T.Text] -- the hover message must contain these snippets
  | ExpectExternFail -- definition lookup in other file expected to fail
  | ExpectNoDefinitions
  | ExpectNoHover
--  | ExpectExtern -- TODO: as above, but expected to succeed: need some more info in here, once we have some working examples
  deriving Eq

mkR :: UInt -> UInt -> UInt -> UInt -> Expect
mkR startLine startColumn endLine endColumn = ExpectRange $ mkRange startLine startColumn endLine endColumn

mkL :: Uri -> UInt -> UInt -> UInt -> UInt -> Expect
mkL uri startLine startColumn endLine endColumn = ExpectLocation $ Location uri $ mkRange startLine startColumn endLine endColumn

haddockTests :: TestTree
haddockTests
  = testGroup "haddock"
      [ testCase "Num" $ checkHaddock
          (unlines
             [ "However, '(+)' and '(*)' are"
             , "customarily expected to define a ring and have the following properties:"
             , ""
             , "[__Associativity of (+)__]: @(x + y) + z@ = @x + (y + z)@"
             , "[__Commutativity of (+)__]: @x + y@ = @y + x@"
             , "[__@fromInteger 0@ is the additive identity__]: @x + fromInteger 0@ = @x@"
             ]
          )
          (unlines
             [ ""
             , ""
             , "However,  `(+)`  and  `(*)`  are"
             , "customarily expected to define a ring and have the following properties: "
             , "+ ****Associativity of (+)****: `(x + y) + z`  =  `x + (y + z)`"
             , "+ ****Commutativity of (+)****: `x + y`  =  `y + x`"
             , "+ ****`fromInteger 0`  is the additive identity****: `x + fromInteger 0`  =  `x`"
             ]
          )
      , testCase "unsafePerformIO" $ checkHaddock
          (unlines
             [ "may require"
             , "different precautions:"
             , ""
             , "  * Use @{\\-\\# NOINLINE foo \\#-\\}@ as a pragma on any function @foo@"
             , "        that calls 'unsafePerformIO'.  If the call is inlined,"
             , "        the I\\/O may be performed more than once."
             , ""
             , "  * Use the compiler flag @-fno-cse@ to prevent common sub-expression"
             , "        elimination being performed on the module."
             , ""
             ]
          )
          (unlines
             [ ""
             , ""
             , "may require"
             , "different precautions: "
             , "+ Use  `{-# NOINLINE foo #-}`  as a pragma on any function  `foo` "
             , "  that calls  `unsafePerformIO` .  If the call is inlined,"
             , "  the I/O may be performed more than once."
             , ""
             , "+ Use the compiler flag  `-fno-cse`  to prevent common sub-expression"
             , "  elimination being performed on the module."
             , ""
             ]
          )
      ]
  where
    checkHaddock s txt = spanDocToMarkdownForTest s @?= txt

cradleTests :: TestTree
cradleTests = testGroup "cradle"
    [testGroup "dependencies" [sessionDepsArePickedUp]
    ,testGroup "ignore-fatal" [ignoreFatalWarning]
    ,testGroup "loading" [loadCradleOnlyonce, retryFailedCradle]
    ,testGroup "multi"   [simpleMultiTest, simpleMultiTest2, simpleMultiDefTest]
    ,testGroup "sub-directory"   [simpleSubDirectoryTest]
    ]

loadCradleOnlyonce :: TestTree
loadCradleOnlyonce = testGroup "load cradle only once"
    [ testSession' "implicit" implicit
    , testSession' "direct"   direct
    ]
    where
        direct dir = do
            liftIO $ writeFileUTF8 (dir </> "hie.yaml")
                "cradle: {direct: {arguments: []}}"
            test dir
        implicit dir = test dir
        test _dir = do
            doc <- createDoc "B.hs" "haskell" "module B where\nimport Data.Foo"
            msgs <- someTill (skipManyTill anyMessage cradleLoadedMessage) (skipManyTill anyMessage (message STextDocumentPublishDiagnostics))
            liftIO $ length msgs @?= 1
            changeDoc doc [TextDocumentContentChangeEvent Nothing Nothing "module B where\nimport Data.Maybe"]
            msgs <- manyTill (skipManyTill anyMessage cradleLoadedMessage) (skipManyTill anyMessage (message STextDocumentPublishDiagnostics))
            liftIO $ length msgs @?= 0
            _ <- createDoc "A.hs" "haskell" "module A where\nimport LoadCradleBar"
            msgs <- manyTill (skipManyTill anyMessage cradleLoadedMessage) (skipManyTill anyMessage (message STextDocumentPublishDiagnostics))
            liftIO $ length msgs @?= 0

retryFailedCradle :: TestTree
retryFailedCradle = testSession' "retry failed" $ \dir -> do
  -- The false cradle always fails
  let hieContents = "cradle: {bios: {shell: \"false\"}}"
      hiePath = dir </> "hie.yaml"
  liftIO $ writeFile hiePath hieContents
  let aPath = dir </> "A.hs"
  doc <- createDoc aPath "haskell" "main = return ()"
  WaitForIdeRuleResult {..} <- waitForAction "TypeCheck" doc
  liftIO $ "Test assumption failed: cradle should error out" `assertBool` not ideResultSuccess

  -- Fix the cradle and typecheck again
  let validCradle = "cradle: {bios: {shell: \"echo A.hs\"}}"
  liftIO $ writeFileUTF8 hiePath $ T.unpack validCradle
  sendNotification SWorkspaceDidChangeWatchedFiles $ DidChangeWatchedFilesParams $
          List [FileEvent (filePathToUri $ dir </> "hie.yaml") FcChanged ]

  WaitForIdeRuleResult {..} <- waitForAction "TypeCheck" doc
  liftIO $ "No joy after fixing the cradle" `assertBool` ideResultSuccess


dependentFileTest :: TestTree
dependentFileTest = testGroup "addDependentFile"
    [testGroup "file-changed" [ignoreInWindowsForGHC88 $ testSession' "test" test]
    ]
    where
      test dir = do
        -- If the file contains B then no type error
        -- otherwise type error
        let depFilePath = dir </> "dep-file.txt"
        liftIO $ writeFile depFilePath "A"
        let fooContent = T.unlines
              [ "{-# LANGUAGE TemplateHaskell #-}"
              , "module Foo where"
              , "import Language.Haskell.TH.Syntax"
              , "foo :: Int"
              , "foo = 1 + $(do"
              , "               qAddDependentFile \"dep-file.txt\""
              , "               f <- qRunIO (readFile \"dep-file.txt\")"
              , "               if f == \"B\" then [| 1 |] else lift f)"
              ]
        let bazContent = T.unlines ["module Baz where", "import Foo ()"]
        _ <- createDoc "Foo.hs" "haskell" fooContent
        doc <- createDoc "Baz.hs" "haskell" bazContent
        expectDiagnostics $
            if ghcVersion >= GHC90
                -- String vs [Char] causes this change in error message
                then [("Foo.hs", [(DsError, if ghcVersion >= GHC92 then (4,11) else (4, 6), "Couldn't match type")])]
                else [("Foo.hs", [(DsError, (4, 6), "Couldn't match expected type")])]
        -- Now modify the dependent file
        liftIO $ writeFile depFilePath "B"
        sendNotification SWorkspaceDidChangeWatchedFiles $ DidChangeWatchedFilesParams $
          List [FileEvent (filePathToUri "dep-file.txt") FcChanged ]

        -- Modifying Baz will now trigger Foo to be rebuilt as well
        let change = TextDocumentContentChangeEvent
              { _range = Just (Range (Position 2 0) (Position 2 6))
              , _rangeLength = Nothing
              , _text = "f = ()"
              }
        changeDoc doc [change]
        expectDiagnostics [("Foo.hs", [])]


cradleLoadedMessage :: Session FromServerMessage
cradleLoadedMessage = satisfy $ \case
        FromServerMess (SCustomMethod m) (NotMess _) -> m == cradleLoadedMethod
        _                                            -> False

cradleLoadedMethod :: T.Text
cradleLoadedMethod = "ghcide/cradle/loaded"

ignoreFatalWarning :: TestTree
ignoreFatalWarning = testCase "ignore-fatal-warning" $ runWithExtraFiles "ignore-fatal" $ \dir -> do
    let srcPath = dir </> "IgnoreFatal.hs"
    src <- liftIO $ readFileUtf8 srcPath
    _ <- createDoc srcPath "haskell" src
    expectNoMoreDiagnostics 5

simpleSubDirectoryTest :: TestTree
simpleSubDirectoryTest =
  testCase "simple-subdirectory" $ runWithExtraFiles "cabal-exe" $ \dir -> do
    let mainPath = dir </> "a/src/Main.hs"
    mainSource <- liftIO $ readFileUtf8 mainPath
    _mdoc <- createDoc mainPath "haskell" mainSource
    expectDiagnosticsWithTags
      [("a/src/Main.hs", [(DsWarning,(2,0), "Top-level binding", Nothing)]) -- So that we know P has been loaded
      ]
    expectNoMoreDiagnostics 0.5

simpleMultiTest :: TestTree
simpleMultiTest = testCase "simple-multi-test" $ withLongTimeout $ runWithExtraFiles "multi" $ \dir -> do
    let aPath = dir </> "a/A.hs"
        bPath = dir </> "b/B.hs"
    aSource <- liftIO $ readFileUtf8 aPath
    adoc <- createDoc aPath "haskell" aSource
    WaitForIdeRuleResult {..} <- waitForAction "TypeCheck" adoc
    liftIO $ assertBool "A should typecheck" ideResultSuccess
    bSource <- liftIO $ readFileUtf8 bPath
    bdoc <- createDoc bPath "haskell" bSource
    WaitForIdeRuleResult {..} <- waitForAction "TypeCheck" bdoc
    liftIO $ assertBool "B should typecheck" ideResultSuccess
    locs <- getDefinitions bdoc (Position 2 7)
    let fooL = mkL (adoc ^. L.uri) 2 0 2 3
    checkDefs locs (pure [fooL])
    expectNoMoreDiagnostics 0.5

-- Like simpleMultiTest but open the files in the other order
simpleMultiTest2 :: TestTree
simpleMultiTest2 = testCase "simple-multi-test2" $ runWithExtraFiles "multi" $ \dir -> do
    let aPath = dir </> "a/A.hs"
        bPath = dir </> "b/B.hs"
    bSource <- liftIO $ readFileUtf8 bPath
    bdoc <- createDoc bPath "haskell" bSource
    expectNoMoreDiagnostics 10
    aSource <- liftIO $ readFileUtf8 aPath
    (TextDocumentIdentifier adoc) <- createDoc aPath "haskell" aSource
    -- Need to have some delay here or the test fails
    expectNoMoreDiagnostics 10
    locs <- getDefinitions bdoc (Position 2 7)
    let fooL = mkL adoc 2 0 2 3
    checkDefs locs (pure [fooL])
    expectNoMoreDiagnostics 0.5

-- Like simpleMultiTest but open the files in component 'a' in a seperate session
simpleMultiDefTest :: TestTree
simpleMultiDefTest = testCase "simple-multi-def-test" $ runWithExtraFiles "multi" $ \dir -> do
    let aPath = dir </> "a/A.hs"
        bPath = dir </> "b/B.hs"
    adoc <- liftIO $ runInDir dir $ do
      aSource <- liftIO $ readFileUtf8 aPath
      adoc <- createDoc aPath "haskell" aSource
      ~() <- skipManyTill anyMessage $ satisfyMaybe $ \case
        FromServerMess (SCustomMethod "ghcide/reference/ready") (NotMess NotificationMessage{_params = fp}) -> do
          A.Success fp' <- pure $ fromJSON fp
          if equalFilePath fp' aPath then pure () else Nothing
        _ -> Nothing
      closeDoc adoc
      pure adoc
    bSource <- liftIO $ readFileUtf8 bPath
    bdoc <- createDoc bPath "haskell" bSource
    locs <- getDefinitions bdoc (Position 2 7)
    let fooL = mkL (adoc ^. L.uri) 2 0 2 3
    checkDefs locs (pure [fooL])
    expectNoMoreDiagnostics 0.5

ifaceTests :: TestTree
ifaceTests = testGroup "Interface loading tests"
    [ -- https://github.com/haskell/ghcide/pull/645/
      ifaceErrorTest
    , ifaceErrorTest2
    , ifaceErrorTest3
    , ifaceTHTest
    ]

bootTests :: TestTree
bootTests = testGroup "boot"
  [ testCase "boot-def-test" $ runWithExtraFiles "boot" $ \dir -> do
        let cPath = dir </> "C.hs"
        cSource <- liftIO $ readFileUtf8 cPath
        -- Dirty the cache
        liftIO $ runInDir dir $ do
            cDoc <- createDoc cPath "haskell" cSource
            _ <- getHover cDoc $ Position 4 3
            ~() <- skipManyTill anyMessage $ satisfyMaybe $ \case
                FromServerMess (SCustomMethod "ghcide/reference/ready") (NotMess NotificationMessage{_params = fp}) -> do
                    A.Success fp' <- pure $ fromJSON fp
                    if equalFilePath fp' cPath then pure () else Nothing
                _ -> Nothing
            closeDoc cDoc
        cdoc <- createDoc cPath "haskell" cSource
        locs <- getDefinitions cdoc (Position 7 4)
        let floc = mkR 9 0 9 1
        checkDefs locs (pure [floc])
  , testCase "graph with boot modules" $ runWithExtraFiles "boot2" $ \dir -> do
      _ <- openDoc (dir </> "A.hs") "haskell"
      expectNoMoreDiagnostics 2
  ]

-- | test that TH reevaluates across interfaces
ifaceTHTest :: TestTree
ifaceTHTest = testCase "iface-th-test" $ runWithExtraFiles "TH" $ \dir -> do
    let aPath = dir </> "THA.hs"
        bPath = dir </> "THB.hs"
        cPath = dir </> "THC.hs"

    aSource <- liftIO $ readFileUtf8 aPath -- [TH] a :: ()
    _bSource <- liftIO $ readFileUtf8 bPath -- a :: ()
    cSource <- liftIO $ readFileUtf8 cPath -- c = a :: ()

    cdoc <- createDoc cPath "haskell" cSource

    -- Change [TH]a from () to Bool
    liftIO $ writeFileUTF8 aPath (unlines $ init (lines $ T.unpack aSource) ++ ["th_a = [d| a = False|]"])

    -- Check that the change propogates to C
    changeDoc cdoc [TextDocumentContentChangeEvent Nothing Nothing cSource]
    expectDiagnostics
      [("THC.hs", [(DsError, (4, 4), "Couldn't match expected type '()' with actual type 'Bool'")])
      ,("THB.hs", [(DsWarning, (4,thDollarIdx), "Top-level binding")])]
    closeDoc cdoc

ifaceErrorTest :: TestTree
ifaceErrorTest = testCase "iface-error-test-1" $ runWithExtraFiles "recomp" $ \dir -> do
    configureCheckProject True
    let bPath = dir </> "B.hs"
        pPath = dir </> "P.hs"

    bSource <- liftIO $ readFileUtf8 bPath -- y :: Int
    pSource <- liftIO $ readFileUtf8 pPath -- bar = x :: Int

    bdoc <- createDoc bPath "haskell" bSource
    expectDiagnostics
      [("P.hs", [(DsWarning,(4,0), "Top-level binding")])] -- So what we know P has been loaded

    -- Change y from Int to B
    changeDoc bdoc [TextDocumentContentChangeEvent Nothing Nothing $ T.unlines ["module B where", "y :: Bool", "y = undefined"]]
    -- save so that we can that the error propogates to A
    sendNotification STextDocumentDidSave (DidSaveTextDocumentParams bdoc Nothing)

    -- Check that the error propogates to A
    expectDiagnostics
      [("A.hs", [(DsError, (5, 4), "Couldn't match expected type 'Int' with actual type 'Bool'")])]


    -- Check that we wrote the interfaces for B when we saved
    hidir <- getInterfaceFilesDir bdoc
    hi_exists <- liftIO $ doesFileExist $ hidir </> "B.hi"
    liftIO $ assertBool ("Couldn't find B.hi in " ++ hidir) hi_exists

    pdoc <- createDoc pPath "haskell" pSource
    changeDoc pdoc [TextDocumentContentChangeEvent Nothing Nothing $ pSource <> "\nfoo = y :: Bool" ]
    -- Now in P we have
    -- bar = x :: Int
    -- foo = y :: Bool
    -- HOWEVER, in A...
    -- x = y  :: Int
    -- This is clearly inconsistent, and the expected outcome a bit surprising:
    --   - The diagnostic for A has already been received. Ghcide does not repeat diagnostics
    --   - P is being typechecked with the last successful artifacts for A.
    expectDiagnostics
      [("P.hs", [(DsWarning,(4,0), "Top-level binding")])
      ,("P.hs", [(DsWarning,(6,0), "Top-level binding")])
      ]
    expectNoMoreDiagnostics 2

ifaceErrorTest2 :: TestTree
ifaceErrorTest2 = testCase "iface-error-test-2" $ runWithExtraFiles "recomp" $ \dir -> do
    let bPath = dir </> "B.hs"
        pPath = dir </> "P.hs"

    bSource <- liftIO $ readFileUtf8 bPath -- y :: Int
    pSource <- liftIO $ readFileUtf8 pPath -- bar = x :: Int

    bdoc <- createDoc bPath "haskell" bSource
    pdoc <- createDoc pPath "haskell" pSource
    expectDiagnostics
      [("P.hs", [(DsWarning,(4,0), "Top-level binding")])] -- So that we know P has been loaded

    -- Change y from Int to B
    changeDoc bdoc [TextDocumentContentChangeEvent Nothing Nothing $ T.unlines ["module B where", "y :: Bool", "y = undefined"]]

    -- Add a new definition to P
    changeDoc pdoc [TextDocumentContentChangeEvent Nothing Nothing $ pSource <> "\nfoo = y :: Bool" ]
    -- Now in P we have
    -- bar = x :: Int
    -- foo = y :: Bool
    -- HOWEVER, in A...
    -- x = y  :: Int
    expectDiagnostics
    -- As in the other test, P is being typechecked with the last successful artifacts for A
    -- (ot thanks to -fdeferred-type-errors)
      [("A.hs", [(DsError, (5, 4), "Couldn't match expected type 'Int' with actual type 'Bool'")])
      ,("P.hs", [(DsWarning, (4, 0), "Top-level binding")])
      ,("P.hs", [(DsWarning, (6, 0), "Top-level binding")])
      ]

    expectNoMoreDiagnostics 2

ifaceErrorTest3 :: TestTree
ifaceErrorTest3 = testCase "iface-error-test-3" $ runWithExtraFiles "recomp" $ \dir -> do
    let bPath = dir </> "B.hs"
        pPath = dir </> "P.hs"

    bSource <- liftIO $ readFileUtf8 bPath -- y :: Int
    pSource <- liftIO $ readFileUtf8 pPath -- bar = x :: Int

    bdoc <- createDoc bPath "haskell" bSource

    -- Change y from Int to B
    changeDoc bdoc [TextDocumentContentChangeEvent Nothing Nothing $ T.unlines ["module B where", "y :: Bool", "y = undefined"]]

    -- P should not typecheck, as there are no last valid artifacts for A
    _pdoc <- createDoc pPath "haskell" pSource

    -- In this example the interface file for A should not exist (modulo the cache folder)
    -- Despite that P still type checks, as we can generate an interface file for A thanks to -fdeferred-type-errors
    expectDiagnostics
      [("A.hs", [(DsError, (5, 4), "Couldn't match expected type 'Int' with actual type 'Bool'")])
      ,("P.hs", [(DsWarning,(4,0), "Top-level binding")])
      ]
    expectNoMoreDiagnostics 2

sessionDepsArePickedUp :: TestTree
sessionDepsArePickedUp = testSession'
  "session-deps-are-picked-up"
  $ \dir -> do
    liftIO $
      writeFileUTF8
        (dir </> "hie.yaml")
        "cradle: {direct: {arguments: []}}"
    -- Open without OverloadedStrings and expect an error.
    doc <- createDoc "Foo.hs" "haskell" fooContent
    expectDiagnostics $
        if ghcVersion >= GHC90
            -- String vs [Char] causes this change in error message
            then [("Foo.hs", [(DsError, (3, 6), "Couldn't match type")])]
            else [("Foo.hs", [(DsError, (3, 6), "Couldn't match expected type")])]
    -- Update hie.yaml to enable OverloadedStrings.
    liftIO $
      writeFileUTF8
        (dir </> "hie.yaml")
        "cradle: {direct: {arguments: [-XOverloadedStrings]}}"
    sendNotification SWorkspaceDidChangeWatchedFiles $ DidChangeWatchedFilesParams $
          List [FileEvent (filePathToUri $ dir </> "hie.yaml") FcChanged ]
    -- Send change event.
    let change =
          TextDocumentContentChangeEvent
            { _range = Just (Range (Position 4 0) (Position 4 0)),
              _rangeLength = Nothing,
              _text = "\n"
            }
    changeDoc doc [change]
    -- Now no errors.
    expectDiagnostics [("Foo.hs", [])]
  where
    fooContent =
      T.unlines
        [ "module Foo where",
          "import Data.Text",
          "foo :: Text",
          "foo = \"hello\""
        ]

-- A test to ensure that the command line ghcide workflow stays working
nonLspCommandLine :: TestTree
nonLspCommandLine = testGroup "ghcide command line"
  [ testCase "works" $ withTempDir $ \dir -> do
        ghcide <- locateGhcideExecutable
        copyTestDataFiles dir "multi"
        let cmd = (proc ghcide ["a/A.hs"]){cwd = Just dir}

        setEnv "HOME" "/homeless-shelter" False

        (ec, _, _) <- readCreateProcessWithExitCode cmd ""

        ec @?= ExitSuccess
  ]

benchmarkTests :: TestTree
benchmarkTests =
    let ?config = Bench.defConfig
            { Bench.verbosity = Bench.Quiet
            , Bench.repetitions = Just 3
            , Bench.buildTool = Bench.Cabal
            } in
    withResource Bench.setup Bench.cleanUp $ \getResource -> testGroup "benchmark experiments"
    [ testCase (Bench.name e) $ do
        Bench.SetupResult{Bench.benchDir} <- getResource
        res <- Bench.runBench (runInDir benchDir) e
        assertBool "did not successfully complete 5 repetitions" $ Bench.success res
        | e <- Bench.experiments
        , Bench.name e /= "edit" -- the edit experiment does not ever fail
        , Bench.name e /= "hole fit suggestions" -- is too slow!
        -- the cradle experiments are way too slow
        , not ("cradle" `isInfixOf` Bench.name e)
    ]

-- | checks if we use InitializeParams.rootUri for loading session
rootUriTests :: TestTree
rootUriTests = testCase "use rootUri" . runTest "dirA" "dirB" $ \dir -> do
  let bPath = dir </> "dirB/Foo.hs"
  liftIO $ copyTestDataFiles dir "rootUri"
  bSource <- liftIO $ readFileUtf8 bPath
  _ <- createDoc "Foo.hs" "haskell" bSource
  expectNoMoreDiagnostics 0.5
  where
    -- similar to run' except we can configure where to start ghcide and session
    runTest :: FilePath -> FilePath -> (FilePath -> Session ()) -> IO ()
    runTest dir1 dir2 s = withTempDir $ \dir -> runInDir' dir dir1 dir2 [] (s dir)

-- | Test if ghcide asynchronously handles Commands and user Requests
asyncTests :: TestTree
asyncTests = testGroup "async"
    [
      testSession "command" $ do
            -- Execute a command that will block forever
            let req = ExecuteCommandParams Nothing blockCommandId Nothing
            void $ sendRequest SWorkspaceExecuteCommand req
            -- Load a file and check for code actions. Will only work if the command is run asynchronously
            doc <- createDoc "A.hs" "haskell" $ T.unlines
              [ "{-# OPTIONS -Wmissing-signatures #-}"
              , "foo = id"
              ]
            void waitForDiagnostics
            actions <- getCodeActions doc (Range (Position 1 0) (Position 1 0))
            liftIO $ [ _title | InR CodeAction{_title} <- actions] @=?
              [ "add signature: foo :: a -> a" ]
    , testSession "request" $ do
            -- Execute a custom request that will block for 1000 seconds
            void $ sendRequest (SCustomMethod "test") $ toJSON $ BlockSeconds 1000
            -- Load a file and check for code actions. Will only work if the request is run asynchronously
            doc <- createDoc "A.hs" "haskell" $ T.unlines
              [ "{-# OPTIONS -Wmissing-signatures #-}"
              , "foo = id"
              ]
            void waitForDiagnostics
            actions <- getCodeActions doc (Range (Position 1 0) (Position 1 0))
            liftIO $ [ _title | InR CodeAction{_title} <- actions] @=?
              [ "add signature: foo :: a -> a" ]
    ]


clientSettingsTest :: TestTree
clientSettingsTest = testGroup "client settings handling"
    [ testSession "ghcide restarts shake session on config changes" $ do
            void $ skipManyTill anyMessage $ message SClientRegisterCapability
            void $ createDoc "A.hs" "haskell" "module A where"
            waitForProgressDone
            sendNotification SWorkspaceDidChangeConfiguration (DidChangeConfigurationParams (toJSON ("" :: String)))
            skipManyTill anyMessage restartingBuildSession

    ]
  where
    restartingBuildSession :: Session ()
    restartingBuildSession = do
        FromServerMess SWindowLogMessage NotificationMessage{_params = LogMessageParams{..}} <- loggingNotification
        guard $ "Restarting build session" `T.isInfixOf` _message

referenceTests :: TestTree
referenceTests = testGroup "references"
    [ testGroup "can get references to FOIs"
          [ referenceTest "can get references to symbols"
                          ("References.hs", 4, 7)
                          YesIncludeDeclaration
                          [ ("References.hs", 4, 6)
                          , ("References.hs", 6, 0)
                          , ("References.hs", 6, 14)
                          , ("References.hs", 9, 7)
                          , ("References.hs", 10, 11)
                          ]

          , referenceTest "can get references to data constructor"
                          ("References.hs", 13, 2)
                          YesIncludeDeclaration
                          [ ("References.hs", 13, 2)
                          , ("References.hs", 16, 14)
                          , ("References.hs", 19, 21)
                          ]

          , referenceTest "getting references works in the other module"
                          ("OtherModule.hs", 6, 0)
                          YesIncludeDeclaration
                          [ ("OtherModule.hs", 6, 0)
                          , ("OtherModule.hs", 8, 16)
                          ]

          , referenceTest "getting references works in the Main module"
                          ("Main.hs", 9, 0)
                          YesIncludeDeclaration
                          [ ("Main.hs", 9, 0)
                          , ("Main.hs", 10, 4)
                          ]

          , referenceTest "getting references to main works"
                          ("Main.hs", 5, 0)
                          YesIncludeDeclaration
                          [ ("Main.hs", 4, 0)
                          , ("Main.hs", 5, 0)
                          ]

          , referenceTest "can get type references"
                          ("Main.hs", 9, 9)
                          YesIncludeDeclaration
                          [ ("Main.hs", 9, 0)
                          , ("Main.hs", 9, 9)
                          , ("Main.hs", 10, 0)
                          ]

          , expectFailBecause "references provider does not respect includeDeclaration parameter" $
 referenceTest "works when we ask to exclude declarations"
                          ("References.hs", 4, 7)
                          NoExcludeDeclaration
                          [ ("References.hs", 6, 0)
                          , ("References.hs", 6, 14)
                          , ("References.hs", 9, 7)
                          , ("References.hs", 10, 11)
                          ]

          , referenceTest "INCORRECTLY returns declarations when we ask to exclude them"
                          ("References.hs", 4, 7)
                          NoExcludeDeclaration
                          [ ("References.hs", 4, 6)
                          , ("References.hs", 6, 0)
                          , ("References.hs", 6, 14)
                          , ("References.hs", 9, 7)
                          , ("References.hs", 10, 11)
                          ]
          ]

    , testGroup "can get references to non FOIs"
          [ referenceTest "can get references to symbol defined in a module we import"
                          ("References.hs", 22, 4)
                          YesIncludeDeclaration
                          [ ("References.hs", 22, 4)
                          , ("OtherModule.hs", 0, 20)
                          , ("OtherModule.hs", 4, 0)
                          ]

          , referenceTest "can get references in modules that import us to symbols we define"
                          ("OtherModule.hs", 4, 0)
                          YesIncludeDeclaration
                          [ ("References.hs", 22, 4)
                          , ("OtherModule.hs", 0, 20)
                          , ("OtherModule.hs", 4, 0)
                          ]

          , referenceTest "can get references to symbol defined in a module we import transitively"
                          ("References.hs", 24, 4)
                          YesIncludeDeclaration
                          [ ("References.hs", 24, 4)
                          , ("OtherModule.hs", 0, 48)
                          , ("OtherOtherModule.hs", 2, 0)
                          ]

          , referenceTest "can get references in modules that import us transitively to symbols we define"
                          ("OtherOtherModule.hs", 2, 0)
                          YesIncludeDeclaration
                          [ ("References.hs", 24, 4)
                          , ("OtherModule.hs", 0, 48)
                          , ("OtherOtherModule.hs", 2, 0)
                          ]

          , referenceTest "can get type references to other modules"
                          ("Main.hs", 12, 10)
                          YesIncludeDeclaration
                          [ ("Main.hs", 12, 7)
                          , ("Main.hs", 13, 0)
                          , ("References.hs", 12, 5)
                          , ("References.hs", 16, 0)
                          ]
          ]
    ]

-- | When we ask for all references to symbol "foo", should the declaration "foo
-- = 2" be among the references returned?
data IncludeDeclaration =
    YesIncludeDeclaration
    | NoExcludeDeclaration

getReferences' :: SymbolLocation -> IncludeDeclaration -> Session (List Location)
getReferences' (file, l, c) includeDeclaration = do
    doc <- openDoc file "haskell"
    getReferences doc (Position l c) $ toBool includeDeclaration
    where toBool YesIncludeDeclaration = True
          toBool NoExcludeDeclaration  = False

referenceTestSession :: String -> FilePath -> [FilePath] -> (FilePath -> Session ()) -> TestTree
referenceTestSession name thisDoc docs' f = testSessionWithExtraFiles "references" name $ \dir -> do
  -- needed to build whole project indexing
  configureCheckProject True
  let docs = map (dir </>) $ delete thisDoc $ nubOrd docs'
  -- Initial Index
  docid <- openDoc thisDoc "haskell"
  let
    loop :: [FilePath] -> Session ()
    loop [] = pure ()
    loop docs = do
      doc <- skipManyTill anyMessage $ satisfyMaybe $ \case
          FromServerMess (SCustomMethod "ghcide/reference/ready") (NotMess NotificationMessage{_params = fp}) -> do
            A.Success fp' <- pure $ fromJSON fp
            find (fp' ==) docs
          _ -> Nothing
      loop (delete doc docs)
  loop docs
  f dir
  closeDoc docid

-- | Given a location, lookup the symbol and all references to it. Make sure
-- they are the ones we expect.
referenceTest :: String -> SymbolLocation -> IncludeDeclaration -> [SymbolLocation] -> TestTree
referenceTest name loc includeDeclaration expected =
    referenceTestSession name (fst3 loc) docs $ \dir -> do
        List actual <- getReferences' loc includeDeclaration
        liftIO $ actual `expectSameLocations` map (first3 (dir </>)) expected
  where
    docs = map fst3 expected

type SymbolLocation = (FilePath, UInt, UInt)

expectSameLocations :: [Location] -> [SymbolLocation] -> Assertion
expectSameLocations actual expected = do
    let actual' =
            Set.map (\location -> (location ^. L.uri
                                   , location ^. L.range . L.start . L.line . to fromIntegral
                                   , location ^. L.range . L.start . L.character . to fromIntegral))
            $ Set.fromList actual
    expected' <- Set.fromList <$>
        (forM expected $ \(file, l, c) -> do
                              fp <- canonicalizePath file
                              return (filePathToUri fp, l, c))
    actual' @?= expected'

----------------------------------------------------------------------
-- Utils
----------------------------------------------------------------------

testSession :: String -> Session () -> TestTree
testSession name = testCase name . run

testSessionWithExtraFiles :: FilePath -> String -> (FilePath -> Session ()) -> TestTree
testSessionWithExtraFiles prefix name = testCase name . runWithExtraFiles prefix

testSession' :: String -> (FilePath -> Session ()) -> TestTree
testSession' name = testCase name . run'

testSessionWait :: HasCallStack => String -> Session () -> TestTree
testSessionWait name = testSession name .
      -- Check that any diagnostics produced were already consumed by the test case.
      --
      -- If in future we add test cases where we don't care about checking the diagnostics,
      -- this could move elsewhere.
      --
      -- Experimentally, 0.5s seems to be long enough to wait for any final diagnostics to appear.
      ( >> expectNoMoreDiagnostics 0.5)

pickActionWithTitle :: T.Text -> [Command |? CodeAction] -> IO CodeAction
pickActionWithTitle title actions = do
  assertBool ("Found no matching actions for " <> show title <> " in " <> show titles) (not $ null matches)
  return $ head matches
  where
    titles =
        [ actionTitle
        | InR CodeAction { _title = actionTitle } <- actions
        ]
    matches =
        [ action
        | InR action@CodeAction { _title = actionTitle } <- actions
        , title == actionTitle
        ]

mkRange :: UInt -> UInt -> UInt -> UInt -> Range
mkRange a b c d = Range (Position a b) (Position c d)

run :: Session a -> IO a
run s = run' (const s)

runWithExtraFiles :: FilePath -> (FilePath -> Session a) -> IO a
runWithExtraFiles prefix s = withTempDir $ \dir -> do
  copyTestDataFiles dir prefix
  runInDir dir (s dir)

copyTestDataFiles :: FilePath -> FilePath -> IO ()
copyTestDataFiles dir prefix = do
  -- Copy all the test data files to the temporary workspace
  testDataFiles <- getDirectoryFilesIO ("test/data" </> prefix) ["//*"]
  for_ testDataFiles $ \f -> do
    createDirectoryIfMissing True $ dir </> takeDirectory f
    copyFile ("test/data" </> prefix </> f) (dir </> f)

run' :: (FilePath -> Session a) -> IO a
run' s = withTempDir $ \dir -> runInDir dir (s dir)

runInDir :: FilePath -> Session a -> IO a
runInDir dir = runInDir' dir "." "." []

withLongTimeout :: IO a -> IO a
withLongTimeout = bracket_ (setEnv "LSP_TIMEOUT" "120" True) (unsetEnv "LSP_TIMEOUT")

-- | Takes a directory as well as relative paths to where we should launch the executable as well as the session root.
runInDir' :: FilePath -> FilePath -> FilePath -> [String] -> Session a -> IO a
runInDir' dir startExeIn startSessionIn extraOptions s = do
  ghcideExe <- locateGhcideExecutable
  let startDir = dir </> startExeIn
  let projDir = dir </> startSessionIn

  createDirectoryIfMissing True startDir
  createDirectoryIfMissing True projDir
  -- Temporarily hack around https://github.com/mpickering/hie-bios/pull/56
  -- since the package import test creates "Data/List.hs", which otherwise has no physical home
  createDirectoryIfMissing True $ projDir ++ "/Data"

  shakeProfiling <- getEnv "SHAKE_PROFILING"
  let cmd = unwords $
       [ghcideExe, "--lsp", "--test", "--verbose", "-j2", "--cwd", startDir
       ] ++ ["--shake-profiling=" <> dir | Just dir <- [shakeProfiling]
       ] ++ extraOptions
  -- HIE calls getXgdDirectory which assumes that HOME is set.
  -- Only sets HOME if it wasn't already set.
  setEnv "HOME" "/homeless-shelter" False
  conf <- getConfigFromEnv
  runSessionWithConfig conf cmd lspTestCaps projDir $ do
      configureCheckProject False
      s

getConfigFromEnv :: IO SessionConfig
getConfigFromEnv = do
  logColor <- fromMaybe True <$> checkEnv "LSP_TEST_LOG_COLOR"
  timeoutOverride <- fmap read <$> getEnv "LSP_TIMEOUT"
  return defaultConfig
    { messageTimeout = fromMaybe (messageTimeout defaultConfig) timeoutOverride
    , logColor
    }
  where
    checkEnv :: String -> IO (Maybe Bool)
    checkEnv s = fmap convertVal <$> getEnv s
    convertVal "0" = False
    convertVal _   = True

lspTestCaps :: ClientCapabilities
lspTestCaps = fullCaps { _window = Just $ WindowClientCapabilities (Just True) Nothing Nothing }

openTestDataDoc :: FilePath -> Session TextDocumentIdentifier
openTestDataDoc path = do
  source <- liftIO $ readFileUtf8 $ "test/data" </> path
  createDoc path "haskell" source

findCodeActions :: TextDocumentIdentifier -> Range -> [T.Text] -> Session [CodeAction]
findCodeActions = findCodeActions' (==) "is not a superset of"

findCodeActionsByPrefix :: TextDocumentIdentifier -> Range -> [T.Text] -> Session [CodeAction]
findCodeActionsByPrefix = findCodeActions' T.isPrefixOf "is not prefix of"

findCodeActions' :: (T.Text -> T.Text -> Bool) -> String -> TextDocumentIdentifier -> Range -> [T.Text] -> Session [CodeAction]
findCodeActions' op errMsg doc range expectedTitles = do
  actions <- getCodeActions doc range
  let matches = sequence
        [ listToMaybe
          [ action
          | InR action@CodeAction { _title = actionTitle } <- actions
          , expectedTitle `op` actionTitle]
        | expectedTitle <- expectedTitles]
  let msg = show
            [ actionTitle
            | InR CodeAction { _title = actionTitle } <- actions
            ]
            ++ " " <> errMsg <> " "
            ++ show expectedTitles
  liftIO $ case matches of
    Nothing -> assertFailure msg
    Just _  -> pure ()
  return (fromJust matches)

findCodeAction :: TextDocumentIdentifier -> Range -> T.Text -> Session CodeAction
findCodeAction doc range t = head <$> findCodeActions doc range [t]

unitTests :: Recorder Log -> TestTree
unitTests recorder = do
  testGroup "Unit"
     [ testCase "empty file path does NOT work with the empty String literal" $
         uriToFilePath' (fromNormalizedUri $ filePathToUri' "") @?= Just "."
     , testCase "empty file path works using toNormalizedFilePath'" $
         uriToFilePath' (fromNormalizedUri $ filePathToUri' (toNormalizedFilePath' "")) @?= Just ""
     , testCase "empty path URI" $ do
         Just URI{..} <- pure $ parseURI (T.unpack $ getUri $ fromNormalizedUri emptyPathUri)
         uriScheme @?= "file:"
         uriPath @?= ""
     , testCase "from empty path URI" $ do
         let uri = Uri "file://"
         uriToFilePath' uri @?= Just ""
     , testCase "showDiagnostics prints ranges 1-based (like vscode)" $ do
         let diag = ("", Diagnostics.ShowDiag, Diagnostic
               { _range = Range
                   { _start = Position{_line = 0, _character = 1}
                   , _end = Position{_line = 2, _character = 3}
                   }
               , _severity = Nothing
               , _code = Nothing
               , _source = Nothing
               , _message = ""
               , _relatedInformation = Nothing
               , _tags = Nothing
               })
         let shown = T.unpack (Diagnostics.showDiagnostics [diag])
         let expected = "1:2-3:4"
         assertBool (unwords ["expected to find range", expected, "in diagnostic", shown]) $
             expected `isInfixOf` shown
     , testCase "notification handlers run sequentially" $ do
        orderRef <- newIORef []
        let plugins = pluginDescToIdePlugins $
                [ (defaultPluginDescriptor $ fromString $ show i)
                    { pluginNotificationHandlers = mconcat
                        [ mkPluginNotificationHandler LSP.STextDocumentDidOpen $ \_ _ _ ->
                            liftIO $ atomicModifyIORef_ orderRef (i:)
                        ]
                    }
                    | i <- [(1::Int)..20]
                ] ++ Ghcide.descriptors (cmap LogGhcIde recorder)

        testIde recorder (IDE.testing (cmap LogIDEMain recorder)){IDE.argsHlsPlugins = plugins} $ do
            _ <- createDoc "haskell" "A.hs" "module A where"
            waitForProgressDone
            actualOrder <- liftIO $ readIORef orderRef

            liftIO $ actualOrder @?= reverse [(1::Int)..20]
     , ignoreTestBecause "The test fails sometimes showing 10000us" $
         testCase "timestamps have millisecond resolution" $ do
           resolution_us <- findResolution_us 1
           let msg = printf "Timestamps do not have millisecond resolution: %dus" resolution_us
           assertBool msg (resolution_us <= 1000)
     , Progress.tests
     ]

garbageCollectionTests :: TestTree
garbageCollectionTests = testGroup "garbage collection"
  [ testGroup "dirty keys"
        [ testSession' "are collected" $ \dir -> do
            liftIO $ writeFile (dir </> "hie.yaml") "cradle: {direct: {arguments: [A]}}"
            doc <- generateGarbage "A" dir
            closeDoc doc
            garbage <- waitForGC
            liftIO $ assertBool "no garbage was found" $ not $ null garbage

        , testSession' "are deleted from the state" $ \dir -> do
            liftIO $ writeFile (dir </> "hie.yaml") "cradle: {direct: {arguments: [A]}}"
            docA <- generateGarbage "A" dir
            keys0 <- getStoredKeys
            closeDoc docA
            garbage <- waitForGC
            liftIO $ assertBool "something is wrong with this test - no garbage found" $ not $ null garbage
            keys1 <- getStoredKeys
            liftIO $ assertBool "keys were not deleted from the state" (length keys1 < length keys0)

        , testSession' "are not regenerated unless needed" $ \dir -> do
            liftIO $ writeFile (dir </> "hie.yaml") "cradle: {direct: {arguments: [A.hs, B.hs]}}"
            docA <- generateGarbage "A" dir
            _docB <- generateGarbage "B" dir

            -- garbage collect A keys
            keysBeforeGC <- getStoredKeys
            closeDoc docA
            garbage <- waitForGC
            liftIO $ assertBool "something is wrong with this test - no garbage found" $ not $ null garbage
            keysAfterGC <- getStoredKeys
            liftIO $ assertBool "something is wrong with this test - keys were not deleted from the state"
                (length keysAfterGC < length keysBeforeGC)

            -- re-typecheck B and check that the keys for A have not materialized back
            _docB <- generateGarbage "B" dir
            keysB <- getStoredKeys
            let regeneratedKeys = Set.filter (not . isExpected) $
                    Set.intersection (Set.fromList garbage) (Set.fromList keysB)
            liftIO $ regeneratedKeys @?= mempty

        , testSession' "regenerate successfully" $ \dir -> do
            liftIO $ writeFile (dir </> "hie.yaml") "cradle: {direct: {arguments: [A]}}"
            docA <- generateGarbage "A" dir
            closeDoc docA
            garbage <- waitForGC
            liftIO $ assertBool "no garbage was found" $ not $ null garbage
            let edit = T.unlines
                        [ "module A where"
                        , "a :: Bool"
                        , "a = ()"
                        ]
            doc <- generateGarbage "A" dir
            changeDoc doc [TextDocumentContentChangeEvent Nothing Nothing edit]
            builds <- waitForTypecheck doc
            liftIO $ assertBool "it still builds" builds
            expectCurrentDiagnostics doc [(DsError, (2,4), "Couldn't match expected type")]
        ]
  ]
  where
    isExpected k = any (`T.isPrefixOf` k) ["GhcSessionIO"]

    generateGarbage :: String -> FilePath -> Session TextDocumentIdentifier
    generateGarbage modName dir = do
        let fp = modName <> ".hs"
            body = printf "module %s where" modName
        doc <- createDoc fp "haskell" (T.pack body)
        liftIO $ writeFile (dir </> fp) body
        builds <- waitForTypecheck doc
        liftIO $ assertBool "something is wrong with this test" builds
        return doc

findResolution_us :: Int -> IO Int
findResolution_us delay_us | delay_us >= 1000000 = error "Unable to compute timestamp resolution"
findResolution_us delay_us = withTempFile $ \f -> withTempFile $ \f' -> do
    performGC
    writeFile f ""
    threadDelay delay_us
    writeFile f' ""
    t <- getModTime f
    t' <- getModTime f'
    if t /= t' then return delay_us else findResolution_us (delay_us * 10)


<<<<<<< HEAD
testIde :: Recorder Log -> IDE.Arguments -> Session () -> IO ()
testIde recorder arguments session = do
=======
testIde :: IDE.Arguments -> Session a -> IO a
testIde = testIde' "."

testIde' :: FilePath -> IDE.Arguments -> Session a -> IO a
testIde' projDir arguments session = do
>>>>>>> 9cd1fdd4
    config <- getConfigFromEnv
    cwd <- getCurrentDirectory
    (hInRead, hInWrite) <- createPipe
    (hOutRead, hOutWrite) <- createPipe
    let server = IDE.defaultMain (cmap LogIDEMain recorder) arguments
            { IDE.argsHandleIn = pure hInRead
            , IDE.argsHandleOut = pure hOutWrite
            }

    flip finally (setCurrentDirectory cwd) $ withAsync server $ \_ ->
        runSessionWithHandles hInWrite hOutRead config lspTestCaps projDir session



positionMappingTests :: TestTree
positionMappingTests =
    testGroup "position mapping"
        [ testGroup "toCurrent"
              [ testCase "before" $
                toCurrent
                    (Range (Position 0 1) (Position 0 3))
                    "ab"
                    (Position 0 0) @?= PositionExact (Position 0 0)
              , testCase "after, same line, same length" $
                toCurrent
                    (Range (Position 0 1) (Position 0 3))
                    "ab"
                    (Position 0 3) @?= PositionExact (Position 0 3)
              , testCase "after, same line, increased length" $
                toCurrent
                    (Range (Position 0 1) (Position 0 3))
                    "abc"
                    (Position 0 3) @?= PositionExact (Position 0 4)
              , testCase "after, same line, decreased length" $
                toCurrent
                    (Range (Position 0 1) (Position 0 3))
                    "a"
                    (Position 0 3) @?= PositionExact (Position 0 2)
              , testCase "after, next line, no newline" $
                toCurrent
                    (Range (Position 0 1) (Position 0 3))
                    "abc"
                    (Position 1 3) @?= PositionExact (Position 1 3)
              , testCase "after, next line, newline" $
                toCurrent
                    (Range (Position 0 1) (Position 0 3))
                    "abc\ndef"
                    (Position 1 0) @?= PositionExact (Position 2 0)
              , testCase "after, same line, newline" $
                toCurrent
                    (Range (Position 0 1) (Position 0 3))
                    "abc\nd"
                    (Position 0 4) @?= PositionExact (Position 1 2)
              , testCase "after, same line, newline + newline at end" $
                toCurrent
                    (Range (Position 0 1) (Position 0 3))
                    "abc\nd\n"
                    (Position 0 4) @?= PositionExact (Position 2 1)
              , testCase "after, same line, newline + newline at end" $
                toCurrent
                    (Range (Position 0 1) (Position 0 1))
                    "abc"
                    (Position 0 1) @?= PositionExact (Position 0 4)
              ]
        , testGroup "fromCurrent"
              [ testCase "before" $
                fromCurrent
                    (Range (Position 0 1) (Position 0 3))
                    "ab"
                    (Position 0 0) @?= PositionExact (Position 0 0)
              , testCase "after, same line, same length" $
                fromCurrent
                    (Range (Position 0 1) (Position 0 3))
                    "ab"
                    (Position 0 3) @?= PositionExact (Position 0 3)
              , testCase "after, same line, increased length" $
                fromCurrent
                    (Range (Position 0 1) (Position 0 3))
                    "abc"
                    (Position 0 4) @?= PositionExact (Position 0 3)
              , testCase "after, same line, decreased length" $
                fromCurrent
                    (Range (Position 0 1) (Position 0 3))
                    "a"
                    (Position 0 2) @?= PositionExact (Position 0 3)
              , testCase "after, next line, no newline" $
                fromCurrent
                    (Range (Position 0 1) (Position 0 3))
                    "abc"
                    (Position 1 3) @?= PositionExact (Position 1 3)
              , testCase "after, next line, newline" $
                fromCurrent
                    (Range (Position 0 1) (Position 0 3))
                    "abc\ndef"
                    (Position 2 0) @?= PositionExact (Position 1 0)
              , testCase "after, same line, newline" $
                fromCurrent
                    (Range (Position 0 1) (Position 0 3))
                    "abc\nd"
                    (Position 1 2) @?= PositionExact (Position 0 4)
              , testCase "after, same line, newline + newline at end" $
                fromCurrent
                    (Range (Position 0 1) (Position 0 3))
                    "abc\nd\n"
                    (Position 2 1) @?= PositionExact (Position 0 4)
              , testCase "after, same line, newline + newline at end" $
                fromCurrent
                    (Range (Position 0 1) (Position 0 1))
                    "abc"
                    (Position 0 4) @?= PositionExact (Position 0 1)
              ]
        , adjustOption (\(QuickCheckTests i) -> QuickCheckTests (max 1000 i)) $ testGroup "properties"
              [ testProperty "fromCurrent r t <=< toCurrent r t" $ do
                -- Note that it is important to use suchThatMap on all values at once
                -- instead of only using it on the position. Otherwise you can get
                -- into situations where there is no position that can be mapped back
                -- for the edit which will result in QuickCheck looping forever.
                let gen = do
                        rope <- genRope
                        range <- genRange rope
                        PrintableText replacement <- arbitrary
                        oldPos <- genPosition rope
                        pure (range, replacement, oldPos)
                forAll
                    (suchThatMap gen
                        (\(range, replacement, oldPos) -> positionResultToMaybe $ (range, replacement, oldPos,) <$> toCurrent range replacement oldPos)) $
                    \(range, replacement, oldPos, newPos) ->
                    fromCurrent range replacement newPos === PositionExact oldPos
              , testProperty "toCurrent r t <=< fromCurrent r t" $ do
                let gen = do
                        rope <- genRope
                        range <- genRange rope
                        PrintableText replacement <- arbitrary
                        let newRope = applyChange rope (TextDocumentContentChangeEvent (Just range) Nothing replacement)
                        newPos <- genPosition newRope
                        pure (range, replacement, newPos)
                forAll
                    (suchThatMap gen
                        (\(range, replacement, newPos) -> positionResultToMaybe $ (range, replacement, newPos,) <$> fromCurrent range replacement newPos)) $
                    \(range, replacement, newPos, oldPos) ->
                    toCurrent range replacement oldPos === PositionExact newPos
              ]
        ]

newtype PrintableText = PrintableText { getPrintableText :: T.Text }
    deriving Show

instance Arbitrary PrintableText where
    arbitrary = PrintableText . T.pack . getPrintableString <$> arbitrary


genRope :: Gen Rope
genRope = Rope.fromText . getPrintableText <$> arbitrary

genPosition :: Rope -> Gen Position
genPosition r = do
    let rows = Rope.rows r
    row <- choose (0, max 0 $ rows - 1) `suchThat` inBounds @UInt
    let columns = Rope.columns (nthLine row r)
    column <- choose (0, max 0 $ columns - 1) `suchThat` inBounds @UInt
    pure $ Position (fromIntegral row) (fromIntegral column)

genRange :: Rope -> Gen Range
genRange r = do
    let rows = Rope.rows r
    startPos@(Position startLine startColumn) <- genPosition r
    let maxLineDiff = max 0 $ rows - 1 - fromIntegral startLine
    endLine <- choose (fromIntegral startLine, fromIntegral startLine + maxLineDiff) `suchThat` inBounds @UInt
    let columns = Rope.columns (nthLine (fromIntegral endLine) r)
    endColumn <-
        if fromIntegral startLine == endLine
            then choose (fromIntegral startColumn, columns)
            else choose (0, max 0 $ columns - 1)
        `suchThat` inBounds @UInt
    pure $ Range startPos (Position (fromIntegral endLine) (fromIntegral endColumn))

inBounds :: forall b a . (Integral a, Integral b, Bounded b) => a -> Bool
inBounds a = let i = toInteger a in i <= toInteger (maxBound @b) && i >= toInteger (minBound @b)

-- | Get the ith line of a rope, starting from 0. Trailing newline not included.
nthLine :: Int -> Rope -> Rope
nthLine i r
    | i < 0 = error $ "Negative line number: " <> show i
    | i == 0 && Rope.rows r == 0 = r
    | i >= Rope.rows r = error $ "Row number out of bounds: " <> show i <> "/" <> show (Rope.rows r)
    | otherwise = Rope.takeWhile (/= '\n') $ fst $ Rope.splitAtLine 1 $ snd $ Rope.splitAtLine (i - 1) r

getWatchedFilesSubscriptionsUntil :: forall m. SServerMethod m -> Session [DidChangeWatchedFilesRegistrationOptions]
getWatchedFilesSubscriptionsUntil m = do
      msgs <- manyTill (Just <$> message SClientRegisterCapability <|> Nothing <$ anyMessage) (message m)
      return
            [ args
            | Just RequestMessage{_params = RegistrationParams (List regs)} <- msgs
            , SomeRegistration (Registration _id SWorkspaceDidChangeWatchedFiles args) <- regs
            ]

-- | Version of 'System.IO.Extra.withTempDir' that canonicalizes the path
-- Which we need to do on macOS since the $TMPDIR can be in @/private/var@ or
-- @/var@
withTempDir :: (FilePath -> IO a) -> IO a
withTempDir f = System.IO.Extra.withTempDir $ \dir -> do
  dir' <- canonicalizePath dir
  f dir'

-- | Assert that a value is not 'Nothing', and extract the value.
assertJust :: MonadIO m => String -> Maybe a -> m a
assertJust s = \case
  Nothing -> liftIO $ assertFailure s
  Just x  -> pure x

-- | Before ghc9, lists of Char is displayed as [Char], but with ghc9 and up, it's displayed as String
listOfChar :: T.Text
listOfChar | ghcVersion >= GHC90 = "String"
           | otherwise = "[Char]"

-- | Ghc 9 doesn't include the $-sign in TH warnings like earlier versions did
thDollarIdx :: UInt
thDollarIdx | ghcVersion >= GHC90 = 1
            | otherwise = 0<|MERGE_RESOLUTION|>--- conflicted
+++ resolved
@@ -119,7 +119,6 @@
 import           Test.Tasty.QuickCheck
 import           Text.Printf                              (printf)
 import           Text.Regex.TDFA                          ((=~))
-<<<<<<< HEAD
 import qualified HieDbRetry
 import Development.IDE.Types.Logger (WithPriority(WithPriority, priority), Priority (Debug), cmap, Recorder, makeDefaultStderrRecorder, cfilter)
 import Data.Function ((&))
@@ -143,8 +142,6 @@
 
 logToDocWithPriority :: Log -> WithPriority (Doc a)
 logToDocWithPriority log = WithPriority (logToPriority log) (pretty log)
-=======
->>>>>>> 9cd1fdd4
 
 -- | Wait for the next progress begin step
 waitForProgressBegin :: Session ()
@@ -6319,20 +6316,13 @@
     if t /= t' then return delay_us else findResolution_us (delay_us * 10)
 
 
-<<<<<<< HEAD
 testIde :: Recorder Log -> IDE.Arguments -> Session () -> IO ()
 testIde recorder arguments session = do
-=======
-testIde :: IDE.Arguments -> Session a -> IO a
-testIde = testIde' "."
-
-testIde' :: FilePath -> IDE.Arguments -> Session a -> IO a
-testIde' projDir arguments session = do
->>>>>>> 9cd1fdd4
     config <- getConfigFromEnv
     cwd <- getCurrentDirectory
     (hInRead, hInWrite) <- createPipe
     (hOutRead, hOutWrite) <- createPipe
+    let projDir = "."
     let server = IDE.defaultMain (cmap LogIDEMain recorder) arguments
             { IDE.argsHandleIn = pure hInRead
             , IDE.argsHandleOut = pure hOutWrite
