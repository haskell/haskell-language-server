-- Copyright (c) 2019 The DAML Authors. All rights reserved.
-- SPDX-License-Identifier: Apache-2.0

{-# LANGUAGE AllowAmbiguousTypes   #-}
{-# LANGUAGE CPP                   #-}
{-# LANGUAGE DataKinds             #-}
{-# LANGUAGE DuplicateRecordFields #-}
{-# LANGUAGE GADTs                 #-}
{-# LANGUAGE ImplicitParams        #-}
{-# LANGUAGE PatternSynonyms       #-}
{-# LANGUAGE PolyKinds             #-}
{-# LANGUAGE TypeOperators         #-}
{-# OPTIONS_GHC -Wno-deprecations -Wno-unticked-promoted-constructors #-}

module Main (main) where

import           Control.Applicative.Combinators
import           Control.Exception                        (bracket_, catch)
import qualified Control.Lens                             as Lens
import           Control.Monad
import           Control.Monad.IO.Class                   (MonadIO, liftIO)
import           Data.Aeson                               (fromJSON, toJSON)
import qualified Data.Aeson                               as A
import qualified Data.Binary                              as Binary
import           Data.Default
import           Data.Foldable
import           Data.List.Extra
import           Data.Maybe
import           Data.Rope.UTF16                          (Rope)
import qualified Data.Rope.UTF16                          as Rope
import qualified Data.Set                                 as Set
import qualified Data.Text                                as T
import           Development.IDE.Core.PositionMapping     (PositionResult (..),
                                                           fromCurrent,
                                                           positionResultToMaybe,
                                                           toCurrent)
import           Development.IDE.Core.Shake               (Q (..))
import           Development.IDE.GHC.Util
import qualified Development.IDE.Main                     as IDE
import           Development.IDE.Plugin.Completions.Types (extendImportCommandId)
import           Development.IDE.Plugin.TypeLenses        (typeLensCommandId)
import           Development.IDE.Spans.Common
import           Development.IDE.Test                     (Cursor,
                                                           canonicalizeUri,
                                                           diagnostic,
                                                           expectCurrentDiagnostics,
                                                           expectDiagnostics,
                                                           expectDiagnosticsWithTags,
                                                           expectMessages,
                                                           expectNoMoreDiagnostics,
                                                           flushMessages,
                                                           standardizeQuotes,
                                                           waitForAction)
import           Development.IDE.Test.Runfiles
import qualified Development.IDE.Types.Diagnostics        as Diagnostics
import           Development.IDE.Types.Location
import           Development.Shake                        (getDirectoryFilesIO)
import qualified Experiments                              as Bench
import           Ide.Plugin.Config
import           Language.LSP.Test
import           Language.LSP.Types                       hiding (mkRange)
import           Language.LSP.Types.Capabilities
import qualified Language.LSP.Types.Lens                  as Lsp (diagnostics,
                                                                  message,
                                                                  params)
import           Language.LSP.VFS                         (applyChange)
import           Network.URI
import           System.Directory
import           System.Environment.Blank                 (getEnv, setEnv,
                                                           unsetEnv)
import           System.Exit                              (ExitCode (ExitSuccess))
import           System.FilePath
import           System.IO.Extra                          hiding (withTempDir)
import qualified System.IO.Extra
import           System.Info.Extra                        (isWindows)
import           System.Process.Extra                     (CreateProcess (cwd),
                                                           createPipe, proc,
                                                           readCreateProcessWithExitCode)
import           Test.QuickCheck
-- import Test.QuickCheck.Instances ()
<<<<<<< HEAD
=======
import           Control.Concurrent                       (threadDelay)
>>>>>>> 959da620
import           Control.Concurrent.Async
import           Control.Lens                             ((^.))
import           Control.Monad.Extra                      (whenJust)
import           Data.IORef
import           Data.IORef.Extra                         (atomicModifyIORef_)
import           Data.String                              (IsString (fromString))
import           Data.Tuple.Extra
import           Development.IDE.Core.FileStore           (getModTime)
import           Development.IDE.Plugin.CodeAction        (matchRegExMultipleImports)
import qualified Development.IDE.Plugin.HLS.GhcIde        as Ghcide
import           Development.IDE.Plugin.Test              (TestRequest (BlockSeconds, GetInterfaceFilesDir),
                                                           WaitForIdeRuleResult (..),
                                                           blockCommandId)
import           Ide.PluginUtils                          (pluginDescToIdePlugins)
import           Ide.Types
import qualified Language.LSP.Types                       as LSP
import qualified Language.LSP.Types.Lens                  as L
import qualified Progress
import           System.Time.Extra
import           Test.Tasty
import           Test.Tasty.ExpectedFailure
import           Test.Tasty.HUnit
import           Test.Tasty.Ingredients.Rerun
import           Test.Tasty.QuickCheck
<<<<<<< HEAD
=======
import           Text.Printf                              (printf)
>>>>>>> 959da620
import           Text.Regex.TDFA                          ((=~))

waitForProgressBegin :: Session ()
waitForProgressBegin = skipManyTill anyMessage $ satisfyMaybe $ \case
  FromServerMess SProgress (NotificationMessage _ _ (ProgressParams _ (Begin _))) -> Just ()
  _ -> Nothing

waitForProgressDone :: Session ()
waitForProgressDone = skipManyTill anyMessage $ satisfyMaybe $ \case
  FromServerMess SProgress (NotificationMessage _ _ (ProgressParams _ (End _))) -> Just ()
  _ -> Nothing

main :: IO ()
main = do
  -- We mess with env vars so run single-threaded.
  defaultMainWithRerun $ testGroup "ghcide"
    [ testSession "open close" $ do
        doc <- createDoc "Testing.hs" "haskell" ""
        void (skipManyTill anyMessage $ message SWindowWorkDoneProgressCreate)
        waitForProgressBegin
        closeDoc doc
        waitForProgressDone
    , initializeResponseTests
    , completionTests
    , cppTests
    , diagnosticTests
    , codeActionTests
    , codeLensesTests
    , outlineTests
    , highlightTests
    , findDefinitionAndHoverTests
    , pluginSimpleTests
    , pluginParsedResultTests
    , preprocessorTests
    , thTests
    , safeTests
    , unitTests
    , haddockTests
    , positionMappingTests
    , watchedFilesTests
    , cradleTests
    , dependentFileTest
    , nonLspCommandLine
    , benchmarkTests
    , ifaceTests
    , bootTests
    , rootUriTests
    , asyncTests
    , clientSettingsTest
    , codeActionHelperFunctionTests
    , referenceTests
    ]

initializeResponseTests :: TestTree
initializeResponseTests = withResource acquire release tests where

  -- these tests document and monitor the evolution of the
  -- capabilities announced by the server in the initialize
  -- response. Currently the server advertises almost no capabilities
  -- at all, in some cases failing to announce capabilities that it
  -- actually does provide! Hopefully this will change ...
  tests :: IO (ResponseMessage Initialize) -> TestTree
  tests getInitializeResponse =
    testGroup "initialize response capabilities"
    [ chk "   text doc sync"             _textDocumentSync  tds
    , chk "   hover"                         _hoverProvider (Just $ InL True)
    , chk "   completion"               _completionProvider (Just $ CompletionOptions Nothing (Just ["."]) Nothing (Just False))
    , chk "NO signature help"        _signatureHelpProvider Nothing
    , chk "   goto definition"          _definitionProvider (Just $ InL True)
    , chk "   goto type definition" _typeDefinitionProvider (Just $ InL True)
    -- BUG in lsp-test, this test fails, just change the accepted response
    -- for now
    , chk "NO goto implementation"  _implementationProvider (Just $ InL False)
    , chk "   find references"          _referencesProvider (Just $ InL True)
    , chk "   doc highlight"     _documentHighlightProvider (Just $ InL True)
    , chk "   doc symbol"           _documentSymbolProvider (Just $ InL True)
    , chk "   workspace symbol"    _workspaceSymbolProvider (Just True)
    , chk "   code action"             _codeActionProvider  (Just $ InL True)
    , chk "   code lens"                 _codeLensProvider  (Just $ CodeLensOptions (Just False) (Just False))
    , chk "NO doc formatting"   _documentFormattingProvider (Just $ InL False)
    , chk "NO doc range formatting"
                           _documentRangeFormattingProvider (Just $ InL False)
    , chk "NO doc formatting on typing"
                          _documentOnTypeFormattingProvider Nothing
    , chk "NO renaming"                     _renameProvider (Just $ InL False)
    , chk "NO doc link"               _documentLinkProvider Nothing
    , chk "NO color"                         _colorProvider (Just $ InL False)
    , chk "NO folding range"          _foldingRangeProvider (Just $ InL False)
    , che "   execute command"      _executeCommandProvider [extendImportCommandId, typeLensCommandId, blockCommandId]
    , chk "   workspace"                         _workspace (Just $ WorkspaceServerCapabilities (Just WorkspaceFoldersServerCapabilities{_supported = Just True, _changeNotifications = Just ( InR True )}))
    , chk "NO experimental"                   _experimental Nothing
    ] where

      tds = Just (InL (TextDocumentSyncOptions
                              { _openClose = Just True
                              , _change    = Just TdSyncIncremental
                              , _willSave  = Nothing
                              , _willSaveWaitUntil = Nothing
                              , _save = Just (InR $ SaveOptions {_includeText = Nothing})}))

      chk :: (Eq a, Show a) => TestName -> (ServerCapabilities -> a) -> a -> TestTree
      chk title getActual expected =
        testCase title $ getInitializeResponse >>= \ir -> expected @=? (getActual . innerCaps) ir

      che :: TestName -> (ServerCapabilities -> Maybe ExecuteCommandOptions) -> [T.Text] -> TestTree
      che title getActual expected = testCase title doTest
        where
            doTest = do
                ir <- getInitializeResponse
                let Just ExecuteCommandOptions {_commands = List commands} = getActual $ innerCaps ir
                zipWithM_ (\e o -> T.isSuffixOf e o @? show (e,o)) expected commands

  innerCaps :: ResponseMessage Initialize -> ServerCapabilities
  innerCaps (ResponseMessage _ _ (Right (InitializeResult c _))) = c
  innerCaps (ResponseMessage _ _ (Left _)) = error "Initialization error"

  acquire :: IO (ResponseMessage Initialize)
  acquire = run initializeResponse

  release :: ResponseMessage Initialize -> IO ()
  release = const $ pure ()


diagnosticTests :: TestTree
diagnosticTests = testGroup "diagnostics"
  [ testSessionWait "fix syntax error" $ do
      let content = T.unlines [ "module Testing wher" ]
      doc <- createDoc "Testing.hs" "haskell" content
      expectDiagnostics [("Testing.hs", [(DsError, (0, 15), "parse error")])]
      let change = TextDocumentContentChangeEvent
            { _range = Just (Range (Position 0 15) (Position 0 19))
            , _rangeLength = Nothing
            , _text = "where"
            }
      changeDoc doc [change]
      expectDiagnostics [("Testing.hs", [])]
  , testSessionWait "introduce syntax error" $ do
      let content = T.unlines [ "module Testing where" ]
      doc <- createDoc "Testing.hs" "haskell" content
      void $ skipManyTill anyMessage (message SWindowWorkDoneProgressCreate)
      waitForProgressBegin
      let change = TextDocumentContentChangeEvent
            { _range = Just (Range (Position 0 15) (Position 0 18))
            , _rangeLength = Nothing
            , _text = "wher"
            }
      changeDoc doc [change]
      expectDiagnostics [("Testing.hs", [(DsError, (0, 15), "parse error")])]
  , testSessionWait "update syntax error" $ do
      let content = T.unlines [ "module Testing(missing) where" ]
      doc <- createDoc "Testing.hs" "haskell" content
      expectDiagnostics [("Testing.hs", [(DsError, (0, 15), "Not in scope: 'missing'")])]
      let change = TextDocumentContentChangeEvent
            { _range = Just (Range (Position 0 15) (Position 0 16))
            , _rangeLength = Nothing
            , _text = "l"
            }
      changeDoc doc [change]
      expectDiagnostics [("Testing.hs", [(DsError, (0, 15), "Not in scope: 'lissing'")])]
  , testSessionWait "variable not in scope" $ do
      let content = T.unlines
            [ "module Testing where"
            , "foo :: Int -> Int -> Int"
            , "foo a _b = a + ab"
            , "bar :: Int -> Int -> Int"
            , "bar _a b = cd + b"
            ]
      _ <- createDoc "Testing.hs" "haskell" content
      expectDiagnostics
        [ ( "Testing.hs"
          , [ (DsError, (2, 15), "Variable not in scope: ab")
            , (DsError, (4, 11), "Variable not in scope: cd")
            ]
          )
        ]
  , testSessionWait "type error" $ do
      let content = T.unlines
            [ "module Testing where"
            , "foo :: Int -> String -> Int"
            , "foo a b = a + b"
            ]
      _ <- createDoc "Testing.hs" "haskell" content
      expectDiagnostics
        [ ( "Testing.hs"
          , [(DsError, (2, 14), "Couldn't match type '[Char]' with 'Int'")]
          )
        ]
  , testSessionWait "typed hole" $ do
      let content = T.unlines
            [ "module Testing where"
            , "foo :: Int -> String"
            , "foo a = _ a"
            ]
      _ <- createDoc "Testing.hs" "haskell" content
      expectDiagnostics
        [ ( "Testing.hs"
          , [(DsError, (2, 8), "Found hole: _ :: Int -> String")]
          )
        ]

  , testGroup "deferral" $
    let sourceA a = T.unlines
          [ "module A where"
          , "a :: Int"
          , "a = " <> a]
        sourceB = T.unlines
          [ "module B where"
          , "import A ()"
          , "b :: Float"
          , "b = True"]
        bMessage = "Couldn't match expected type 'Float' with actual type 'Bool'"
        expectedDs aMessage =
          [ ("A.hs", [(DsError, (2,4), aMessage)])
          , ("B.hs", [(DsError, (3,4), bMessage)])]
        deferralTest title binding msg = testSessionWait title $ do
          _ <- createDoc "A.hs" "haskell" $ sourceA binding
          _ <- createDoc "B.hs" "haskell"   sourceB
          expectDiagnostics $ expectedDs msg
    in
    [ deferralTest "type error"          "True"    "Couldn't match expected type"
    , deferralTest "typed hole"          "_"       "Found hole"
    , deferralTest "out of scope var"    "unbound" "Variable not in scope"
    ]

  , testSessionWait "remove required module" $ do
      let contentA = T.unlines [ "module ModuleA where" ]
      docA <- createDoc "ModuleA.hs" "haskell" contentA
      let contentB = T.unlines
            [ "module ModuleB where"
            , "import ModuleA"
            ]
      _ <- createDoc "ModuleB.hs" "haskell" contentB
      let change = TextDocumentContentChangeEvent
            { _range = Just (Range (Position 0 0) (Position 0 20))
            , _rangeLength = Nothing
            , _text = ""
            }
      changeDoc docA [change]
      expectDiagnostics [("ModuleB.hs", [(DsError, (1, 0), "Could not find module")])]
  , testSessionWait "add missing module" $ do
      let contentB = T.unlines
            [ "module ModuleB where"
            , "import ModuleA ()"
            ]
      _ <- createDoc "ModuleB.hs" "haskell" contentB
      expectDiagnostics [("ModuleB.hs", [(DsError, (1, 7), "Could not find module")])]
      let contentA = T.unlines [ "module ModuleA where" ]
      _ <- createDoc "ModuleA.hs" "haskell" contentA
      expectDiagnostics [("ModuleB.hs", [])]
  , ignoreInWindowsBecause "Broken in windows" $ testSessionWait "add missing module (non workspace)" $ do
      -- need to canonicalize in Mac Os
      tmpDir <- liftIO $ canonicalizePath =<< getTemporaryDirectory
      let contentB = T.unlines
            [ "module ModuleB where"
            , "import ModuleA ()"
            ]
      _ <- createDoc (tmpDir </> "ModuleB.hs") "haskell" contentB
      expectDiagnostics [(tmpDir </> "ModuleB.hs", [(DsError, (1, 7), "Could not find module")])]
      let contentA = T.unlines [ "module ModuleA where" ]
      _ <- createDoc (tmpDir </> "ModuleA.hs") "haskell" contentA
      expectDiagnostics [(tmpDir </> "ModuleB.hs", [])]
  , testSessionWait "cyclic module dependency" $ do
      let contentA = T.unlines
            [ "module ModuleA where"
            , "import ModuleB"
            ]
      let contentB = T.unlines
            [ "module ModuleB where"
            , "import ModuleA"
            ]
      _ <- createDoc "ModuleA.hs" "haskell" contentA
      _ <- createDoc "ModuleB.hs" "haskell" contentB
      expectDiagnostics
        [ ( "ModuleA.hs"
          , [(DsError, (1, 7), "Cyclic module dependency between ModuleA, ModuleB")]
          )
        , ( "ModuleB.hs"
          , [(DsError, (1, 7), "Cyclic module dependency between ModuleA, ModuleB")]
          )
        ]
  , testSessionWait "cyclic module dependency with hs-boot" $ do
      let contentA = T.unlines
            [ "module ModuleA where"
            , "import {-# SOURCE #-} ModuleB"
            ]
      let contentB = T.unlines
            [ "{-# OPTIONS -Wmissing-signatures#-}"
            , "module ModuleB where"
            , "import ModuleA"
            -- introduce an artificial diagnostic
            , "foo = ()"
            ]
      let contentBboot = T.unlines
            [ "module ModuleB where"
            ]
      _ <- createDoc "ModuleA.hs" "haskell" contentA
      _ <- createDoc "ModuleB.hs" "haskell" contentB
      _ <- createDoc "ModuleB.hs-boot" "haskell" contentBboot
      expectDiagnostics [("ModuleB.hs", [(DsWarning, (3,0), "Top-level binding")])]
  , testSessionWait "correct reference used with hs-boot" $ do
      let contentB = T.unlines
            [ "module ModuleB where"
            , "import {-# SOURCE #-} ModuleA()"
            ]
      let contentA = T.unlines
            [ "module ModuleA where"
            , "import ModuleB()"
            , "x = 5"
            ]
      let contentAboot = T.unlines
            [ "module ModuleA where"
            ]
      let contentC = T.unlines
            [ "{-# OPTIONS -Wmissing-signatures #-}"
            , "module ModuleC where"
            , "import ModuleA"
            -- this reference will fail if it gets incorrectly
            -- resolved to the hs-boot file
            , "y = x"
            ]
      _ <- createDoc "ModuleB.hs" "haskell" contentB
      _ <- createDoc "ModuleA.hs" "haskell" contentA
      _ <- createDoc "ModuleA.hs-boot" "haskell" contentAboot
      _ <- createDoc "ModuleC.hs" "haskell" contentC
      expectDiagnostics [("ModuleC.hs", [(DsWarning, (3,0), "Top-level binding")])]
  , testSessionWait "redundant import" $ do
      let contentA = T.unlines ["module ModuleA where"]
      let contentB = T.unlines
            [ "{-# OPTIONS_GHC -Wunused-imports #-}"
            , "module ModuleB where"
            , "import ModuleA"
            ]
      _ <- createDoc "ModuleA.hs" "haskell" contentA
      _ <- createDoc "ModuleB.hs" "haskell" contentB
      expectDiagnosticsWithTags
        [ ( "ModuleB.hs"
          , [(DsWarning, (2, 0), "The import of 'ModuleA' is redundant", Just DtUnnecessary)]
          )
        ]
  , testSessionWait "redundant import even without warning" $ do
      let contentA = T.unlines ["module ModuleA where"]
      let contentB = T.unlines
            [ "{-# OPTIONS_GHC -Wno-unused-imports -Wmissing-signatures #-}"
            , "module ModuleB where"
            , "import ModuleA"
            -- introduce an artificial warning for testing purposes
            , "foo = ()"
            ]
      _ <- createDoc "ModuleA.hs" "haskell" contentA
      _ <- createDoc "ModuleB.hs" "haskell" contentB
      expectDiagnostics [("ModuleB.hs", [(DsWarning, (3,0), "Top-level binding")])]
  , testSessionWait "package imports" $ do
      let thisDataListContent = T.unlines
            [ "module Data.List where"
            , "x :: Integer"
            , "x = 123"
            ]
      let mainContent = T.unlines
            [ "{-# LANGUAGE PackageImports #-}"
            , "module Main where"
            , "import qualified \"this\" Data.List as ThisList"
            , "import qualified \"base\" Data.List as BaseList"
            , "useThis = ThisList.x"
            , "useBase = BaseList.map"
            , "wrong1 = ThisList.map"
            , "wrong2 = BaseList.x"
            ]
      _ <- createDoc "Data/List.hs" "haskell" thisDataListContent
      _ <- createDoc "Main.hs" "haskell" mainContent
      expectDiagnostics
        [ ( "Main.hs"
          , [(DsError, (6, 9), "Not in scope: \8216ThisList.map\8217")
            ,(DsError, (7, 9), "Not in scope: \8216BaseList.x\8217")
            ]
          )
        ]
  , testSessionWait "unqualified warnings" $ do
      let fooContent = T.unlines
            [ "{-# OPTIONS_GHC -Wredundant-constraints #-}"
            , "module Foo where"
            , "foo :: Ord a => a -> Int"
            , "foo _a = 1"
            ]
      _ <- createDoc "Foo.hs" "haskell" fooContent
      expectDiagnostics
        [ ( "Foo.hs"
      -- The test is to make sure that warnings contain unqualified names
      -- where appropriate. The warning should use an unqualified name 'Ord', not
      -- sometihng like 'GHC.Classes.Ord'. The choice of redundant-constraints to
      -- test this is fairly arbitrary.
          , [(DsWarning, (2, 0), "Redundant constraint: Ord a")
            ]
          )
        ]
    , testSessionWait "lower-case drive" $ do
          let aContent = T.unlines
                [ "module A.A where"
                , "import A.B ()"
                ]
              bContent = T.unlines
                [ "{-# OPTIONS_GHC -Wall #-}"
                , "module A.B where"
                , "import Data.List"
                ]
          uriB <- getDocUri "A/B.hs"
          Just pathB <- pure $ uriToFilePath uriB
          uriB <- pure $
              let (drive, suffix) = splitDrive pathB
              in filePathToUri (joinDrive (lower drive) suffix)
          liftIO $ createDirectoryIfMissing True (takeDirectory pathB)
          liftIO $ writeFileUTF8 pathB $ T.unpack bContent
          uriA <- getDocUri "A/A.hs"
          Just pathA <- pure $ uriToFilePath uriA
          uriA <- pure $
              let (drive, suffix) = splitDrive pathA
              in filePathToUri (joinDrive (lower drive) suffix)
          let itemA = TextDocumentItem uriA "haskell" 0 aContent
          let a = TextDocumentIdentifier uriA
          sendNotification STextDocumentDidOpen (DidOpenTextDocumentParams itemA)
          NotificationMessage{_params = PublishDiagnosticsParams fileUri _ diags} <- skipManyTill anyMessage diagnostic
          -- Check that if we put a lower-case drive in for A.A
          -- the diagnostics for A.B will also be lower-case.
          liftIO $ fileUri @?= uriB
          let msg = _message (head (toList diags) :: Diagnostic)
          liftIO $ unless ("redundant" `T.isInfixOf` msg) $
              assertFailure ("Expected redundant import but got " <> T.unpack msg)
          closeDoc a
  , testSessionWait "haddock parse error" $ do
      let fooContent = T.unlines
            [ "module Foo where"
            , "foo :: Int"
            , "foo = 1 {-|-}"
            ]
      _ <- createDoc "Foo.hs" "haskell" fooContent
#if MIN_VERSION_ghc(9,0,1)
      -- Haddock parse errors are ignored on ghc-9.0.1
      pure ()
#else
      expectDiagnostics
        [ ( "Foo.hs"
          , [(DsWarning, (2, 8), "Haddock parse error on input")
            ]
          )
        ]
#endif
  , testSessionWait "strip file path" $ do
      let
          name = "Testing"
          content = T.unlines
            [ "module " <> name <> " where"
            , "value :: Maybe ()"
            , "value = [()]"
            ]
      _ <- createDoc (T.unpack name <> ".hs") "haskell" content
      notification <- skipManyTill anyMessage diagnostic
      let
          offenders =
            Lsp.params .
            Lsp.diagnostics .
            Lens.folded .
            Lsp.message .
            Lens.filtered (T.isInfixOf ("/" <> name <> ".hs:"))
          failure msg = liftIO $ assertFailure $ "Expected file path to be stripped but got " <> T.unpack msg
      Lens.mapMOf_ offenders failure notification
  , testSession' "-Werror in cradle is ignored" $ \sessionDir -> do
      liftIO $ writeFile (sessionDir </> "hie.yaml")
        "cradle: {direct: {arguments: [\"-Wall\", \"-Werror\"]}}"
      let fooContent = T.unlines
            [ "module Foo where"
            , "foo = ()"
            ]
      _ <- createDoc "Foo.hs" "haskell" fooContent
      expectDiagnostics
        [ ( "Foo.hs"
          , [(DsWarning, (1, 0), "Top-level binding with no type signature:")
            ]
          )
        ]
  , testSessionWait "-Werror in pragma is ignored" $ do
      let fooContent = T.unlines
            [ "{-# OPTIONS_GHC -Wall -Werror #-}"
            , "module Foo() where"
            , "foo :: Int"
            , "foo = 1"
            ]
      _ <- createDoc "Foo.hs" "haskell" fooContent
      expectDiagnostics
        [ ( "Foo.hs"
          , [(DsWarning, (3, 0), "Defined but not used:")
            ]
          )
        ]
  , testCase "typecheck-all-parents-of-interest" $ runWithExtraFiles "recomp" $ \dir -> do
    let bPath = dir </> "B.hs"
        pPath = dir </> "P.hs"
        aPath = dir </> "A.hs"

    bSource <- liftIO $ readFileUtf8 bPath -- y :: Int
    pSource <- liftIO $ readFileUtf8 pPath -- bar = x :: Int
    aSource <- liftIO $ readFileUtf8 aPath -- x = y :: Int

    bdoc <- createDoc bPath "haskell" bSource
    _pdoc <- createDoc pPath "haskell" pSource
    expectDiagnostics
      [("P.hs", [(DsWarning,(4,0), "Top-level binding")])] -- So that we know P has been loaded

    -- Change y from Int to B which introduces a type error in A (imported from P)
    changeDoc bdoc [TextDocumentContentChangeEvent Nothing Nothing $
                    T.unlines ["module B where", "y :: Bool", "y = undefined"]]
    expectDiagnostics
      [("A.hs", [(DsError, (5, 4), "Couldn't match expected type 'Int' with actual type 'Bool'")])
      ]

    -- Open A and edit to fix the type error
    adoc <- createDoc aPath "haskell" aSource
    changeDoc adoc [TextDocumentContentChangeEvent Nothing Nothing $
                    T.unlines ["module A where", "import B", "x :: Bool", "x = y"]]

    expectDiagnostics
      [ ( "P.hs",
          [ (DsError, (4, 6), "Couldn't match expected type 'Int' with actual type 'Bool'"),
            (DsWarning, (4, 0), "Top-level binding")
          ]
        ),
        ("A.hs", [])
      ]
    expectNoMoreDiagnostics 1

  , testSessionWait "deduplicate missing module diagnostics" $  do
      let fooContent = T.unlines [ "module Foo() where" , "import MissingModule" ]
      doc <- createDoc "Foo.hs" "haskell" fooContent
      expectDiagnostics [("Foo.hs", [(DsError, (1,7), "Could not find module 'MissingModule'")])]

      changeDoc doc [TextDocumentContentChangeEvent Nothing Nothing "module Foo() where" ]
      expectDiagnostics []

      changeDoc doc [TextDocumentContentChangeEvent Nothing Nothing $ T.unlines
            [ "module Foo() where" , "import MissingModule" ] ]
      expectDiagnostics [("Foo.hs", [(DsError, (1,7), "Could not find module 'MissingModule'")])]

  , testGroup "Cancellation"
    [ cancellationTestGroup "edit header" editHeader yesDepends yesSession noParse  noTc
    , cancellationTestGroup "edit import" editImport noDepends  noSession  yesParse noTc
    , cancellationTestGroup "edit body"   editBody   yesDepends yesSession yesParse yesTc
    ]
  ]
  where
      editPair x y = let p = Position x y ; p' = Position x (y+2) in
        (TextDocumentContentChangeEvent {_range=Just (Range p p), _rangeLength=Nothing, _text="fd"}
        ,TextDocumentContentChangeEvent {_range=Just (Range p p'), _rangeLength=Nothing, _text=""})
      editHeader = editPair 0 0
      editImport = editPair 2 10
      editBody   = editPair 3 10

      noParse = False
      yesParse = True

      noDepends = False
      yesDepends = True

      noSession = False
      yesSession = True

      noTc = False
      yesTc = True

cancellationTestGroup :: TestName -> (TextDocumentContentChangeEvent, TextDocumentContentChangeEvent) -> Bool -> Bool -> Bool -> Bool -> TestTree
cancellationTestGroup name edits dependsOutcome sessionDepsOutcome parseOutcome tcOutcome = testGroup name
    [ cancellationTemplate edits Nothing
    , cancellationTemplate edits $ Just ("GetFileContents", True)
    , cancellationTemplate edits $ Just ("GhcSession", True)
      -- the outcome for GetModSummary is always True because parseModuleHeader never fails (!)
    , cancellationTemplate edits $ Just ("GetModSummary", True)
    , cancellationTemplate edits $ Just ("GetModSummaryWithoutTimestamps", True)
      -- getLocatedImports never fails
    , cancellationTemplate edits $ Just ("GetLocatedImports", True)
    , cancellationTemplate edits $ Just ("GetDependencies", dependsOutcome)
    , cancellationTemplate edits $ Just ("GhcSessionDeps", sessionDepsOutcome)
    , cancellationTemplate edits $ Just ("GetParsedModule", parseOutcome)
    , cancellationTemplate edits $ Just ("TypeCheck", tcOutcome)
    , cancellationTemplate edits $ Just ("GetHieAst", tcOutcome)
    ]

cancellationTemplate :: (TextDocumentContentChangeEvent, TextDocumentContentChangeEvent) -> Maybe (String, Bool) -> TestTree
cancellationTemplate (edit, undoEdit) mbKey = testCase (maybe "-" fst mbKey) $ runTestNoKick $ do
      doc <- createDoc "Foo.hs" "haskell" $ T.unlines
            [ "{-# OPTIONS_GHC -Wall #-}"
            , "module Foo where"
            , "import Data.List()"
            , "f0 x = (x,x)"
            ]

      -- for the example above we expect one warning
      let missingSigDiags = [(DsWarning, (3, 0), "Top-level binding") ]
      typeCheck doc >> expectCurrentDiagnostics doc missingSigDiags

      -- Now we edit the document and wait for the given key (if any)
      changeDoc doc [edit]
      whenJust mbKey $ \(key, expectedResult) -> do
        Right WaitForIdeRuleResult{ideResultSuccess} <- waitForAction key doc
        liftIO $ ideResultSuccess @?= expectedResult

      -- The 2nd edit cancels the active session and unbreaks the file
      -- wait for typecheck and check that the current diagnostics are accurate
      changeDoc doc [undoEdit]
      typeCheck doc >> expectCurrentDiagnostics doc missingSigDiags

      expectNoMoreDiagnostics 0.5
    where
        -- similar to run except it disables kick
        runTestNoKick s = withTempDir $ \dir -> runInDir' dir "." "." ["--test-no-kick"] s

        typeCheck doc = do
            Right WaitForIdeRuleResult {..} <- waitForAction "TypeCheck" doc
            liftIO $ assertBool "The file should typecheck" ideResultSuccess
            -- wait for the debouncer to publish diagnostics if the rule runs
            liftIO $ sleep 0.2
            -- flush messages to ensure current diagnostics state is updated
            flushMessages

codeActionTests :: TestTree
codeActionTests = testGroup "code actions"
  [ renameActionTests
  , typeWildCardActionTests
  , removeImportTests
  , extendImportTests
  , suggesImportClassMethodTests
  , suggestImportTests
  , suggestHideShadowTests
  , suggestImportDisambiguationTests
  , fixConstructorImportTests
  , importRenameActionTests
  , fillTypedHoleTests
  , addSigActionTests
  , insertNewDefinitionTests
  , deleteUnusedDefinitionTests
  , addInstanceConstraintTests
  , addFunctionConstraintTests
  , removeRedundantConstraintsTests
  , addTypeAnnotationsToLiteralsTest
  , exportUnusedTests
  , addImplicitParamsConstraintTests
  , removeExportTests
  ]

codeActionHelperFunctionTests :: TestTree
codeActionHelperFunctionTests = testGroup "code action helpers"
    [
    extendImportTestsRegEx
    ]


codeLensesTests :: TestTree
codeLensesTests = testGroup "code lenses"
  [ addSigLensesTests
  ]

watchedFilesTests :: TestTree
watchedFilesTests = testGroup "watched files"
  [ testSession' "workspace files" $ \sessionDir -> do
      liftIO $ writeFile (sessionDir </> "hie.yaml") "cradle: {direct: {arguments: [\"-isrc\", \"A\", \"WatchedFilesMissingModule\"]}}"
      _doc <- createDoc "A.hs" "haskell" "{-#LANGUAGE NoImplicitPrelude #-}\nmodule A where\nimport WatchedFilesMissingModule"
      watchedFileRegs <- getWatchedFilesSubscriptionsUntil STextDocumentPublishDiagnostics

      -- Expect 1 subscription: we only ever send one
      liftIO $ length watchedFileRegs @?= 1

  , testSession' "non workspace file" $ \sessionDir -> do
      tmpDir <- liftIO getTemporaryDirectory
      liftIO $ writeFile (sessionDir </> "hie.yaml") ("cradle: {direct: {arguments: [\"-i" <> tmpDir <> "\", \"A\", \"WatchedFilesMissingModule\"]}}")
      _doc <- createDoc "A.hs" "haskell" "{-# LANGUAGE NoImplicitPrelude#-}\nmodule A where\nimport WatchedFilesMissingModule"
      watchedFileRegs <- getWatchedFilesSubscriptionsUntil STextDocumentPublishDiagnostics

      -- Expect 1 subscription: we only ever send one
      liftIO $ length watchedFileRegs @?= 1

  -- TODO add a test for didChangeWorkspaceFolder
  ]

renameActionTests :: TestTree
renameActionTests = testGroup "rename actions"
  [ testSession "change to local variable name" $ do
      let content = T.unlines
            [ "module Testing where"
            , "foo :: Int -> Int"
            , "foo argName = argNme"
            ]
      doc <- createDoc "Testing.hs" "haskell" content
      _ <- waitForDiagnostics
      action <- findCodeAction doc (Range (Position 2 14) (Position 2 20)) "Replace with ‘argName’"
      executeCodeAction action
      contentAfterAction <- documentContents doc
      let expectedContentAfterAction = T.unlines
            [ "module Testing where"
            , "foo :: Int -> Int"
            , "foo argName = argName"
            ]
      liftIO $ expectedContentAfterAction @=? contentAfterAction
  , testSession "change to name of imported function" $ do
      let content = T.unlines
            [ "module Testing where"
            , "import Data.Maybe (maybeToList)"
            , "foo :: Maybe a -> [a]"
            , "foo = maybToList"
            ]
      doc <- createDoc "Testing.hs" "haskell" content
      _ <- waitForDiagnostics
      action <- findCodeAction doc (Range (Position 3 6) (Position 3 16))  "Replace with ‘maybeToList’"
      executeCodeAction action
      contentAfterAction <- documentContents doc
      let expectedContentAfterAction = T.unlines
            [ "module Testing where"
            , "import Data.Maybe (maybeToList)"
            , "foo :: Maybe a -> [a]"
            , "foo = maybeToList"
            ]
      liftIO $ expectedContentAfterAction @=? contentAfterAction
  , testSession "suggest multiple local variable names" $ do
      let content = T.unlines
            [ "module Testing where"
            , "foo :: Char -> Char -> Char -> Char"
            , "foo argument1 argument2 argument3 = argumentX"
            ]
      doc <- createDoc "Testing.hs" "haskell" content
      _ <- waitForDiagnostics
      _ <- findCodeActions doc (Range (Position 2 36) (Position 2 45))
                           ["Replace with ‘argument1’", "Replace with ‘argument2’", "Replace with ‘argument3’"]
      return()
  , testSession "change infix function" $ do
      let content = T.unlines
            [ "module Testing where"
            , "monus :: Int -> Int"
            , "monus x y = max 0 (x - y)"
            , "foo x y = x `monnus` y"
            ]
      doc <- createDoc "Testing.hs" "haskell" content
      _ <- waitForDiagnostics
      actionsOrCommands <- getCodeActions doc (Range (Position 3 12) (Position 3 20))
      [fixTypo] <- pure [action | InR action@CodeAction{ _title = actionTitle } <- actionsOrCommands, "monus" `T.isInfixOf` actionTitle ]
      executeCodeAction fixTypo
      contentAfterAction <- documentContents doc
      let expectedContentAfterAction = T.unlines
            [ "module Testing where"
            , "monus :: Int -> Int"
            , "monus x y = max 0 (x - y)"
            , "foo x y = x `monus` y"
            ]
      liftIO $ expectedContentAfterAction @=? contentAfterAction
  ]

typeWildCardActionTests :: TestTree
typeWildCardActionTests = testGroup "type wildcard actions"
  [ testSession "global signature" $ do
      let content = T.unlines
            [ "module Testing where"
            , "func :: _"
            , "func x = x"
            ]
      doc <- createDoc "Testing.hs" "haskell" content
      _ <- waitForDiagnostics
      actionsOrCommands <- getAllCodeActions doc
      let [addSignature] = [action | InR action@CodeAction { _title = actionTitle } <- actionsOrCommands
                                   , "Use type signature" `T.isInfixOf` actionTitle
                           ]
      executeCodeAction addSignature
      contentAfterAction <- documentContents doc
      let expectedContentAfterAction = T.unlines
            [ "module Testing where"
            , "func :: (p -> p)"
            , "func x = x"
            ]
      liftIO $ expectedContentAfterAction @=? contentAfterAction
  , testSession "multi-line message" $ do
      let content = T.unlines
            [ "module Testing where"
            , "func :: _"
            , "func x y = x + y"
            ]
      doc <- createDoc "Testing.hs" "haskell" content
      _ <- waitForDiagnostics
      actionsOrCommands <- getAllCodeActions doc
      let [addSignature] = [action | InR action@CodeAction { _title = actionTitle } <- actionsOrCommands
                                    , "Use type signature" `T.isInfixOf` actionTitle
                              ]
      executeCodeAction addSignature
      contentAfterAction <- documentContents doc
      let expectedContentAfterAction = T.unlines
            [ "module Testing where"
            , "func :: (Integer -> Integer -> Integer)"
            , "func x y = x + y"
            ]
      liftIO $ expectedContentAfterAction @=? contentAfterAction
  , testSession "local signature" $ do
      let content = T.unlines
            [ "module Testing where"
            , "func :: Int -> Int"
            , "func x ="
            , "  let y :: _"
            , "      y = x * 2"
            , "  in y"
            ]
      doc <- createDoc "Testing.hs" "haskell" content
      _ <- waitForDiagnostics
      actionsOrCommands <- getAllCodeActions doc
      let [addSignature] = [action | InR action@CodeAction { _title = actionTitle } <- actionsOrCommands
                                    , "Use type signature" `T.isInfixOf` actionTitle
                              ]
      executeCodeAction addSignature
      contentAfterAction <- documentContents doc
      let expectedContentAfterAction = T.unlines
            [ "module Testing where"
            , "func :: Int -> Int"
            , "func x ="
            , "  let y :: (Int)"
            , "      y = x * 2"
            , "  in y"
            ]
      liftIO $ expectedContentAfterAction @=? contentAfterAction
  ]

{-# HLINT ignore "Use nubOrd" #-}
removeImportTests :: TestTree
removeImportTests = testGroup "remove import actions"
  [ testSession "redundant" $ do
      let contentA = T.unlines
            [ "module ModuleA where"
            ]
      _docA <- createDoc "ModuleA.hs" "haskell" contentA
      let contentB = T.unlines
            [ "{-# OPTIONS_GHC -Wunused-imports #-}"
            , "module ModuleB where"
            , "import ModuleA"
            , "stuffB :: Integer"
            , "stuffB = 123"
            ]
      docB <- createDoc "ModuleB.hs" "haskell" contentB
      _ <- waitForDiagnostics
      [InR action@CodeAction { _title = actionTitle }, _]
          <- getCodeActions docB (Range (Position 2 0) (Position 2 5))
      liftIO $ "Remove import" @=? actionTitle
      executeCodeAction action
      contentAfterAction <- documentContents docB
      let expectedContentAfterAction = T.unlines
            [ "{-# OPTIONS_GHC -Wunused-imports #-}"
            , "module ModuleB where"
            , "stuffB :: Integer"
            , "stuffB = 123"
            ]
      liftIO $ expectedContentAfterAction @=? contentAfterAction
  , testSession "qualified redundant" $ do
      let contentA = T.unlines
            [ "module ModuleA where"
            ]
      _docA <- createDoc "ModuleA.hs" "haskell" contentA
      let contentB = T.unlines
            [ "{-# OPTIONS_GHC -Wunused-imports #-}"
            , "module ModuleB where"
            , "import qualified ModuleA"
            , "stuffB :: Integer"
            , "stuffB = 123"
            ]
      docB <- createDoc "ModuleB.hs" "haskell" contentB
      _ <- waitForDiagnostics
      [InR action@CodeAction { _title = actionTitle }, _]
          <- getCodeActions docB (Range (Position 2 0) (Position 2 5))
      liftIO $ "Remove import" @=? actionTitle
      executeCodeAction action
      contentAfterAction <- documentContents docB
      let expectedContentAfterAction = T.unlines
            [ "{-# OPTIONS_GHC -Wunused-imports #-}"
            , "module ModuleB where"
            , "stuffB :: Integer"
            , "stuffB = 123"
            ]
      liftIO $ expectedContentAfterAction @=? contentAfterAction
  , testSession "redundant binding" $ do
      let contentA = T.unlines
            [ "module ModuleA where"
            , "stuffA = False"
            , "stuffB :: Integer"
            , "stuffB = 123"
            , "stuffC = ()"
            ]
      _docA <- createDoc "ModuleA.hs" "haskell" contentA
      let contentB = T.unlines
            [ "{-# OPTIONS_GHC -Wunused-imports #-}"
            , "module ModuleB where"
            , "import ModuleA (stuffA, stuffB, stuffC, stuffA)"
            , "main = print stuffB"
            ]
      docB <- createDoc "ModuleB.hs" "haskell" contentB
      _ <- waitForDiagnostics
      [InR action@CodeAction { _title = actionTitle }, _]
          <- getCodeActions docB (Range (Position 2 0) (Position 2 5))
      liftIO $ "Remove stuffA, stuffC from import" @=? actionTitle
      executeCodeAction action
      contentAfterAction <- documentContents docB
      let expectedContentAfterAction = T.unlines
            [ "{-# OPTIONS_GHC -Wunused-imports #-}"
            , "module ModuleB where"
            , "import ModuleA (stuffB)"
            , "main = print stuffB"
            ]
      liftIO $ expectedContentAfterAction @=? contentAfterAction
  , testSession "redundant operator" $ do
      let contentA = T.unlines
            [ "module ModuleA where"
            , "a !! _b = a"
            , "a <?> _b = a"
            , "stuffB :: Integer"
            , "stuffB = 123"
            ]
      _docA <- createDoc "ModuleA.hs" "haskell" contentA
      let contentB = T.unlines
            [ "{-# OPTIONS_GHC -Wunused-imports #-}"
            , "module ModuleB where"
            , "import qualified ModuleA as A ((<?>), stuffB, (!!))"
            , "main = print A.stuffB"
            ]
      docB <- createDoc "ModuleB.hs" "haskell" contentB
      _ <- waitForDiagnostics
      [InR action@CodeAction { _title = actionTitle }, _]
          <- getCodeActions docB (Range (Position 2 0) (Position 2 5))
      liftIO $ "Remove !!, <?> from import" @=? actionTitle
      executeCodeAction action
      contentAfterAction <- documentContents docB
      let expectedContentAfterAction = T.unlines
            [ "{-# OPTIONS_GHC -Wunused-imports #-}"
            , "module ModuleB where"
            , "import qualified ModuleA as A (stuffB)"
            , "main = print A.stuffB"
            ]
      liftIO $ expectedContentAfterAction @=? contentAfterAction
  , testSession "redundant all import" $ do
      let contentA = T.unlines
            [ "module ModuleA where"
            , "data A = A"
            , "stuffB :: Integer"
            , "stuffB = 123"
            ]
      _docA <- createDoc "ModuleA.hs" "haskell" contentA
      let contentB = T.unlines
            [ "{-# OPTIONS_GHC -Wunused-imports #-}"
            , "module ModuleB where"
            , "import ModuleA (A(..), stuffB)"
            , "main = print stuffB"
            ]
      docB <- createDoc "ModuleB.hs" "haskell" contentB
      _ <- waitForDiagnostics
      [InR action@CodeAction { _title = actionTitle }, _]
          <- getCodeActions docB (Range (Position 2 0) (Position 2 5))
      liftIO $ "Remove A from import" @=? actionTitle
      executeCodeAction action
      contentAfterAction <- documentContents docB
      let expectedContentAfterAction = T.unlines
            [ "{-# OPTIONS_GHC -Wunused-imports #-}"
            , "module ModuleB where"
            , "import ModuleA (stuffB)"
            , "main = print stuffB"
            ]
      liftIO $ expectedContentAfterAction @=? contentAfterAction
  , testSession "redundant constructor import" $ do
      let contentA = T.unlines
            [ "module ModuleA where"
            , "data D = A | B"
            , "data E = F"
            ]
      _docA <- createDoc "ModuleA.hs" "haskell" contentA
      let contentB = T.unlines
            [ "{-# OPTIONS_GHC -Wunused-imports #-}"
            , "module ModuleB where"
            , "import ModuleA (D(A,B), E(F))"
            , "main = B"
            ]
      docB <- createDoc "ModuleB.hs" "haskell" contentB
      _ <- waitForDiagnostics
      [InR action@CodeAction { _title = actionTitle }, _]
          <- getCodeActions docB (Range (Position 2 0) (Position 2 5))
      liftIO $ "Remove A, E, F from import" @=? actionTitle
      executeCodeAction action
      contentAfterAction <- documentContents docB
      let expectedContentAfterAction = T.unlines
            [ "{-# OPTIONS_GHC -Wunused-imports #-}"
            , "module ModuleB where"
            , "import ModuleA (D(B))"
            , "main = B"
            ]
      liftIO $ expectedContentAfterAction @=? contentAfterAction
  , testSession "import containing the identifier Strict" $ do
      let contentA = T.unlines
            [ "module Strict where"
            ]
      _docA <- createDoc "Strict.hs" "haskell" contentA
      let contentB = T.unlines
            [ "{-# OPTIONS_GHC -Wunused-imports #-}"
            , "module ModuleB where"
            , "import Strict"
            ]
      docB <- createDoc "ModuleB.hs" "haskell" contentB
      _ <- waitForDiagnostics
      [InR action@CodeAction { _title = actionTitle }, _]
          <- getCodeActions docB (Range (Position 2 0) (Position 2 5))
      liftIO $ "Remove import" @=? actionTitle
      executeCodeAction action
      contentAfterAction <- documentContents docB
      let expectedContentAfterAction = T.unlines
            [ "{-# OPTIONS_GHC -Wunused-imports #-}"
            , "module ModuleB where"
            ]
      liftIO $ expectedContentAfterAction @=? contentAfterAction
  , testSession "remove all" $ do
      let content = T.unlines
            [ "{-# OPTIONS_GHC -Wunused-imports #-}"
            , "module ModuleA where"
            , "import Data.Function (fix, (&))"
            , "import qualified Data.Functor.Const"
            , "import Data.Functor.Identity"
            , "import Data.Functor.Sum (Sum (InL, InR))"
            , "import qualified Data.Kind as K (Constraint, Type)"
            , "x = InL (Identity 123)"
            , "y = fix id"
            , "type T = K.Type"
            ]
      doc <- createDoc "ModuleC.hs" "haskell" content
      _ <- waitForDiagnostics
      [_, _, _, _, InR action@CodeAction { _title = actionTitle }]
          <- nub <$> getAllCodeActions doc
      liftIO $ "Remove all redundant imports" @=? actionTitle
      executeCodeAction action
      contentAfterAction <- documentContents doc
      let expectedContentAfterAction = T.unlines
            [ "{-# OPTIONS_GHC -Wunused-imports #-}"
            , "module ModuleA where"
            , "import Data.Function (fix)"
            , "import Data.Functor.Identity"
            , "import Data.Functor.Sum (Sum (InL))"
            , "import qualified Data.Kind as K (Type)"
            , "x = InL (Identity 123)"
            , "y = fix id"
            , "type T = K.Type"
            ]
      liftIO $ expectedContentAfterAction @=? contentAfterAction
  ]

extendImportTests :: TestTree
extendImportTests = testGroup "extend import actions"
  [ testGroup "with checkAll" $ tests True
  , testGroup "without checkAll" $ tests False
  ]
  where
    tests overrideCheckProject =
        [ testSession "extend single line import with value" $ template
            [("ModuleA.hs", T.unlines
                    [ "module ModuleA where"
                    , "stuffA :: Double"
                    , "stuffA = 0.00750"
                    , "stuffB :: Integer"
                    , "stuffB = 123"
                    ])]
            ("ModuleB.hs", T.unlines
                    [ "module ModuleB where"
                    , "import ModuleA as A (stuffB)"
                    , "main = print (stuffA, stuffB)"
                    ])
            (Range (Position 2 17) (Position 2 18))
            ["Add stuffA to the import list of ModuleA"]
            (T.unlines
                    [ "module ModuleB where"
                    , "import ModuleA as A (stuffB, stuffA)"
                    , "main = print (stuffA, stuffB)"
                    ])
        , testSession "extend single line import with operator" $ template
            [("ModuleA.hs", T.unlines
                    [ "module ModuleA where"
                    , "(.*) :: Integer -> Integer -> Integer"
                    , "x .* y = x * y"
                    , "stuffB :: Integer"
                    , "stuffB = 123"
                    ])]
            ("ModuleB.hs", T.unlines
                    [ "module ModuleB where"
                    , "import ModuleA as A (stuffB)"
                    , "main = print (stuffB .* stuffB)"
                    ])
            (Range (Position 2 17) (Position 2 18))
            ["Add (.*) to the import list of ModuleA"]
            (T.unlines
                    [ "module ModuleB where"
                    , "import ModuleA as A (stuffB, (.*))"
                    , "main = print (stuffB .* stuffB)"
                    ])
        , testSession "extend single line import with type" $ template
            [("ModuleA.hs", T.unlines
                    [ "module ModuleA where"
                    , "type A = Double"
                    ])]
            ("ModuleB.hs", T.unlines
                    [ "module ModuleB where"
                    , "import ModuleA ()"
                    , "b :: A"
                    , "b = 0"
                    ])
            (Range (Position 2 5) (Position 2 5))
            ["Add A to the import list of ModuleA"]
            (T.unlines
                    [ "module ModuleB where"
                    , "import ModuleA (A)"
                    , "b :: A"
                    , "b = 0"
                    ])
        , testSession "extend single line import with constructor" $ template
            [("ModuleA.hs", T.unlines
                    [ "module ModuleA where"
                    , "data A = Constructor"
                    ])]
            ("ModuleB.hs", T.unlines
                    [ "module ModuleB where"
                    , "import ModuleA (A)"
                    , "b :: A"
                    , "b = Constructor"
                    ])
            (Range (Position 3 5) (Position 3 5))
            ["Add A(Constructor) to the import list of ModuleA"]
            (T.unlines
                    [ "module ModuleB where"
                    , "import ModuleA (A (Constructor))"
                    , "b :: A"
                    , "b = Constructor"
                    ])
        , testSession "extend single line import with constructor (with comments)" $ template
            [("ModuleA.hs", T.unlines
                    [ "module ModuleA where"
                    , "data A = Constructor"
                    ])]
            ("ModuleB.hs", T.unlines
                    [ "module ModuleB where"
                    , "import ModuleA (A ({-Constructor-}))"
                    , "b :: A"
                    , "b = Constructor"
                    ])
            (Range (Position 3 5) (Position 3 5))
            ["Add A(Constructor) to the import list of ModuleA"]
            (T.unlines
                    [ "module ModuleB where"
                    , "import ModuleA (A (Constructor{-Constructor-}))"
                    , "b :: A"
                    , "b = Constructor"
                    ])
        , testSession "extend single line import with mixed constructors" $ template
            [("ModuleA.hs", T.unlines
                    [ "module ModuleA where"
                    , "data A = ConstructorFoo | ConstructorBar"
                    , "a = 1"
                    ])]
            ("ModuleB.hs", T.unlines
                    [ "module ModuleB where"
                    , "import ModuleA (A (ConstructorBar), a)"
                    , "b :: A"
                    , "b = ConstructorFoo"
                    ])
            (Range (Position 3 5) (Position 3 5))
            ["Add A(ConstructorFoo) to the import list of ModuleA"]
            (T.unlines
                    [ "module ModuleB where"
                    , "import ModuleA (A (ConstructorBar, ConstructorFoo), a)"
                    , "b :: A"
                    , "b = ConstructorFoo"
                    ])
        , testSession "extend single line qualified import with value" $ template
            [("ModuleA.hs", T.unlines
                    [ "module ModuleA where"
                    , "stuffA :: Double"
                    , "stuffA = 0.00750"
                    , "stuffB :: Integer"
                    , "stuffB = 123"
                    ])]
            ("ModuleB.hs", T.unlines
                    [ "module ModuleB where"
                    , "import qualified ModuleA as A (stuffB)"
                    , "main = print (A.stuffA, A.stuffB)"
                    ])
            (Range (Position 2 17) (Position 2 18))
            ["Add stuffA to the import list of ModuleA"]
            (T.unlines
                    [ "module ModuleB where"
                    , "import qualified ModuleA as A (stuffB, stuffA)"
                    , "main = print (A.stuffA, A.stuffB)"
                    ])
        , testSession "extend multi line import with value" $ template
            [("ModuleA.hs", T.unlines
                    [ "module ModuleA where"
                    , "stuffA :: Double"
                    , "stuffA = 0.00750"
                    , "stuffB :: Integer"
                    , "stuffB = 123"
                    ])]
            ("ModuleB.hs", T.unlines
                    [ "module ModuleB where"
                    , "import ModuleA (stuffB"
                    , "               )"
                    , "main = print (stuffA, stuffB)"
                    ])
            (Range (Position 3 17) (Position 3 18))
            ["Add stuffA to the import list of ModuleA"]
            (T.unlines
                    [ "module ModuleB where"
                    , "import ModuleA (stuffB, stuffA"
                    , "               )"
                    , "main = print (stuffA, stuffB)"
                    ])
        , testSession "extend single line import with method within class" $ template
            [("ModuleA.hs", T.unlines
                    [ "module ModuleA where"
                    , "class C a where"
                    , "  m1 :: a -> a"
                    , "  m2 :: a -> a"
                    ])]
            ("ModuleB.hs", T.unlines
                    [ "module ModuleB where"
                    , "import ModuleA (C(m1))"
                    , "b = m2"
                    ])
            (Range (Position 2 5) (Position 2 5))
            ["Add C(m2) to the import list of ModuleA",
             "Add m2 to the import list of ModuleA"]
            (T.unlines
                    [ "module ModuleB where"
                    , "import ModuleA (C(m1, m2))"
                    , "b = m2"
                    ])
        , testSession "extend single line import with method without class" $ template
            [("ModuleA.hs", T.unlines
                    [ "module ModuleA where"
                    , "class C a where"
                    , "  m1 :: a -> a"
                    , "  m2 :: a -> a"
                    ])]
            ("ModuleB.hs", T.unlines
                    [ "module ModuleB where"
                    , "import ModuleA (C(m1))"
                    , "b = m2"
                    ])
            (Range (Position 2 5) (Position 2 5))
            ["Add m2 to the import list of ModuleA",
             "Add C(m2) to the import list of ModuleA"]
            (T.unlines
                    [ "module ModuleB where"
                    , "import ModuleA (C(m1), m2)"
                    , "b = m2"
                    ])
        , testSession "extend import list with multiple choices" $ template
            [("ModuleA.hs", T.unlines
                    --  this is just a dummy module to help the arguments needed for this test
                    [  "module ModuleA (bar) where"
                    , "bar = 10"
                    ]),
            ("ModuleB.hs", T.unlines
                    --  this is just a dummy module to help the arguments needed for this test
                    [  "module ModuleB (bar) where"
                    , "bar = 10"
                    ])]
            ("ModuleC.hs", T.unlines
                    [ "module ModuleC where"
                    , "import ModuleB ()"
                    , "import ModuleA ()"
                    , "foo = bar"
                    ])
            (Range (Position 3 17) (Position 3 18))
            ["Add bar to the import list of ModuleA",
            "Add bar to the import list of ModuleB"]
            (T.unlines
                    [ "module ModuleC where"
                    , "import ModuleB ()"
                    , "import ModuleA (bar)"
                    , "foo = bar"
                    ])
        , testSession "extend import list with constructor of type operator" $ template
            []
            ("ModuleA.hs", T.unlines
                    [ "module ModuleA where"
                    , "import Data.Type.Equality ((:~:))"
                    , "x :: (:~:) [] []"
                    , "x = Refl"
                    ])
            (Range (Position 3 17) (Position 3 18))
            ["Add type (:~:)(Refl) to the import list of Data.Type.Equality"]
            (T.unlines
                    [ "module ModuleA where"
                    , "import Data.Type.Equality ((:~:) (Refl))"
                    , "x :: (:~:) [] []"
                    , "x = Refl"
                    ])
        , expectFailBecause "importing pattern synonyms is unsupported"
          $ testSession "extend import list with pattern synonym" $ template
            [("ModuleA.hs", T.unlines
                    [ "{-# LANGUAGE PatternSynonyms #-}"
                      , "module ModuleA where"
                      , "pattern Some x = Just x"
                    ])
            ]
            ("ModuleB.hs", T.unlines
                    [ "module ModuleB where"
                    , "import A ()"
                    , "k (Some x) = x"
                    ])
            (Range (Position 2 3) (Position 2 7))
            ["Add pattern Some to the import list of A"]
            (T.unlines
                    [ "module ModuleB where"
                    , "import A (pattern Some)"
                    , "k (Some x) = x"
                    ])
        , testSession "type constructor name same as data constructor name" $ template
            [("ModuleA.hs", T.unlines
                    [ "module ModuleA where"
                    , "newtype Foo = Foo Int"
                    ])]
            ("ModuleB.hs", T.unlines
                    [ "module ModuleB where"
                    , "import ModuleA(Foo)"
                    , "f :: Foo"
                    , "f = Foo 1"
                    ])
            (Range (Position 3 4) (Position 3 6))
            ["Add Foo(Foo) to the import list of ModuleA"]
            (T.unlines
                    [ "module ModuleB where"
                    , "import ModuleA(Foo (Foo))"
                    , "f :: Foo"
                    , "f = Foo 1"
                    ])
        ]
      where
        codeActionTitle CodeAction{_title=x} = x

        template setUpModules moduleUnderTest range expectedTitles expectedContentB = do
            sendNotification SWorkspaceDidChangeConfiguration
                (DidChangeConfigurationParams $ toJSON
                  def{checkProject = overrideCheckProject})


            mapM_ (\x -> createDoc (fst x) "haskell" (snd x)) setUpModules
            docB <- createDoc (fst moduleUnderTest) "haskell" (snd moduleUnderTest)
            _  <- waitForDiagnostics
            waitForProgressDone
            actionsOrCommands <- getCodeActions docB range
            let codeActions =
                  filter
                    (T.isPrefixOf "Add" . codeActionTitle)
                    [ca | InR ca <- actionsOrCommands]
                actualTitles = codeActionTitle <$> codeActions
            -- Note that we are not testing the order of the actions, as the
            -- order of the expected actions indicates which one we'll execute
            -- in this test, i.e., the first one.
            liftIO $ sort expectedTitles @=? sort actualTitles

            -- Execute the action with the same title as the first expected one.
            -- Since we tested that both lists have the same elements (possibly
            -- in a different order), this search cannot fail.
            let firstTitle:_ = expectedTitles
                action = fromJust $
                  find ((firstTitle ==) . codeActionTitle) codeActions
            executeCodeAction action
            contentAfterAction <- documentContents docB
            liftIO $ expectedContentB @=? contentAfterAction

extendImportTestsRegEx :: TestTree
extendImportTestsRegEx = testGroup "regex parsing"
    [
      testCase "parse invalid multiple imports" $ template "foo bar foo" Nothing
    , testCase "parse malformed import list" $ template
                  "\n\8226 Perhaps you want to add \8216fromList\8217 to one of these import lists:\n    \8216Data.Map\8217)"
                  Nothing
    , testCase "parse multiple imports" $ template
                 "\n\8226 Perhaps you want to add \8216fromList\8217 to one of these import lists:\n    \8216Data.Map\8217 (app/testlsp.hs:7:1-18)\n    \8216Data.HashMap.Strict\8217 (app/testlsp.hs:8:1-29)"
                 $ Just ("fromList",[("Data.Map","app/testlsp.hs:7:1-18"),("Data.HashMap.Strict","app/testlsp.hs:8:1-29")])
    ]
    where
        template message expected = do
            liftIO $ matchRegExMultipleImports message @=? expected

suggesImportClassMethodTests :: TestTree
suggesImportClassMethodTests =
  testGroup
    "suggest import class methods"
    [ testGroup
        "new"
        [ testSession "via parent" $
            template'
            "import Data.Semigroup (Semigroup(stimes))"
            (Range (Position 5 2) (Position 5 8)),
          testSession "top level" $
            template'
              "import Data.Semigroup (stimes)"
              (Range (Position 5 2) (Position 5 8)),
          testSession "all" $
            template'
              "import Data.Semigroup"
              (Range (Position 5 2) (Position 5 8))
        ],
      testGroup
        "extend"
        [ testSession "via parent" $
            template
              [ "module A where",
                "",
                "import Data.Semigroup ()"
              ]
              (Range (Position 6 2) (Position 6 8))
              "Add Semigroup(stimes) to the import list of Data.Semigroup"
              [ "module A where",
                "",
                "import Data.Semigroup (Semigroup (stimes))"
              ],
          testSession "top level" $
            template
              [ "module A where",
                "",
                "import Data.Semigroup ()"
              ]
              (Range (Position 6 2) (Position 6 8))
              "Add stimes to the import list of Data.Semigroup"
              [ "module A where",
                "",
                "import Data.Semigroup (stimes)"
              ]
        ]
    ]
  where
    decls =
      [ "data X = X",
        "instance Semigroup X where",
        "  (<>) _ _ = X",
        "  stimes _ _ = X"
      ]
    template beforeContent range executeTitle expectedContent = do
      doc <- createDoc "A.hs" "haskell" $ T.unlines (beforeContent <> decls)
      _ <- waitForDiagnostics
      waitForProgressDone
      actions <- getCodeActions doc range
      let actions' = [x | InR x <- actions]
          titles = [_title | CodeAction {_title} <- actions']
      liftIO $ executeTitle `elem` titles @? T.unpack executeTitle <> " does not in " <> show titles
      executeCodeAction $ fromJust $ find (\CodeAction {_title} -> _title == executeTitle) actions'
      content <- documentContents doc
      liftIO $ T.unlines (expectedContent <> decls) @=? content
    template' executeTitle range = let c = ["module A where", ""] in template c range executeTitle $ c <> [executeTitle]

suggestImportTests :: TestTree
suggestImportTests = testGroup "suggest import actions"
  [ testGroup "Dont want suggestion"
    [ -- extend import
      test False ["Data.List.NonEmpty ()"] "f = nonEmpty" []                "import Data.List.NonEmpty (nonEmpty)"
      -- data constructor
    , test False []                        "f = First"    []                "import Data.Monoid (First)"
      -- internal module
    , test False []         "f :: Typeable a => a"        ["f = undefined"] "import Data.Typeable.Internal (Typeable)"
      -- package not in scope
    , test False []         "f = quickCheck"              []                "import Test.QuickCheck (quickCheck)"
      -- don't omit the parent data type of a constructor
    , test False []         "f ExitSuccess = ()"          []                "import System.Exit (ExitSuccess)"
    ]
  , testGroup "want suggestion"
    [ wantWait  []          "f = foo"                     []                "import Foo (foo)"
    , wantWait  []          "f = Bar"                     []                "import Bar (Bar(Bar))"
    , wantWait  []          "f :: Bar"                    []                "import Bar (Bar)"
    , test True []          "f = nonEmpty"                []                "import Data.List.NonEmpty (nonEmpty)"
    , test True []          "f = (:|)"                    []                "import Data.List.NonEmpty (NonEmpty((:|)))"
    , test True []          "f :: Natural"                ["f = undefined"] "import Numeric.Natural (Natural)"
    , test True []          "f :: Natural"                ["f = undefined"] "import Numeric.Natural"
    , test True []          "f :: NonEmpty ()"            ["f = () :| []"]  "import Data.List.NonEmpty (NonEmpty)"
    , test True []          "f :: NonEmpty ()"            ["f = () :| []"]  "import Data.List.NonEmpty"
    , test True []          "f = First"                   []                "import Data.Monoid (First(First))"
    , test True []          "f = Endo"                    []                "import Data.Monoid (Endo(Endo))"
    , test True []          "f = Version"                 []                "import Data.Version (Version(Version))"
    , test True []          "f ExitSuccess = ()"          []                "import System.Exit (ExitCode(ExitSuccess))"
    , test True []          "f = AssertionFailed"         []                "import Control.Exception (AssertionFailed(AssertionFailed))"
    , test True ["Prelude"] "f = nonEmpty"                []                "import Data.List.NonEmpty (nonEmpty)"
    , test True []          "f :: Alternative f => f ()"  ["f = undefined"] "import Control.Applicative (Alternative)"
    , test True []          "f :: Alternative f => f ()"  ["f = undefined"] "import Control.Applicative"
    , test True []          "f = empty"                   []                "import Control.Applicative (Alternative(empty))"
    , test True []          "f = empty"                   []                "import Control.Applicative (empty)"
    , test True []          "f = empty"                   []                "import Control.Applicative"
    , test True []          "f = (&)"                     []                "import Data.Function ((&))"
    , test True []          "f = NE.nonEmpty"             []                "import qualified Data.List.NonEmpty as NE"
    , test True []          "f = Data.List.NonEmpty.nonEmpty" []            "import qualified Data.List.NonEmpty"
    , test True []          "f :: Typeable a => a"        ["f = undefined"] "import Data.Typeable (Typeable)"
    , test True []          "f = pack"                    []                "import Data.Text (pack)"
    , test True []          "f :: Text"                   ["f = undefined"] "import Data.Text (Text)"
    , test True []          "f = [] & id"                 []                "import Data.Function ((&))"
    , test True []          "f = (&) [] id"               []                "import Data.Function ((&))"
    , test True []          "f = (.|.)"                   []                "import Data.Bits (Bits((.|.)))"
    , test True []          "f = (.|.)"                   []                "import Data.Bits ((.|.))"
    , test True []          "f :: a ~~ b"                 []                "import Data.Type.Equality (type (~~))"
    , test True
      ["qualified Data.Text as T"
      ]                     "f = T.putStrLn"              []                "import qualified Data.Text.IO as T"
    , test True
      [ "qualified Data.Text as T"
      , "qualified Data.Function as T"
      ]                     "f = T.putStrLn"              []                "import qualified Data.Text.IO as T"
    , test True
      [ "qualified Data.Text as T"
      , "qualified Data.Function as T"
      , "qualified Data.Functor as T"
      , "qualified Data.Data as T"
      ]                     "f = T.putStrLn"              []                "import qualified Data.Text.IO as T"
    ]
    , expectFailBecause "importing pattern synonyms is unsupported" $ test True [] "k (Some x) = x" [] "import B (pattern Some)"
  ]
  where
    test = test' False
    wantWait = test' True True
    test' waitForCheckProject wanted imps def other newImp = testSessionWithExtraFiles "hover" (T.unpack def) $ \dir -> do
      let before = T.unlines $ "module A where" : ["import " <> x | x <- imps] ++ def : other
          after  = T.unlines $ "module A where" : ["import " <> x | x <- imps] ++ [newImp] ++ def : other
          cradle = "cradle: {direct: {arguments: [-hide-all-packages, -package, base, -package, text, -package-env, -, A, Bar, Foo, B]}}"
      liftIO $ writeFileUTF8 (dir </> "hie.yaml") cradle
      liftIO $ writeFileUTF8 (dir </> "B.hs") $ unlines ["{-# LANGUAGE PatternSynonyms #-}", "module B where", "pattern Some x = Just x"]
      doc <- createDoc "Test.hs" "haskell" before
      waitForProgressDone
      _diags <- waitForDiagnostics
      -- there isn't a good way to wait until the whole project is checked atm
      when waitForCheckProject $ liftIO $ sleep 0.5
      let defLine = length imps + 1
          range = Range (Position defLine 0) (Position defLine maxBound)
      actions <- getCodeActions doc range
      if wanted
         then do
             action <- liftIO $ pickActionWithTitle newImp actions
             executeCodeAction action
             contentAfterAction <- documentContents doc
             liftIO $ after @=? contentAfterAction
          else
              liftIO $ [_title | InR CodeAction{_title} <- actions, _title == newImp ] @?= []

suggestImportDisambiguationTests :: TestTree
suggestImportDisambiguationTests = testGroup "suggest import disambiguation actions"
  [ testGroup "Hiding strategy works"
    [ testGroup "fromList"
        [ testCase "AVec" $
            compareHideFunctionTo [(8,9),(10,8)]
                "Use AVec for fromList, hiding other imports"
                "HideFunction.expected.fromList.A.hs"
        , testCase "BVec" $
            compareHideFunctionTo [(8,9),(10,8)]
                "Use BVec for fromList, hiding other imports"
                "HideFunction.expected.fromList.B.hs"
        ]
    , testGroup "(++)"
        [ testCase "EVec" $
            compareHideFunctionTo [(8,9),(10,8)]
                "Use EVec for ++, hiding other imports"
                "HideFunction.expected.append.E.hs"
        , testCase "Prelude" $
            compareHideFunctionTo [(8,9),(10,8)]
                "Use Prelude for ++, hiding other imports"
                "HideFunction.expected.append.Prelude.hs"
        , testCase "AVec, indented" $
            compareTwo "HidePreludeIndented.hs" [(3,8)]
            "Use AVec for ++, hiding other imports"
            "HidePreludeIndented.expected.hs"

        ]
    , testGroup "Vec (type)"
        [ testCase "AVec" $
            compareTwo
                "HideType.hs" [(8,15)]
                "Use AVec for Vec, hiding other imports"
                "HideType.expected.A.hs"
        , testCase "EVec" $
            compareTwo
                "HideType.hs" [(8,15)]
                "Use EVec for Vec, hiding other imports"
                "HideType.expected.E.hs"
        ]
    ]
  , testGroup "Qualify strategy"
    [ testCase "won't suggest full name for qualified module" $
      withHideFunction [(8,9),(10,8)] $ \_ actions -> do
        liftIO $
            assertBool "EVec.fromList must not be suggested" $
                "Replace with qualified: EVec.fromList" `notElem`
                [ actionTitle
                | InR CodeAction { _title = actionTitle } <- actions
                ]
        liftIO $
            assertBool "EVec.++ must not be suggested" $
                "Replace with qualified: EVec.++" `notElem`
                [ actionTitle
                | InR CodeAction { _title = actionTitle } <- actions
                ]
    , testGroup "fromList"
        [ testCase "EVec" $
            compareHideFunctionTo [(8,9),(10,8)]
                "Replace with qualified: E.fromList"
                "HideFunction.expected.qualified.fromList.E.hs"
        , testCase "Hide DuplicateRecordFields" $
            compareTwo
                "HideQualifyDuplicateRecordFields.hs" [(9, 9)]
                "Replace with qualified: AVec.fromList"
                "HideQualifyDuplicateRecordFields.expected.hs"
        , testCase "Duplicate record fields should not be imported" $ do
          withTarget ("HideQualifyDuplicateRecordFields" <.> ".hs") [(9, 9)] $
            \_ actions -> do
              liftIO $
                assertBool "Hidings should not be presented while DuplicateRecordFields exists" $
                  all not [ actionTitle =~ T.pack "Use ([A-Za-z][A-Za-z0-9]*) for fromList, hiding other imports"
                      | InR CodeAction { _title = actionTitle } <- actions]
          withTarget ("HideQualifyDuplicateRecordFieldsSelf" <.> ".hs") [(4, 4)] $
            \_ actions -> do
              liftIO $
                assertBool "ambiguity from DuplicateRecordFields should not be imported" $
                  null actions
        ]
    , testGroup "(++)"
        [ testCase "Prelude, parensed" $
            compareHideFunctionTo [(8,9),(10,8)]
                "Replace with qualified: Prelude.++"
                "HideFunction.expected.qualified.append.Prelude.hs"
        , testCase "Prelude, infix" $
            compareTwo
                "HideQualifyInfix.hs" [(4,19)]
                "Replace with qualified: Prelude.++"
                "HideQualifyInfix.expected.hs"
        , testCase "Prelude, left section" $
            compareTwo
                "HideQualifySectionLeft.hs" [(4,15)]
                "Replace with qualified: Prelude.++"
                "HideQualifySectionLeft.expected.hs"
        , testCase "Prelude, right section" $
            compareTwo
                "HideQualifySectionRight.hs" [(4,18)]
                "Replace with qualified: Prelude.++"
                "HideQualifySectionRight.expected.hs"
        ]
    ]
  ]
  where
    hidingDir = "test/data/hiding"
    compareTwo original locs cmd expected =
        withTarget original locs $ \doc actions -> do
            expected <- liftIO $
                readFileUtf8 (hidingDir </> expected)
            action <- liftIO $ pickActionWithTitle cmd actions
            executeCodeAction action
            contentAfterAction <- documentContents doc
            liftIO $ T.replace "\r\n" "\n" expected @=? contentAfterAction
    compareHideFunctionTo = compareTwo "HideFunction.hs"
    auxFiles = ["AVec.hs", "BVec.hs", "CVec.hs", "DVec.hs", "EVec.hs", "FVec.hs"]
    withTarget file locs k = withTempDir $ \dir -> runInDir dir $ do
        liftIO $ mapM_ (\fp -> copyFile (hidingDir </> fp) $ dir </> fp)
            $ file : auxFiles
        doc <- openDoc file "haskell"
        waitForProgressDone
        void $ expectDiagnostics [(file, [(DsError, loc, "Ambiguous occurrence") | loc <- locs])]
        actions <- getAllCodeActions doc
        k doc actions
    withHideFunction = withTarget ("HideFunction" <.> "hs")

suggestHideShadowTests :: TestTree
suggestHideShadowTests =
  testGroup
    "suggest hide shadow"
    [ testGroup
        "single"
        [ testOneCodeAction
            "hide unsued"
            "Hide on from Data.Function"
            (1, 2)
            (1, 4)
            [ "import Data.Function"
            , "f on = on"
            , "g on = on"
            ]
            [ "import Data.Function hiding (on)"
            , "f on = on"
            , "g on = on"
            ]
        , testOneCodeAction
            "extend hiding unsued"
            "Hide on from Data.Function"
            (1, 2)
            (1, 4)
            [ "import Data.Function hiding ((&))"
            , "f on = on"
            ]
            [ "import Data.Function hiding (on, (&))"
            , "f on = on"
            ]
        , testOneCodeAction
            "delete unsued"
            "Hide on from Data.Function"
            (1, 2)
            (1, 4)
            [ "import Data.Function ((&), on)"
            , "f on = on"
            ]
            [ "import Data.Function ((&))"
            , "f on = on"
            ]
        , testOneCodeAction
            "hide operator"
            "Hide & from Data.Function"
            (1, 2)
            (1, 5)
            [ "import Data.Function"
            , "f (&) = (&)"
            ]
            [ "import Data.Function hiding ((&))"
            , "f (&) = (&)"
            ]
        , testOneCodeAction
            "remove operator"
            "Hide & from Data.Function"
            (1, 2)
            (1, 5)
            [ "import Data.Function ((&), on)"
            , "f (&) = (&)"
            ]
            [ "import Data.Function ( on)"
            , "f (&) = (&)"
            ]
        , noCodeAction
            "don't remove already used"
            (2, 2)
            (2, 4)
            [ "import Data.Function"
            , "g = on"
            , "f on = on"
            ]
        ]
    , testGroup
        "multi"
        [ testOneCodeAction
            "hide from B"
            "Hide ++ from B"
            (2, 2)
            (2, 6)
            [ "import B"
            , "import C"
            , "f (++) = (++)"
            ]
            [ "import B hiding ((++))"
            , "import C"
            , "f (++) = (++)"
            ]
        , testOneCodeAction
            "hide from C"
            "Hide ++ from C"
            (2, 2)
            (2, 6)
            [ "import B"
            , "import C"
            , "f (++) = (++)"
            ]
            [ "import B"
            , "import C hiding ((++))"
            , "f (++) = (++)"
            ]
        , testOneCodeAction
            "hide from Prelude"
            "Hide ++ from Prelude"
            (2, 2)
            (2, 6)
            [ "import B"
            , "import C"
            , "f (++) = (++)"
            ]
            [ "import B"
            , "import C"
            , "import Prelude hiding ((++))"
            , "f (++) = (++)"
            ]
        , testMultiCodeActions
            "manual hide all"
            [ "Hide ++ from Prelude"
            , "Hide ++ from C"
            , "Hide ++ from B"
            ]
            (2, 2)
            (2, 6)
            [ "import B"
            , "import C"
            , "f (++) = (++)"
            ]
            [ "import B hiding ((++))"
            , "import C hiding ((++))"
            , "import Prelude hiding ((++))"
            , "f (++) = (++)"
            ]
        , testOneCodeAction
            "auto hide all"
            "Hide ++ from all occurence imports"
            (2, 2)
            (2, 6)
            [ "import B"
            , "import C"
            , "f (++) = (++)"
            ]
            [ "import B hiding ((++))"
            , "import C hiding ((++))"
            , "import Prelude hiding ((++))"
            , "f (++) = (++)"
            ]
        ]
    ]
 where
  testOneCodeAction testName actionName start end origin expected =
    helper testName start end origin expected $ \cas -> do
      action <- liftIO $ pickActionWithTitle actionName cas
      executeCodeAction action
  noCodeAction testName start end origin =
    helper testName start end origin origin $ \cas -> do
      liftIO $ cas @?= []
  testMultiCodeActions testName actionNames start end origin expected =
    helper testName start end origin expected $ \cas -> do
      let r = [ca | (InR ca) <- cas, ca ^. L.title `elem` actionNames]
      liftIO $
        (length r == length actionNames)
          @? "Expected " <> show actionNames <> ", but got " <> show cas <> " which is not its superset"
      forM_ r executeCodeAction
  helper testName (line1, col1) (line2, col2) origin expected k = testSession testName $ do
    void $ createDoc "B.hs" "haskell" $ T.unlines docB
    void $ createDoc "C.hs" "haskell" $ T.unlines docC
    doc <- createDoc "A.hs" "haskell" $ T.unlines (header <> origin)
    void waitForDiagnostics
    waitForProgressDone
    cas <- getCodeActions doc (Range (Position (line1 + length header) col1) (Position (line2 + length header) col2))
    void $ k [x | x@(InR ca) <- cas, "Hide" `T.isPrefixOf` (ca ^. L.title)]
    contentAfter <- documentContents doc
    liftIO $ contentAfter @?= T.unlines (header <> expected)
  header =
    [ "{-# OPTIONS_GHC -Wname-shadowing #-}"
    , "module A where"
    , ""
    ]
  -- for multi group
  docB =
    [ "module B where"
    , "(++) = id"
    ]
  docC =
    [ "module C where"
    , "(++) = id"
    ]

insertNewDefinitionTests :: TestTree
insertNewDefinitionTests = testGroup "insert new definition actions"
  [ testSession "insert new function definition" $ do
      let txtB =
            ["foo True = select [True]"
            , ""
            ,"foo False = False"
            ]
          txtB' =
            [""
            ,"someOtherCode = ()"
            ]
      docB <- createDoc "ModuleB.hs" "haskell" (T.unlines $ txtB ++ txtB')
      _ <- waitForDiagnostics
      InR action@CodeAction { _title = actionTitle } : _
                  <- sortOn (\(InR CodeAction{_title=x}) -> x) <$>
                     getCodeActions docB (R 0 0 0 50)
      liftIO $ actionTitle @?= "Define select :: [Bool] -> Bool"
      executeCodeAction action
      contentAfterAction <- documentContents docB
      liftIO $ contentAfterAction @?= T.unlines (txtB ++
        [ ""
        , "select :: [Bool] -> Bool"
        , "select = error \"not implemented\""
        ]
        ++ txtB')
  , testSession "define a hole" $ do
      let txtB =
            ["foo True = _select [True]"
            , ""
            ,"foo False = False"
            ]
          txtB' =
            [""
            ,"someOtherCode = ()"
            ]
      docB <- createDoc "ModuleB.hs" "haskell" (T.unlines $ txtB ++ txtB')
      _ <- waitForDiagnostics
      InR action@CodeAction { _title = actionTitle } : _
                  <- sortOn (\(InR CodeAction{_title=x}) -> x) <$>
                     getCodeActions docB (R 0 0 0 50)
      liftIO $ actionTitle @?= "Define select :: [Bool] -> Bool"
      executeCodeAction action
      contentAfterAction <- documentContents docB
      liftIO $ contentAfterAction @?= T.unlines (
        ["foo True = select [True]"
        , ""
        ,"foo False = False"
        , ""
        , "select :: [Bool] -> Bool"
        , "select = error \"not implemented\""
        ]
        ++ txtB')
  ]


deleteUnusedDefinitionTests :: TestTree
deleteUnusedDefinitionTests = testGroup "delete unused definition action"
  [ testSession "delete unused top level binding" $
    testFor
    (T.unlines [ "{-# OPTIONS_GHC -Wunused-top-binds #-}"
               , "module A (some) where"
               , ""
               , "f :: Int -> Int"
               , "f 1 = let a = 1"
               , "      in a"
               , "f 2 = 2"
               , ""
               , "some = ()"
               ])
    (4, 0)
    "Delete ‘f’"
    (T.unlines [
        "{-# OPTIONS_GHC -Wunused-top-binds #-}"
        , "module A (some) where"
        , ""
        , "some = ()"
        ])

  , testSession "delete unused top level binding defined in infix form" $
    testFor
    (T.unlines [ "{-# OPTIONS_GHC -Wunused-top-binds #-}"
               , "module A (some) where"
               , ""
               , "myPlus :: Int -> Int -> Int"
               , "a `myPlus` b = a + b"
               , ""
               , "some = ()"
               ])
    (4, 2)
    "Delete ‘myPlus’"
    (T.unlines [
        "{-# OPTIONS_GHC -Wunused-top-binds #-}"
        , "module A (some) where"
        , ""
        , "some = ()"
      ])
  , testSession "delete unused binding in where clause" $
    testFor
    (T.unlines [ "{-# OPTIONS_GHC -Wunused-binds #-}"
               , "module A (h, g) where"
               , ""
               , "h :: Int"
               , "h = 3"
               , ""
               , "g :: Int"
               , "g = 6"
               , "  where"
               , "    h :: Int"
               , "    h = 4"
               , ""
               ])
    (10, 4)
    "Delete ‘h’"
    (T.unlines [ "{-# OPTIONS_GHC -Wunused-binds #-}"
               , "module A (h, g) where"
               , ""
               , "h :: Int"
               , "h = 3"
               , ""
               , "g :: Int"
               , "g = 6"
               , "  where"
               , ""
               ])
  , testSession "delete unused binding with multi-oneline signatures front" $
    testFor
    (T.unlines [ "{-# OPTIONS_GHC -Wunused-binds #-}"
               , "module A (b, c) where"
               , ""
               , "a, b, c :: Int"
               , "a = 3"
               , "b = 4"
               , "c = 5"
               ])
    (4, 0)
    "Delete ‘a’"
    (T.unlines [ "{-# OPTIONS_GHC -Wunused-binds #-}"
               , "module A (b, c) where"
               , ""
               , "b, c :: Int"
               , "b = 4"
               , "c = 5"
               ])
  , testSession "delete unused binding with multi-oneline signatures mid" $
    testFor
    (T.unlines [ "{-# OPTIONS_GHC -Wunused-binds #-}"
               , "module A (a, c) where"
               , ""
               , "a, b, c :: Int"
               , "a = 3"
               , "b = 4"
               , "c = 5"
               ])
    (5, 0)
    "Delete ‘b’"
    (T.unlines [ "{-# OPTIONS_GHC -Wunused-binds #-}"
               , "module A (a, c) where"
               , ""
               , "a, c :: Int"
               , "a = 3"
               , "c = 5"
               ])
  , testSession "delete unused binding with multi-oneline signatures end" $
    testFor
    (T.unlines [ "{-# OPTIONS_GHC -Wunused-binds #-}"
               , "module A (a, b) where"
               , ""
               , "a, b, c :: Int"
               , "a = 3"
               , "b = 4"
               , "c = 5"
               ])
    (6, 0)
    "Delete ‘c’"
    (T.unlines [ "{-# OPTIONS_GHC -Wunused-binds #-}"
               , "module A (a, b) where"
               , ""
               , "a, b :: Int"
               , "a = 3"
               , "b = 4"
               ])
  ]
  where
    testFor source pos expectedTitle expectedResult = do
      docId <- createDoc "A.hs" "haskell" source
      expectDiagnostics [ ("A.hs", [(DsWarning, pos, "not used")]) ]

      (action, title) <- extractCodeAction docId "Delete" pos

      liftIO $ title @?= expectedTitle
      executeCodeAction action
      contentAfterAction <- documentContents docId
      liftIO $ contentAfterAction @?= expectedResult

    extractCodeAction docId actionPrefix (l, c) = do
      [action@CodeAction { _title = actionTitle }]  <- findCodeActionsByPrefix docId (R l c l c) [actionPrefix]
      return (action, actionTitle)

addTypeAnnotationsToLiteralsTest :: TestTree
addTypeAnnotationsToLiteralsTest = testGroup "add type annotations to literals to satisfy contraints"
  [
    testSession "add default type to satisfy one contraint" $
    testFor
    (T.unlines [ "{-# OPTIONS_GHC -Wtype-defaults #-}"
               , "module A (f) where"
               , ""
               , "f = 1"
               ])
    [ (DsWarning, (3, 4), "Defaulting the following constraint") ]
    "Add type annotation ‘Integer’ to ‘1’"
    (T.unlines [ "{-# OPTIONS_GHC -Wtype-defaults #-}"
               , "module A (f) where"
               , ""
               , "f = (1 :: Integer)"
               ])

  , testSession "add default type to satisfy one contraint in nested expressions" $
    testFor
    (T.unlines [ "{-# OPTIONS_GHC -Wtype-defaults #-}"
               , "module A where"
               , ""
               , "f ="
               , "    let x = 3"
               , "    in x"
               ])
    [ (DsWarning, (4, 12), "Defaulting the following constraint") ]
    "Add type annotation ‘Integer’ to ‘3’"
    (T.unlines [ "{-# OPTIONS_GHC -Wtype-defaults #-}"
               , "module A where"
               , ""
               , "f ="
               , "    let x = (3 :: Integer)"
               , "    in x"
               ])
  , testSession "add default type to satisfy one contraint in more nested expressions" $
    testFor
    (T.unlines [ "{-# OPTIONS_GHC -Wtype-defaults #-}"
               , "module A where"
               , ""
               , "f ="
               , "    let x = let y = 5 in y"
               , "    in x"
               ])
    [ (DsWarning, (4, 20), "Defaulting the following constraint") ]
    "Add type annotation ‘Integer’ to ‘5’"
    (T.unlines [ "{-# OPTIONS_GHC -Wtype-defaults #-}"
               , "module A where"
               , ""
               , "f ="
               , "    let x = let y = (5 :: Integer) in y"
               , "    in x"
               ])
  , testSession "add default type to satisfy one contraint with duplicate literals" $
    testFor
    (T.unlines [ "{-# OPTIONS_GHC -Wtype-defaults #-}"
               , "{-# LANGUAGE OverloadedStrings #-}"
               , "module A (f) where"
               , ""
               , "import Debug.Trace"
               , ""
               , "f = seq \"debug\" traceShow \"debug\""
               ])
    [ (DsWarning, (6, 8), "Defaulting the following constraint")
    , (DsWarning, (6, 16), "Defaulting the following constraint")
    ]
    ("Add type annotation ‘" <> listOfChar <> "’ to ‘\"debug\"’")
    (T.unlines [ "{-# OPTIONS_GHC -Wtype-defaults #-}"
               , "{-# LANGUAGE OverloadedStrings #-}"
               , "module A (f) where"
               , ""
               , "import Debug.Trace"
               , ""
               , "f = seq (\"debug\" :: " <> listOfChar <> ") traceShow \"debug\""
               ])
  , testSession "add default type to satisfy two contraints" $
    testFor
    (T.unlines [ "{-# OPTIONS_GHC -Wtype-defaults #-}"
               , "{-# LANGUAGE OverloadedStrings #-}"
               , "module A (f) where"
               , ""
               , "import Debug.Trace"
               , ""
               , "f a = traceShow \"debug\" a"
               ])
    [ (DsWarning, (6, 6), "Defaulting the following constraint") ]
    ("Add type annotation ‘" <> listOfChar <> "’ to ‘\"debug\"’")
    (T.unlines [ "{-# OPTIONS_GHC -Wtype-defaults #-}"
               , "{-# LANGUAGE OverloadedStrings #-}"
               , "module A (f) where"
               , ""
               , "import Debug.Trace"
               , ""
               , "f a = traceShow (\"debug\" :: " <> listOfChar <> ") a"
               ])
  , testSession "add default type to satisfy two contraints with duplicate literals" $
    testFor
    (T.unlines [ "{-# OPTIONS_GHC -Wtype-defaults #-}"
               , "{-# LANGUAGE OverloadedStrings #-}"
               , "module A (f) where"
               , ""
               , "import Debug.Trace"
               , ""
               , "f = seq (\"debug\" :: [Char]) (seq (\"debug\" :: [Char]) (traceShow \"debug\"))"
               ])
    [ (DsWarning, (6, 54), "Defaulting the following constraint") ]
    ("Add type annotation ‘" <> listOfChar <> "’ to ‘\"debug\"’")
    (T.unlines [ "{-# OPTIONS_GHC -Wtype-defaults #-}"
               , "{-# LANGUAGE OverloadedStrings #-}"
               , "module A (f) where"
               , ""
               , "import Debug.Trace"
               , ""
               , "f = seq (\"debug\" :: [Char]) (seq (\"debug\" :: [Char]) (traceShow (\"debug\" :: " <> listOfChar <> ")))"
               ])
  ]
  where
    testFor source diag expectedTitle expectedResult = do
      docId <- createDoc "A.hs" "haskell" source
      expectDiagnostics [ ("A.hs", diag) ]

      let cursors = map snd3 diag
      (action, title) <- extractCodeAction docId "Add type annotation" (minimum cursors) (maximum cursors)

      liftIO $ title @?= expectedTitle
      executeCodeAction action
      contentAfterAction <- documentContents docId
      liftIO $ contentAfterAction @?= expectedResult

    extractCodeAction docId actionPrefix (l,c) (l', c')= do
      [action@CodeAction { _title = actionTitle }]  <- findCodeActionsByPrefix docId (R l c l' c') [actionPrefix]
      return (action, actionTitle)


fixConstructorImportTests :: TestTree
fixConstructorImportTests = testGroup "fix import actions"
  [ testSession "fix constructor import" $ template
      (T.unlines
            [ "module ModuleA where"
            , "data A = Constructor"
            ])
      (T.unlines
            [ "module ModuleB where"
            , "import ModuleA(Constructor)"
            ])
      (Range (Position 1 10) (Position 1 11))
      "Fix import of A(Constructor)"
      (T.unlines
            [ "module ModuleB where"
            , "import ModuleA(A(Constructor))"
            ])
  ]
  where
    template contentA contentB range expectedAction expectedContentB = do
      _docA <- createDoc "ModuleA.hs" "haskell" contentA
      docB  <- createDoc "ModuleB.hs" "haskell" contentB
      _diags <- waitForDiagnostics
      InR action@CodeAction { _title = actionTitle } : _
                  <- sortOn (\(InR CodeAction{_title=x}) -> x) <$>
                     getCodeActions docB range
      liftIO $ expectedAction @=? actionTitle
      executeCodeAction action
      contentAfterAction <- documentContents docB
      liftIO $ expectedContentB @=? contentAfterAction

importRenameActionTests :: TestTree
importRenameActionTests = testGroup "import rename actions"
  [ testSession "Data.Mape -> Data.Map"   $ check "Map"
  , testSession "Data.Mape -> Data.Maybe" $ check "Maybe" ] where
  check modname = do
      let content = T.unlines
            [ "module Testing where"
            , "import Data.Mape"
            ]
      doc <- createDoc "Testing.hs" "haskell" content
      _ <- waitForDiagnostics
      actionsOrCommands <- getCodeActions doc (Range (Position 1 8) (Position 1 16))
      let [changeToMap] = [action | InR action@CodeAction{ _title = actionTitle } <- actionsOrCommands, ("Data." <> modname) `T.isInfixOf` actionTitle ]
      executeCodeAction changeToMap
      contentAfterAction <- documentContents doc
      let expectedContentAfterAction = T.unlines
            [ "module Testing where"
            , "import Data." <> modname
            ]
      liftIO $ expectedContentAfterAction @=? contentAfterAction

fillTypedHoleTests :: TestTree
fillTypedHoleTests = let

  sourceCode :: T.Text -> T.Text -> T.Text -> T.Text
  sourceCode a b c = T.unlines
    [ "module Testing where"
      , ""
      , "globalConvert :: Int -> String"
      , "globalConvert = undefined"
      , ""
      , "globalInt :: Int"
      , "globalInt = 3"
      , ""
      , "bar :: Int -> Int -> String"
      , "bar n parameterInt = " <> a <> " (n + " <> b <> " + " <> c <> ")  where"
      , "  localConvert = (flip replicate) 'x'"
      , ""
      , "foo :: () -> Int -> String"
      , "foo = undefined"

    ]

  check :: T.Text -> T.Text -> T.Text -> T.Text -> T.Text -> T.Text -> T.Text -> TestTree
  check actionTitle
        oldA oldB oldC
        newA newB newC = testSession (T.unpack actionTitle) $ do
    let originalCode = sourceCode oldA oldB oldC
    let expectedCode = sourceCode newA newB newC
    doc <- createDoc "Testing.hs" "haskell" originalCode
    _ <- waitForDiagnostics
    actionsOrCommands <- getCodeActions doc (Range (Position 9 0) (Position 9 maxBound))
    chosenAction <- liftIO $ pickActionWithTitle actionTitle actionsOrCommands
    executeCodeAction chosenAction
    modifiedCode <- documentContents doc
    liftIO $ expectedCode @=? modifiedCode
  in
  testGroup "fill typed holes"
  [ check "replace _ with show"
          "_"    "n" "n"
          "show" "n" "n"

  , check "replace _ with globalConvert"
          "_"             "n" "n"
          "globalConvert" "n" "n"

  , check "replace _convertme with localConvert"
          "_convertme"   "n" "n"
          "localConvert" "n" "n"

  , check "replace _b with globalInt"
          "_a" "_b"        "_c"
          "_a" "globalInt" "_c"

  , check "replace _c with globalInt"
          "_a" "_b"        "_c"
          "_a" "_b" "globalInt"

  , check "replace _c with parameterInt"
          "_a" "_b" "_c"
          "_a" "_b"  "parameterInt"
  , check "replace _ with foo _"
          "_" "n" "n"
          "(foo _)" "n" "n"
  , testSession "replace _toException with E.toException" $ do
      let mkDoc x = T.unlines
            [ "module Testing where"
            , "import qualified Control.Exception as E"
            , "ioToSome :: E.IOException -> E.SomeException"
            , "ioToSome = " <> x ]
      doc <- createDoc "Test.hs" "haskell" $ mkDoc "_toException"
      _ <- waitForDiagnostics
      actions <- getCodeActions doc (Range (Position 3 0) (Position 3 maxBound))
      chosen <- liftIO $ pickActionWithTitle "replace _toException with E.toException" actions
      executeCodeAction chosen
      modifiedCode <- documentContents doc
      liftIO $ mkDoc "E.toException" @=? modifiedCode
  , testSession "filling infix type hole uses prefix notation" $ do
      let mkDoc x = T.unlines
              [ "module Testing where"
              , "data A = A"
              , "foo :: A -> A -> A"
              , "foo A A = A"
              , "test :: A -> A -> A"
              , "test a1 a2 = a1 " <> x <> " a2"
              ]
      doc <- createDoc "Test.hs" "haskell" $ mkDoc "`_`"
      _ <- waitForDiagnostics
      actions <- getCodeActions doc (Range (Position 5 16) (Position 5 19))
      chosen <- liftIO $ pickActionWithTitle "replace _ with foo" actions
      executeCodeAction chosen
      modifiedCode <- documentContents doc
      liftIO $ mkDoc "`foo`" @=? modifiedCode
  , testSession "postfix hole uses postfix notation of infix operator" $ do
      let mkDoc x = T.unlines
              [ "module Testing where"
              , "test :: Int -> Int -> Int"
              , "test a1 a2 = " <> x <> " a1 a2"
              ]
      doc <- createDoc "Test.hs" "haskell" $ mkDoc "_"
      _ <- waitForDiagnostics
      actions <- getCodeActions doc (Range (Position 2 13) (Position 2 14))
      chosen <- liftIO $ pickActionWithTitle "replace _ with (+)" actions
      executeCodeAction chosen
      modifiedCode <- documentContents doc
      liftIO $ mkDoc "(+)" @=? modifiedCode
  , testSession "filling infix type hole uses infix operator" $ do
      let mkDoc x = T.unlines
              [ "module Testing where"
              , "test :: Int -> Int -> Int"
              , "test a1 a2 = a1 " <> x <> " a2"
              ]
      doc <- createDoc "Test.hs" "haskell" $ mkDoc "`_`"
      _ <- waitForDiagnostics
      actions <- getCodeActions doc (Range (Position 2 16) (Position 2 19))
      chosen <- liftIO $ pickActionWithTitle "replace _ with (+)" actions
      executeCodeAction chosen
      modifiedCode <- documentContents doc
      liftIO $ mkDoc "+" @=? modifiedCode
  ]

addInstanceConstraintTests :: TestTree
addInstanceConstraintTests = let
  missingConstraintSourceCode :: Maybe T.Text -> T.Text
  missingConstraintSourceCode mConstraint =
    let constraint = maybe "" (<> " => ") mConstraint
     in T.unlines
    [ "module Testing where"
    , ""
    , "data Wrap a = Wrap a"
    , ""
    , "instance " <> constraint <> "Eq (Wrap a) where"
    , "  (Wrap x) == (Wrap y) = x == y"
    ]

  incompleteConstraintSourceCode :: Maybe T.Text -> T.Text
  incompleteConstraintSourceCode mConstraint =
    let constraint = maybe "Eq a" (\c -> "(Eq a, " <> c <> ")")  mConstraint
     in T.unlines
    [ "module Testing where"
    , ""
    , "data Pair a b = Pair a b"
    , ""
    , "instance " <> constraint <> " => Eq (Pair a b) where"
    , "  (Pair x y) == (Pair x' y') = x == x' && y == y'"
    ]

  incompleteConstraintSourceCode2 :: Maybe T.Text -> T.Text
  incompleteConstraintSourceCode2 mConstraint =
    let constraint = maybe "(Eq a, Eq b)" (\c -> "(Eq a, Eq b, " <> c <> ")")  mConstraint
     in T.unlines
    [ "module Testing where"
    , ""
    , "data Three a b c = Three a b c"
    , ""
    , "instance " <> constraint <> " => Eq (Three a b c) where"
    , "  (Three x y z) == (Three x' y' z') = x == x' && y == y' && z == z'"
    ]

  check :: T.Text -> T.Text -> T.Text -> TestTree
  check actionTitle originalCode expectedCode = testSession (T.unpack actionTitle) $ do
    doc <- createDoc "Testing.hs" "haskell" originalCode
    _ <- waitForDiagnostics
    actionsOrCommands <- getAllCodeActions doc
    chosenAction <- liftIO $ pickActionWithTitle actionTitle actionsOrCommands
    executeCodeAction chosenAction
    modifiedCode <- documentContents doc
    liftIO $ expectedCode @=? modifiedCode

  in testGroup "add instance constraint"
  [ check
    "Add `Eq a` to the context of the instance declaration"
    (missingConstraintSourceCode Nothing)
    (missingConstraintSourceCode $ Just "Eq a")
  , check
    "Add `Eq b` to the context of the instance declaration"
    (incompleteConstraintSourceCode Nothing)
    (incompleteConstraintSourceCode $ Just "Eq b")
  , check
    "Add `Eq c` to the context of the instance declaration"
    (incompleteConstraintSourceCode2 Nothing)
    (incompleteConstraintSourceCode2 $ Just "Eq c")
  ]

addFunctionConstraintTests :: TestTree
addFunctionConstraintTests = let
  missingConstraintSourceCode :: T.Text -> T.Text
  missingConstraintSourceCode constraint =
    T.unlines
    [ "module Testing where"
    , ""
    , "eq :: " <> constraint <> "a -> a -> Bool"
    , "eq x y = x == y"
    ]

  missingConstraintWithForAllSourceCode :: T.Text -> T.Text
  missingConstraintWithForAllSourceCode constraint =
    T.unlines
    [ "{-# LANGUAGE ExplicitForAll #-}"
    , "module Testing where"
    , ""
    , "eq :: forall a. " <> constraint <> "a -> a -> Bool"
    , "eq x y = x == y"
    ]

  incompleteConstraintWithForAllSourceCode :: T.Text -> T.Text
  incompleteConstraintWithForAllSourceCode constraint =
    T.unlines
    [ "{-# LANGUAGE ExplicitForAll #-}"
    , "module Testing where"
    , ""
    , "data Pair a b = Pair a b"
    , ""
    , "eq :: " <> constraint <> " => Pair a b -> Pair a b -> Bool"
    , "eq (Pair x y) (Pair x' y') = x == x' && y == y'"
    ]

  incompleteConstraintSourceCode :: T.Text -> T.Text
  incompleteConstraintSourceCode constraint =
    T.unlines
    [ "module Testing where"
    , ""
    , "data Pair a b = Pair a b"
    , ""
    , "eq :: " <> constraint <> " => Pair a b -> Pair a b -> Bool"
    , "eq (Pair x y) (Pair x' y') = x == x' && y == y'"
    ]

  incompleteConstraintSourceCode2 :: T.Text -> T.Text
  incompleteConstraintSourceCode2 constraint =
    T.unlines
    [ "module Testing where"
    , ""
    , "data Three a b c = Three a b c"
    , ""
    , "eq :: " <> constraint <> " => Three a b c -> Three a b c -> Bool"
    , "eq (Three x y z) (Three x' y' z') = x == x' && y == y' && z == z'"
    ]

  incompleteConstraintSourceCodeWithExtraCharsInContext :: T.Text -> T.Text
  incompleteConstraintSourceCodeWithExtraCharsInContext constraint =
    T.unlines
    [ "module Testing where"
    , ""
    , "data Pair a b = Pair a b"
    , ""
    , "eq :: ( " <> constraint <> " ) => Pair a b -> Pair a b -> Bool"
    , "eq (Pair x y) (Pair x' y') = x == x' && y == y'"
    ]

  incompleteConstraintSourceCodeWithNewlinesInTypeSignature :: T.Text -> T.Text
  incompleteConstraintSourceCodeWithNewlinesInTypeSignature constraint =
    T.unlines
    [ "module Testing where"
    , "data Pair a b = Pair a b"
    , "eq "
    , "    :: (" <> constraint <> ")"
    , "    => Pair a b -> Pair a b -> Bool"
    , "eq (Pair x y) (Pair x' y') = x == x' && y == y'"
    ]

  missingMonadConstraint constraint = T.unlines
    [ "module Testing where"
    , "f :: " <> constraint <> "m ()"
    , "f = do "
    , "  return ()"
    ]

  in testGroup "add function constraint"
  [ checkCodeAction
    "no preexisting constraint"
    "Add `Eq a` to the context of the type signature for `eq`"
    (missingConstraintSourceCode "")
    (missingConstraintSourceCode "Eq a => ")
  , checkCodeAction
    "no preexisting constraint, with forall"
    "Add `Eq a` to the context of the type signature for `eq`"
    (missingConstraintWithForAllSourceCode "")
    (missingConstraintWithForAllSourceCode "Eq a => ")
  , checkCodeAction
    "preexisting constraint, no parenthesis"
    "Add `Eq b` to the context of the type signature for `eq`"
    (incompleteConstraintSourceCode "Eq a")
    (incompleteConstraintSourceCode "(Eq a, Eq b)")
  , checkCodeAction
    "preexisting constraints in parenthesis"
    "Add `Eq c` to the context of the type signature for `eq`"
    (incompleteConstraintSourceCode2 "(Eq a, Eq b)")
    (incompleteConstraintSourceCode2 "(Eq a, Eq b, Eq c)")
  , checkCodeAction
    "preexisting constraints with forall"
    "Add `Eq b` to the context of the type signature for `eq`"
    (incompleteConstraintWithForAllSourceCode "Eq a")
    (incompleteConstraintWithForAllSourceCode "(Eq a, Eq b)")
  , checkCodeAction
    "preexisting constraint, with extra spaces in context"
    "Add `Eq b` to the context of the type signature for `eq`"
    (incompleteConstraintSourceCodeWithExtraCharsInContext "Eq a")
    (incompleteConstraintSourceCodeWithExtraCharsInContext "Eq a, Eq b")
  , checkCodeAction
    "preexisting constraint, with newlines in type signature"
    "Add `Eq b` to the context of the type signature for `eq`"
    (incompleteConstraintSourceCodeWithNewlinesInTypeSignature "Eq a")
    (incompleteConstraintSourceCodeWithNewlinesInTypeSignature "Eq a, Eq b")
  , checkCodeAction
    "missing Monad constraint"
    "Add `Monad m` to the context of the type signature for `f`"
    (missingMonadConstraint "")
    (missingMonadConstraint "Monad m => ")
  ]

checkCodeAction :: String -> T.Text -> T.Text -> T.Text -> TestTree
checkCodeAction testName actionTitle originalCode expectedCode = testSession testName $ do
  doc <- createDoc "Testing.hs" "haskell" originalCode
  _ <- waitForDiagnostics
  actionsOrCommands <- getAllCodeActions doc
  chosenAction <- liftIO $ pickActionWithTitle actionTitle actionsOrCommands
  executeCodeAction chosenAction
  modifiedCode <- documentContents doc
  liftIO $ expectedCode @=? modifiedCode

addImplicitParamsConstraintTests :: TestTree
addImplicitParamsConstraintTests =
  testGroup
    "add missing implicit params constraints"
    [ testGroup
        "introduced"
        [ let ex ctxtA = exampleCode "?a" ctxtA ""
           in checkCodeAction "at top level" "Add ?a::() to the context of fBase" (ex "") (ex "?a::()"),
          let ex ctxA = exampleCode "x where x = ?a" ctxA ""
           in checkCodeAction "in nested def" "Add ?a::() to the context of fBase" (ex "") (ex "?a::()")
        ],
      testGroup
        "inherited"
        [ let ex = exampleCode "()" "?a::()"
           in checkCodeAction
                "with preexisting context"
                "Add `?a::()` to the context of the type signature for `fCaller`"
                (ex "Eq ()")
                (ex "Eq (), ?a::()"),
          let ex = exampleCode "()" "?a::()"
           in checkCodeAction "without preexisting context" "Add ?a::() to the context of fCaller" (ex "") (ex "?a::()")
        ]
    ]
  where
    mkContext ""       = ""
    mkContext contents = "(" <> contents <> ") => "

    exampleCode bodyBase contextBase contextCaller =
      T.unlines
        [ "{-# LANGUAGE FlexibleContexts, ImplicitParams #-}",
          "module Testing where",
          "fBase :: " <> mkContext contextBase <> "()",
          "fBase = " <> bodyBase,
          "fCaller :: " <> mkContext contextCaller <> "()",
          "fCaller = fBase"
        ]

removeRedundantConstraintsTests :: TestTree
removeRedundantConstraintsTests = let
  header =
    [ "{-# OPTIONS_GHC -Wredundant-constraints #-}"
    , "module Testing where"
    , ""
    ]

  headerExt :: [T.Text] -> [T.Text]
  headerExt exts =
    redunt : extTxt ++ ["module Testing where"]
    where
      redunt = "{-# OPTIONS_GHC -Wredundant-constraints #-}"
      extTxt = map (\ext -> "{-# LANGUAGE " <> ext <> " #-}") exts

  redundantConstraintsCode :: Maybe T.Text -> T.Text
  redundantConstraintsCode mConstraint =
    let constraint = maybe "" (\c -> "" <> c <> " => ") mConstraint
      in T.unlines $ header <>
        [ "foo :: " <> constraint <> "a -> a"
        , "foo = id"
        ]

  redundantMixedConstraintsCode :: Maybe T.Text -> T.Text
  redundantMixedConstraintsCode mConstraint =
    let constraint = maybe "(Num a, Eq a)" (\c -> "(Num a, Eq a, " <> c <> ")") mConstraint
      in T.unlines $ header <>
        [ "foo :: " <> constraint <> " => a -> Bool"
        , "foo x = x == 1"
        ]

  typeSignatureSpaces :: Maybe T.Text -> T.Text
  typeSignatureSpaces mConstraint =
    let constraint = maybe "(Num a, Eq a)" (\c -> "(Num a, Eq a, " <> c <> ")") mConstraint
      in T.unlines $ header <>
        [ "foo ::  " <> constraint <> " => a -> Bool"
        , "foo x = x == 1"
        ]

  redundantConstraintsForall :: Maybe T.Text -> T.Text
  redundantConstraintsForall mConstraint =
    let constraint = maybe "" (\c -> "" <> c <> " => ") mConstraint
      in T.unlines $ headerExt ["RankNTypes"] <>
        [ "foo :: forall a. " <> constraint <> "a -> a"
        , "foo = id"
        ]

  typeSignatureDo :: Maybe T.Text -> T.Text
  typeSignatureDo mConstraint =
    let constraint = maybe "" (\c -> "" <> c <> " => ") mConstraint
      in T.unlines $ header <>
        [ "f :: Int -> IO ()"
        , "f n = do"
        , "  let foo :: " <> constraint <> "a -> IO ()"
        , "      foo _ = return ()"
        , "  r n"
        ]

  typeSignatureNested :: Maybe T.Text -> T.Text
  typeSignatureNested mConstraint =
    let constraint = maybe "" (\c -> "" <> c <> " => ") mConstraint
      in T.unlines $ header <>
        [ "f :: Int -> ()"
        , "f = g"
        , "  where"
        , "    g :: " <> constraint <> "a -> ()"
        , "    g _ = ()"
        ]

  typeSignatureNested' :: Maybe T.Text -> T.Text
  typeSignatureNested' mConstraint =
    let constraint = maybe "" (\c -> "" <> c <> " => ") mConstraint
      in T.unlines $ header <>
        [ "f :: Int -> ()"
        , "f ="
        , "  let"
        , "    g :: Int -> ()"
        , "    g = h"
        , "      where"
        , "        h :: " <> constraint <> "a -> ()"
        , "        h _ = ()"
        , "  in g"
        ]

  typeSignatureNested'' :: Maybe T.Text -> T.Text
  typeSignatureNested'' mConstraint =
    let constraint = maybe "" (\c -> "" <> c <> " => ") mConstraint
      in T.unlines $ header <>
        [ "f :: Int -> ()"
        , "f = g"
        , "  where"
        , "    g :: Int -> ()"
        , "    g = "
        , "      let"
        , "        h :: " <> constraint <> "a -> ()"
        , "        h _ = ()"
        , "      in h"
        ]

  typeSignatureLined1 = T.unlines $ header <>
    [ "foo :: Eq a =>"
    , "  a -> Bool"
    , "foo _ = True"
    ]

  typeSignatureLined2 = T.unlines $ header <>
    [ "foo :: (Eq a, Show a)"
    , "  => a -> Bool"
    , "foo _ = True"
    ]

  typeSignatureOneLine = T.unlines $ header <>
    [ "foo :: a -> Bool"
    , "foo _ = True"
    ]

  typeSignatureLined3 = T.unlines $ header <>
    [ "foo :: ( Eq a"
    , "       , Show a"
    , "       )"
    , "    => a -> Bool"
    , "foo x = x == x"
    ]

  typeSignatureLined3' = T.unlines $ header <>
    [ "foo :: ( Eq a"
    , "       )"
    , "    => a -> Bool"
    , "foo x = x == x"
    ]


  check :: T.Text -> T.Text -> T.Text -> TestTree
  check actionTitle originalCode expectedCode = testSession (T.unpack actionTitle) $ do
    doc <- createDoc "Testing.hs" "haskell" originalCode
    _ <- waitForDiagnostics
    actionsOrCommands <- getAllCodeActions doc
    chosenAction <- liftIO $ pickActionWithTitle actionTitle actionsOrCommands
    executeCodeAction chosenAction
    modifiedCode <- documentContents doc
    liftIO $ expectedCode @=? modifiedCode

  in testGroup "remove redundant function constraints"
  [ check
    "Remove redundant constraint `Eq a` from the context of the type signature for `foo`"
    (redundantConstraintsCode $ Just "Eq a")
    (redundantConstraintsCode Nothing)
  , check
    "Remove redundant constraints `(Eq a, Monoid a)` from the context of the type signature for `foo`"
    (redundantConstraintsCode $ Just "(Eq a, Monoid a)")
    (redundantConstraintsCode Nothing)
  , check
    "Remove redundant constraints `(Monoid a, Show a)` from the context of the type signature for `foo`"
    (redundantMixedConstraintsCode $ Just "Monoid a, Show a")
    (redundantMixedConstraintsCode Nothing)
  , check
    "Remove redundant constraint `Eq a` from the context of the type signature for `g`"
    (typeSignatureNested $ Just "Eq a")
    (typeSignatureNested Nothing)
  , check
    "Remove redundant constraint `Eq a` from the context of the type signature for `h`"
    (typeSignatureNested' $ Just "Eq a")
    (typeSignatureNested' Nothing)
  , check
    "Remove redundant constraint `Eq a` from the context of the type signature for `h`"
    (typeSignatureNested'' $ Just "Eq a")
    (typeSignatureNested'' Nothing)
  , check
    "Remove redundant constraint `Eq a` from the context of the type signature for `foo`"
    (redundantConstraintsForall $ Just "Eq a")
    (redundantConstraintsForall Nothing)
  , check
    "Remove redundant constraint `Eq a` from the context of the type signature for `foo`"
    (typeSignatureDo $ Just "Eq a")
    (typeSignatureDo Nothing)
  , check
    "Remove redundant constraints `(Monoid a, Show a)` from the context of the type signature for `foo`"
    (typeSignatureSpaces $ Just "Monoid a, Show a")
    (typeSignatureSpaces Nothing)
    , check
    "Remove redundant constraint `Eq a` from the context of the type signature for `foo`"
    typeSignatureLined1
    typeSignatureOneLine
    , check
    "Remove redundant constraints `(Eq a, Show a)` from the context of the type signature for `foo`"
    typeSignatureLined2
    typeSignatureOneLine
    , check
    "Remove redundant constraint `Show a` from the context of the type signature for `foo`"
    typeSignatureLined3
    typeSignatureLined3'
  ]

addSigActionTests :: TestTree
addSigActionTests = let
  header = "{-# OPTIONS_GHC -Wmissing-signatures -Wmissing-pattern-synonym-signatures #-}"
  moduleH = "{-# LANGUAGE PatternSynonyms #-}\nmodule Sigs where"
  before def     = T.unlines [header, moduleH,      def]
  after' def sig = T.unlines [header, moduleH, sig, def]

  def >:: sig = testSession (T.unpack def) $ do
    let originalCode = before def
    let expectedCode = after' def sig
    doc <- createDoc "Sigs.hs" "haskell" originalCode
    _ <- waitForDiagnostics
    actionsOrCommands <- getCodeActions doc (Range (Position 3 1) (Position 3 maxBound))
    chosenAction <- liftIO $ pickActionWithTitle ("add signature: " <> sig) actionsOrCommands
    executeCodeAction chosenAction
    modifiedCode <- documentContents doc
    liftIO $ expectedCode @=? modifiedCode
  in
  testGroup "add signature"
    [ "abc = True"              >:: "abc :: Bool"
    , "foo a b = a + b"         >:: "foo :: Num a => a -> a -> a"
    , "bar a b = show $ a + b"  >:: "bar :: (Show a, Num a) => a -> a -> String"
    , "(!!!) a b = a > b"       >:: "(!!!) :: Ord a => a -> a -> Bool"
    , "a >>>> b = a + b"        >:: "(>>>>) :: Num a => a -> a -> a"
    , "a `haha` b = a b"        >:: "haha :: (t1 -> t2) -> t1 -> t2"
    , "pattern Some a = Just a" >:: "pattern Some :: a -> Maybe a"
    ]

exportUnusedTests :: TestTree
exportUnusedTests = testGroup "export unused actions"
  [ testGroup "don't want suggestion"
    [ testSession "implicit exports" $ template
        (T.unlines
              [ "{-# OPTIONS_GHC -Wunused-top-binds #-}"
              , "{-# OPTIONS_GHC -Wmissing-signatures #-}"
              , "module A where"
              , "foo = id"])
        (R 3 0 3 3)
        "Export ‘foo’"
        Nothing -- codeaction should not be available
    , testSession "not top-level" $ template
        (T.unlines
              [ "{-# OPTIONS_GHC -Wunused-top-binds #-}"
              , "{-# OPTIONS_GHC -Wunused-binds #-}"
              , "module A (foo,bar) where"
              , "foo = ()"
              , "  where bar = ()"
              , "bar = ()"])
        (R 2 0 2 11)
        "Export ‘bar’"
        Nothing
    , testSession "type is exported but not the constructor of same name" $ template
        (T.unlines
              [ "{-# OPTIONS_GHC -Wunused-top-binds #-}"
              , "module A (Foo) where"
              , "data Foo = Foo"])
        (R 2 0 2 8)
        "Export ‘Foo’"
        Nothing -- codeaction should not be available
    , testSession "unused data field" $ template
        (T.unlines
              [ "{-# OPTIONS_GHC -Wunused-top-binds #-}"
              , "module A (Foo(Foo)) where"
              , "data Foo = Foo {foo :: ()}"])
        (R 2 0 2 20)
        "Export ‘foo’"
        Nothing -- codeaction should not be available
    ]
  , testGroup "want suggestion"
    [ testSession "empty exports" $ template
        (T.unlines
              [ "{-# OPTIONS_GHC -Wunused-top-binds #-}"
              , "module A ("
              , ") where"
              , "foo = id"])
        (R 3 0 3 3)
        "Export ‘foo’"
        (Just $ T.unlines
              [ "{-# OPTIONS_GHC -Wunused-top-binds #-}"
              , "module A ("
              , "foo) where"
              , "foo = id"])
    , testSession "single line explicit exports" $ template
        (T.unlines
              [ "{-# OPTIONS_GHC -Wunused-top-binds #-}"
              , "module A (foo) where"
              , "foo = id"
              , "bar = foo"])
        (R 3 0 3 3)
        "Export ‘bar’"
        (Just $ T.unlines
              [ "{-# OPTIONS_GHC -Wunused-top-binds #-}"
              , "module A (foo,bar) where"
              , "foo = id"
              , "bar = foo"])
    , testSession "multi line explicit exports" $ template
        (T.unlines
              [ "{-# OPTIONS_GHC -Wunused-top-binds #-}"
              , "module A"
              , "  ("
              , "    foo) where"
              , "foo = id"
              , "bar = foo"])
        (R 5 0 5 3)
        "Export ‘bar’"
        (Just $ T.unlines
              [ "{-# OPTIONS_GHC -Wunused-top-binds #-}"
              , "module A"
              , "  ("
              , "    foo,bar) where"
              , "foo = id"
              , "bar = foo"])
    , testSession "export list ends in comma" $ template
        (T.unlines
              [ "{-# OPTIONS_GHC -Wunused-top-binds #-}"
              , "module A"
              , "  (foo,"
              , "  ) where"
              , "foo = id"
              , "bar = foo"])
        (R 5 0 5 3)
        "Export ‘bar’"
        (Just $ T.unlines
              [ "{-# OPTIONS_GHC -Wunused-top-binds #-}"
              , "module A"
              , "  (foo,"
              , "  bar) where"
              , "foo = id"
              , "bar = foo"])
    , testSession "unused pattern synonym" $ template
        (T.unlines
              [ "{-# OPTIONS_GHC -Wunused-top-binds #-}"
              , "{-# LANGUAGE PatternSynonyms #-}"
              , "module A () where"
              , "pattern Foo a <- (a, _)"])
        (R 3 0 3 10)
        "Export ‘Foo’"
        (Just $ T.unlines
              [ "{-# OPTIONS_GHC -Wunused-top-binds #-}"
              , "{-# LANGUAGE PatternSynonyms #-}"
              , "module A (pattern Foo) where"
              , "pattern Foo a <- (a, _)"])
    , testSession "unused data type" $ template
        (T.unlines
              [ "{-# OPTIONS_GHC -Wunused-top-binds #-}"
              , "module A () where"
              , "data Foo = Foo"])
        (R 2 0 2 7)
        "Export ‘Foo’"
        (Just $ T.unlines
              [ "{-# OPTIONS_GHC -Wunused-top-binds #-}"
              , "module A (Foo(..)) where"
              , "data Foo = Foo"])
    , testSession "unused newtype" $ template
        (T.unlines
              [ "{-# OPTIONS_GHC -Wunused-top-binds #-}"
              , "module A () where"
              , "newtype Foo = Foo ()"])
        (R 2 0 2 10)
        "Export ‘Foo’"
        (Just $ T.unlines
              [ "{-# OPTIONS_GHC -Wunused-top-binds #-}"
              , "module A (Foo(..)) where"
              , "newtype Foo = Foo ()"])
    , testSession "unused type synonym" $ template
        (T.unlines
              [ "{-# OPTIONS_GHC -Wunused-top-binds #-}"
              , "module A () where"
              , "type Foo = ()"])
        (R 2 0 2 7)
        "Export ‘Foo’"
        (Just $ T.unlines
              [ "{-# OPTIONS_GHC -Wunused-top-binds #-}"
              , "module A (Foo) where"
              , "type Foo = ()"])
    , testSession "unused type family" $ template
        (T.unlines
              [ "{-# OPTIONS_GHC -Wunused-top-binds #-}"
              , "{-# LANGUAGE TypeFamilies #-}"
              , "module A () where"
              , "type family Foo p"])
        (R 3 0 3 15)
        "Export ‘Foo’"
        (Just $ T.unlines
              [ "{-# OPTIONS_GHC -Wunused-top-binds #-}"
              , "{-# LANGUAGE TypeFamilies #-}"
              , "module A (Foo(..)) where"
              , "type family Foo p"])
    , testSession "unused typeclass" $ template
        (T.unlines
              [ "{-# OPTIONS_GHC -Wunused-top-binds #-}"
              , "module A () where"
              , "class Foo a"])
        (R 2 0 2 8)
        "Export ‘Foo’"
        (Just $ T.unlines
              [ "{-# OPTIONS_GHC -Wunused-top-binds #-}"
              , "module A (Foo(..)) where"
              , "class Foo a"])
    , testSession "infix" $ template
        (T.unlines
              [ "{-# OPTIONS_GHC -Wunused-top-binds #-}"
              , "module A () where"
              , "a `f` b = ()"])
        (R 2 0 2 11)
        "Export ‘f’"
        (Just $ T.unlines
              [ "{-# OPTIONS_GHC -Wunused-top-binds #-}"
              , "module A (f) where"
              , "a `f` b = ()"])
    , testSession "function operator" $ template
        (T.unlines
              [ "{-# OPTIONS_GHC -Wunused-top-binds #-}"
              , "module A () where"
              , "(<|) = ($)"])
        (R 2 0 2 9)
        "Export ‘<|’"
        (Just $ T.unlines
              [ "{-# OPTIONS_GHC -Wunused-top-binds #-}"
              , "module A ((<|)) where"
              , "(<|) = ($)"])
    , testSession "type synonym operator" $ template
        (T.unlines
              [ "{-# OPTIONS_GHC -Wunused-top-binds #-}"
              , "{-# LANGUAGE TypeOperators #-}"
              , "module A () where"
              , "type (:<) = ()"])
        (R 3 0 3 13)
        "Export ‘:<’"
        (Just $ T.unlines
              [ "{-# OPTIONS_GHC -Wunused-top-binds #-}"
              , "{-# LANGUAGE TypeOperators #-}"
              , "module A ((:<)) where"
              , "type (:<) = ()"])
    , testSession "type family operator" $ template
        (T.unlines
              [ "{-# OPTIONS_GHC -Wunused-top-binds #-}"
              , "{-# LANGUAGE TypeFamilies #-}"
              , "{-# LANGUAGE TypeOperators #-}"
              , "module A () where"
              , "type family (:<)"])
        (R 4 0 4 15)
        "Export ‘:<’"
        (Just $ T.unlines
              [ "{-# OPTIONS_GHC -Wunused-top-binds #-}"
              , "{-# LANGUAGE TypeFamilies #-}"
              , "{-# LANGUAGE TypeOperators #-}"
              , "module A (type (:<)(..)) where"
              , "type family (:<)"])
    , testSession "typeclass operator" $ template
        (T.unlines
              [ "{-# OPTIONS_GHC -Wunused-top-binds #-}"
              , "{-# LANGUAGE TypeOperators #-}"
              , "module A () where"
              , "class (:<) a"])
        (R 3 0 3 11)
        "Export ‘:<’"
        (Just $ T.unlines
              [ "{-# OPTIONS_GHC -Wunused-top-binds #-}"
              , "{-# LANGUAGE TypeOperators #-}"
              , "module A (type (:<)(..)) where"
              , "class (:<) a"])
    , testSession "newtype operator" $ template
        (T.unlines
              [ "{-# OPTIONS_GHC -Wunused-top-binds #-}"
              , "{-# LANGUAGE TypeOperators #-}"
              , "module A () where"
              , "newtype (:<) = Foo ()"])
        (R 3 0 3 20)
        "Export ‘:<’"
        (Just $ T.unlines
              [ "{-# OPTIONS_GHC -Wunused-top-binds #-}"
              , "{-# LANGUAGE TypeOperators #-}"
              , "module A (type (:<)(..)) where"
              , "newtype (:<) = Foo ()"])
    , testSession "data type operator" $ template
        (T.unlines
              [ "{-# OPTIONS_GHC -Wunused-top-binds #-}"
              , "{-# LANGUAGE TypeOperators #-}"
              , "module A () where"
              , "data (:<) = Foo ()"])
        (R 3 0 3 17)
        "Export ‘:<’"
        (Just $ T.unlines
              [ "{-# OPTIONS_GHC -Wunused-top-binds #-}"
              , "{-# LANGUAGE TypeOperators #-}"
              , "module A (type (:<)(..)) where"
              , "data (:<) = Foo ()"])
    ]
  ]
  where
    template doc range = exportTemplate (Just range) doc

exportTemplate :: Maybe Range -> T.Text -> T.Text -> Maybe T.Text -> Session ()
exportTemplate mRange initialContent expectedAction expectedContents = do
  doc <- createDoc "A.hs" "haskell" initialContent
  _ <- waitForDiagnostics
  actions <- case mRange of
    Nothing    -> getAllCodeActions doc
    Just range -> getCodeActions doc range
  case expectedContents of
    Just content -> do
      action <- liftIO $ pickActionWithTitle expectedAction actions
      executeCodeAction action
      contentAfterAction <- documentContents doc
      liftIO $ content @=? contentAfterAction
    Nothing ->
      liftIO $ [_title | InR CodeAction{_title} <- actions, _title == expectedAction ] @?= []

removeExportTests :: TestTree
removeExportTests = testGroup "remove export actions"
    [ testSession "single export" $ template
        (T.unlines
              [ "module A (  a   ) where"
              , "b :: ()"
              , "b = ()"])
        "Remove ‘a’ from export"
        (Just $ T.unlines
              [ "module A (     ) where"
              , "b :: ()"
              , "b = ()"])
    , testSession "ending comma" $ template
        (T.unlines
              [ "module A (  a,   ) where"
              , "b :: ()"
              , "b = ()"])
        "Remove ‘a’ from export"
        (Just $ T.unlines
              [ "module A (  ) where"
              , "b :: ()"
              , "b = ()"])
    , testSession "multiple exports" $ template
        (T.unlines
              [ "module A (a  ,   c,    b ) where"
              , "a, c :: ()"
              , "a = ()"
              , "c = ()"])
        "Remove ‘b’ from export"
        (Just $ T.unlines
              [ "module A (a  ,   c ) where"
              , "a, c :: ()"
              , "a = ()"
              , "c = ()"])
    , testSession "not in scope constructor" $ template
        (T.unlines
              [ "module A (A (X,Y,Z,(:<)), ab) where"
              , "data A = X Int | Y | (:<) Int"
              , "ab :: ()"
              , "ab = ()"
              ])
        "Remove ‘Z’ from export"
        (Just $ T.unlines
              [ "module A (A (X,Y,(:<)), ab) where"
              , "data A = X Int | Y | (:<) Int"
              , "ab :: ()"
              , "ab = ()"])
    , testSession "multiline export" $ template
        (T.unlines
              [ "module A (a"
              , " ,  b"
              , " , (:*:)"
              , " , ) where"
              , "a,b :: ()"
              , "a = ()"
              , "b = ()"])
        "Remove ‘:*:’ from export"
        (Just $ T.unlines
              [ "module A (a"
              , " ,  b"
              , " "
              , " , ) where"
              , "a,b :: ()"
              , "a = ()"
              , "b = ()"])
    , testSession "qualified re-export" $ template
        (T.unlines
              [ "module A (M.x,a) where"
              , "import qualified Data.List as M"
              , "a :: ()"
              , "a = ()"])
        "Remove ‘M.x’ from export"
        (Just $ T.unlines
              [ "module A (a) where"
              , "import qualified Data.List as M"
              , "a :: ()"
              , "a = ()"])
    , testSession "export module" $ template
        (T.unlines
              [ "module A (module B) where"
              , "a :: ()"
              , "a = ()"])
        "Remove ‘module B’ from export"
        (Just $ T.unlines
              [ "module A () where"
              , "a :: ()"
              , "a = ()"])
    , testSession "dodgy export" $ template
        (T.unlines
              [ "{-# OPTIONS_GHC -Wall #-}"
              , "module A (A (..)) where"
              , "data X = X"
              , "type A = X"])
        "Remove ‘A(..)’ from export"
        (Just $ T.unlines
              [ "{-# OPTIONS_GHC -Wall #-}"
              , "module A () where"
              , "data X = X"
              , "type A = X"])
    , testSession "dodgy export" $ template
        (T.unlines
              [ "{-# OPTIONS_GHC -Wall #-}"
              , "module A (A (..)) where"
              , "data X = X"
              , "type A = X"])
        "Remove ‘A(..)’ from export"
        (Just $ T.unlines
              [ "{-# OPTIONS_GHC -Wall #-}"
              , "module A () where"
              , "data X = X"
              , "type A = X"])
    , testSession "duplicate module export" $ template
        (T.unlines
              [ "{-# OPTIONS_GHC -Wall #-}"
              , "module A (module L,module L) where"
              , "import Data.List as L"
              , "a :: ()"
              , "a = ()"])
        "Remove ‘Module L’ from export"
        (Just $ T.unlines
              [ "{-# OPTIONS_GHC -Wall #-}"
              , "module A (module L) where"
              , "import Data.List as L"
              , "a :: ()"
              , "a = ()"])
    , testSession "remove all exports single" $ template
        (T.unlines
              [ "module A (x) where"
              , "a :: ()"
              , "a = ()"])
        "Remove all redundant exports"
        (Just $ T.unlines
              [ "module A () where"
              , "a :: ()"
              , "a = ()"])
    , testSession "remove all exports two" $ template
        (T.unlines
              [ "module A (x,y) where"
              , "a :: ()"
              , "a = ()"])
        "Remove all redundant exports"
        (Just $ T.unlines
              [ "module A () where"
              , "a :: ()"
              , "a = ()"])
    , testSession "remove all exports three" $ template
        (T.unlines
              [ "module A (a,x,y) where"
              , "a :: ()"
              , "a = ()"])
        "Remove all redundant exports"
        (Just $ T.unlines
              [ "module A (a) where"
              , "a :: ()"
              , "a = ()"])
    , testSession "remove all exports composite" $ template
        (T.unlines
              [ "module A (x,y,b, module Ls, a, A(X,getW, Y, Z,(:-),getV), (-+), B(B)) where"
              , "data A = X {getV :: Int} | Y {getV :: Int}"
              , "data B = B"
              , "a,b :: ()"
              , "a = ()"
              , "b = ()"])
        "Remove all redundant exports"
        (Just $ T.unlines
              [ "module A (b, a, A(X, Y,getV), B(B)) where"
              , "data A = X {getV :: Int} | Y {getV :: Int}"
              , "data B = B"
              , "a,b :: ()"
              , "a = ()"
              , "b = ()"])
    ]
  where
    template = exportTemplate Nothing

addSigLensesTests :: TestTree
addSigLensesTests =
  let pragmas = "{-# OPTIONS_GHC -Wmissing-signatures -Wmissing-pattern-synonym-signatures #-}"
      moduleH exported =
        T.unlines
          [ "{-# LANGUAGE PatternSynonyms,TypeApplications,DataKinds,RankNTypes,ScopedTypeVariables,TypeOperators #-}"
          , "module Sigs(" <> exported <> ") where"
          , "import qualified Data.Complex as C"
          , "import Data.Data (Proxy (..), type (:~:) (..), mkCharType)"
          ]
      before enableGHCWarnings exported (def, _) others =
        T.unlines $ [pragmas | enableGHCWarnings] <> [moduleH exported, def] <> others
      after' enableGHCWarnings exported (def, sig) others =
        T.unlines $ [pragmas | enableGHCWarnings] <> [moduleH exported] <> maybe [] pure sig <> [def] <> others
      createConfig mode = A.object ["haskell" A..= A.object ["plugin" A..= A.object ["ghcide-type-lenses" A..= A.object ["config" A..= A.object ["mode" A..= A.String mode]]]]]
      sigSession testName enableGHCWarnings mode exported def others = testSession testName $ do
        let originalCode = before enableGHCWarnings exported def others
        let expectedCode = after' enableGHCWarnings exported def others
        sendNotification SWorkspaceDidChangeConfiguration $ DidChangeConfigurationParams $ createConfig mode
        doc <- createDoc "Sigs.hs" "haskell" originalCode
        waitForProgressDone
        codeLenses <- getCodeLenses doc
        if not $ null $ snd def
          then do
            liftIO $ length codeLenses == 1 @? "Expected 1 code lens, but got: " <> show codeLenses
            executeCommand $ fromJust $ head codeLenses ^. L.command
            modifiedCode <- skipManyTill anyMessage (getDocumentEdit doc)
            liftIO $ expectedCode @=? modifiedCode
          else liftIO $ null codeLenses @? "Expected no code lens, but got: " <> show codeLenses
      cases =
        [ ("abc = True", "abc :: Bool")
        , ("foo a b = a + b", "foo :: Num a => a -> a -> a")
        , ("bar a b = show $ a + b", "bar :: (Show a, Num a) => a -> a -> String")
        , ("(!!!) a b = a > b", "(!!!) :: Ord a => a -> a -> Bool")
        , ("a >>>> b = a + b", "(>>>>) :: Num a => a -> a -> a")
        , ("a `haha` b = a b", "haha :: (t1 -> t2) -> t1 -> t2")
        , ("pattern Some a = Just a", "pattern Some :: a -> Maybe a")
        , ("qualifiedSigTest= C.realPart", "qualifiedSigTest :: C.Complex a -> a")
        , ("head = 233", "head :: Integer")
        , ("rank2Test (k :: forall a . a -> a) = (k 233 :: Int, k \"QAQ\")", "rank2Test :: (forall a. a -> a) -> (Int, " <> listOfChar <> ")")
        , ("symbolKindTest = Proxy @\"qwq\"", "symbolKindTest :: Proxy \"qwq\"")
        , ("promotedKindTest = Proxy @Nothing", "promotedKindTest :: Proxy 'Nothing")
        , ("typeOperatorTest = Refl", "typeOperatorTest :: a :~: a")
        , ("notInScopeTest = mkCharType", "notInScopeTest :: String -> Data.Data.DataType")
        ]
   in testGroup
        "add signature"
        [ testGroup "signatures are correct" [sigSession (T.unpack def) False "always" "" (def, Just sig) [] | (def, sig) <- cases]
        , sigSession "exported mode works" False "exported" "xyz" ("xyz = True", Just "xyz :: Bool") (fst <$> take 3 cases)
        , testGroup
            "diagnostics mode works"
            [ sigSession "with GHC warnings" True "diagnostics" "" (second Just $ head cases) []
            , sigSession "without GHC warnings" False "diagnostics" "" (second (const Nothing) $ head cases) []
            ]
        ]

linkToLocation :: [LocationLink] -> [Location]
linkToLocation = map (\LocationLink{_targetUri,_targetRange} -> Location _targetUri _targetRange)

checkDefs :: [Location] |? [LocationLink] -> Session [Expect] -> Session ()
checkDefs (either id linkToLocation . toEither -> defs) mkExpectations = traverse_ check =<< mkExpectations where
  check (ExpectRange expectedRange) = do
    assertNDefinitionsFound 1 defs
    assertRangeCorrect (head defs) expectedRange
  check (ExpectLocation expectedLocation) = do
    assertNDefinitionsFound 1 defs
    liftIO $ do
      canonActualLoc <- canonicalizeLocation (head defs)
      canonExpectedLoc <- canonicalizeLocation expectedLocation
      canonActualLoc @?= canonExpectedLoc
  check ExpectNoDefinitions = do
    assertNDefinitionsFound 0 defs
  check ExpectExternFail = liftIO $ assertFailure "Expecting to fail to find in external file"
  check _ = pure () -- all other expectations not relevant to getDefinition

  assertNDefinitionsFound :: Int -> [a] -> Session ()
  assertNDefinitionsFound n defs = liftIO $ assertEqual "number of definitions" n (length defs)

  assertRangeCorrect Location{_range = foundRange} expectedRange =
    liftIO $ expectedRange @=? foundRange

canonicalizeLocation :: Location -> IO Location
canonicalizeLocation (Location uri range) = Location <$> canonicalizeUri uri <*> pure range

findDefinitionAndHoverTests :: TestTree
findDefinitionAndHoverTests = let

  tst :: (TextDocumentIdentifier -> Position -> Session a, a -> Session [Expect] -> Session ()) -> Position -> Session [Expect] -> String -> TestTree
  tst (get, check) pos targetRange title = testSessionWithExtraFiles "hover" title $ \dir -> do

    -- Dirty the cache to check that definitions work even in the presence of iface files
    liftIO $ runInDir dir $ do
      let fooPath = dir </> "Foo.hs"
      fooSource <- liftIO $ readFileUtf8 fooPath
      fooDoc <- createDoc fooPath "haskell" fooSource
      _ <- getHover fooDoc $ Position 4 3
      closeDoc fooDoc

    doc <- openTestDataDoc (dir </> sourceFilePath)
    waitForProgressDone
    found <- get doc pos
    check found targetRange



  checkHover :: Maybe Hover -> Session [Expect] -> Session ()
  checkHover hover expectations = traverse_ check =<< expectations where

    check expected =
      case hover of
        Nothing -> unless (expected == ExpectNoHover) $ liftIO $ assertFailure "no hover found"
        Just Hover{_contents = (HoverContents MarkupContent{_value = standardizeQuotes -> msg})
                  ,_range    = rangeInHover } ->
          case expected of
            ExpectRange  expectedRange -> checkHoverRange expectedRange rangeInHover msg
            ExpectHoverRange expectedRange -> checkHoverRange expectedRange rangeInHover msg
            ExpectHoverText snippets -> liftIO $ traverse_ (`assertFoundIn` msg) snippets
            ExpectNoHover -> liftIO $ assertFailure $ "Expected no hover but got " <> show hover
            _ -> pure () -- all other expectations not relevant to hover
        _ -> liftIO $ assertFailure $ "test not expecting this kind of hover info" <> show hover

  extractLineColFromHoverMsg :: T.Text -> [T.Text]
  extractLineColFromHoverMsg = T.splitOn ":" . head . T.splitOn "*" . last . T.splitOn (sourceFileName <> ":")

  checkHoverRange :: Range -> Maybe Range -> T.Text -> Session ()
  checkHoverRange expectedRange rangeInHover msg =
    let
      lineCol = extractLineColFromHoverMsg msg
      -- looks like hovers use 1-based numbering while definitions use 0-based
      -- turns out that they are stored 1-based in RealSrcLoc by GHC itself.
      adjust Position{_line = l, _character = c} =
        Position{_line = l + 1, _character = c + 1}
    in
    case map (read . T.unpack) lineCol of
      [l,c] -> liftIO $ adjust (_start expectedRange) @=? Position l c
      _     -> liftIO $ assertFailure $
        "expected: " <> show ("[...]" <> sourceFileName <> ":<LINE>:<COL>**[...]", Just expectedRange) <>
        "\n but got: " <> show (msg, rangeInHover)

  assertFoundIn :: T.Text -> T.Text -> Assertion
  assertFoundIn part whole = assertBool
    (T.unpack $ "failed to find: `" <> part <> "` in hover message:\n" <> whole)
    (part `T.isInfixOf` whole)

  sourceFilePath = T.unpack sourceFileName
  sourceFileName = "GotoHover.hs"

  mkFindTests tests = testGroup "get"
    [ testGroup "definition" $ mapMaybe fst tests
    , testGroup "hover"      $ mapMaybe snd tests
    , checkFileCompiles sourceFilePath $
        expectDiagnostics
          [ ( "GotoHover.hs", [(DsError, (62, 7), "Found hole: _")]) ]
    , testGroup "type-definition" typeDefinitionTests ]

  typeDefinitionTests = [ tst (getTypeDefinitions, checkDefs) aaaL14 (pure tcData) "Saturated data con"
                        , tst (getTypeDefinitions, checkDefs) aL20 (pure [ExpectNoDefinitions]) "Polymorphic variable"]

  test runDef runHover look expect = testM runDef runHover look (return expect)

  testM runDef runHover look expect title =
    ( runDef   $ tst def   look expect title
    , runHover $ tst hover look expect title ) where
      def   = (getDefinitions, checkDefs)
      hover = (getHover      , checkHover)

  -- search locations            expectations on results
  fffL4  = _start fffR     ;  fffR = mkRange 8  4    8  7 ; fff  = [ExpectRange fffR]
  fffL8  = Position 12  4  ;
  fffL14 = Position 18  7  ;
  aL20   = Position 19 15
  aaaL14 = Position 18 20  ;  aaa    = [mkR  11  0   11  3]
  dcL7   = Position 11 11  ;  tcDC   = [mkR   7 23    9 16]
  dcL12  = Position 16 11  ;
  xtcL5  = Position  9 11  ;  xtc    = [ExpectExternFail,   ExpectHoverText ["Int", "Defined in ", "GHC.Types"]]
  tcL6   = Position 10 11  ;  tcData = [mkR   7  0    9 16, ExpectHoverText ["TypeConstructor", "GotoHover.hs:8:1"]]
  vvL16  = Position 20 12  ;  vv     = [mkR  20  4   20  6]
  opL16  = Position 20 15  ;  op     = [mkR  21  2   21  4]
  opL18  = Position 22 22  ;  opp    = [mkR  22 13   22 17]
  aL18   = Position 22 20  ;  apmp   = [mkR  22 10   22 11]
  b'L19  = Position 23 13  ;  bp     = [mkR  23  6   23  7]
  xvL20  = Position 24  8  ;  xvMsg  = [ExpectExternFail,   ExpectHoverText ["pack", ":: String -> Text", "Data.Text"]]
  clL23  = Position 27 11  ;  cls    = [mkR  25  0   26 20, ExpectHoverText ["MyClass", "GotoHover.hs:26:1"]]
  clL25  = Position 29  9
  eclL15 = Position 19  8  ;  ecls   = [ExpectExternFail, ExpectHoverText ["Num", "Defined in ", "GHC.Num"]]
  dnbL29 = Position 33 18  ;  dnb    = [ExpectHoverText [":: ()"],   mkR  33 12   33 21]
  dnbL30 = Position 34 23
  lcbL33 = Position 37 26  ;  lcb    = [ExpectHoverText [":: Char"], mkR  37 26   37 27]
  lclL33 = Position 37 22
  mclL36 = Position 40  1  ;  mcl    = [mkR  40  0   40 14]
  mclL37 = Position 41  1
  spaceL37 = Position 41  24 ; space = [ExpectNoDefinitions, ExpectHoverText [":: Char"]]
  docL41 = Position 45  1  ;  doc    = [ExpectHoverText ["Recognizable docs: kpqz"]]
                           ;  constr = [ExpectHoverText ["Monad m"]]
  eitL40 = Position 44 28  ;  kindE  = [ExpectHoverText [":: * -> * -> *\n"]]
  intL40 = Position 44 34  ;  kindI  = [ExpectHoverText [":: *\n"]]
  tvrL40 = Position 44 37  ;  kindV  = [ExpectHoverText [":: * -> *\n"]]
  intL41 = Position 45 20  ;  litI   = [ExpectHoverText ["7518"]]
  chrL36 = Position 41 24  ;  litC   = [ExpectHoverText ["'f'"]]
  txtL8  = Position 12 14  ;  litT   = [ExpectHoverText ["\"dfgy\""]]
  lstL43 = Position 47 12  ;  litL   = [ExpectHoverText ["[8391 :: Int, 6268]"]]
  outL45 = Position 49  3  ;  outSig = [ExpectHoverText ["outer", "Bool"], mkR 46 0 46 5]
  innL48 = Position 52  5  ;  innSig = [ExpectHoverText ["inner", "Char"], mkR 49 2 49 7]
  holeL60 = Position 62 7  ;  hleInfo = [ExpectHoverText ["_ ::"]]
  cccL17 = Position 17 16  ;  docLink = [ExpectHoverText ["[Documentation](file:///"]]
  imported = Position 56 13 ; importedSig = getDocUri "Foo.hs" >>= \foo -> return [ExpectHoverText ["foo", "Foo", "Haddock"], mkL foo 5 0 5 3]
  reexported = Position 55 14 ; reexportedSig = getDocUri "Bar.hs" >>= \bar -> return [ExpectHoverText ["Bar", "Bar", "Haddock"], mkL bar 3 0 3 14]
  thLocL57 = Position 59 10 ; thLoc = [ExpectHoverText ["Identity"]]
  in
  mkFindTests
  --      def    hover  look       expect
  [
#if MIN_VERSION_ghc(9,0,0)
  -- It suggests either going to the constructor or to the field
    test  broken yes    fffL4      fff           "field in record definition"
#else
    test  yes    yes    fffL4      fff           "field in record definition"
#endif
  , test  yes    yes    fffL8      fff           "field in record construction    #1102"
  , test  yes    yes    fffL14     fff           "field name used as accessor"           -- https://github.com/haskell/ghcide/pull/120 in Calculate.hs
  , test  yes    yes    aaaL14     aaa           "top-level name"                        -- https://github.com/haskell/ghcide/pull/120
  , test  yes    yes    dcL7       tcDC          "data constructor record         #1029"
  , test  yes    yes    dcL12      tcDC          "data constructor plain"                -- https://github.com/haskell/ghcide/pull/121
  , test  yes    yes    tcL6       tcData        "type constructor                #1028" -- https://github.com/haskell/ghcide/pull/147
  , test  broken yes    xtcL5      xtc           "type constructor external   #717,1028"
  , test  broken yes    xvL20      xvMsg         "value external package           #717" -- https://github.com/haskell/ghcide/pull/120
  , test  yes    yes    vvL16      vv            "plain parameter"                       -- https://github.com/haskell/ghcide/pull/120
  , test  yes    yes    aL18       apmp          "pattern match name"                    -- https://github.com/haskell/ghcide/pull/120
  , test  yes    yes    opL16      op            "top-level operator               #713" -- https://github.com/haskell/ghcide/pull/120
  , test  yes    yes    opL18      opp           "parameter operator"                    -- https://github.com/haskell/ghcide/pull/120
  , test  yes    yes    b'L19      bp            "name in backticks"                     -- https://github.com/haskell/ghcide/pull/120
  , test  yes    yes    clL23      cls           "class in instance declaration   #1027"
  , test  yes    yes    clL25      cls           "class in signature              #1027" -- https://github.com/haskell/ghcide/pull/147
  , test  broken yes    eclL15     ecls          "external class in signature #717,1027"
  , test  yes    yes    dnbL29     dnb           "do-notation   bind              #1073"
  , test  yes    yes    dnbL30     dnb           "do-notation lookup"
  , test  yes    yes    lcbL33     lcb           "listcomp   bind                 #1073"
  , test  yes    yes    lclL33     lcb           "listcomp lookup"
  , test  yes    yes    mclL36     mcl           "top-level fn 1st clause"
  , test  yes    yes    mclL37     mcl           "top-level fn 2nd clause         #1030"
#if MIN_VERSION_ghc(8,10,0)
  , test  yes    yes    spaceL37   space         "top-level fn on space           #1002"
#else
  , test  yes    broken spaceL37   space         "top-level fn on space           #1002"
#endif
  , test  no     yes    docL41     doc           "documentation                   #1129"
  , test  no     yes    eitL40     kindE         "kind of Either                  #1017"
  , test  no     yes    intL40     kindI         "kind of Int                     #1017"
  , test  no     broken tvrL40     kindV         "kind of (* -> *) type variable  #1017"
  , test  no     broken intL41     litI          "literal Int  in hover info      #1016"
  , test  no     broken chrL36     litC          "literal Char in hover info      #1016"
  , test  no     broken txtL8      litT          "literal Text in hover info      #1016"
  , test  no     broken lstL43     litL          "literal List in hover info      #1016"
#if MIN_VERSION_ghc(9,0,0)
  , test  no     yes    docL41     constr        "type constraint in hover info   #1012"
#else
  , test  no     broken docL41     constr        "type constraint in hover info   #1012"
#endif
  , test  broken broken outL45     outSig        "top-level signature              #767"
  , test  broken broken innL48     innSig        "inner     signature              #767"
  , test  no     yes    holeL60    hleInfo       "hole without internal name       #831"
  , test  no     skip   cccL17     docLink       "Haddock html links"
  , testM yes    yes    imported   importedSig   "Imported symbol"
  , testM yes    yes    reexported reexportedSig "Imported symbol (reexported)"
  , test  no     yes    thLocL57   thLoc         "TH Splice Hover"
  ]
  where yes, broken :: (TestTree -> Maybe TestTree)
        yes    = Just -- test should run and pass
        broken = Just . (`xfail` "known broken")
        no = const Nothing -- don't run this test at all
        skip = const Nothing -- unreliable, don't run

checkFileCompiles :: FilePath -> Session () -> TestTree
checkFileCompiles fp diag =
  testSessionWithExtraFiles "hover" ("Does " ++ fp ++ " compile") $ \dir -> do
    void (openTestDataDoc (dir </> fp))
    diag

pluginSimpleTests :: TestTree
pluginSimpleTests =
  ignoreInWindowsForGHC88And810 $
  testSessionWithExtraFiles "plugin-knownnat" "simple plugin" $ \dir -> do
    _ <- openDoc (dir </> "KnownNat.hs") "haskell"
    liftIO $ writeFile (dir</>"hie.yaml")
      "cradle: {cabal: [{path: '.', component: 'lib:plugin'}]}"

    expectDiagnostics
      [ ( "KnownNat.hs",
          [(DsError, (9, 15), "Variable not in scope: c")]
          )
      ]

pluginParsedResultTests :: TestTree
pluginParsedResultTests =
  ignoreInWindowsForGHC88And810 $
  testSessionWithExtraFiles "plugin-recorddot" "parsedResultAction plugin" $ \dir -> do
    _ <- openDoc (dir</> "RecordDot.hs") "haskell"
    expectNoMoreDiagnostics 2

cppTests :: TestTree
cppTests =
  testGroup "cpp"
    [ ignoreInWindowsBecause "Throw a lsp session time out in windows for ghc-8.8 and is broken for other versions" $ testCase "cpp-error" $ do
        let content =
              T.unlines
                [ "{-# LANGUAGE CPP #-}",
                  "module Testing where",
                  "#ifdef FOO",
                  "foo = 42"
                ]
        -- The error locations differ depending on which C-preprocessor is used.
        -- Some give the column number and others don't (hence -1). Assert either
        -- of them.
        (run $ expectError content (2, -1))
          `catch` ( \e -> do
                      let _ = e :: HUnitFailure
                      run $ expectError content (2, 1)
                  )
    , testSessionWait "cpp-ghcide" $ do
        _ <- createDoc "A.hs" "haskell" $ T.unlines
          ["{-# LANGUAGE CPP #-}"
          ,"main ="
          ,"#ifdef __GHCIDE__"
          ,"  worked"
          ,"#else"
          ,"  failed"
          ,"#endif"
          ]
        expectDiagnostics [("A.hs", [(DsError, (3, 2), "Variable not in scope: worked")])]
    ]
  where
    expectError :: T.Text -> Cursor -> Session ()
    expectError content cursor = do
      _ <- createDoc "Testing.hs" "haskell" content
      expectDiagnostics
        [ ( "Testing.hs",
            [(DsError, cursor, "error: unterminated")]
          )
        ]
      expectNoMoreDiagnostics 0.5

preprocessorTests :: TestTree
preprocessorTests = testSessionWait "preprocessor" $ do
  let content =
        T.unlines
          [ "{-# OPTIONS_GHC -F -pgmF=ghcide-test-preprocessor #-}"
          , "module Testing where"
          , "y = x + z" -- plugin replaces x with y, making this have only one diagnostic
          ]
  _ <- createDoc "Testing.hs" "haskell" content
  expectDiagnostics
    [ ( "Testing.hs",
        [(DsError, (2, 8), "Variable not in scope: z")]
      )
    ]


safeTests :: TestTree
safeTests =
  testGroup
    "SafeHaskell"
    [ -- Test for https://github.com/haskell/ghcide/issues/424
      testSessionWait "load" $ do
        let sourceA =
              T.unlines
                ["{-# LANGUAGE Trustworthy #-}"
                ,"module A where"
                ,"import System.IO.Unsafe"
                ,"import System.IO ()"
                ,"trustWorthyId :: a -> a"
                ,"trustWorthyId i = unsafePerformIO $ do"
                ,"  putStrLn \"I'm safe\""
                ,"  return i"]
            sourceB =
              T.unlines
                ["{-# LANGUAGE Safe #-}"
                ,"module B where"
                ,"import A"
                ,"safeId :: a -> a"
                ,"safeId = trustWorthyId"
                ]

        _ <- createDoc "A.hs" "haskell" sourceA
        _ <- createDoc "B.hs" "haskell" sourceB
        expectNoMoreDiagnostics 1 ]

thTests :: TestTree
thTests =
  testGroup
    "TemplateHaskell"
    [ -- Test for https://github.com/haskell/ghcide/pull/212
      testSessionWait "load" $ do
        let sourceA =
              T.unlines
                [ "{-# LANGUAGE PackageImports #-}",
                  "{-# LANGUAGE TemplateHaskell #-}",
                  "module A where",
                  "import \"template-haskell\" Language.Haskell.TH",
                  "a :: Integer",
                  "a = $(litE $ IntegerL 3)"
                ]
            sourceB =
              T.unlines
                [ "{-# LANGUAGE PackageImports #-}",
                  "{-# LANGUAGE TemplateHaskell #-}",
                  "module B where",
                  "import A",
                  "import \"template-haskell\" Language.Haskell.TH",
                  "b :: Integer",
                  "b = $(litE $ IntegerL $ a) + n"
                ]
        _ <- createDoc "A.hs" "haskell" sourceA
        _ <- createDoc "B.hs" "haskell" sourceB
        expectDiagnostics [ ( "B.hs", [(DsError, (6, 29), "Variable not in scope: n")] ) ]
    , testSessionWait "newtype-closure" $ do
        let sourceA =
              T.unlines
                [ "{-# LANGUAGE DeriveDataTypeable #-}"
                  ,"{-# LANGUAGE TemplateHaskell #-}"
                  ,"module A (a) where"
                  ,"import Data.Data"
                  ,"import Language.Haskell.TH"
                  ,"newtype A = A () deriving (Data)"
                  ,"a :: ExpQ"
                  ,"a = [| 0 |]"]
        let sourceB =
              T.unlines
                [ "{-# LANGUAGE TemplateHaskell #-}"
                ,"module B where"
                ,"import A"
                ,"b :: Int"
                ,"b = $( a )" ]
        _ <- createDoc "A.hs" "haskell" sourceA
        _ <- createDoc "B.hs" "haskell" sourceB
        return ()
    , thReloadingTest False
    , ignoreInWindowsBecause "Broken in windows" $ thReloadingTest True
    -- Regression test for https://github.com/haskell/haskell-language-server/issues/891
    , thLinkingTest False
    , ignoreInWindowsBecause "Broken in windows" $ thLinkingTest True
    , testSessionWait "findsTHIdentifiers" $ do
        let sourceA =
              T.unlines
                [ "{-# LANGUAGE TemplateHaskell #-}"
                , "module A (a) where"
                , "import Language.Haskell.TH (ExpQ)"
                , "a :: ExpQ" -- TH 2.17 requires an explicit type signature since splices are polymorphic
                , "a = [| glorifiedID |]"
                , "glorifiedID :: a -> a"
                , "glorifiedID = id" ]
        let sourceB =
              T.unlines
                [ "{-# OPTIONS_GHC -Wall #-}"
                , "{-# LANGUAGE TemplateHaskell #-}"
                , "module B where"
                , "import A"
                , "main = $a (putStrLn \"success!\")"]
        _ <- createDoc "A.hs" "haskell" sourceA
        _ <- createDoc "B.hs" "haskell" sourceB
        expectDiagnostics [ ( "B.hs", [(DsWarning, (4, 0), "Top-level binding with no type signature: main :: IO ()")] ) ]
    , ignoreInWindowsForGHC88 $ testCase "findsTHnewNameConstructor" $ runWithExtraFiles "THNewName" $ \dir -> do

    -- This test defines a TH value with the meaning "data A = A" in A.hs
    -- Loads and export the template in B.hs
    -- And checks wether the constructor A can be loaded in C.hs
    -- This test does not fail when either A and B get manually loaded before C.hs
    -- or when we remove the seemingly unnecessary TH pragma from C.hs

    let cPath = dir </> "C.hs"
    _ <- openDoc cPath "haskell"
    expectDiagnostics [ ( cPath, [(DsWarning, (3, 0), "Top-level binding with no type signature: a :: A")] ) ]
    ]

-- | test that TH is reevaluated on typecheck
thReloadingTest :: Bool -> TestTree
thReloadingTest unboxed = testCase name $ runWithExtraFiles dir $ \dir -> do

    let aPath = dir </> "THA.hs"
        bPath = dir </> "THB.hs"
        cPath = dir </> "THC.hs"

    aSource <- liftIO $ readFileUtf8 aPath --  th = [d|a = ()|]
    bSource <- liftIO $ readFileUtf8 bPath --  $th
    cSource <- liftIO $ readFileUtf8 cPath --  c = a :: ()

    adoc <- createDoc aPath "haskell" aSource
    bdoc <- createDoc bPath "haskell" bSource
    cdoc <- createDoc cPath "haskell" cSource

    expectDiagnostics [("THB.hs", [(DsWarning, (4,thDollarIdx), "Top-level binding")])]

    -- Change th from () to Bool
    let aSource' = T.unlines $ init (T.lines aSource) ++ ["th_a = [d| a = False|]"]
    changeDoc adoc [TextDocumentContentChangeEvent Nothing Nothing aSource']
    -- generate an artificial warning to avoid timing out if the TH change does not propagate
    changeDoc cdoc [TextDocumentContentChangeEvent Nothing Nothing $ cSource <> "\nfoo=()"]

    -- Check that the change propagates to C
    expectDiagnostics
        [("THC.hs", [(DsError, (4, 4), "Couldn't match expected type '()' with actual type 'Bool'")])
        ,("THC.hs", [(DsWarning, (6,0), "Top-level binding")])
        ,("THB.hs", [(DsWarning, (4,thDollarIdx), "Top-level bindin")])
        ]

    closeDoc adoc
    closeDoc bdoc
    closeDoc cdoc
  where
    name = "reloading-th-test" <> if unboxed then "-unboxed" else ""
    dir | unboxed = "THUnboxed"
        | otherwise = "TH"

thLinkingTest :: Bool -> TestTree
thLinkingTest unboxed = testCase name $ runWithExtraFiles dir $ \dir -> do

    let aPath = dir </> "THA.hs"
        bPath = dir </> "THB.hs"

    aSource <- liftIO $ readFileUtf8 aPath --  th_a = [d|a :: ()|]
    bSource <- liftIO $ readFileUtf8 bPath --  $th_a

    adoc <- createDoc aPath "haskell" aSource
    bdoc <- createDoc bPath "haskell" bSource

    expectDiagnostics [("THB.hs", [(DsWarning, (4,thDollarIdx), "Top-level binding")])]

    let aSource' = T.unlines $ init (init (T.lines aSource)) ++ ["th :: DecsQ", "th = [d| a = False|]"]
    changeDoc adoc [TextDocumentContentChangeEvent Nothing Nothing aSource']

    -- modify b too
    let bSource' = T.unlines $ init (T.lines bSource) ++ ["$th"]
    changeDoc bdoc [TextDocumentContentChangeEvent Nothing Nothing bSource']

    expectDiagnostics [("THB.hs", [(DsWarning, (4,thDollarIdx), "Top-level binding")])]

    closeDoc adoc
    closeDoc bdoc
  where
    name = "th-linking-test" <> if unboxed then "-unboxed" else ""
    dir | unboxed = "THUnboxed"
        | otherwise = "TH"

completionTests :: TestTree
completionTests
  = testGroup "completion"
    [ testGroup "non local" nonLocalCompletionTests
    , testGroup "topLevel" topLevelCompletionTests
    , testGroup "local" localCompletionTests
    , testGroup "other" otherCompletionTests
    ]

completionTest :: String -> [T.Text] -> Position -> [(T.Text, CompletionItemKind, T.Text, Bool, Bool, Maybe (List TextEdit))] -> TestTree
completionTest name src pos expected = testSessionWait name $ do
    docId <- createDoc "A.hs" "haskell" (T.unlines src)
    _ <- waitForDiagnostics
    compls <- getCompletions docId pos
    let compls' = [ (_label, _kind, _insertText, _additionalTextEdits) | CompletionItem{..} <- compls]
    liftIO $ do
        let emptyToMaybe x = if T.null x then Nothing else Just x
        sortOn (Lens.view Lens._1) compls' @?=
            sortOn (Lens.view Lens._1) [ (l, Just k, emptyToMaybe t, at) | (l,k,t,_,_,at) <- expected]
        forM_ (zip compls expected) $ \(CompletionItem{..}, (_,_,_,expectedSig, expectedDocs, _)) -> do
            when expectedSig $
                assertBool ("Missing type signature: " <> T.unpack _label) (isJust _detail)
            when expectedDocs $
                assertBool ("Missing docs: " <> T.unpack _label) (isJust _documentation)

completionCommandTest ::
  String ->
  [T.Text] ->
  Position ->
  T.Text ->
  [T.Text] ->
  TestTree
completionCommandTest name src pos wanted expected = testSession name $ do
  docId <- createDoc "A.hs" "haskell" (T.unlines src)
  _ <- waitForDiagnostics
  compls <- skipManyTill anyMessage (getCompletions docId pos)
  let wantedC = find ( \case
            CompletionItem {_insertText = Just x} -> wanted `T.isPrefixOf` x
            _                                     -> False
            ) compls
  case wantedC of
    Nothing ->
      liftIO $ assertFailure $ "Cannot find expected completion in: " <> show [_label | CompletionItem {_label} <- compls]
    Just CompletionItem {..} -> do
      c <- assertJust "Expected a command" _command
      executeCommand c
      if src /= expected
          then do
            void $ skipManyTill anyMessage loggingNotification
            modifiedCode <- skipManyTill anyMessage (getDocumentEdit docId)
            liftIO $ modifiedCode @?= T.unlines expected
          else do
            expectMessages SWorkspaceApplyEdit 1 $ \edit ->
              liftIO $ assertFailure $ "Expected no edit but got: " <> show edit

completionNoCommandTest ::
  String ->
  [T.Text] ->
  Position ->
  T.Text ->
  TestTree
completionNoCommandTest name src pos wanted = testSession name $ do
  docId <- createDoc "A.hs" "haskell" (T.unlines src)
  _ <- waitForDiagnostics
  compls <- getCompletions docId pos
  let wantedC = find ( \case
            CompletionItem {_insertText = Just x} -> wanted `T.isPrefixOf` x
            _                                     -> False
            ) compls
  case wantedC of
    Nothing ->
      liftIO $ assertFailure $ "Cannot find expected completion in: " <> show [_label | CompletionItem {_label} <- compls]
    Just CompletionItem{..} -> liftIO . assertBool ("Expected no command but got: " <> show _command) $ null _command


topLevelCompletionTests :: [TestTree]
topLevelCompletionTests = [
    completionTest
        "variable"
        ["bar = xx", "-- | haddock", "xxx :: ()", "xxx = ()", "-- | haddock", "data Xxx = XxxCon"]
        (Position 0 8)
        [("xxx", CiFunction, "xxx", True, True, Nothing),
         ("XxxCon", CiConstructor, "XxxCon", False, True, Nothing)
        ],
    completionTest
        "constructor"
        ["bar = xx", "-- | haddock", "xxx :: ()", "xxx = ()", "-- | haddock", "data Xxx = XxxCon"]
        (Position 0 8)
        [("xxx", CiFunction, "xxx", True, True, Nothing),
         ("XxxCon", CiConstructor, "XxxCon", False, True, Nothing)
        ],
    completionTest
        "class method"
        ["bar = xx", "class Xxx a where", "-- | haddock", "xxx :: ()", "xxx = ()"]
        (Position 0 8)
        [("xxx", CiFunction, "xxx", True, True, Nothing)],
    completionTest
        "type"
        ["bar :: Xx", "xxx = ()", "-- | haddock", "data Xxx = XxxCon"]
        (Position 0 9)
        [("Xxx", CiStruct, "Xxx", False, True, Nothing)],
    completionTest
        "class"
        ["bar :: Xx", "xxx = ()", "-- | haddock", "class Xxx a"]
        (Position 0 9)
        [("Xxx", CiInterface, "Xxx", False, True, Nothing)],
    completionTest
        "records"
        ["data Person = Person { _personName:: String, _personAge:: Int}", "bar = Person { _pers }" ]
        (Position 1 19)
        [("_personName", CiFunction, "_personName", False, True, Nothing),
         ("_personAge", CiFunction, "_personAge", False, True, Nothing)],
    completionTest
        "recordsConstructor"
        ["data XxRecord = XyRecord { x:: String, y:: Int}", "bar = Xy" ]
        (Position 1 19)
        [("XyRecord", CiConstructor, "XyRecord", False, True, Nothing),
         ("XyRecord", CiSnippet, "XyRecord {x=${1:_x}, y=${2:_y}}", False, True, Nothing)]
    ]

localCompletionTests :: [TestTree]
localCompletionTests = [
    completionTest
        "argument"
        ["bar (Just abcdef) abcdefg = abcd"]
        (Position 0 32)
        [("abcdef", CiFunction, "abcdef", True, False, Nothing),
         ("abcdefg", CiFunction , "abcdefg", True, False, Nothing)
        ],
    completionTest
        "let"
        ["bar = let (Just abcdef) = undefined"
        ,"          abcdefg = let abcd = undefined in undefined"
        ,"        in abcd"
        ]
        (Position 2 15)
        [("abcdef", CiFunction, "abcdef", True, False, Nothing),
         ("abcdefg", CiFunction , "abcdefg", True, False, Nothing)
        ],
    completionTest
        "where"
        ["bar = abcd"
        ,"  where (Just abcdef) = undefined"
        ,"        abcdefg = let abcd = undefined in undefined"
        ]
        (Position 0 10)
        [("abcdef", CiFunction, "abcdef", True, False, Nothing),
         ("abcdefg", CiFunction , "abcdefg", True, False, Nothing)
        ],
    completionTest
        "do/1"
        ["bar = do"
        ,"  Just abcdef <- undefined"
        ,"  abcd"
        ,"  abcdefg <- undefined"
        ,"  pure ()"
        ]
        (Position 2 6)
        [("abcdef", CiFunction, "abcdef", True, False, Nothing)
        ],
    completionTest
        "do/2"
        ["bar abcde = do"
        ,"    Just [(abcdef,_)] <- undefined"
        ,"    abcdefg <- undefined"
        ,"    let abcdefgh = undefined"
        ,"        (Just [abcdefghi]) = undefined"
        ,"    abcd"
        ,"  where"
        ,"    abcdefghij = undefined"
        ]
        (Position 5 8)
        [("abcde", CiFunction, "abcde", True, False, Nothing)
        ,("abcdefghij", CiFunction, "abcdefghij", True, False, Nothing)
        ,("abcdef", CiFunction, "abcdef", True, False, Nothing)
        ,("abcdefg", CiFunction, "abcdefg", True, False, Nothing)
        ,("abcdefgh", CiFunction, "abcdefgh", True, False, Nothing)
        ,("abcdefghi", CiFunction, "abcdefghi", True, False, Nothing)
        ],
    completionTest
        "class method"
        [
          "class Test a where"
        , "    abcd :: a -> ()"
        , "    abcde :: a -> Int"
        , "instance Test Int where"
        , "    abcd = abc"
        ]
        (Position 4 14)
        [("abcd", CiFunction, "abcd", True, False, Nothing)
        ,("abcde", CiFunction, "abcde", True, False, Nothing)
        ]
    ]

nonLocalCompletionTests :: [TestTree]
nonLocalCompletionTests =
  [ completionTest
      "variable"
      ["module A where", "f = hea"]
      (Position 1 7)
      [("head", CiFunction, "head ${1:([a])}", True, True, Nothing)],
    completionTest
      "constructor"
      ["module A where", "f = Tru"]
      (Position 1 7)
      [ ("True", CiConstructor, "True ", True, True, Nothing),
        ("truncate", CiFunction, "truncate ${1:a}", True, True, Nothing)
      ],
    completionTest
      "type"
      ["{-# OPTIONS_GHC -Wall #-}", "module A () where", "f :: Bo", "f = True"]
      (Position 2 7)
      [ ("Bounded", CiInterface, "Bounded ${1:(*)}", True, True, Nothing),
        ("Bool", CiStruct, "Bool ", True, True, Nothing)
      ],
    completionTest
      "qualified"
      ["{-# OPTIONS_GHC -Wunused-binds #-}", "module A () where", "f = Prelude.hea"]
      (Position 2 15)
      [ ("head", CiFunction, "head ${1:([a])}", True, True, Nothing)
      ],
    completionTest
      "duplicate import"
      ["module A where", "import Data.List", "import Data.List", "f = perm"]
      (Position 3 8)
      [ ("permutations", CiFunction, "permutations ${1:([a])}", False, False, Nothing)
      ],
    completionTest
       "dont show hidden items"
       [ "{-# LANGUAGE NoImplicitPrelude #-}",
         "module A where",
         "import Control.Monad hiding (join)",
         "f = joi"
       ]
       (Position 3 6)
       [],
    testGroup "auto import snippets"
      [ completionCommandTest
        "show imports not in list - simple"
        ["{-# LANGUAGE NoImplicitPrelude #-}",
        "module A where", "import Control.Monad (msum)", "f = joi"]
        (Position 3 6)
        "join"
        ["{-# LANGUAGE NoImplicitPrelude #-}",
        "module A where", "import Control.Monad (msum, join)", "f = joi"]
      , completionCommandTest
        "show imports not in list - multi-line"
        ["{-# LANGUAGE NoImplicitPrelude #-}",
        "module A where", "import Control.Monad (\n    msum)", "f = joi"]
        (Position 4 6)
        "join"
        ["{-# LANGUAGE NoImplicitPrelude #-}",
        "module A where", "import Control.Monad (\n    msum, join)", "f = joi"]
      , completionCommandTest
        "show imports not in list - names with _"
        ["{-# LANGUAGE NoImplicitPrelude #-}",
        "module A where", "import Control.Monad as M (msum)", "f = M.mapM_"]
        (Position 3 11)
        "mapM_"
        ["{-# LANGUAGE NoImplicitPrelude #-}",
        "module A where", "import Control.Monad as M (msum, mapM_)", "f = M.mapM_"]
      , completionCommandTest
        "show imports not in list - initial empty list"
        ["{-# LANGUAGE NoImplicitPrelude #-}",
        "module A where", "import Control.Monad as M ()", "f = M.joi"]
        (Position 3 10)
        "join"
        ["{-# LANGUAGE NoImplicitPrelude #-}",
        "module A where", "import Control.Monad as M (join)", "f = M.joi"]
      , testGroup "qualified imports"
        [ completionCommandTest
            "single"
            ["{-# LANGUAGE NoImplicitPrelude #-}",
            "module A where", "import Control.Monad ()", "f = Control.Monad.joi"]
            (Position 3 22)
            "join"
            ["{-# LANGUAGE NoImplicitPrelude #-}",
            "module A where", "import Control.Monad (join)", "f = Control.Monad.joi"]
        , completionCommandTest
            "as"
            ["{-# LANGUAGE NoImplicitPrelude #-}",
            "module A where", "import Control.Monad as M ()", "f = M.joi"]
            (Position 3 10)
            "join"
            ["{-# LANGUAGE NoImplicitPrelude #-}",
            "module A where", "import Control.Monad as M (join)", "f = M.joi"]
        , completionCommandTest
            "multiple"
            ["{-# LANGUAGE NoImplicitPrelude #-}",
            "module A where", "import Control.Monad as M ()", "import Control.Monad as N ()", "f = N.joi"]
            (Position 4 10)
            "join"
            ["{-# LANGUAGE NoImplicitPrelude #-}",
            "module A where", "import Control.Monad as M ()", "import Control.Monad as N (join)", "f = N.joi"]
        ]
      , testGroup "Data constructor"
        [ completionCommandTest
            "not imported"
            ["module A where", "import Text.Printf ()", "ZeroPad"]
            (Position 2 4)
            "ZeroPad"
            ["module A where", "import Text.Printf (FormatAdjustment (ZeroPad))", "ZeroPad"]
        , completionCommandTest
            "parent imported abs"
            ["module A where", "import Text.Printf (FormatAdjustment)", "ZeroPad"]
            (Position 2 4)
            "ZeroPad"
            ["module A where", "import Text.Printf (FormatAdjustment (ZeroPad))", "ZeroPad"]
        , completionNoCommandTest
            "parent imported all"
            ["module A where", "import Text.Printf (FormatAdjustment (..))", "ZeroPad"]
            (Position 2 4)
            "ZeroPad"
        , completionNoCommandTest
            "already imported"
            ["module A where", "import Text.Printf (FormatAdjustment (ZeroPad))", "ZeroPad"]
            (Position 2 4)
            "ZeroPad"
        , completionNoCommandTest
            "function from Prelude"
            ["module A where", "import Data.Maybe ()", "Nothing"]
            (Position 2 4)
            "Nothing"
        , completionCommandTest
            "type operator parent"
            ["module A where", "import Data.Type.Equality ()", "f = Ref"]
            (Position 2 8)
            "Refl"
            ["module A where", "import Data.Type.Equality (type (:~:) (Refl))", "f = Ref"]
        ]
      , testGroup "Record completion"
        [ completionCommandTest
            "not imported"
            ["module A where", "import Text.Printf ()", "FormatParse"]
            (Position 2 10)
            "FormatParse {"
            ["module A where", "import Text.Printf (FormatParse (FormatParse))", "FormatParse"]
        , completionCommandTest
            "parent imported"
            ["module A where", "import Text.Printf (FormatParse)", "FormatParse"]
            (Position 2 10)
            "FormatParse {"
            ["module A where", "import Text.Printf (FormatParse (FormatParse))", "FormatParse"]
        , completionNoCommandTest
            "already imported"
            ["module A where", "import Text.Printf (FormatParse (FormatParse))", "FormatParse"]
            (Position 2 10)
            "FormatParse {"
        ]
      ],
      -- we need this test to make sure the ghcide completions module does not return completions for language pragmas. this functionality is turned on in hls
     completionTest
      "do not show pragma completions"
      [ "{-# LANGUAGE  ",
        "{module A where}",
        "main = return ()"
      ]
      (Position 0 13)
      []
  ]

otherCompletionTests :: [TestTree]
otherCompletionTests = [
    completionTest
      "keyword"
      ["module A where", "f = newty"]
      (Position 1 9)
      [("newtype", CiKeyword, "", False, False, Nothing)],
    completionTest
      "type context"
      [ "{-# OPTIONS_GHC -Wunused-binds #-}",
        "module A () where",
        "f = f",
        "g :: Intege"
      ]
      -- At this point the module parses but does not typecheck.
      -- This should be sufficient to detect that we are in a
      -- type context and only show the completion to the type.
      (Position 3 11)
      [("Integer", CiStruct, "Integer ", True, True, Nothing)],

    testSession "duplicate record fields" $ do
      void $
        createDoc "B.hs" "haskell" $
          T.unlines
            [ "{-# LANGUAGE DuplicateRecordFields #-}",
              "module B where",
              "newtype Foo = Foo { member :: () }",
              "newtype Bar = Bar { member :: () }"
            ]
      docA <-
        createDoc "A.hs" "haskell" $
          T.unlines
            [ "module A where",
              "import B",
              "memb"
            ]
      _ <- waitForDiagnostics
      compls <- getCompletions docA $ Position 2 4
      let compls' = [txt | CompletionItem {_insertText = Just txt, ..} <- compls, _label == "member"]
      liftIO $ compls' @?= ["member ${1:Foo}", "member ${1:Bar}"],

    testSessionWait "maxCompletions" $ do
        doc <- createDoc "A.hs" "haskell" $ T.unlines
            [ "{-# OPTIONS_GHC -Wunused-binds #-}",
                "module A () where",
                "a = Prelude."
            ]
        _ <- waitForDiagnostics
        compls <- getCompletions  doc (Position 3 13)
        liftIO $ length compls @?= maxCompletions def
  ]

highlightTests :: TestTree
highlightTests = testGroup "highlight"
  [ testSessionWait "value" $ do
    doc <- createDoc "A.hs" "haskell" source
    _ <- waitForDiagnostics
    highlights <- getHighlights doc (Position 3 2)
    liftIO $ highlights @?= List
            [ DocumentHighlight (R 2 0 2 3) (Just HkRead)
            , DocumentHighlight (R 3 0 3 3) (Just HkWrite)
            , DocumentHighlight (R 4 6 4 9) (Just HkRead)
            , DocumentHighlight (R 5 22 5 25) (Just HkRead)
            ]
  , testSessionWait "type" $ do
    doc <- createDoc "A.hs" "haskell" source
    _ <- waitForDiagnostics
    highlights <- getHighlights doc (Position 2 8)
    liftIO $ highlights @?= List
            [ DocumentHighlight (R 2 7 2 10) (Just HkRead)
            , DocumentHighlight (R 3 11 3 14) (Just HkRead)
            ]
  , testSessionWait "local" $ do
    doc <- createDoc "A.hs" "haskell" source
    _ <- waitForDiagnostics
    highlights <- getHighlights doc (Position 6 5)
    liftIO $ highlights @?= List
            [ DocumentHighlight (R 6 4 6 7) (Just HkWrite)
            , DocumentHighlight (R 6 10 6 13) (Just HkRead)
            , DocumentHighlight (R 7 12 7 15) (Just HkRead)
            ]
  ,
#if MIN_VERSION_ghc(9,0,0)
    expectFailBecause "Ghc9 highlights the constructor and not just this field" $
#endif
    testSessionWait "record" $ do
    doc <- createDoc "A.hs" "haskell" recsource
    _ <- waitForDiagnostics
    highlights <- getHighlights doc (Position 4 15)
    liftIO $ highlights @?= List
      -- Span is just the .. on 8.10, but Rec{..} before
            [
#if MIN_VERSION_ghc(8,10,0)
              DocumentHighlight (R 4 8 4 10) (Just HkWrite)
#else
              DocumentHighlight (R 4 4 4 11) (Just HkWrite)
#endif
            , DocumentHighlight (R 4 14 4 20) (Just HkRead)
            ]
    highlights <- getHighlights doc (Position 3 17)
    liftIO $ highlights @?= List
            [ DocumentHighlight (R 3 17 3 23) (Just HkWrite)
      -- Span is just the .. on 8.10, but Rec{..} before
#if MIN_VERSION_ghc(8,10,0)
            , DocumentHighlight (R 4 8 4 10) (Just HkRead)
#else
            , DocumentHighlight (R 4 4 4 11) (Just HkRead)
#endif
            ]
  ]
  where
    source = T.unlines
      ["{-# OPTIONS_GHC -Wunused-binds #-}"
      ,"module Highlight () where"
      ,"foo :: Int"
      ,"foo = 3 :: Int"
      ,"bar = foo"
      ,"  where baz = let x = foo in x"
      ,"baz arg = arg + x"
      ,"  where x = arg"
      ]
    recsource = T.unlines
      ["{-# LANGUAGE RecordWildCards #-}"
      ,"{-# OPTIONS_GHC -Wunused-binds #-}"
      ,"module Highlight () where"
      ,"data Rec = Rec { field1 :: Int, field2 :: Char }"
      ,"foo Rec{..} = field2 + field1"
      ]

outlineTests :: TestTree
outlineTests = testGroup
  "outline"
  [ testSessionWait "type class" $ do
    let source = T.unlines ["module A where", "class A a where a :: a -> Bool"]
    docId   <- createDoc "A.hs" "haskell" source
    symbols <- getDocumentSymbols docId
    liftIO $ symbols @?= Left
      [ moduleSymbol
          "A"
          (R 0 7 0 8)
          [ classSymbol "A a"
                        (R 1 0 1 30)
                        [docSymbol' "a" SkMethod (R 1 16 1 30) (R 1 16 1 17)]
          ]
      ]
  , testSessionWait "type class instance " $ do
    let source = T.unlines ["class A a where", "instance A () where"]
    docId   <- createDoc "A.hs" "haskell" source
    symbols <- getDocumentSymbols docId
    liftIO $ symbols @?= Left
      [ classSymbol "A a" (R 0 0 0 15) []
      , docSymbol "A ()" SkInterface (R 1 0 1 19)
      ]
  , testSessionWait "type family" $ do
    let source = T.unlines ["{-# language TypeFamilies #-}", "type family A"]
    docId   <- createDoc "A.hs" "haskell" source
    symbols <- getDocumentSymbols docId
    liftIO $ symbols @?= Left [docSymbolD "A" "type family" SkFunction (R 1 0 1 13)]
  , testSessionWait "type family instance " $ do
    let source = T.unlines
          [ "{-# language TypeFamilies #-}"
          , "type family A a"
          , "type instance A () = ()"
          ]
    docId   <- createDoc "A.hs" "haskell" source
    symbols <- getDocumentSymbols docId
    liftIO $ symbols @?= Left
      [ docSymbolD "A a"   "type family" SkFunction     (R 1 0 1 15)
      , docSymbol "A ()" SkInterface (R 2 0 2 23)
      ]
  , testSessionWait "data family" $ do
    let source = T.unlines ["{-# language TypeFamilies #-}", "data family A"]
    docId   <- createDoc "A.hs" "haskell" source
    symbols <- getDocumentSymbols docId
    liftIO $ symbols @?= Left [docSymbolD "A" "data family" SkFunction (R 1 0 1 11)]
  , testSessionWait "data family instance " $ do
    let source = T.unlines
          [ "{-# language TypeFamilies #-}"
          , "data family A a"
          , "data instance A () = A ()"
          ]
    docId   <- createDoc "A.hs" "haskell" source
    symbols <- getDocumentSymbols docId
    liftIO $ symbols @?= Left
      [ docSymbolD "A a"   "data family" SkFunction     (R 1 0 1 11)
      , docSymbol "A ()" SkInterface (R 2 0 2 25)
      ]
  , testSessionWait "constant" $ do
    let source = T.unlines ["a = ()"]
    docId   <- createDoc "A.hs" "haskell" source
    symbols <- getDocumentSymbols docId
    liftIO $ symbols @?= Left
      [docSymbol "a" SkFunction (R 0 0 0 6)]
  , testSessionWait "pattern" $ do
    let source = T.unlines ["Just foo = Just 21"]
    docId   <- createDoc "A.hs" "haskell" source
    symbols <- getDocumentSymbols docId
    liftIO $ symbols @?= Left
      [docSymbol "Just foo" SkFunction (R 0 0 0 18)]
  , testSessionWait "pattern with type signature" $ do
    let source = T.unlines ["{-# language ScopedTypeVariables #-}", "a :: () = ()"]
    docId   <- createDoc "A.hs" "haskell" source
    symbols <- getDocumentSymbols docId
    liftIO $ symbols @?= Left
      [docSymbol "a :: ()" SkFunction (R 1 0 1 12)]
  , testSessionWait "function" $ do
    let source = T.unlines ["a _x = ()"]
    docId   <- createDoc "A.hs" "haskell" source
    symbols <- getDocumentSymbols docId
    liftIO $ symbols @?= Left [docSymbol "a" SkFunction (R 0 0 0 9)]
  , testSessionWait "type synonym" $ do
    let source = T.unlines ["type A = Bool"]
    docId   <- createDoc "A.hs" "haskell" source
    symbols <- getDocumentSymbols docId
    liftIO $ symbols @?= Left
      [docSymbol' "A" SkTypeParameter (R 0 0 0 13) (R 0 5 0 6)]
  , testSessionWait "datatype" $ do
    let source = T.unlines ["data A = C"]
    docId   <- createDoc "A.hs" "haskell" source
    symbols <- getDocumentSymbols docId
    liftIO $ symbols @?= Left
      [ docSymbolWithChildren "A"
                              SkStruct
                              (R 0 0 0 10)
                              [docSymbol "C" SkConstructor (R 0 9 0 10)]
      ]
  , testSessionWait "record fields" $ do
    let source = T.unlines ["data A = B {", "  x :: Int", "  , y :: Int}"]
    docId   <- createDoc "A.hs" "haskell" source
    symbols <- getDocumentSymbols docId
    liftIO $ symbols @=? Left
      [ docSymbolWithChildren "A" SkStruct (R 0 0 2 13)
          [ docSymbolWithChildren' "B" SkConstructor (R 0 9 2 13) (R 0 9 0 10)
            [ docSymbol "x" SkField (R 1 2 1 3)
            , docSymbol "y" SkField (R 2 4 2 5)
            ]
          ]
      ]
  , testSessionWait "import" $ do
    let source = T.unlines ["import Data.Maybe ()"]
    docId   <- createDoc "A.hs" "haskell" source
    symbols <- getDocumentSymbols docId
    liftIO $ symbols @?= Left
      [docSymbolWithChildren "imports"
                             SkModule
                             (R 0 0 0 20)
                             [ docSymbol "import Data.Maybe" SkModule (R 0 0 0 20)
                             ]
      ]
  , testSessionWait "multiple import" $ do
    let source = T.unlines ["", "import Data.Maybe ()", "", "import Control.Exception ()", ""]
    docId   <- createDoc "A.hs" "haskell" source
    symbols <- getDocumentSymbols docId
    liftIO $ symbols @?= Left
      [docSymbolWithChildren "imports"
                             SkModule
                             (R 1 0 3 27)
                             [ docSymbol "import Data.Maybe" SkModule (R 1 0 1 20)
                             , docSymbol "import Control.Exception" SkModule (R 3 0 3 27)
                             ]
      ]
  , testSessionWait "foreign import" $ do
    let source = T.unlines
          [ "{-# language ForeignFunctionInterface #-}"
          , "foreign import ccall \"a\" a :: Int"
          ]
    docId   <- createDoc "A.hs" "haskell" source
    symbols <- getDocumentSymbols docId
    liftIO $ symbols @?= Left [docSymbolD "a" "import" SkObject (R 1 0 1 33)]
  , testSessionWait "foreign export" $ do
    let source = T.unlines
          [ "{-# language ForeignFunctionInterface #-}"
          , "foreign export ccall odd :: Int -> Bool"
          ]
    docId   <- createDoc "A.hs" "haskell" source
    symbols <- getDocumentSymbols docId
    liftIO $ symbols @?= Left [docSymbolD "odd" "export" SkObject (R 1 0 1 39)]
  ]
 where
  docSymbol name kind loc =
    DocumentSymbol name Nothing kind Nothing Nothing loc loc Nothing
  docSymbol' name kind loc selectionLoc =
    DocumentSymbol name Nothing kind Nothing Nothing loc selectionLoc Nothing
  docSymbolD name detail kind loc =
    DocumentSymbol name (Just detail) kind Nothing Nothing loc loc Nothing
  docSymbolWithChildren name kind loc cc =
    DocumentSymbol name Nothing kind Nothing Nothing loc loc (Just $ List cc)
  docSymbolWithChildren' name kind loc selectionLoc cc =
    DocumentSymbol name Nothing kind Nothing Nothing loc selectionLoc (Just $ List cc)
  moduleSymbol name loc cc = DocumentSymbol name
                                            Nothing
                                            SkFile
                                            Nothing
                                            Nothing
                                            (R 0 0 maxBound 0)
                                            loc
                                            (Just $ List cc)
  classSymbol name loc cc = DocumentSymbol name
                                           (Just "class")
                                           SkInterface
                                           Nothing
                                           Nothing
                                           loc
                                           loc
                                           (Just $ List cc)

pattern R :: Int -> Int -> Int -> Int -> Range
pattern R x y x' y' = Range (Position x y) (Position x' y')

xfail :: TestTree -> String -> TestTree
xfail = flip expectFailBecause

ignoreInWindowsBecause :: String -> TestTree -> TestTree
ignoreInWindowsBecause = if isWindows then ignoreTestBecause else (\_ x -> x)

ignoreInWindowsForGHC88And810 :: TestTree -> TestTree
#if MIN_VERSION_ghc(8,8,1) && !MIN_VERSION_ghc(9,0,0)
ignoreInWindowsForGHC88And810 =
    ignoreInWindowsBecause "tests are unreliable in windows for ghc 8.8 and 8.10"
#else
ignoreInWindowsForGHC88And810 = id
#endif

ignoreInWindowsForGHC88 :: TestTree -> TestTree
#if MIN_VERSION_ghc(8,8,1) && !MIN_VERSION_ghc(8,10,1)
ignoreInWindowsForGHC88 =
    ignoreInWindowsBecause "tests are unreliable in windows for ghc 8.8"
#else
ignoreInWindowsForGHC88 = id
#endif

data Expect
  = ExpectRange Range -- Both gotoDef and hover should report this range
  | ExpectLocation Location
--  | ExpectDefRange Range -- Only gotoDef should report this range
  | ExpectHoverRange Range -- Only hover should report this range
  | ExpectHoverText [T.Text] -- the hover message must contain these snippets
  | ExpectExternFail -- definition lookup in other file expected to fail
  | ExpectNoDefinitions
  | ExpectNoHover
--  | ExpectExtern -- TODO: as above, but expected to succeed: need some more info in here, once we have some working examples
  deriving Eq

mkR :: Int -> Int -> Int -> Int -> Expect
mkR startLine startColumn endLine endColumn = ExpectRange $ mkRange startLine startColumn endLine endColumn

mkL :: Uri -> Int -> Int -> Int -> Int -> Expect
mkL uri startLine startColumn endLine endColumn = ExpectLocation $ Location uri $ mkRange startLine startColumn endLine endColumn

haddockTests :: TestTree
haddockTests
  = testGroup "haddock"
      [ testCase "Num" $ checkHaddock
          (unlines
             [ "However, '(+)' and '(*)' are"
             , "customarily expected to define a ring and have the following properties:"
             , ""
             , "[__Associativity of (+)__]: @(x + y) + z@ = @x + (y + z)@"
             , "[__Commutativity of (+)__]: @x + y@ = @y + x@"
             , "[__@fromInteger 0@ is the additive identity__]: @x + fromInteger 0@ = @x@"
             ]
          )
          (unlines
             [ ""
             , ""
             , "However,  `(+)`  and  `(*)`  are"
             , "customarily expected to define a ring and have the following properties: "
             , "+ ****Associativity of (+)****: `(x + y) + z`  =  `x + (y + z)`"
             , "+ ****Commutativity of (+)****: `x + y`  =  `y + x`"
             , "+ ****`fromInteger 0`  is the additive identity****: `x + fromInteger 0`  =  `x`"
             ]
          )
      , testCase "unsafePerformIO" $ checkHaddock
          (unlines
             [ "may require"
             , "different precautions:"
             , ""
             , "  * Use @{\\-\\# NOINLINE foo \\#-\\}@ as a pragma on any function @foo@"
             , "        that calls 'unsafePerformIO'.  If the call is inlined,"
             , "        the I\\/O may be performed more than once."
             , ""
             , "  * Use the compiler flag @-fno-cse@ to prevent common sub-expression"
             , "        elimination being performed on the module."
             , ""
             ]
          )
          (unlines
             [ ""
             , ""
             , "may require"
             , "different precautions: "
             , "+ Use  `{-# NOINLINE foo #-}`  as a pragma on any function  `foo` "
             , "  that calls  `unsafePerformIO` .  If the call is inlined,"
             , "  the I/O may be performed more than once."
             , ""
             , "+ Use the compiler flag  `-fno-cse`  to prevent common sub-expression"
             , "  elimination being performed on the module."
             , ""
             ]
          )
      ]
  where
    checkHaddock s txt = spanDocToMarkdownForTest s @?= txt

cradleTests :: TestTree
cradleTests = testGroup "cradle"
    [testGroup "dependencies" [sessionDepsArePickedUp]
    ,testGroup "ignore-fatal" [ignoreFatalWarning]
    ,testGroup "loading" [loadCradleOnlyonce, retryFailedCradle]
    ,testGroup "multi"   [simpleMultiTest, simpleMultiTest2, simpleMultiDefTest]
    ,testGroup "sub-directory"   [simpleSubDirectoryTest]
    ]

loadCradleOnlyonce :: TestTree
loadCradleOnlyonce = testGroup "load cradle only once"
    [ testSession' "implicit" implicit
    , testSession' "direct"   direct
    ]
    where
        direct dir = do
            liftIO $ writeFileUTF8 (dir </> "hie.yaml")
                "cradle: {direct: {arguments: []}}"
            test dir
        implicit dir = test dir
        test _dir = do
            doc <- createDoc "B.hs" "haskell" "module B where\nimport Data.Foo"
            msgs <- someTill (skipManyTill anyMessage cradleLoadedMessage) (skipManyTill anyMessage (message STextDocumentPublishDiagnostics))
            liftIO $ length msgs @?= 1
            changeDoc doc [TextDocumentContentChangeEvent Nothing Nothing "module B where\nimport Data.Maybe"]
            msgs <- manyTill (skipManyTill anyMessage cradleLoadedMessage) (skipManyTill anyMessage (message STextDocumentPublishDiagnostics))
            liftIO $ length msgs @?= 0
            _ <- createDoc "A.hs" "haskell" "module A where\nimport LoadCradleBar"
            msgs <- manyTill (skipManyTill anyMessage cradleLoadedMessage) (skipManyTill anyMessage (message STextDocumentPublishDiagnostics))
            liftIO $ length msgs @?= 0

retryFailedCradle :: TestTree
retryFailedCradle = testSession' "retry failed" $ \dir -> do
  -- The false cradle always fails
  let hieContents = "cradle: {bios: {shell: \"false\"}}"
      hiePath = dir </> "hie.yaml"
  liftIO $ writeFile hiePath hieContents
  hieDoc <- createDoc hiePath "yaml" $ T.pack hieContents
  let aPath = dir </> "A.hs"
  doc <- createDoc aPath "haskell" "main = return ()"
  Right WaitForIdeRuleResult {..} <- waitForAction "TypeCheck" doc
  liftIO $ "Test assumption failed: cradle should error out" `assertBool` not ideResultSuccess

  -- Fix the cradle and typecheck again
  let validCradle = "cradle: {bios: {shell: \"echo A.hs\"}}"
  liftIO $ writeFileUTF8 hiePath $ T.unpack validCradle
  changeDoc
    hieDoc
    [ TextDocumentContentChangeEvent
        { _range = Nothing,
          _rangeLength = Nothing,
          _text = validCradle
        }
    ]

  -- Force a session restart by making an edit, just to dirty the typecheck node
  changeDoc
    doc
    [ TextDocumentContentChangeEvent
        { _range = Just Range {_start = Position 0 0, _end = Position 0 0},
          _rangeLength = Nothing,
          _text = "\n"
        }
    ]

  Right WaitForIdeRuleResult {..} <- waitForAction "TypeCheck" doc
  liftIO $ "No joy after fixing the cradle" `assertBool` ideResultSuccess


dependentFileTest :: TestTree
dependentFileTest = testGroup "addDependentFile"
    [testGroup "file-changed" [ignoreInWindowsForGHC88 $ testSession' "test" test]
    ]
    where
      test dir = do
        -- If the file contains B then no type error
        -- otherwise type error
        liftIO $ writeFile (dir </> "dep-file.txt") "A"
        let fooContent = T.unlines
              [ "{-# LANGUAGE TemplateHaskell #-}"
              , "module Foo where"
              , "import Language.Haskell.TH.Syntax"
              , "foo :: Int"
              , "foo = 1 + $(do"
              , "               qAddDependentFile \"dep-file.txt\""
              , "               f <- qRunIO (readFile \"dep-file.txt\")"
              , "               if f == \"B\" then [| 1 |] else lift f)"
              ]
        let bazContent = T.unlines ["module Baz where", "import Foo ()"]
        _ <-createDoc "Foo.hs" "haskell" fooContent
        doc <- createDoc "Baz.hs" "haskell" bazContent
        expectDiagnostics
#if MIN_VERSION_ghc(9,0,0)
          -- String vs [Char] causes this change in error message
          [("Foo.hs", [(DsError, (4, 6), "Couldn't match type")])]
#else
          [("Foo.hs", [(DsError, (4, 6), "Couldn't match expected type")])]
#endif
        -- Now modify the dependent file
        liftIO $ writeFile (dir </> "dep-file.txt") "B"
        let change = TextDocumentContentChangeEvent
              { _range = Just (Range (Position 2 0) (Position 2 6))
              , _rangeLength = Nothing
              , _text = "f = ()"
              }
        -- Modifying Baz will now trigger Foo to be rebuilt as well
        changeDoc doc [change]
        expectDiagnostics [("Foo.hs", [])]


cradleLoadedMessage :: Session FromServerMessage
cradleLoadedMessage = satisfy $ \case
        FromServerMess (SCustomMethod m) (NotMess _) -> m == cradleLoadedMethod
        _                                            -> False

cradleLoadedMethod :: T.Text
cradleLoadedMethod = "ghcide/cradle/loaded"

ignoreFatalWarning :: TestTree
ignoreFatalWarning = testCase "ignore-fatal-warning" $ runWithExtraFiles "ignore-fatal" $ \dir -> do
    let srcPath = dir </> "IgnoreFatal.hs"
    src <- liftIO $ readFileUtf8 srcPath
    _ <- createDoc srcPath "haskell" src
    expectNoMoreDiagnostics 5

simpleSubDirectoryTest :: TestTree
simpleSubDirectoryTest =
  testCase "simple-subdirectory" $ runWithExtraFiles "cabal-exe" $ \dir -> do
    let mainPath = dir </> "a/src/Main.hs"
    mainSource <- liftIO $ readFileUtf8 mainPath
    _mdoc <- createDoc mainPath "haskell" mainSource
    expectDiagnosticsWithTags
      [("a/src/Main.hs", [(DsWarning,(2,0), "Top-level binding", Nothing)]) -- So that we know P has been loaded
      ]
    expectNoMoreDiagnostics 0.5

simpleMultiTest :: TestTree
simpleMultiTest = testCase "simple-multi-test" $ withLongTimeout $ runWithExtraFiles "multi" $ \dir -> do
    let aPath = dir </> "a/A.hs"
        bPath = dir </> "b/B.hs"
    aSource <- liftIO $ readFileUtf8 aPath
    adoc <- createDoc aPath "haskell" aSource
    Right WaitForIdeRuleResult {..} <- waitForAction "TypeCheck" adoc
    liftIO $ assertBool "A should typecheck" ideResultSuccess
    bSource <- liftIO $ readFileUtf8 bPath
    bdoc <- createDoc bPath "haskell" bSource
    Right WaitForIdeRuleResult {..} <- waitForAction "TypeCheck" bdoc
    liftIO $ assertBool "B should typecheck" ideResultSuccess
    locs <- getDefinitions bdoc (Position 2 7)
    let fooL = mkL (adoc ^. L.uri) 2 0 2 3
    checkDefs locs (pure [fooL])
    expectNoMoreDiagnostics 0.5

-- Like simpleMultiTest but open the files in the other order
simpleMultiTest2 :: TestTree
simpleMultiTest2 = testCase "simple-multi-test2" $ runWithExtraFiles "multi" $ \dir -> do
    let aPath = dir </> "a/A.hs"
        bPath = dir </> "b/B.hs"
    bSource <- liftIO $ readFileUtf8 bPath
    bdoc <- createDoc bPath "haskell" bSource
    expectNoMoreDiagnostics 10
    aSource <- liftIO $ readFileUtf8 aPath
    (TextDocumentIdentifier adoc) <- createDoc aPath "haskell" aSource
    -- Need to have some delay here or the test fails
    expectNoMoreDiagnostics 10
    locs <- getDefinitions bdoc (Position 2 7)
    let fooL = mkL adoc 2 0 2 3
    checkDefs locs (pure [fooL])
    expectNoMoreDiagnostics 0.5

-- Like simpleMultiTest but open the files in component 'a' in a seperate session
simpleMultiDefTest :: TestTree
simpleMultiDefTest = testCase "simple-multi-def-test" $ runWithExtraFiles "multi" $ \dir -> do
    let aPath = dir </> "a/A.hs"
        bPath = dir </> "b/B.hs"
    adoc <- liftIO $ runInDir dir $ do
      aSource <- liftIO $ readFileUtf8 aPath
      adoc <- createDoc aPath "haskell" aSource
      ~() <- skipManyTill anyMessage $ satisfyMaybe $ \case
        FromServerMess (SCustomMethod "ghcide/reference/ready") (NotMess NotificationMessage{_params = fp}) -> do
          A.Success fp' <- pure $ fromJSON fp
          if equalFilePath fp' aPath then pure () else Nothing
        _ -> Nothing
      closeDoc adoc
      pure adoc
    bSource <- liftIO $ readFileUtf8 bPath
    bdoc <- createDoc bPath "haskell" bSource
    locs <- getDefinitions bdoc (Position 2 7)
    let fooL = mkL (adoc ^. L.uri) 2 0 2 3
    checkDefs locs (pure [fooL])
    expectNoMoreDiagnostics 0.5

ifaceTests :: TestTree
ifaceTests = testGroup "Interface loading tests"
    [ -- https://github.com/haskell/ghcide/pull/645/
      ifaceErrorTest
    , ifaceErrorTest2
    , ifaceErrorTest3
    , ifaceTHTest
    ]

bootTests :: TestTree
bootTests = testCase "boot-def-test" $ runWithExtraFiles "boot" $ \dir -> do
  let cPath = dir </> "C.hs"
  cSource <- liftIO $ readFileUtf8 cPath

  -- Dirty the cache
  liftIO $ runInDir dir $ do
    cDoc <- createDoc cPath "haskell" cSource
    _ <- getHover cDoc $ Position 4 3
    ~() <- skipManyTill anyMessage $ satisfyMaybe $ \case
      FromServerMess (SCustomMethod "ghcide/reference/ready") (NotMess NotificationMessage{_params = fp}) -> do
        A.Success fp' <- pure $ fromJSON fp
        if equalFilePath fp' cPath then pure () else Nothing
      _ -> Nothing
    closeDoc cDoc

  cdoc <- createDoc cPath "haskell" cSource
  locs <- getDefinitions cdoc (Position 7 4)
  let floc = mkR 9 0 9 1
  checkDefs locs (pure [floc])

-- | test that TH reevaluates across interfaces
ifaceTHTest :: TestTree
ifaceTHTest = testCase "iface-th-test" $ runWithExtraFiles "TH" $ \dir -> do
    let aPath = dir </> "THA.hs"
        bPath = dir </> "THB.hs"
        cPath = dir </> "THC.hs"

    aSource <- liftIO $ readFileUtf8 aPath -- [TH] a :: ()
    _bSource <- liftIO $ readFileUtf8 bPath -- a :: ()
    cSource <- liftIO $ readFileUtf8 cPath -- c = a :: ()

    cdoc <- createDoc cPath "haskell" cSource

    -- Change [TH]a from () to Bool
    liftIO $ writeFileUTF8 aPath (unlines $ init (lines $ T.unpack aSource) ++ ["th_a = [d| a = False|]"])

    -- Check that the change propogates to C
    changeDoc cdoc [TextDocumentContentChangeEvent Nothing Nothing cSource]
    expectDiagnostics
      [("THC.hs", [(DsError, (4, 4), "Couldn't match expected type '()' with actual type 'Bool'")])
      ,("THB.hs", [(DsWarning, (4,thDollarIdx), "Top-level binding")])]
    closeDoc cdoc

ifaceErrorTest :: TestTree
ifaceErrorTest = testCase "iface-error-test-1" $ runWithExtraFiles "recomp" $ \dir -> do
    let bPath = dir </> "B.hs"
        pPath = dir </> "P.hs"

    bSource <- liftIO $ readFileUtf8 bPath -- y :: Int
    pSource <- liftIO $ readFileUtf8 pPath -- bar = x :: Int

    bdoc <- createDoc bPath "haskell" bSource
    expectDiagnostics
      [("P.hs", [(DsWarning,(4,0), "Top-level binding")])] -- So what we know P has been loaded

    -- Change y from Int to B
    changeDoc bdoc [TextDocumentContentChangeEvent Nothing Nothing $ T.unlines ["module B where", "y :: Bool", "y = undefined"]]
    -- save so that we can that the error propogates to A
    sendNotification STextDocumentDidSave (DidSaveTextDocumentParams bdoc Nothing)

    -- Check that the error propogates to A
    expectDiagnostics
      [("A.hs", [(DsError, (5, 4), "Couldn't match expected type 'Int' with actual type 'Bool'")])]


    -- Check that we wrote the interfaces for B when we saved
    let m = SCustomMethod "test"
    lid <- sendRequest m $ toJSON $ GetInterfaceFilesDir bPath
    res <- skipManyTill anyMessage $ responseForId m lid
    liftIO $ case res of
      ResponseMessage{_result=Right (A.fromJSON -> A.Success hidir)} -> do
        hi_exists <- doesFileExist $ hidir </> "B.hi"
        assertBool ("Couldn't find B.hi in " ++ hidir) hi_exists
      _ -> assertFailure $ "Got malformed response for CustomMessage hidir: " ++ show res

    pdoc <- createDoc pPath "haskell" pSource
    changeDoc pdoc [TextDocumentContentChangeEvent Nothing Nothing $ pSource <> "\nfoo = y :: Bool" ]
    -- Now in P we have
    -- bar = x :: Int
    -- foo = y :: Bool
    -- HOWEVER, in A...
    -- x = y  :: Int
    -- This is clearly inconsistent, and the expected outcome a bit surprising:
    --   - The diagnostic for A has already been received. Ghcide does not repeat diagnostics
    --   - P is being typechecked with the last successful artifacts for A.
    expectDiagnostics
      [("P.hs", [(DsWarning,(4,0), "Top-level binding")])
      ,("P.hs", [(DsWarning,(6,0), "Top-level binding")])
      ]
    expectNoMoreDiagnostics 2

ifaceErrorTest2 :: TestTree
ifaceErrorTest2 = testCase "iface-error-test-2" $ runWithExtraFiles "recomp" $ \dir -> do
    let bPath = dir </> "B.hs"
        pPath = dir </> "P.hs"

    bSource <- liftIO $ readFileUtf8 bPath -- y :: Int
    pSource <- liftIO $ readFileUtf8 pPath -- bar = x :: Int

    bdoc <- createDoc bPath "haskell" bSource
    pdoc <- createDoc pPath "haskell" pSource
    expectDiagnostics
      [("P.hs", [(DsWarning,(4,0), "Top-level binding")])] -- So that we know P has been loaded

    -- Change y from Int to B
    changeDoc bdoc [TextDocumentContentChangeEvent Nothing Nothing $ T.unlines ["module B where", "y :: Bool", "y = undefined"]]

    -- Add a new definition to P
    changeDoc pdoc [TextDocumentContentChangeEvent Nothing Nothing $ pSource <> "\nfoo = y :: Bool" ]
    -- Now in P we have
    -- bar = x :: Int
    -- foo = y :: Bool
    -- HOWEVER, in A...
    -- x = y  :: Int
    expectDiagnostics
    -- As in the other test, P is being typechecked with the last successful artifacts for A
    -- (ot thanks to -fdeferred-type-errors)
      [("A.hs", [(DsError, (5, 4), "Couldn't match expected type 'Int' with actual type 'Bool'")])
      ,("P.hs", [(DsWarning, (4, 0), "Top-level binding")])
      ,("P.hs", [(DsWarning, (6, 0), "Top-level binding")])
      ]

    expectNoMoreDiagnostics 2

ifaceErrorTest3 :: TestTree
ifaceErrorTest3 = testCase "iface-error-test-3" $ runWithExtraFiles "recomp" $ \dir -> do
    let bPath = dir </> "B.hs"
        pPath = dir </> "P.hs"

    bSource <- liftIO $ readFileUtf8 bPath -- y :: Int
    pSource <- liftIO $ readFileUtf8 pPath -- bar = x :: Int

    bdoc <- createDoc bPath "haskell" bSource

    -- Change y from Int to B
    changeDoc bdoc [TextDocumentContentChangeEvent Nothing Nothing $ T.unlines ["module B where", "y :: Bool", "y = undefined"]]

    -- P should not typecheck, as there are no last valid artifacts for A
    _pdoc <- createDoc pPath "haskell" pSource

    -- In this example the interface file for A should not exist (modulo the cache folder)
    -- Despite that P still type checks, as we can generate an interface file for A thanks to -fdeferred-type-errors
    expectDiagnostics
      [("A.hs", [(DsError, (5, 4), "Couldn't match expected type 'Int' with actual type 'Bool'")])
      ,("P.hs", [(DsWarning,(4,0), "Top-level binding")])
      ]
    expectNoMoreDiagnostics 2

sessionDepsArePickedUp :: TestTree
sessionDepsArePickedUp = testSession'
  "session-deps-are-picked-up"
  $ \dir -> do
    liftIO $
      writeFileUTF8
        (dir </> "hie.yaml")
        "cradle: {direct: {arguments: []}}"
    -- Open without OverloadedStrings and expect an error.
    doc <- createDoc "Foo.hs" "haskell" fooContent
    expectDiagnostics
#if MIN_VERSION_ghc(9,0,0)
      -- String vs [Char] causes this change in error message
      [("Foo.hs", [(DsError, (3, 6), "Couldn't match type")])]
#else
      [("Foo.hs", [(DsError, (3, 6), "Couldn't match expected type")])]
#endif
    -- Update hie.yaml to enable OverloadedStrings.
    liftIO $
      writeFileUTF8
        (dir </> "hie.yaml")
        "cradle: {direct: {arguments: [-XOverloadedStrings]}}"
    -- Send change event.
    let change =
          TextDocumentContentChangeEvent
            { _range = Just (Range (Position 4 0) (Position 4 0)),
              _rangeLength = Nothing,
              _text = "\n"
            }
    changeDoc doc [change]
    -- Now no errors.
    expectDiagnostics [("Foo.hs", [])]
  where
    fooContent =
      T.unlines
        [ "module Foo where",
          "import Data.Text",
          "foo :: Text",
          "foo = \"hello\""
        ]

-- A test to ensure that the command line ghcide workflow stays working
nonLspCommandLine :: TestTree
nonLspCommandLine = testGroup "ghcide command line"
  [ testCase "works" $ withTempDir $ \dir -> do
        ghcide <- locateGhcideExecutable
        copyTestDataFiles dir "multi"
        let cmd = (proc ghcide ["a/A.hs"]){cwd = Just dir}

        setEnv "HOME" "/homeless-shelter" False

        (ec, _, _) <- readCreateProcessWithExitCode cmd ""

        ec @=? ExitSuccess
  ]

benchmarkTests :: TestTree
benchmarkTests =
    let ?config = Bench.defConfig
            { Bench.verbosity = Bench.Quiet
            , Bench.repetitions = Just 3
            , Bench.buildTool = Bench.Cabal
            } in
    withResource Bench.setup Bench.cleanUp $ \getResource -> testGroup "benchmark experiments"
    [ testCase (Bench.name e) $ do
        Bench.SetupResult{Bench.benchDir} <- getResource
        res <- Bench.runBench (runInDir benchDir) e
        assertBool "did not successfully complete 5 repetitions" $ Bench.success res
        | e <- Bench.experiments
        , Bench.name e /= "edit" -- the edit experiment does not ever fail
        -- the cradle experiments are way too slow
        , not ("cradle" `isInfixOf` Bench.name e)
    ]

-- | checks if we use InitializeParams.rootUri for loading session
rootUriTests :: TestTree
rootUriTests = testCase "use rootUri" . runTest "dirA" "dirB" $ \dir -> do
  let bPath = dir </> "dirB/Foo.hs"
  liftIO $ copyTestDataFiles dir "rootUri"
  bSource <- liftIO $ readFileUtf8 bPath
  _ <- createDoc "Foo.hs" "haskell" bSource
  expectNoMoreDiagnostics 0.5
  where
    -- similar to run' except we can configure where to start ghcide and session
    runTest :: FilePath -> FilePath -> (FilePath -> Session ()) -> IO ()
    runTest dir1 dir2 s = withTempDir $ \dir -> runInDir' dir dir1 dir2 [] (s dir)

-- | Test if ghcide asynchronously handles Commands and user Requests
asyncTests :: TestTree
asyncTests = testGroup "async"
    [
      testSession "command" $ do
            -- Execute a command that will block forever
            let req = ExecuteCommandParams Nothing blockCommandId Nothing
            void $ sendRequest SWorkspaceExecuteCommand req
            -- Load a file and check for code actions. Will only work if the command is run asynchronously
            doc <- createDoc "A.hs" "haskell" $ T.unlines
              [ "{-# OPTIONS -Wmissing-signatures #-}"
              , "foo = id"
              ]
            void waitForDiagnostics
            actions <- getCodeActions doc (Range (Position 1 0) (Position 1 0))
            liftIO $ [ _title | InR CodeAction{_title} <- actions] @=?
              [ "add signature: foo :: a -> a" ]
    , testSession "request" $ do
            -- Execute a custom request that will block for 1000 seconds
            void $ sendRequest (SCustomMethod "test") $ toJSON $ BlockSeconds 1000
            -- Load a file and check for code actions. Will only work if the request is run asynchronously
            doc <- createDoc "A.hs" "haskell" $ T.unlines
              [ "{-# OPTIONS -Wmissing-signatures #-}"
              , "foo = id"
              ]
            void waitForDiagnostics
            actions <- getCodeActions doc (Range (Position 1 0) (Position 1 0))
            liftIO $ [ _title | InR CodeAction{_title} <- actions] @=?
              [ "add signature: foo :: a -> a" ]
    ]


clientSettingsTest :: TestTree
clientSettingsTest = testGroup "client settings handling"
    [ testSession "ghcide restarts shake session on config changes" $ do
            void $ skipManyTill anyMessage $ message SClientRegisterCapability
            void $ createDoc "A.hs" "haskell" "module A where"
            waitForProgressDone
            sendNotification SWorkspaceDidChangeConfiguration (DidChangeConfigurationParams (toJSON ("" :: String)))
            skipManyTill anyMessage restartingBuildSession

    ]
  where
    restartingBuildSession :: Session ()
    restartingBuildSession = do
        FromServerMess SWindowLogMessage NotificationMessage{_params = LogMessageParams{..}} <- loggingNotification
        guard $ "Restarting build session" `T.isInfixOf` _message

referenceTests :: TestTree
referenceTests = testGroup "references"
    [ testGroup "can get references to FOIs"
          [ referenceTest "can get references to symbols"
                          ("References.hs", 4, 7)
                          YesIncludeDeclaration
                          [ ("References.hs", 4, 6)
                          , ("References.hs", 6, 0)
                          , ("References.hs", 6, 14)
                          , ("References.hs", 9, 7)
                          , ("References.hs", 10, 11)
                          ]

          , referenceTest "can get references to data constructor"
                          ("References.hs", 13, 2)
                          YesIncludeDeclaration
                          [ ("References.hs", 13, 2)
                          , ("References.hs", 16, 14)
                          , ("References.hs", 19, 21)
                          ]

          , referenceTest "getting references works in the other module"
                          ("OtherModule.hs", 6, 0)
                          YesIncludeDeclaration
                          [ ("OtherModule.hs", 6, 0)
                          , ("OtherModule.hs", 8, 16)
                          ]

          , referenceTest "getting references works in the Main module"
                          ("Main.hs", 9, 0)
                          YesIncludeDeclaration
                          [ ("Main.hs", 9, 0)
                          , ("Main.hs", 10, 4)
                          ]

          , referenceTest "getting references to main works"
                          ("Main.hs", 5, 0)
                          YesIncludeDeclaration
                          [ ("Main.hs", 4, 0)
                          , ("Main.hs", 5, 0)
                          ]

          , referenceTest "can get type references"
                          ("Main.hs", 9, 9)
                          YesIncludeDeclaration
                          [ ("Main.hs", 9, 0)
                          , ("Main.hs", 9, 9)
                          , ("Main.hs", 10, 0)
                          ]

          , expectFailBecause "references provider does not respect includeDeclaration parameter" $
 referenceTest "works when we ask to exclude declarations"
                          ("References.hs", 4, 7)
                          NoExcludeDeclaration
                          [ ("References.hs", 6, 0)
                          , ("References.hs", 6, 14)
                          , ("References.hs", 9, 7)
                          , ("References.hs", 10, 11)
                          ]

          , referenceTest "INCORRECTLY returns declarations when we ask to exclude them"
                          ("References.hs", 4, 7)
                          NoExcludeDeclaration
                          [ ("References.hs", 4, 6)
                          , ("References.hs", 6, 0)
                          , ("References.hs", 6, 14)
                          , ("References.hs", 9, 7)
                          , ("References.hs", 10, 11)
                          ]
          ]

    , testGroup "can get references to non FOIs"
          [ referenceTest "can get references to symbol defined in a module we import"
                          ("References.hs", 22, 4)
                          YesIncludeDeclaration
                          [ ("References.hs", 22, 4)
                          , ("OtherModule.hs", 0, 20)
                          , ("OtherModule.hs", 4, 0)
                          ]

          , referenceTest "can get references in modules that import us to symbols we define"
                          ("OtherModule.hs", 4, 0)
                          YesIncludeDeclaration
                          [ ("References.hs", 22, 4)
                          , ("OtherModule.hs", 0, 20)
                          , ("OtherModule.hs", 4, 0)
                          ]

          , referenceTest "can get references to symbol defined in a module we import transitively"
                          ("References.hs", 24, 4)
                          YesIncludeDeclaration
                          [ ("References.hs", 24, 4)
                          , ("OtherModule.hs", 0, 48)
                          , ("OtherOtherModule.hs", 2, 0)
                          ]

          , referenceTest "can get references in modules that import us transitively to symbols we define"
                          ("OtherOtherModule.hs", 2, 0)
                          YesIncludeDeclaration
                          [ ("References.hs", 24, 4)
                          , ("OtherModule.hs", 0, 48)
                          , ("OtherOtherModule.hs", 2, 0)
                          ]

          , referenceTest "can get type references to other modules"
                          ("Main.hs", 12, 10)
                          YesIncludeDeclaration
                          [ ("Main.hs", 12, 7)
                          , ("Main.hs", 13, 0)
                          , ("References.hs", 12, 5)
                          , ("References.hs", 16, 0)
                          ]
          ]
    ]

-- | When we ask for all references to symbol "foo", should the declaration "foo
-- = 2" be among the references returned?
data IncludeDeclaration =
    YesIncludeDeclaration
    | NoExcludeDeclaration

getReferences' :: SymbolLocation -> IncludeDeclaration -> Session (List Location)
getReferences' (file, l, c) includeDeclaration = do
    doc <- openDoc file "haskell"
    getReferences doc (Position l c) $ toBool includeDeclaration
    where toBool YesIncludeDeclaration = True
          toBool NoExcludeDeclaration  = False

referenceTestSession :: String -> FilePath -> [FilePath] -> (FilePath -> Session ()) -> TestTree
referenceTestSession name thisDoc docs' f = testSessionWithExtraFiles "references" name $ \dir -> do
  let docs = map (dir </>) $ delete thisDoc $ nubOrd docs'
  -- Initial Index
  docid <- openDoc thisDoc "haskell"
  let
    loop :: [FilePath] -> Session ()
    loop [] = pure ()
    loop docs = do
      doc <- skipManyTill anyMessage $ satisfyMaybe $ \case
          FromServerMess (SCustomMethod "ghcide/reference/ready") (NotMess NotificationMessage{_params = fp}) -> do
            A.Success fp' <- pure $ fromJSON fp
            find (fp' ==) docs
          _ -> Nothing
      loop (delete doc docs)
  loop docs
  f dir
  closeDoc docid

-- | Given a location, lookup the symbol and all references to it. Make sure
-- they are the ones we expect.
referenceTest :: String -> SymbolLocation -> IncludeDeclaration -> [SymbolLocation] -> TestTree
referenceTest name loc includeDeclaration expected =
    referenceTestSession name (fst3 loc) docs $ \dir -> do
        List actual <- getReferences' loc includeDeclaration
        liftIO $ actual `expectSameLocations` map (first3 (dir </>)) expected
  where
    docs = map fst3 expected

type SymbolLocation = (FilePath, Int, Int)

expectSameLocations :: [Location] -> [SymbolLocation] -> Assertion
expectSameLocations actual expected = do
    let actual' =
            Set.map (\location -> (location ^. L.uri
                                   , location ^. L.range . L.start . L.line
                                   , location ^. L.range . L.start . L.character))
            $ Set.fromList actual
    expected' <- Set.fromList <$>
        (forM expected $ \(file, l, c) -> do
                              fp <- canonicalizePath file
                              return (filePathToUri fp, l, c))
    actual' @?= expected'

----------------------------------------------------------------------
-- Utils
----------------------------------------------------------------------

testSession :: String -> Session () -> TestTree
testSession name = testCase name . run

testSessionWithExtraFiles :: FilePath -> String -> (FilePath -> Session ()) -> TestTree
testSessionWithExtraFiles prefix name = testCase name . runWithExtraFiles prefix

testSession' :: String -> (FilePath -> Session ()) -> TestTree
testSession' name = testCase name . run'

testSessionWait :: HasCallStack => String -> Session () -> TestTree
testSessionWait name = testSession name .
      -- Check that any diagnostics produced were already consumed by the test case.
      --
      -- If in future we add test cases where we don't care about checking the diagnostics,
      -- this could move elsewhere.
      --
      -- Experimentally, 0.5s seems to be long enough to wait for any final diagnostics to appear.
      ( >> expectNoMoreDiagnostics 0.5)

pickActionWithTitle :: T.Text -> [Command |? CodeAction] -> IO CodeAction
pickActionWithTitle title actions = do
  assertBool ("Found no matching actions for " <> show title <> " in " <> show titles) (not $ null matches)
  return $ head matches
  where
    titles =
        [ actionTitle
        | InR CodeAction { _title = actionTitle } <- actions
        ]
    matches =
        [ action
        | InR action@CodeAction { _title = actionTitle } <- actions
        , title == actionTitle
        ]

mkRange :: Int -> Int -> Int -> Int -> Range
mkRange a b c d = Range (Position a b) (Position c d)

run :: Session a -> IO a
run s = run' (const s)

runWithExtraFiles :: FilePath -> (FilePath -> Session a) -> IO a
runWithExtraFiles prefix s = withTempDir $ \dir -> do
  copyTestDataFiles dir prefix
  runInDir dir (s dir)

copyTestDataFiles :: FilePath -> FilePath -> IO ()
copyTestDataFiles dir prefix = do
  -- Copy all the test data files to the temporary workspace
  testDataFiles <- getDirectoryFilesIO ("test/data" </> prefix) ["//*"]
  for_ testDataFiles $ \f -> do
    createDirectoryIfMissing True $ dir </> takeDirectory f
    copyFile ("test/data" </> prefix </> f) (dir </> f)

run' :: (FilePath -> Session a) -> IO a
run' s = withTempDir $ \dir -> runInDir dir (s dir)

runInDir :: FilePath -> Session a -> IO a
runInDir dir = runInDir' dir "." "." []

withLongTimeout :: IO a -> IO a
withLongTimeout = bracket_ (setEnv "LSP_TIMEOUT" "120" True) (unsetEnv "LSP_TIMEOUT")

-- | Takes a directory as well as relative paths to where we should launch the executable as well as the session root.
runInDir' :: FilePath -> FilePath -> FilePath -> [String] -> Session a -> IO a
runInDir' dir startExeIn startSessionIn extraOptions s = do
  ghcideExe <- locateGhcideExecutable
  let startDir = dir </> startExeIn
  let projDir = dir </> startSessionIn

  createDirectoryIfMissing True startDir
  createDirectoryIfMissing True projDir
  -- Temporarily hack around https://github.com/mpickering/hie-bios/pull/56
  -- since the package import test creates "Data/List.hs", which otherwise has no physical home
  createDirectoryIfMissing True $ projDir ++ "/Data"

  shakeProfiling <- getEnv "SHAKE_PROFILING"
  let cmd = unwords $
       [ghcideExe, "--lsp", "--test", "--verbose", "-j2", "--cwd", startDir
       ] ++ ["--shake-profiling=" <> dir | Just dir <- [shakeProfiling]
       ] ++ extraOptions
  -- HIE calls getXgdDirectory which assumes that HOME is set.
  -- Only sets HOME if it wasn't already set.
  setEnv "HOME" "/homeless-shelter" False
  conf <- getConfigFromEnv
  runSessionWithConfig conf cmd lspTestCaps projDir s

getConfigFromEnv :: IO SessionConfig
getConfigFromEnv = do
  logColor <- fromMaybe True <$> checkEnv "LSP_TEST_LOG_COLOR"
  timeoutOverride <- fmap read <$> getEnv "LSP_TIMEOUT"
  return defaultConfig
    { messageTimeout = fromMaybe (messageTimeout defaultConfig) timeoutOverride
    , logColor
    }
  where
    checkEnv :: String -> IO (Maybe Bool)
    checkEnv s = fmap convertVal <$> getEnv s
    convertVal "0" = False
    convertVal _   = True

lspTestCaps :: ClientCapabilities
lspTestCaps = fullCaps { _window = Just $ WindowClientCapabilities $ Just True }

openTestDataDoc :: FilePath -> Session TextDocumentIdentifier
openTestDataDoc path = do
  source <- liftIO $ readFileUtf8 $ "test/data" </> path
  createDoc path "haskell" source

findCodeActions :: TextDocumentIdentifier -> Range -> [T.Text] -> Session [CodeAction]
findCodeActions = findCodeActions' (==) "is not a superset of"

findCodeActionsByPrefix :: TextDocumentIdentifier -> Range -> [T.Text] -> Session [CodeAction]
findCodeActionsByPrefix = findCodeActions' T.isPrefixOf "is not prefix of"

findCodeActions' :: (T.Text -> T.Text -> Bool) -> String -> TextDocumentIdentifier -> Range -> [T.Text] -> Session [CodeAction]
findCodeActions' op errMsg doc range expectedTitles = do
  actions <- getCodeActions doc range
  let matches = sequence
        [ listToMaybe
          [ action
          | InR action@CodeAction { _title = actionTitle } <- actions
          , expectedTitle `op` actionTitle]
        | expectedTitle <- expectedTitles]
  let msg = show
            [ actionTitle
            | InR CodeAction { _title = actionTitle } <- actions
            ]
            ++ " " <> errMsg <> " "
            ++ show expectedTitles
  liftIO $ case matches of
    Nothing -> assertFailure msg
    Just _  -> pure ()
  return (fromJust matches)

findCodeAction :: TextDocumentIdentifier -> Range -> T.Text -> Session CodeAction
findCodeAction doc range t = head <$> findCodeActions doc range [t]

unitTests :: TestTree
unitTests = do
  testGroup "Unit"
     [ testCase "empty file path does NOT work with the empty String literal" $
         uriToFilePath' (fromNormalizedUri $ filePathToUri' "") @?= Just "."
     , testCase "empty file path works using toNormalizedFilePath'" $
         uriToFilePath' (fromNormalizedUri $ filePathToUri' (toNormalizedFilePath' "")) @?= Just ""
     , testCase "empty path URI" $ do
         Just URI{..} <- pure $ parseURI (T.unpack $ getUri $ fromNormalizedUri emptyPathUri)
         uriScheme @?= "file:"
         uriPath @?= ""
     , testCase "from empty path URI" $ do
         let uri = Uri "file://"
         uriToFilePath' uri @?= Just ""
     , testCase "Key with empty file path roundtrips via Binary"  $
         Binary.decode (Binary.encode (Q ((), emptyFilePath))) @?= Q ((), emptyFilePath)
     , testCase "showDiagnostics prints ranges 1-based (like vscode)" $ do
         let diag = ("", Diagnostics.ShowDiag, Diagnostic
               { _range = Range
                   { _start = Position{_line = 0, _character = 1}
                   , _end = Position{_line = 2, _character = 3}
                   }
               , _severity = Nothing
               , _code = Nothing
               , _source = Nothing
               , _message = ""
               , _relatedInformation = Nothing
               , _tags = Nothing
               })
         let shown = T.unpack (Diagnostics.showDiagnostics [diag])
         let expected = "1:2-3:4"
         assertBool (unwords ["expected to find range", expected, "in diagnostic", shown]) $
             expected `isInfixOf` shown
     , testCase "notification handlers run sequentially" $ do
        orderRef <- newIORef []
        let plugins = pluginDescToIdePlugins $
                [ (defaultPluginDescriptor $ fromString $ show i)
                    { pluginNotificationHandlers = mconcat
                        [ mkPluginNotificationHandler LSP.STextDocumentDidOpen $ \_ _ _ ->
                            liftIO $ atomicModifyIORef_ orderRef (i:)
                        ]
                    }
                    | i <- [(1::Int)..20]
                ] ++ Ghcide.descriptors

        testIde def{IDE.argsHlsPlugins = plugins} $ do
            _ <- createDoc "haskell" "A.hs" "module A where"
            waitForProgressDone
            actualOrder <- liftIO $ readIORef orderRef

            liftIO $ actualOrder @?= reverse [(1::Int)..20]
     , testCase "timestamps have millisecond resolution" $ do
         resolution_us <- findResolution_us 1
         let msg = printf "Timestamps do not have millisecond resolution: %dus" resolution_us
         assertBool msg (resolution_us <= 1000)
     , Progress.tests
     ]

findResolution_us :: Int -> IO Int
findResolution_us delay_us | delay_us >= 1000000 = error "Unable to compute timestamp resolution"
findResolution_us delay_us = withTempFile $ \f -> withTempFile $ \f' -> do
    writeFile f ""
    threadDelay delay_us
    writeFile f' ""
    t <- getModTime f
    t' <- getModTime f'
    if t /= t' then return delay_us else findResolution_us (delay_us * 10)


testIde :: IDE.Arguments -> Session () -> IO ()
testIde arguments session = do
    config <- getConfigFromEnv
    (hInRead, hInWrite) <- createPipe
    (hOutRead, hOutWrite) <- createPipe
    let server = IDE.defaultMain arguments
            { IDE.argsHandleIn = pure hInRead
            , IDE.argsHandleOut = pure hOutWrite
            }

    withAsync server $ \_ ->
        runSessionWithHandles hInWrite hOutRead config lspTestCaps "." session

positionMappingTests :: TestTree
positionMappingTests =
    testGroup "position mapping"
        [ testGroup "toCurrent"
              [ testCase "before" $
                toCurrent
                    (Range (Position 0 1) (Position 0 3))
                    "ab"
                    (Position 0 0) @?= PositionExact (Position 0 0)
              , testCase "after, same line, same length" $
                toCurrent
                    (Range (Position 0 1) (Position 0 3))
                    "ab"
                    (Position 0 3) @?= PositionExact (Position 0 3)
              , testCase "after, same line, increased length" $
                toCurrent
                    (Range (Position 0 1) (Position 0 3))
                    "abc"
                    (Position 0 3) @?= PositionExact (Position 0 4)
              , testCase "after, same line, decreased length" $
                toCurrent
                    (Range (Position 0 1) (Position 0 3))
                    "a"
                    (Position 0 3) @?= PositionExact (Position 0 2)
              , testCase "after, next line, no newline" $
                toCurrent
                    (Range (Position 0 1) (Position 0 3))
                    "abc"
                    (Position 1 3) @?= PositionExact (Position 1 3)
              , testCase "after, next line, newline" $
                toCurrent
                    (Range (Position 0 1) (Position 0 3))
                    "abc\ndef"
                    (Position 1 0) @?= PositionExact (Position 2 0)
              , testCase "after, same line, newline" $
                toCurrent
                    (Range (Position 0 1) (Position 0 3))
                    "abc\nd"
                    (Position 0 4) @?= PositionExact (Position 1 2)
              , testCase "after, same line, newline + newline at end" $
                toCurrent
                    (Range (Position 0 1) (Position 0 3))
                    "abc\nd\n"
                    (Position 0 4) @?= PositionExact (Position 2 1)
              , testCase "after, same line, newline + newline at end" $
                toCurrent
                    (Range (Position 0 1) (Position 0 1))
                    "abc"
                    (Position 0 1) @?= PositionExact (Position 0 4)
              ]
        , testGroup "fromCurrent"
              [ testCase "before" $
                fromCurrent
                    (Range (Position 0 1) (Position 0 3))
                    "ab"
                    (Position 0 0) @?= PositionExact (Position 0 0)
              , testCase "after, same line, same length" $
                fromCurrent
                    (Range (Position 0 1) (Position 0 3))
                    "ab"
                    (Position 0 3) @?= PositionExact (Position 0 3)
              , testCase "after, same line, increased length" $
                fromCurrent
                    (Range (Position 0 1) (Position 0 3))
                    "abc"
                    (Position 0 4) @?= PositionExact (Position 0 3)
              , testCase "after, same line, decreased length" $
                fromCurrent
                    (Range (Position 0 1) (Position 0 3))
                    "a"
                    (Position 0 2) @?= PositionExact (Position 0 3)
              , testCase "after, next line, no newline" $
                fromCurrent
                    (Range (Position 0 1) (Position 0 3))
                    "abc"
                    (Position 1 3) @?= PositionExact (Position 1 3)
              , testCase "after, next line, newline" $
                fromCurrent
                    (Range (Position 0 1) (Position 0 3))
                    "abc\ndef"
                    (Position 2 0) @?= PositionExact (Position 1 0)
              , testCase "after, same line, newline" $
                fromCurrent
                    (Range (Position 0 1) (Position 0 3))
                    "abc\nd"
                    (Position 1 2) @?= PositionExact (Position 0 4)
              , testCase "after, same line, newline + newline at end" $
                fromCurrent
                    (Range (Position 0 1) (Position 0 3))
                    "abc\nd\n"
                    (Position 2 1) @?= PositionExact (Position 0 4)
              , testCase "after, same line, newline + newline at end" $
                fromCurrent
                    (Range (Position 0 1) (Position 0 1))
                    "abc"
                    (Position 0 4) @?= PositionExact (Position 0 1)
              ]
        , adjustOption (\(QuickCheckTests i) -> QuickCheckTests (max 1000 i)) $ testGroup "properties"
              [ testProperty "fromCurrent r t <=< toCurrent r t" $ do
                -- Note that it is important to use suchThatMap on all values at once
                -- instead of only using it on the position. Otherwise you can get
                -- into situations where there is no position that can be mapped back
                -- for the edit which will result in QuickCheck looping forever.
                let gen = do
                        rope <- genRope
                        range <- genRange rope
                        PrintableText replacement <- arbitrary
                        oldPos <- genPosition rope
                        pure (range, replacement, oldPos)
                forAll
                    (suchThatMap gen
                        (\(range, replacement, oldPos) -> positionResultToMaybe $ (range, replacement, oldPos,) <$> toCurrent range replacement oldPos)) $
                    \(range, replacement, oldPos, newPos) ->
                    fromCurrent range replacement newPos === PositionExact oldPos
              , testProperty "toCurrent r t <=< fromCurrent r t" $ do
                let gen = do
                        rope <- genRope
                        range <- genRange rope
                        PrintableText replacement <- arbitrary
                        let newRope = applyChange rope (TextDocumentContentChangeEvent (Just range) Nothing replacement)
                        newPos <- genPosition newRope
                        pure (range, replacement, newPos)
                forAll
                    (suchThatMap gen
                        (\(range, replacement, newPos) -> positionResultToMaybe $ (range, replacement, newPos,) <$> fromCurrent range replacement newPos)) $
                    \(range, replacement, newPos, oldPos) ->
                    toCurrent range replacement oldPos === PositionExact newPos
              ]
        ]

newtype PrintableText = PrintableText { getPrintableText :: T.Text }
    deriving Show

instance Arbitrary PrintableText where
    arbitrary = PrintableText . T.pack . getPrintableString <$> arbitrary


genRope :: Gen Rope
genRope = Rope.fromText . getPrintableText <$> arbitrary

genPosition :: Rope -> Gen Position
genPosition r = do
    row <- choose (0, max 0 $ rows - 1)
    let columns = Rope.columns (nthLine row r)
    column <- choose (0, max 0 $ columns - 1)
    pure $ Position row column
    where rows = Rope.rows r

genRange :: Rope -> Gen Range
genRange r = do
    startPos@(Position startLine startColumn) <- genPosition r
    let maxLineDiff = max 0 $ rows - 1 - startLine
    endLine <- choose (startLine, startLine + maxLineDiff)
    let columns = Rope.columns (nthLine endLine r)
    endColumn <-
        if startLine == endLine
            then choose (startColumn, columns)
            else choose (0, max 0 $ columns - 1)
    pure $ Range startPos (Position endLine endColumn)
    where rows = Rope.rows r

-- | Get the ith line of a rope, starting from 0. Trailing newline not included.
nthLine :: Int -> Rope -> Rope
nthLine i r
    | i < 0 = error $ "Negative line number: " <> show i
    | i == 0 && Rope.rows r == 0 = r
    | i >= Rope.rows r = error $ "Row number out of bounds: " <> show i <> "/" <> show (Rope.rows r)
    | otherwise = Rope.takeWhile (/= '\n') $ fst $ Rope.splitAtLine 1 $ snd $ Rope.splitAtLine (i - 1) r

getWatchedFilesSubscriptionsUntil :: forall m. SServerMethod m -> Session [DidChangeWatchedFilesRegistrationOptions]
getWatchedFilesSubscriptionsUntil m = do
      msgs <- manyTill (Just <$> message SClientRegisterCapability <|> Nothing <$ anyMessage) (message m)
      return
            [ args
            | Just RequestMessage{_params = RegistrationParams (List regs)} <- msgs
            , SomeRegistration (Registration _id SWorkspaceDidChangeWatchedFiles args) <- regs
            ]

-- | Version of 'System.IO.Extra.withTempDir' that canonicalizes the path
-- Which we need to do on macOS since the $TMPDIR can be in @/private/var@ or
-- @/var@
withTempDir :: (FilePath -> IO a) -> IO a
withTempDir f = System.IO.Extra.withTempDir $ \dir -> do
  dir' <- canonicalizePath dir
  f dir'

-- | Assert that a value is not 'Nothing', and extract the value.
assertJust :: MonadIO m => String -> Maybe a -> m a
assertJust s = \case
  Nothing -> liftIO $ assertFailure s
  Just x  -> pure x

-- | Before ghc9, lists of Char is displayed as [Char], but with ghc9 and up, it's displayed as String
listOfChar :: T.Text
#if MIN_VERSION_ghc(9,0,1)
listOfChar = "String"
#else
listOfChar = "[Char]"
#endif

-- | Ghc 9 doesn't include the $-sign in TH warnings like earlier versions did
thDollarIdx :: Int
#if MIN_VERSION_ghc(9,0,1)
thDollarIdx = 1
#else
thDollarIdx = 0
#endif<|MERGE_RESOLUTION|>--- conflicted
+++ resolved
@@ -78,10 +78,7 @@
                                                            readCreateProcessWithExitCode)
 import           Test.QuickCheck
 -- import Test.QuickCheck.Instances ()
-<<<<<<< HEAD
-=======
 import           Control.Concurrent                       (threadDelay)
->>>>>>> 959da620
 import           Control.Concurrent.Async
 import           Control.Lens                             ((^.))
 import           Control.Monad.Extra                      (whenJust)
@@ -106,10 +103,7 @@
 import           Test.Tasty.HUnit
 import           Test.Tasty.Ingredients.Rerun
 import           Test.Tasty.QuickCheck
-<<<<<<< HEAD
-=======
 import           Text.Printf                              (printf)
->>>>>>> 959da620
 import           Text.Regex.TDFA                          ((=~))
 
 waitForProgressBegin :: Session ()
