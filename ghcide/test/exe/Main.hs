--- conflicted
+++ resolved
@@ -4333,14 +4333,9 @@
     highlights <- getHighlights doc (Position 4 15)
     liftIO $ highlights @?= List
       -- Span is just the .. on 8.10, but Rec{..} before
-<<<<<<< HEAD
             [
 #if MIN_VERSION_ghc(8,10,0)
               DocumentHighlight (R 4 8 4 10) (Just HkWrite)
-=======
-#if MIN_VERSION_ghc(8,10,0)
-            [ DocumentHighlight (R 4 8 4 10) (Just HkWrite)
->>>>>>> 0da41684
 #else
               DocumentHighlight (R 4 4 4 11) (Just HkWrite)
 #endif
