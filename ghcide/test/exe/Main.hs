-- Copyright (c) 2019 The DAML Authors. All rights reserved.
-- SPDX-License-Identifier: Apache-2.0

{-# LANGUAGE AllowAmbiguousTypes   #-}
{-# LANGUAGE CPP                   #-}
{-# LANGUAGE DataKinds             #-}
{-# LANGUAGE DuplicateRecordFields #-}
{-# LANGUAGE GADTs                 #-}
{-# LANGUAGE ImplicitParams        #-}
{-# LANGUAGE PatternSynonyms       #-}
{-# LANGUAGE PolyKinds             #-}
{-# LANGUAGE TypeOperators         #-}
{-# OPTIONS_GHC -Wno-deprecations -Wno-unticked-promoted-constructors #-}
#include "ghc-api-version.h"

module Main (main) where

import           Control.Applicative.Combinators
import           Control.Exception                        (bracket_, catch)
import qualified Control.Lens                             as Lens
import           Control.Monad
import           Control.Monad.IO.Class                   (MonadIO, liftIO)
import           Data.Aeson                               (fromJSON, toJSON)
import qualified Data.Aeson                               as A
import qualified Data.Binary                              as Binary
import           Data.Default
import           Data.Foldable
import           Data.List.Extra
import           Data.Maybe
import           Data.Rope.UTF16                          (Rope)
import qualified Data.Rope.UTF16                          as Rope
import qualified Data.Set                                 as Set
import qualified Data.Text                                as T
import           Development.IDE.Core.PositionMapping     (PositionResult (..),
                                                           fromCurrent,
                                                           positionResultToMaybe,
                                                           toCurrent)
import           Development.IDE.Core.Shake               (Q (..))
import           Development.IDE.Main                     as IDE
import           Development.IDE.GHC.Util
import           Development.IDE.Plugin.Completions.Types (extendImportCommandId)
import           Development.IDE.Plugin.TypeLenses        (typeLensCommandId)
import           Development.IDE.Spans.Common
import           Development.IDE.Test                     (Cursor,
                                                           canonicalizeUri,
                                                           diagnostic,
                                                           expectCurrentDiagnostics,
                                                           expectDiagnostics,
                                                           expectDiagnosticsWithTags,
                                                           expectMessages,
                                                           expectNoMoreDiagnostics,
                                                           flushMessages,
                                                           standardizeQuotes,
                                                           waitForAction)
import           Development.IDE.Test.Runfiles
import qualified Development.IDE.Types.Diagnostics        as Diagnostics
import           Development.IDE.Types.Location
import           Development.Shake                        (getDirectoryFilesIO)
import qualified Experiments                              as Bench
import           Ide.Plugin.Config
import           Language.LSP.Test
import           Language.LSP.Types                       hiding (mkRange)
import           Language.LSP.Types.Capabilities
import qualified Language.LSP.Types.Lens                  as Lsp (diagnostics,
                                                                  message,
                                                                  params)
import           Language.LSP.VFS                         (applyChange)
import           Network.URI
import           System.Directory
import           System.Environment.Blank                 (getEnv, setEnv,
                                                           unsetEnv)
import           System.Exit                              (ExitCode (ExitSuccess))
import           System.FilePath
import           System.IO.Extra                          hiding (withTempDir)
import qualified System.IO.Extra
import           System.Info.Extra                        (isWindows)
import           System.Process.Extra                     (CreateProcess (cwd),
                                                           proc,
                                                           readCreateProcessWithExitCode, createPipe)
import           Test.QuickCheck
-- import Test.QuickCheck.Instances ()
import           Control.Lens                             ((^.))
import           Control.Monad.Extra                      (whenJust)
import           Data.Tuple.Extra
import           Development.IDE.Plugin.CodeAction        (matchRegExMultipleImports)
import           Development.IDE.Plugin.Test              (TestRequest (BlockSeconds, GetInterfaceFilesDir),
                                                           WaitForIdeRuleResult (..),
                                                           blockCommandId)
import qualified Language.LSP.Types.Lens                  as L
import           System.Time.Extra
import           Test.Tasty
import           Test.Tasty.ExpectedFailure
import           Test.Tasty.HUnit
import           Test.Tasty.Ingredients.Rerun
import           Test.Tasty.QuickCheck
<<<<<<< HEAD
import Data.IORef
import Ide.PluginUtils (pluginDescToIdePlugins)
import Control.Concurrent.Async
import Ide.Types
import Data.String (IsString(fromString))
import qualified Language.LSP.Types as LSP
import Data.IORef.Extra (atomicModifyIORef_)
import qualified Development.IDE.Plugin.HLS.GhcIde as Ghcide
=======
import           Data.IORef
import           Ide.PluginUtils (pluginDescToIdePlugins)
import           Control.Concurrent.Async
import           Ide.Types
import           Data.String                              (IsString(fromString))
import qualified Language.LSP.Types                       as LSP
import           Data.IORef.Extra                         (atomicModifyIORef_)
import qualified Development.IDE.Plugin.HLS.GhcIde        as Ghcide
import           Text.Regex.TDFA                          ((=~))
>>>>>>> 6fce4544

waitForProgressBegin :: Session ()
waitForProgressBegin = skipManyTill anyMessage $ satisfyMaybe $ \case
  FromServerMess SProgress (NotificationMessage _ _ (ProgressParams _ (Begin _))) -> Just ()
  _ -> Nothing

waitForProgressDone :: Session ()
waitForProgressDone = skipManyTill anyMessage $ satisfyMaybe $ \case
  FromServerMess SProgress (NotificationMessage _ _ (ProgressParams _ (End _))) -> Just ()
  _ -> Nothing

main :: IO ()
main = do
  -- We mess with env vars so run single-threaded.
  defaultMainWithRerun $ testGroup "ghcide"
    [ testSession "open close" $ do
        doc <- createDoc "Testing.hs" "haskell" ""
        void (skipManyTill anyMessage $ message SWindowWorkDoneProgressCreate)
        waitForProgressBegin
        closeDoc doc
        waitForProgressDone
    , initializeResponseTests
    , completionTests
    , cppTests
    , diagnosticTests
    , codeActionTests
    , codeLensesTests
    , outlineTests
    , highlightTests
    , findDefinitionAndHoverTests
    , pluginSimpleTests
    , pluginParsedResultTests
    , preprocessorTests
    , thTests
    , safeTests
    , unitTests
    , haddockTests
    , positionMappingTests
    , watchedFilesTests
    , cradleTests
    , dependentFileTest
    , nonLspCommandLine
    , benchmarkTests
    , ifaceTests
    , bootTests
    , rootUriTests
    , asyncTests
    , clientSettingsTest
    , codeActionHelperFunctionTests
    , referenceTests
    ]

initializeResponseTests :: TestTree
initializeResponseTests = withResource acquire release tests where

  -- these tests document and monitor the evolution of the
  -- capabilities announced by the server in the initialize
  -- response. Currently the server advertises almost no capabilities
  -- at all, in some cases failing to announce capabilities that it
  -- actually does provide! Hopefully this will change ...
  tests :: IO (ResponseMessage Initialize) -> TestTree
  tests getInitializeResponse =
    testGroup "initialize response capabilities"
    [ chk "   text doc sync"             _textDocumentSync  tds
    , chk "   hover"                         _hoverProvider (Just $ InL True)
    , chk "   completion"               _completionProvider (Just $ CompletionOptions Nothing (Just ["."]) Nothing (Just False))
    , chk "NO signature help"        _signatureHelpProvider Nothing
    , chk "   goto definition"          _definitionProvider (Just $ InL True)
    , chk "   goto type definition" _typeDefinitionProvider (Just $ InL True)
    -- BUG in lsp-test, this test fails, just change the accepted response
    -- for now
    , chk "NO goto implementation"  _implementationProvider (Just $ InL False)
    , chk "   find references"          _referencesProvider (Just $ InL True)
    , chk "   doc highlight"     _documentHighlightProvider (Just $ InL True)
    , chk "   doc symbol"           _documentSymbolProvider (Just $ InL True)
    , chk "   workspace symbol"    _workspaceSymbolProvider (Just True)
    , chk "   code action"             _codeActionProvider  (Just $ InL True)
    , chk "   code lens"                 _codeLensProvider  (Just $ CodeLensOptions (Just False) (Just False))
    , chk "NO doc formatting"   _documentFormattingProvider (Just $ InL False)
    , chk "NO doc range formatting"
                           _documentRangeFormattingProvider (Just $ InL False)
    , chk "NO doc formatting on typing"
                          _documentOnTypeFormattingProvider Nothing
    , chk "NO renaming"                     _renameProvider (Just $ InL False)
    , chk "NO doc link"               _documentLinkProvider Nothing
    , chk "NO color"                         _colorProvider (Just $ InL False)
    , chk "NO folding range"          _foldingRangeProvider (Just $ InL False)
    , che "   execute command"      _executeCommandProvider [extendImportCommandId, typeLensCommandId, blockCommandId]
    , chk "   workspace"                         _workspace (Just $ WorkspaceServerCapabilities (Just WorkspaceFoldersServerCapabilities{_supported = Just True, _changeNotifications = Just ( InR True )}))
    , chk "NO experimental"                   _experimental Nothing
    ] where

      tds = Just (InL (TextDocumentSyncOptions
                              { _openClose = Just True
                              , _change    = Just TdSyncIncremental
                              , _willSave  = Nothing
                              , _willSaveWaitUntil = Nothing
                              , _save = Just (InR $ SaveOptions {_includeText = Nothing})}))

      chk :: (Eq a, Show a) => TestName -> (ServerCapabilities -> a) -> a -> TestTree
      chk title getActual expected =
        testCase title $ getInitializeResponse >>= \ir -> expected @=? (getActual . innerCaps) ir

      che :: TestName -> (ServerCapabilities -> Maybe ExecuteCommandOptions) -> [T.Text] -> TestTree
      che title getActual expected = testCase title doTest
        where
            doTest = do
                ir <- getInitializeResponse
                let Just ExecuteCommandOptions {_commands = List commands} = getActual $ innerCaps ir
                zipWithM_ (\e o -> T.isSuffixOf e o @? show (e,o)) expected commands

  innerCaps :: ResponseMessage Initialize -> ServerCapabilities
  innerCaps (ResponseMessage _ _ (Right (InitializeResult c _))) = c
  innerCaps (ResponseMessage _ _ (Left _)) = error "Initialization error"

  acquire :: IO (ResponseMessage Initialize)
  acquire = run initializeResponse

  release :: ResponseMessage Initialize -> IO ()
  release = const $ pure ()


diagnosticTests :: TestTree
diagnosticTests = testGroup "diagnostics"
  [ testSessionWait "fix syntax error" $ do
      let content = T.unlines [ "module Testing wher" ]
      doc <- createDoc "Testing.hs" "haskell" content
      expectDiagnostics [("Testing.hs", [(DsError, (0, 15), "parse error")])]
      let change = TextDocumentContentChangeEvent
            { _range = Just (Range (Position 0 15) (Position 0 19))
            , _rangeLength = Nothing
            , _text = "where"
            }
      changeDoc doc [change]
      expectDiagnostics [("Testing.hs", [])]
  , testSessionWait "introduce syntax error" $ do
      let content = T.unlines [ "module Testing where" ]
      doc <- createDoc "Testing.hs" "haskell" content
      void $ skipManyTill anyMessage (message SWindowWorkDoneProgressCreate)
      waitForProgressBegin
      let change = TextDocumentContentChangeEvent
            { _range = Just (Range (Position 0 15) (Position 0 18))
            , _rangeLength = Nothing
            , _text = "wher"
            }
      changeDoc doc [change]
      expectDiagnostics [("Testing.hs", [(DsError, (0, 15), "parse error")])]
  , testSessionWait "update syntax error" $ do
      let content = T.unlines [ "module Testing(missing) where" ]
      doc <- createDoc "Testing.hs" "haskell" content
      expectDiagnostics [("Testing.hs", [(DsError, (0, 15), "Not in scope: 'missing'")])]
      let change = TextDocumentContentChangeEvent
            { _range = Just (Range (Position 0 15) (Position 0 16))
            , _rangeLength = Nothing
            , _text = "l"
            }
      changeDoc doc [change]
      expectDiagnostics [("Testing.hs", [(DsError, (0, 15), "Not in scope: 'lissing'")])]
  , testSessionWait "variable not in scope" $ do
      let content = T.unlines
            [ "module Testing where"
            , "foo :: Int -> Int -> Int"
            , "foo a _b = a + ab"
            , "bar :: Int -> Int -> Int"
            , "bar _a b = cd + b"
            ]
      _ <- createDoc "Testing.hs" "haskell" content
      expectDiagnostics
        [ ( "Testing.hs"
          , [ (DsError, (2, 15), "Variable not in scope: ab")
            , (DsError, (4, 11), "Variable not in scope: cd")
            ]
          )
        ]
  , testSessionWait "type error" $ do
      let content = T.unlines
            [ "module Testing where"
            , "foo :: Int -> String -> Int"
            , "foo a b = a + b"
            ]
      _ <- createDoc "Testing.hs" "haskell" content
      expectDiagnostics
        [ ( "Testing.hs"
          , [(DsError, (2, 14), "Couldn't match type '[Char]' with 'Int'")]
          )
        ]
  , testSessionWait "typed hole" $ do
      let content = T.unlines
            [ "module Testing where"
            , "foo :: Int -> String"
            , "foo a = _ a"
            ]
      _ <- createDoc "Testing.hs" "haskell" content
      expectDiagnostics
        [ ( "Testing.hs"
          , [(DsError, (2, 8), "Found hole: _ :: Int -> String")]
          )
        ]

  , testGroup "deferral" $
    let sourceA a = T.unlines
          [ "module A where"
          , "a :: Int"
          , "a = " <> a]
        sourceB = T.unlines
          [ "module B where"
          , "import A ()"
          , "b :: Float"
          , "b = True"]
        bMessage = "Couldn't match expected type 'Float' with actual type 'Bool'"
        expectedDs aMessage =
          [ ("A.hs", [(DsError, (2,4), aMessage)])
          , ("B.hs", [(DsError, (3,4), bMessage)])]
        deferralTest title binding msg = testSessionWait title $ do
          _ <- createDoc "A.hs" "haskell" $ sourceA binding
          _ <- createDoc "B.hs" "haskell"   sourceB
          expectDiagnostics $ expectedDs msg
    in
    [ deferralTest "type error"          "True"    "Couldn't match expected type"
    , deferralTest "typed hole"          "_"       "Found hole"
    , deferralTest "out of scope var"    "unbound" "Variable not in scope"
    ]

  , testSessionWait "remove required module" $ do
      let contentA = T.unlines [ "module ModuleA where" ]
      docA <- createDoc "ModuleA.hs" "haskell" contentA
      let contentB = T.unlines
            [ "module ModuleB where"
            , "import ModuleA"
            ]
      _ <- createDoc "ModuleB.hs" "haskell" contentB
      let change = TextDocumentContentChangeEvent
            { _range = Just (Range (Position 0 0) (Position 0 20))
            , _rangeLength = Nothing
            , _text = ""
            }
      changeDoc docA [change]
      expectDiagnostics [("ModuleB.hs", [(DsError, (1, 0), "Could not find module")])]
  , testSessionWait "add missing module" $ do
      let contentB = T.unlines
            [ "module ModuleB where"
            , "import ModuleA ()"
            ]
      _ <- createDoc "ModuleB.hs" "haskell" contentB
      expectDiagnostics [("ModuleB.hs", [(DsError, (1, 7), "Could not find module")])]
      let contentA = T.unlines [ "module ModuleA where" ]
      _ <- createDoc "ModuleA.hs" "haskell" contentA
      expectDiagnostics [("ModuleB.hs", [])]
  , ignoreInWindowsBecause "Broken in windows" $ testSessionWait "add missing module (non workspace)" $ do
      -- need to canonicalize in Mac Os
      tmpDir <- liftIO $ canonicalizePath =<< getTemporaryDirectory
      let contentB = T.unlines
            [ "module ModuleB where"
            , "import ModuleA ()"
            ]
      _ <- createDoc (tmpDir </> "ModuleB.hs") "haskell" contentB
      expectDiagnostics [(tmpDir </> "ModuleB.hs", [(DsError, (1, 7), "Could not find module")])]
      let contentA = T.unlines [ "module ModuleA where" ]
      _ <- createDoc (tmpDir </> "ModuleA.hs") "haskell" contentA
      expectDiagnostics [(tmpDir </> "ModuleB.hs", [])]
  , testSessionWait "cyclic module dependency" $ do
      let contentA = T.unlines
            [ "module ModuleA where"
            , "import ModuleB"
            ]
      let contentB = T.unlines
            [ "module ModuleB where"
            , "import ModuleA"
            ]
      _ <- createDoc "ModuleA.hs" "haskell" contentA
      _ <- createDoc "ModuleB.hs" "haskell" contentB
      expectDiagnostics
        [ ( "ModuleA.hs"
          , [(DsError, (1, 7), "Cyclic module dependency between ModuleA, ModuleB")]
          )
        , ( "ModuleB.hs"
          , [(DsError, (1, 7), "Cyclic module dependency between ModuleA, ModuleB")]
          )
        ]
  , testSessionWait "cyclic module dependency with hs-boot" $ do
      let contentA = T.unlines
            [ "module ModuleA where"
            , "import {-# SOURCE #-} ModuleB"
            ]
      let contentB = T.unlines
            [ "{-# OPTIONS -Wmissing-signatures#-}"
            , "module ModuleB where"
            , "import ModuleA"
            -- introduce an artificial diagnostic
            , "foo = ()"
            ]
      let contentBboot = T.unlines
            [ "module ModuleB where"
            ]
      _ <- createDoc "ModuleA.hs" "haskell" contentA
      _ <- createDoc "ModuleB.hs" "haskell" contentB
      _ <- createDoc "ModuleB.hs-boot" "haskell" contentBboot
      expectDiagnostics [("ModuleB.hs", [(DsWarning, (3,0), "Top-level binding")])]
  , testSessionWait "correct reference used with hs-boot" $ do
      let contentB = T.unlines
            [ "module ModuleB where"
            , "import {-# SOURCE #-} ModuleA()"
            ]
      let contentA = T.unlines
            [ "module ModuleA where"
            , "import ModuleB()"
            , "x = 5"
            ]
      let contentAboot = T.unlines
            [ "module ModuleA where"
            ]
      let contentC = T.unlines
            [ "{-# OPTIONS -Wmissing-signatures #-}"
            , "module ModuleC where"
            , "import ModuleA"
            -- this reference will fail if it gets incorrectly
            -- resolved to the hs-boot file
            , "y = x"
            ]
      _ <- createDoc "ModuleB.hs" "haskell" contentB
      _ <- createDoc "ModuleA.hs" "haskell" contentA
      _ <- createDoc "ModuleA.hs-boot" "haskell" contentAboot
      _ <- createDoc "ModuleC.hs" "haskell" contentC
      expectDiagnostics [("ModuleC.hs", [(DsWarning, (3,0), "Top-level binding")])]
  , testSessionWait "redundant import" $ do
      let contentA = T.unlines ["module ModuleA where"]
      let contentB = T.unlines
            [ "{-# OPTIONS_GHC -Wunused-imports #-}"
            , "module ModuleB where"
            , "import ModuleA"
            ]
      _ <- createDoc "ModuleA.hs" "haskell" contentA
      _ <- createDoc "ModuleB.hs" "haskell" contentB
      expectDiagnosticsWithTags
        [ ( "ModuleB.hs"
          , [(DsWarning, (2, 0), "The import of 'ModuleA' is redundant", Just DtUnnecessary)]
          )
        ]
  , testSessionWait "redundant import even without warning" $ do
      let contentA = T.unlines ["module ModuleA where"]
      let contentB = T.unlines
            [ "{-# OPTIONS_GHC -Wno-unused-imports -Wmissing-signatures #-}"
            , "module ModuleB where"
            , "import ModuleA"
            -- introduce an artificial warning for testing purposes
            , "foo = ()"
            ]
      _ <- createDoc "ModuleA.hs" "haskell" contentA
      _ <- createDoc "ModuleB.hs" "haskell" contentB
      expectDiagnostics [("ModuleB.hs", [(DsWarning, (3,0), "Top-level binding")])]
  , testSessionWait "package imports" $ do
      let thisDataListContent = T.unlines
            [ "module Data.List where"
            , "x :: Integer"
            , "x = 123"
            ]
      let mainContent = T.unlines
            [ "{-# LANGUAGE PackageImports #-}"
            , "module Main where"
            , "import qualified \"this\" Data.List as ThisList"
            , "import qualified \"base\" Data.List as BaseList"
            , "useThis = ThisList.x"
            , "useBase = BaseList.map"
            , "wrong1 = ThisList.map"
            , "wrong2 = BaseList.x"
            ]
      _ <- createDoc "Data/List.hs" "haskell" thisDataListContent
      _ <- createDoc "Main.hs" "haskell" mainContent
      expectDiagnostics
        [ ( "Main.hs"
          , [(DsError, (6, 9), "Not in scope: \8216ThisList.map\8217")
            ,(DsError, (7, 9), "Not in scope: \8216BaseList.x\8217")
            ]
          )
        ]
  , testSessionWait "unqualified warnings" $ do
      let fooContent = T.unlines
            [ "{-# OPTIONS_GHC -Wredundant-constraints #-}"
            , "module Foo where"
            , "foo :: Ord a => a -> Int"
            , "foo _a = 1"
            ]
      _ <- createDoc "Foo.hs" "haskell" fooContent
      expectDiagnostics
        [ ( "Foo.hs"
      -- The test is to make sure that warnings contain unqualified names
      -- where appropriate. The warning should use an unqualified name 'Ord', not
      -- sometihng like 'GHC.Classes.Ord'. The choice of redundant-constraints to
      -- test this is fairly arbitrary.
          , [(DsWarning, (2, 0), "Redundant constraint: Ord a")
            ]
          )
        ]
    , testSessionWait "lower-case drive" $ do
          let aContent = T.unlines
                [ "module A.A where"
                , "import A.B ()"
                ]
              bContent = T.unlines
                [ "{-# OPTIONS_GHC -Wall #-}"
                , "module A.B where"
                , "import Data.List"
                ]
          uriB <- getDocUri "A/B.hs"
          Just pathB <- pure $ uriToFilePath uriB
          uriB <- pure $
              let (drive, suffix) = splitDrive pathB
              in filePathToUri (joinDrive (lower drive) suffix)
          liftIO $ createDirectoryIfMissing True (takeDirectory pathB)
          liftIO $ writeFileUTF8 pathB $ T.unpack bContent
          uriA <- getDocUri "A/A.hs"
          Just pathA <- pure $ uriToFilePath uriA
          uriA <- pure $
              let (drive, suffix) = splitDrive pathA
              in filePathToUri (joinDrive (lower drive) suffix)
          let itemA = TextDocumentItem uriA "haskell" 0 aContent
          let a = TextDocumentIdentifier uriA
          sendNotification STextDocumentDidOpen (DidOpenTextDocumentParams itemA)
          NotificationMessage{_params = PublishDiagnosticsParams fileUri _ diags} <- skipManyTill anyMessage diagnostic
          -- Check that if we put a lower-case drive in for A.A
          -- the diagnostics for A.B will also be lower-case.
          liftIO $ fileUri @?= uriB
          let msg = _message (head (toList diags) :: Diagnostic)
          liftIO $ unless ("redundant" `T.isInfixOf` msg) $
              assertFailure ("Expected redundant import but got " <> T.unpack msg)
          closeDoc a
  , testSessionWait "haddock parse error" $ do
      let fooContent = T.unlines
            [ "module Foo where"
            , "foo :: Int"
            , "foo = 1 {-|-}"
            ]
      _ <- createDoc "Foo.hs" "haskell" fooContent
      expectDiagnostics
        [ ( "Foo.hs"
          , [(DsWarning, (2, 8), "Haddock parse error on input")
            ]
          )
        ]
  , testSessionWait "strip file path" $ do
      let
          name = "Testing"
          content = T.unlines
            [ "module " <> name <> " where"
            , "value :: Maybe ()"
            , "value = [()]"
            ]
      _ <- createDoc (T.unpack name <> ".hs") "haskell" content
      notification <- skipManyTill anyMessage diagnostic
      let
          offenders =
            Lsp.params .
            Lsp.diagnostics .
            Lens.folded .
            Lsp.message .
            Lens.filtered (T.isInfixOf ("/" <> name <> ".hs:"))
          failure msg = liftIO $ assertFailure $ "Expected file path to be stripped but got " <> T.unpack msg
      Lens.mapMOf_ offenders failure notification
  , testSession' "-Werror in cradle is ignored" $ \sessionDir -> do
      liftIO $ writeFile (sessionDir </> "hie.yaml")
        "cradle: {direct: {arguments: [\"-Wall\", \"-Werror\"]}}"
      let fooContent = T.unlines
            [ "module Foo where"
            , "foo = ()"
            ]
      _ <- createDoc "Foo.hs" "haskell" fooContent
      expectDiagnostics
        [ ( "Foo.hs"
          , [(DsWarning, (1, 0), "Top-level binding with no type signature:")
            ]
          )
        ]
  , testSessionWait "-Werror in pragma is ignored" $ do
      let fooContent = T.unlines
            [ "{-# OPTIONS_GHC -Wall -Werror #-}"
            , "module Foo() where"
            , "foo :: Int"
            , "foo = 1"
            ]
      _ <- createDoc "Foo.hs" "haskell" fooContent
      expectDiagnostics
        [ ( "Foo.hs"
          , [(DsWarning, (3, 0), "Defined but not used:")
            ]
          )
        ]
  , testCase "typecheck-all-parents-of-interest" $ runWithExtraFiles "recomp" $ \dir -> do
    let bPath = dir </> "B.hs"
        pPath = dir </> "P.hs"
        aPath = dir </> "A.hs"

    bSource <- liftIO $ readFileUtf8 bPath -- y :: Int
    pSource <- liftIO $ readFileUtf8 pPath -- bar = x :: Int
    aSource <- liftIO $ readFileUtf8 aPath -- x = y :: Int

    bdoc <- createDoc bPath "haskell" bSource
    _pdoc <- createDoc pPath "haskell" pSource
    expectDiagnostics
      [("P.hs", [(DsWarning,(4,0), "Top-level binding")])] -- So that we know P has been loaded

    -- Change y from Int to B which introduces a type error in A (imported from P)
    changeDoc bdoc [TextDocumentContentChangeEvent Nothing Nothing $
                    T.unlines ["module B where", "y :: Bool", "y = undefined"]]
    expectDiagnostics
      [("A.hs", [(DsError, (5, 4), "Couldn't match expected type 'Int' with actual type 'Bool'")])
      ]

    -- Open A and edit to fix the type error
    adoc <- createDoc aPath "haskell" aSource
    changeDoc adoc [TextDocumentContentChangeEvent Nothing Nothing $
                    T.unlines ["module A where", "import B", "x :: Bool", "x = y"]]

    expectDiagnostics
      [ ( "P.hs",
          [ (DsError, (4, 6), "Couldn't match expected type 'Int' with actual type 'Bool'"),
            (DsWarning, (4, 0), "Top-level binding")
          ]
        ),
        ("A.hs", [])
      ]
    expectNoMoreDiagnostics 1

  , testSessionWait "deduplicate missing module diagnostics" $  do
      let fooContent = T.unlines [ "module Foo() where" , "import MissingModule" ]
      doc <- createDoc "Foo.hs" "haskell" fooContent
      expectDiagnostics [("Foo.hs", [(DsError, (1,7), "Could not find module 'MissingModule'")])]

      changeDoc doc [TextDocumentContentChangeEvent Nothing Nothing "module Foo() where" ]
      expectDiagnostics []

      changeDoc doc [TextDocumentContentChangeEvent Nothing Nothing $ T.unlines
            [ "module Foo() where" , "import MissingModule" ] ]
      expectDiagnostics [("Foo.hs", [(DsError, (1,7), "Could not find module 'MissingModule'")])]

  , testGroup "Cancellation"
    [ cancellationTestGroup "edit header" editHeader yesDepends yesSession noParse  noTc
    , cancellationTestGroup "edit import" editImport noDepends  noSession  yesParse noTc
    , cancellationTestGroup "edit body"   editBody   yesDepends yesSession yesParse yesTc
    ]
  ]
  where
      editPair x y = let p = Position x y ; p' = Position x (y+2) in
        (TextDocumentContentChangeEvent {_range=Just (Range p p), _rangeLength=Nothing, _text="fd"}
        ,TextDocumentContentChangeEvent {_range=Just (Range p p'), _rangeLength=Nothing, _text=""})
      editHeader = editPair 0 0
      editImport = editPair 2 10
      editBody   = editPair 3 10

      noParse = False
      yesParse = True

      noDepends = False
      yesDepends = True

      noSession = False
      yesSession = True

      noTc = False
      yesTc = True

cancellationTestGroup :: TestName -> (TextDocumentContentChangeEvent, TextDocumentContentChangeEvent) -> Bool -> Bool -> Bool -> Bool -> TestTree
cancellationTestGroup name edits dependsOutcome sessionDepsOutcome parseOutcome tcOutcome = testGroup name
    [ cancellationTemplate edits Nothing
    , cancellationTemplate edits $ Just ("GetFileContents", True)
    , cancellationTemplate edits $ Just ("GhcSession", True)
      -- the outcome for GetModSummary is always True because parseModuleHeader never fails (!)
    , cancellationTemplate edits $ Just ("GetModSummary", True)
    , cancellationTemplate edits $ Just ("GetModSummaryWithoutTimestamps", True)
      -- getLocatedImports never fails
    , cancellationTemplate edits $ Just ("GetLocatedImports", True)
    , cancellationTemplate edits $ Just ("GetDependencies", dependsOutcome)
    , cancellationTemplate edits $ Just ("GhcSessionDeps", sessionDepsOutcome)
    , cancellationTemplate edits $ Just ("GetParsedModule", parseOutcome)
    , cancellationTemplate edits $ Just ("TypeCheck", tcOutcome)
    , cancellationTemplate edits $ Just ("GetHieAst", tcOutcome)
    ]

cancellationTemplate :: (TextDocumentContentChangeEvent, TextDocumentContentChangeEvent) -> Maybe (String, Bool) -> TestTree
cancellationTemplate (edit, undoEdit) mbKey = testCase (maybe "-" fst mbKey) $ runTestNoKick $ do
      doc <- createDoc "Foo.hs" "haskell" $ T.unlines
            [ "{-# OPTIONS_GHC -Wall #-}"
            , "module Foo where"
            , "import Data.List()"
            , "f0 x = (x,x)"
            ]

      -- for the example above we expect one warning
      let missingSigDiags = [(DsWarning, (3, 0), "Top-level binding") ]
      typeCheck doc >> expectCurrentDiagnostics doc missingSigDiags

      -- Now we edit the document and wait for the given key (if any)
      changeDoc doc [edit]
      whenJust mbKey $ \(key, expectedResult) -> do
        Right WaitForIdeRuleResult{ideResultSuccess} <- waitForAction key doc
        liftIO $ ideResultSuccess @?= expectedResult

      -- The 2nd edit cancels the active session and unbreaks the file
      -- wait for typecheck and check that the current diagnostics are accurate
      changeDoc doc [undoEdit]
      typeCheck doc >> expectCurrentDiagnostics doc missingSigDiags

      expectNoMoreDiagnostics 0.5
    where
        -- similar to run except it disables kick
        runTestNoKick s = withTempDir $ \dir -> runInDir' dir "." "." ["--test-no-kick"] s

        typeCheck doc = do
            Right WaitForIdeRuleResult {..} <- waitForAction "TypeCheck" doc
            liftIO $ assertBool "The file should typecheck" ideResultSuccess
            -- wait for the debouncer to publish diagnostics if the rule runs
            liftIO $ sleep 0.2
            -- flush messages to ensure current diagnostics state is updated
            flushMessages

codeActionTests :: TestTree
codeActionTests = testGroup "code actions"
  [ renameActionTests
  , typeWildCardActionTests
  , removeImportTests
  , extendImportTests
  , suggesImportClassMethodTests
  , suggestImportTests
  , suggestHideShadowTests
  , suggestImportDisambiguationTests
  , fixConstructorImportTests
  , importRenameActionTests
  , fillTypedHoleTests
  , addSigActionTests
  , insertNewDefinitionTests
  , deleteUnusedDefinitionTests
  , addInstanceConstraintTests
  , addFunctionConstraintTests
  , removeRedundantConstraintsTests
  , addTypeAnnotationsToLiteralsTest
  , exportUnusedTests
  , addImplicitParamsConstraintTests
  , removeExportTests
  ]

codeActionHelperFunctionTests :: TestTree
codeActionHelperFunctionTests = testGroup "code action helpers"
    [
    extendImportTestsRegEx
    ]


codeLensesTests :: TestTree
codeLensesTests = testGroup "code lenses"
  [ addSigLensesTests
  ]

watchedFilesTests :: TestTree
watchedFilesTests = testGroup "watched files"
  [ testSession' "workspace files" $ \sessionDir -> do
      liftIO $ writeFile (sessionDir </> "hie.yaml") "cradle: {direct: {arguments: [\"-isrc\", \"A\", \"WatchedFilesMissingModule\"]}}"
      _doc <- createDoc "A.hs" "haskell" "{-#LANGUAGE NoImplicitPrelude #-}\nmodule A where\nimport WatchedFilesMissingModule"
      watchedFileRegs <- getWatchedFilesSubscriptionsUntil STextDocumentPublishDiagnostics

      -- Expect 1 subscription: we only ever send one
      liftIO $ length watchedFileRegs @?= 1

  , testSession' "non workspace file" $ \sessionDir -> do
      tmpDir <- liftIO getTemporaryDirectory
      liftIO $ writeFile (sessionDir </> "hie.yaml") ("cradle: {direct: {arguments: [\"-i" <> tmpDir <> "\", \"A\", \"WatchedFilesMissingModule\"]}}")
      _doc <- createDoc "A.hs" "haskell" "{-# LANGUAGE NoImplicitPrelude#-}\nmodule A where\nimport WatchedFilesMissingModule"
      watchedFileRegs <- getWatchedFilesSubscriptionsUntil STextDocumentPublishDiagnostics

      -- Expect 1 subscription: we only ever send one
      liftIO $ length watchedFileRegs @?= 1

  -- TODO add a test for didChangeWorkspaceFolder
  ]

renameActionTests :: TestTree
renameActionTests = testGroup "rename actions"
  [ testSession "change to local variable name" $ do
      let content = T.unlines
            [ "module Testing where"
            , "foo :: Int -> Int"
            , "foo argName = argNme"
            ]
      doc <- createDoc "Testing.hs" "haskell" content
      _ <- waitForDiagnostics
      action <- findCodeAction doc (Range (Position 2 14) (Position 2 20)) "Replace with ‘argName’"
      executeCodeAction action
      contentAfterAction <- documentContents doc
      let expectedContentAfterAction = T.unlines
            [ "module Testing where"
            , "foo :: Int -> Int"
            , "foo argName = argName"
            ]
      liftIO $ expectedContentAfterAction @=? contentAfterAction
  , testSession "change to name of imported function" $ do
      let content = T.unlines
            [ "module Testing where"
            , "import Data.Maybe (maybeToList)"
            , "foo :: Maybe a -> [a]"
            , "foo = maybToList"
            ]
      doc <- createDoc "Testing.hs" "haskell" content
      _ <- waitForDiagnostics
      action <- findCodeAction doc (Range (Position 3 6) (Position 3 16))  "Replace with ‘maybeToList’"
      executeCodeAction action
      contentAfterAction <- documentContents doc
      let expectedContentAfterAction = T.unlines
            [ "module Testing where"
            , "import Data.Maybe (maybeToList)"
            , "foo :: Maybe a -> [a]"
            , "foo = maybeToList"
            ]
      liftIO $ expectedContentAfterAction @=? contentAfterAction
  , testSession "suggest multiple local variable names" $ do
      let content = T.unlines
            [ "module Testing where"
            , "foo :: Char -> Char -> Char -> Char"
            , "foo argument1 argument2 argument3 = argumentX"
            ]
      doc <- createDoc "Testing.hs" "haskell" content
      _ <- waitForDiagnostics
      _ <- findCodeActions doc (Range (Position 2 36) (Position 2 45))
                           ["Replace with ‘argument1’", "Replace with ‘argument2’", "Replace with ‘argument3’"]
      return()
  , testSession "change infix function" $ do
      let content = T.unlines
            [ "module Testing where"
            , "monus :: Int -> Int"
            , "monus x y = max 0 (x - y)"
            , "foo x y = x `monnus` y"
            ]
      doc <- createDoc "Testing.hs" "haskell" content
      _ <- waitForDiagnostics
      actionsOrCommands <- getCodeActions doc (Range (Position 3 12) (Position 3 20))
      [fixTypo] <- pure [action | InR action@CodeAction{ _title = actionTitle } <- actionsOrCommands, "monus" `T.isInfixOf` actionTitle ]
      executeCodeAction fixTypo
      contentAfterAction <- documentContents doc
      let expectedContentAfterAction = T.unlines
            [ "module Testing where"
            , "monus :: Int -> Int"
            , "monus x y = max 0 (x - y)"
            , "foo x y = x `monus` y"
            ]
      liftIO $ expectedContentAfterAction @=? contentAfterAction
  ]

typeWildCardActionTests :: TestTree
typeWildCardActionTests = testGroup "type wildcard actions"
  [ testSession "global signature" $ do
      let content = T.unlines
            [ "module Testing where"
            , "func :: _"
            , "func x = x"
            ]
      doc <- createDoc "Testing.hs" "haskell" content
      _ <- waitForDiagnostics
      actionsOrCommands <- getAllCodeActions doc
      let [addSignature] = [action | InR action@CodeAction { _title = actionTitle } <- actionsOrCommands
                                   , "Use type signature" `T.isInfixOf` actionTitle
                           ]
      executeCodeAction addSignature
      contentAfterAction <- documentContents doc
      let expectedContentAfterAction = T.unlines
            [ "module Testing where"
            , "func :: (p -> p)"
            , "func x = x"
            ]
      liftIO $ expectedContentAfterAction @=? contentAfterAction
  , testSession "multi-line message" $ do
      let content = T.unlines
            [ "module Testing where"
            , "func :: _"
            , "func x y = x + y"
            ]
      doc <- createDoc "Testing.hs" "haskell" content
      _ <- waitForDiagnostics
      actionsOrCommands <- getAllCodeActions doc
      let [addSignature] = [action | InR action@CodeAction { _title = actionTitle } <- actionsOrCommands
                                    , "Use type signature" `T.isInfixOf` actionTitle
                              ]
      executeCodeAction addSignature
      contentAfterAction <- documentContents doc
      let expectedContentAfterAction = T.unlines
            [ "module Testing where"
            , "func :: (Integer -> Integer -> Integer)"
            , "func x y = x + y"
            ]
      liftIO $ expectedContentAfterAction @=? contentAfterAction
  , testSession "local signature" $ do
      let content = T.unlines
            [ "module Testing where"
            , "func :: Int -> Int"
            , "func x ="
            , "  let y :: _"
            , "      y = x * 2"
            , "  in y"
            ]
      doc <- createDoc "Testing.hs" "haskell" content
      _ <- waitForDiagnostics
      actionsOrCommands <- getAllCodeActions doc
      let [addSignature] = [action | InR action@CodeAction { _title = actionTitle } <- actionsOrCommands
                                    , "Use type signature" `T.isInfixOf` actionTitle
                              ]
      executeCodeAction addSignature
      contentAfterAction <- documentContents doc
      let expectedContentAfterAction = T.unlines
            [ "module Testing where"
            , "func :: Int -> Int"
            , "func x ="
            , "  let y :: (Int)"
            , "      y = x * 2"
            , "  in y"
            ]
      liftIO $ expectedContentAfterAction @=? contentAfterAction
  ]

{-# HLINT ignore "Use nubOrd" #-}
removeImportTests :: TestTree
removeImportTests = testGroup "remove import actions"
  [ testSession "redundant" $ do
      let contentA = T.unlines
            [ "module ModuleA where"
            ]
      _docA <- createDoc "ModuleA.hs" "haskell" contentA
      let contentB = T.unlines
            [ "{-# OPTIONS_GHC -Wunused-imports #-}"
            , "module ModuleB where"
            , "import ModuleA"
            , "stuffB :: Integer"
            , "stuffB = 123"
            ]
      docB <- createDoc "ModuleB.hs" "haskell" contentB
      _ <- waitForDiagnostics
      [InR action@CodeAction { _title = actionTitle }, _]
          <- getCodeActions docB (Range (Position 2 0) (Position 2 5))
      liftIO $ "Remove import" @=? actionTitle
      executeCodeAction action
      contentAfterAction <- documentContents docB
      let expectedContentAfterAction = T.unlines
            [ "{-# OPTIONS_GHC -Wunused-imports #-}"
            , "module ModuleB where"
            , "stuffB :: Integer"
            , "stuffB = 123"
            ]
      liftIO $ expectedContentAfterAction @=? contentAfterAction
  , testSession "qualified redundant" $ do
      let contentA = T.unlines
            [ "module ModuleA where"
            ]
      _docA <- createDoc "ModuleA.hs" "haskell" contentA
      let contentB = T.unlines
            [ "{-# OPTIONS_GHC -Wunused-imports #-}"
            , "module ModuleB where"
            , "import qualified ModuleA"
            , "stuffB :: Integer"
            , "stuffB = 123"
            ]
      docB <- createDoc "ModuleB.hs" "haskell" contentB
      _ <- waitForDiagnostics
      [InR action@CodeAction { _title = actionTitle }, _]
          <- getCodeActions docB (Range (Position 2 0) (Position 2 5))
      liftIO $ "Remove import" @=? actionTitle
      executeCodeAction action
      contentAfterAction <- documentContents docB
      let expectedContentAfterAction = T.unlines
            [ "{-# OPTIONS_GHC -Wunused-imports #-}"
            , "module ModuleB where"
            , "stuffB :: Integer"
            , "stuffB = 123"
            ]
      liftIO $ expectedContentAfterAction @=? contentAfterAction
  , testSession "redundant binding" $ do
      let contentA = T.unlines
            [ "module ModuleA where"
            , "stuffA = False"
            , "stuffB :: Integer"
            , "stuffB = 123"
            , "stuffC = ()"
            ]
      _docA <- createDoc "ModuleA.hs" "haskell" contentA
      let contentB = T.unlines
            [ "{-# OPTIONS_GHC -Wunused-imports #-}"
            , "module ModuleB where"
            , "import ModuleA (stuffA, stuffB, stuffC, stuffA)"
            , "main = print stuffB"
            ]
      docB <- createDoc "ModuleB.hs" "haskell" contentB
      _ <- waitForDiagnostics
      [InR action@CodeAction { _title = actionTitle }, _]
          <- getCodeActions docB (Range (Position 2 0) (Position 2 5))
      liftIO $ "Remove stuffA, stuffC from import" @=? actionTitle
      executeCodeAction action
      contentAfterAction <- documentContents docB
      let expectedContentAfterAction = T.unlines
            [ "{-# OPTIONS_GHC -Wunused-imports #-}"
            , "module ModuleB where"
            , "import ModuleA (stuffB)"
            , "main = print stuffB"
            ]
      liftIO $ expectedContentAfterAction @=? contentAfterAction
  , testSession "redundant operator" $ do
      let contentA = T.unlines
            [ "module ModuleA where"
            , "a !! _b = a"
            , "a <?> _b = a"
            , "stuffB :: Integer"
            , "stuffB = 123"
            ]
      _docA <- createDoc "ModuleA.hs" "haskell" contentA
      let contentB = T.unlines
            [ "{-# OPTIONS_GHC -Wunused-imports #-}"
            , "module ModuleB where"
            , "import qualified ModuleA as A ((<?>), stuffB, (!!))"
            , "main = print A.stuffB"
            ]
      docB <- createDoc "ModuleB.hs" "haskell" contentB
      _ <- waitForDiagnostics
      [InR action@CodeAction { _title = actionTitle }, _]
          <- getCodeActions docB (Range (Position 2 0) (Position 2 5))
      liftIO $ "Remove !!, <?> from import" @=? actionTitle
      executeCodeAction action
      contentAfterAction <- documentContents docB
      let expectedContentAfterAction = T.unlines
            [ "{-# OPTIONS_GHC -Wunused-imports #-}"
            , "module ModuleB where"
            , "import qualified ModuleA as A (stuffB)"
            , "main = print A.stuffB"
            ]
      liftIO $ expectedContentAfterAction @=? contentAfterAction
  , testSession "redundant all import" $ do
      let contentA = T.unlines
            [ "module ModuleA where"
            , "data A = A"
            , "stuffB :: Integer"
            , "stuffB = 123"
            ]
      _docA <- createDoc "ModuleA.hs" "haskell" contentA
      let contentB = T.unlines
            [ "{-# OPTIONS_GHC -Wunused-imports #-}"
            , "module ModuleB where"
            , "import ModuleA (A(..), stuffB)"
            , "main = print stuffB"
            ]
      docB <- createDoc "ModuleB.hs" "haskell" contentB
      _ <- waitForDiagnostics
      [InR action@CodeAction { _title = actionTitle }, _]
          <- getCodeActions docB (Range (Position 2 0) (Position 2 5))
      liftIO $ "Remove A from import" @=? actionTitle
      executeCodeAction action
      contentAfterAction <- documentContents docB
      let expectedContentAfterAction = T.unlines
            [ "{-# OPTIONS_GHC -Wunused-imports #-}"
            , "module ModuleB where"
            , "import ModuleA (stuffB)"
            , "main = print stuffB"
            ]
      liftIO $ expectedContentAfterAction @=? contentAfterAction
  , testSession "redundant constructor import" $ do
      let contentA = T.unlines
            [ "module ModuleA where"
            , "data D = A | B"
            , "data E = F"
            ]
      _docA <- createDoc "ModuleA.hs" "haskell" contentA
      let contentB = T.unlines
            [ "{-# OPTIONS_GHC -Wunused-imports #-}"
            , "module ModuleB where"
            , "import ModuleA (D(A,B), E(F))"
            , "main = B"
            ]
      docB <- createDoc "ModuleB.hs" "haskell" contentB
      _ <- waitForDiagnostics
      [InR action@CodeAction { _title = actionTitle }, _]
          <- getCodeActions docB (Range (Position 2 0) (Position 2 5))
      liftIO $ "Remove A, E, F from import" @=? actionTitle
      executeCodeAction action
      contentAfterAction <- documentContents docB
      let expectedContentAfterAction = T.unlines
            [ "{-# OPTIONS_GHC -Wunused-imports #-}"
            , "module ModuleB where"
            , "import ModuleA (D(B))"
            , "main = B"
            ]
      liftIO $ expectedContentAfterAction @=? contentAfterAction
  , testSession "import containing the identifier Strict" $ do
      let contentA = T.unlines
            [ "module Strict where"
            ]
      _docA <- createDoc "Strict.hs" "haskell" contentA
      let contentB = T.unlines
            [ "{-# OPTIONS_GHC -Wunused-imports #-}"
            , "module ModuleB where"
            , "import Strict"
            ]
      docB <- createDoc "ModuleB.hs" "haskell" contentB
      _ <- waitForDiagnostics
      [InR action@CodeAction { _title = actionTitle }, _]
          <- getCodeActions docB (Range (Position 2 0) (Position 2 5))
      liftIO $ "Remove import" @=? actionTitle
      executeCodeAction action
      contentAfterAction <- documentContents docB
      let expectedContentAfterAction = T.unlines
            [ "{-# OPTIONS_GHC -Wunused-imports #-}"
            , "module ModuleB where"
            ]
      liftIO $ expectedContentAfterAction @=? contentAfterAction
  , testSession "remove all" $ do
      let content = T.unlines
            [ "{-# OPTIONS_GHC -Wunused-imports #-}"
            , "module ModuleA where"
            , "import Data.Function (fix, (&))"
            , "import qualified Data.Functor.Const"
            , "import Data.Functor.Identity"
            , "import Data.Functor.Sum (Sum (InL, InR))"
            , "import qualified Data.Kind as K (Constraint, Type)"
            , "x = InL (Identity 123)"
            , "y = fix id"
            , "type T = K.Type"
            ]
      doc <- createDoc "ModuleC.hs" "haskell" content
      _ <- waitForDiagnostics
      [_, _, _, _, InR action@CodeAction { _title = actionTitle }]
          <- nub <$> getAllCodeActions doc
      liftIO $ "Remove all redundant imports" @=? actionTitle
      executeCodeAction action
      contentAfterAction <- documentContents doc
      let expectedContentAfterAction = T.unlines
            [ "{-# OPTIONS_GHC -Wunused-imports #-}"
            , "module ModuleA where"
            , "import Data.Function (fix)"
            , "import Data.Functor.Identity"
            , "import Data.Functor.Sum (Sum (InL))"
            , "import qualified Data.Kind as K (Type)"
            , "x = InL (Identity 123)"
            , "y = fix id"
            , "type T = K.Type"
            ]
      liftIO $ expectedContentAfterAction @=? contentAfterAction
  ]

extendImportTests :: TestTree
extendImportTests = testGroup "extend import actions"
  [ testGroup "with checkAll" $ tests True
  , testGroup "without checkAll" $ tests False
  ]
  where
    tests overrideCheckProject =
        [ testSession "extend single line import with value" $ template
            [("ModuleA.hs", T.unlines
                    [ "module ModuleA where"
                    , "stuffA :: Double"
                    , "stuffA = 0.00750"
                    , "stuffB :: Integer"
                    , "stuffB = 123"
                    ])]
            ("ModuleB.hs", T.unlines
                    [ "module ModuleB where"
                    , "import ModuleA as A (stuffB)"
                    , "main = print (stuffA, stuffB)"
                    ])
            (Range (Position 2 17) (Position 2 18))
            ["Add stuffA to the import list of ModuleA"]
            (T.unlines
                    [ "module ModuleB where"
                    , "import ModuleA as A (stuffB, stuffA)"
                    , "main = print (stuffA, stuffB)"
                    ])
        , testSession "extend single line import with operator" $ template
            [("ModuleA.hs", T.unlines
                    [ "module ModuleA where"
                    , "(.*) :: Integer -> Integer -> Integer"
                    , "x .* y = x * y"
                    , "stuffB :: Integer"
                    , "stuffB = 123"
                    ])]
            ("ModuleB.hs", T.unlines
                    [ "module ModuleB where"
                    , "import ModuleA as A (stuffB)"
                    , "main = print (stuffB .* stuffB)"
                    ])
            (Range (Position 2 17) (Position 2 18))
            ["Add (.*) to the import list of ModuleA"]
            (T.unlines
                    [ "module ModuleB where"
                    , "import ModuleA as A (stuffB, (.*))"
                    , "main = print (stuffB .* stuffB)"
                    ])
        , testSession "extend single line import with type" $ template
            [("ModuleA.hs", T.unlines
                    [ "module ModuleA where"
                    , "type A = Double"
                    ])]
            ("ModuleB.hs", T.unlines
                    [ "module ModuleB where"
                    , "import ModuleA ()"
                    , "b :: A"
                    , "b = 0"
                    ])
            (Range (Position 2 5) (Position 2 5))
            ["Add A to the import list of ModuleA"]
            (T.unlines
                    [ "module ModuleB where"
                    , "import ModuleA (A)"
                    , "b :: A"
                    , "b = 0"
                    ])
        , testSession "extend single line import with constructor" $ template
            [("ModuleA.hs", T.unlines
                    [ "module ModuleA where"
                    , "data A = Constructor"
                    ])]
            ("ModuleB.hs", T.unlines
                    [ "module ModuleB where"
                    , "import ModuleA (A)"
                    , "b :: A"
                    , "b = Constructor"
                    ])
            (Range (Position 3 5) (Position 3 5))
            ["Add A(Constructor) to the import list of ModuleA"]
            (T.unlines
                    [ "module ModuleB where"
                    , "import ModuleA (A (Constructor))"
                    , "b :: A"
                    , "b = Constructor"
                    ])
        , testSession "extend single line import with constructor (with comments)" $ template
            [("ModuleA.hs", T.unlines
                    [ "module ModuleA where"
                    , "data A = Constructor"
                    ])]
            ("ModuleB.hs", T.unlines
                    [ "module ModuleB where"
                    , "import ModuleA (A ({-Constructor-}))"
                    , "b :: A"
                    , "b = Constructor"
                    ])
            (Range (Position 3 5) (Position 3 5))
            ["Add A(Constructor) to the import list of ModuleA"]
            (T.unlines
                    [ "module ModuleB where"
                    , "import ModuleA (A (Constructor{-Constructor-}))"
                    , "b :: A"
                    , "b = Constructor"
                    ])
        , testSession "extend single line import with mixed constructors" $ template
            [("ModuleA.hs", T.unlines
                    [ "module ModuleA where"
                    , "data A = ConstructorFoo | ConstructorBar"
                    , "a = 1"
                    ])]
            ("ModuleB.hs", T.unlines
                    [ "module ModuleB where"
                    , "import ModuleA (A (ConstructorBar), a)"
                    , "b :: A"
                    , "b = ConstructorFoo"
                    ])
            (Range (Position 3 5) (Position 3 5))
            ["Add A(ConstructorFoo) to the import list of ModuleA"]
            (T.unlines
                    [ "module ModuleB where"
                    , "import ModuleA (A (ConstructorBar, ConstructorFoo), a)"
                    , "b :: A"
                    , "b = ConstructorFoo"
                    ])
        , testSession "extend single line qualified import with value" $ template
            [("ModuleA.hs", T.unlines
                    [ "module ModuleA where"
                    , "stuffA :: Double"
                    , "stuffA = 0.00750"
                    , "stuffB :: Integer"
                    , "stuffB = 123"
                    ])]
            ("ModuleB.hs", T.unlines
                    [ "module ModuleB where"
                    , "import qualified ModuleA as A (stuffB)"
                    , "main = print (A.stuffA, A.stuffB)"
                    ])
            (Range (Position 2 17) (Position 2 18))
            ["Add stuffA to the import list of ModuleA"]
            (T.unlines
                    [ "module ModuleB where"
                    , "import qualified ModuleA as A (stuffB, stuffA)"
                    , "main = print (A.stuffA, A.stuffB)"
                    ])
        , testSession "extend multi line import with value" $ template
            [("ModuleA.hs", T.unlines
                    [ "module ModuleA where"
                    , "stuffA :: Double"
                    , "stuffA = 0.00750"
                    , "stuffB :: Integer"
                    , "stuffB = 123"
                    ])]
            ("ModuleB.hs", T.unlines
                    [ "module ModuleB where"
                    , "import ModuleA (stuffB"
                    , "               )"
                    , "main = print (stuffA, stuffB)"
                    ])
            (Range (Position 3 17) (Position 3 18))
            ["Add stuffA to the import list of ModuleA"]
            (T.unlines
                    [ "module ModuleB where"
                    , "import ModuleA (stuffB, stuffA"
                    , "               )"
                    , "main = print (stuffA, stuffB)"
                    ])
        , testSession "extend single line import with method within class" $ template
            [("ModuleA.hs", T.unlines
                    [ "module ModuleA where"
                    , "class C a where"
                    , "  m1 :: a -> a"
                    , "  m2 :: a -> a"
                    ])]
            ("ModuleB.hs", T.unlines
                    [ "module ModuleB where"
                    , "import ModuleA (C(m1))"
                    , "b = m2"
                    ])
            (Range (Position 2 5) (Position 2 5))
            ["Add C(m2) to the import list of ModuleA",
             "Add m2 to the import list of ModuleA"]
            (T.unlines
                    [ "module ModuleB where"
                    , "import ModuleA (C(m1, m2))"
                    , "b = m2"
                    ])
        , testSession "extend single line import with method without class" $ template
            [("ModuleA.hs", T.unlines
                    [ "module ModuleA where"
                    , "class C a where"
                    , "  m1 :: a -> a"
                    , "  m2 :: a -> a"
                    ])]
            ("ModuleB.hs", T.unlines
                    [ "module ModuleB where"
                    , "import ModuleA (C(m1))"
                    , "b = m2"
                    ])
            (Range (Position 2 5) (Position 2 5))
            ["Add m2 to the import list of ModuleA",
             "Add C(m2) to the import list of ModuleA"]
            (T.unlines
                    [ "module ModuleB where"
                    , "import ModuleA (C(m1), m2)"
                    , "b = m2"
                    ])
        , testSession "extend import list with multiple choices" $ template
            [("ModuleA.hs", T.unlines
                    --  this is just a dummy module to help the arguments needed for this test
                    [  "module ModuleA (bar) where"
                    , "bar = 10"
                    ]),
            ("ModuleB.hs", T.unlines
                    --  this is just a dummy module to help the arguments needed for this test
                    [  "module ModuleB (bar) where"
                    , "bar = 10"
                    ])]
            ("ModuleC.hs", T.unlines
                    [ "module ModuleC where"
                    , "import ModuleB ()"
                    , "import ModuleA ()"
                    , "foo = bar"
                    ])
            (Range (Position 3 17) (Position 3 18))
            ["Add bar to the import list of ModuleA",
            "Add bar to the import list of ModuleB"]
            (T.unlines
                    [ "module ModuleC where"
                    , "import ModuleB ()"
                    , "import ModuleA (bar)"
                    , "foo = bar"
                    ])
        , testSession "extend import list with constructor of type operator" $ template
            []
            ("ModuleA.hs", T.unlines
                    [ "module ModuleA where"
                    , "import Data.Type.Equality ((:~:))"
                    , "x :: (:~:) [] []"
                    , "x = Refl"
                    ])
            (Range (Position 3 17) (Position 3 18))
            ["Add type (:~:)(Refl) to the import list of Data.Type.Equality"]
            (T.unlines
                    [ "module ModuleA where"
                    , "import Data.Type.Equality ((:~:) (Refl))"
                    , "x :: (:~:) [] []"
                    , "x = Refl"
                    ])
        , expectFailBecause "importing pattern synonyms is unsupported"
          $ testSession "extend import list with pattern synonym" $ template
            [("ModuleA.hs", T.unlines 
                    [ "{-# LANGUAGE PatternSynonyms #-}"
                      , "module ModuleA where"
                      , "pattern Some x = Just x"
                    ])
            ]
            ("ModuleB.hs", T.unlines
                    [ "module ModuleB where"
                    , "import A ()"
                    , "k (Some x) = x"
                    ])
            (Range (Position 2 3) (Position 2 7))
            ["Add pattern Some to the import list of A"]
            (T.unlines
                    [ "module ModuleB where"
                    , "import A (pattern Some)"
                    , "k (Some x) = x"
                    ])
        ]
      where
        codeActionTitle CodeAction{_title=x} = x

        template setUpModules moduleUnderTest range expectedTitles expectedContentB = do
            sendNotification SWorkspaceDidChangeConfiguration
                (DidChangeConfigurationParams $ toJSON
                  def{checkProject = overrideCheckProject})


            mapM_ (\x -> createDoc (fst x) "haskell" (snd x)) setUpModules
            docB <- createDoc (fst moduleUnderTest) "haskell" (snd moduleUnderTest)
            _  <- waitForDiagnostics
            waitForProgressDone
            actionsOrCommands <- getCodeActions docB range
            let codeActions =
                  filter
                    (T.isPrefixOf "Add" . codeActionTitle)
                    [ca | InR ca <- actionsOrCommands]
                actualTitles = codeActionTitle <$> codeActions
            -- Note that we are not testing the order of the actions, as the
            -- order of the expected actions indicates which one we'll execute
            -- in this test, i.e., the first one.
            liftIO $ sort expectedTitles @=? sort actualTitles

            -- Execute the action with the same title as the first expected one.
            -- Since we tested that both lists have the same elements (possibly
            -- in a different order), this search cannot fail.
            let firstTitle:_ = expectedTitles
                action = fromJust $
                  find ((firstTitle ==) . codeActionTitle) codeActions
            executeCodeAction action
            contentAfterAction <- documentContents docB
            liftIO $ expectedContentB @=? contentAfterAction

extendImportTestsRegEx :: TestTree
extendImportTestsRegEx = testGroup "regex parsing"
    [
      testCase "parse invalid multiple imports" $ template "foo bar foo" Nothing
    , testCase "parse malformed import list" $ template
                  "\n\8226 Perhaps you want to add \8216fromList\8217 to one of these import lists:\n    \8216Data.Map\8217)"
                  Nothing
    , testCase "parse multiple imports" $ template
                 "\n\8226 Perhaps you want to add \8216fromList\8217 to one of these import lists:\n    \8216Data.Map\8217 (app/testlsp.hs:7:1-18)\n    \8216Data.HashMap.Strict\8217 (app/testlsp.hs:8:1-29)"
                 $ Just ("fromList",[("Data.Map","app/testlsp.hs:7:1-18"),("Data.HashMap.Strict","app/testlsp.hs:8:1-29")])
    ]
    where
        template message expected = do
            liftIO $ matchRegExMultipleImports message @=? expected

suggesImportClassMethodTests :: TestTree
suggesImportClassMethodTests =
  testGroup
    "suggest import class methods"
    [ testGroup
        "new"
        [ testSession "via parent" $
            template'
            "import Data.Semigroup (Semigroup(stimes))"
            (Range (Position 5 2) (Position 5 8)),
          testSession "top level" $
            template'
              "import Data.Semigroup (stimes)"
              (Range (Position 5 2) (Position 5 8)),
          testSession "all" $
            template'
              "import Data.Semigroup"
              (Range (Position 5 2) (Position 5 8))
        ],
      testGroup
        "extend"
        [ testSession "via parent" $
            template
              [ "module A where",
                "",
                "import Data.Semigroup ()"
              ]
              (Range (Position 6 2) (Position 6 8))
              "Add Semigroup(stimes) to the import list of Data.Semigroup"
              [ "module A where",
                "",
                "import Data.Semigroup (Semigroup (stimes))"
              ],
          testSession "top level" $
            template
              [ "module A where",
                "",
                "import Data.Semigroup ()"
              ]
              (Range (Position 6 2) (Position 6 8))
              "Add stimes to the import list of Data.Semigroup"
              [ "module A where",
                "",
                "import Data.Semigroup (stimes)"
              ]
        ]
    ]
  where
    decls =
      [ "data X = X",
        "instance Semigroup X where",
        "  (<>) _ _ = X",
        "  stimes _ _ = X"
      ]
    template beforeContent range executeTitle expectedContent = do
      doc <- createDoc "A.hs" "haskell" $ T.unlines (beforeContent <> decls)
      _ <- waitForDiagnostics
      waitForProgressDone
      actions <- getCodeActions doc range
      let actions' = [x | InR x <- actions]
          titles = [_title | CodeAction {_title} <- actions']
      liftIO $ executeTitle `elem` titles @? T.unpack executeTitle <> " does not in " <> show titles
      executeCodeAction $ fromJust $ find (\CodeAction {_title} -> _title == executeTitle) actions'
      content <- documentContents doc
      liftIO $ T.unlines (expectedContent <> decls) @=? content
    template' executeTitle range = let c = ["module A where", ""] in template c range executeTitle $ c <> [executeTitle]

suggestImportTests :: TestTree
suggestImportTests = testGroup "suggest import actions"
  [ testGroup "Dont want suggestion"
    [ -- extend import
      test False ["Data.List.NonEmpty ()"] "f = nonEmpty" []                "import Data.List.NonEmpty (nonEmpty)"
      -- data constructor
    , test False []                        "f = First"    []                "import Data.Monoid (First)"
      -- internal module
    , test False []         "f :: Typeable a => a"        ["f = undefined"] "import Data.Typeable.Internal (Typeable)"
      -- package not in scope
    , test False []         "f = quickCheck"              []                "import Test.QuickCheck (quickCheck)"
      -- don't omit the parent data type of a constructor
    , test False []         "f ExitSuccess = ()"          []                "import System.Exit (ExitSuccess)"
    ]
  , testGroup "want suggestion"
    [ wantWait  []          "f = foo"                     []                "import Foo (foo)"
    , wantWait  []          "f = Bar"                     []                "import Bar (Bar(Bar))"
    , wantWait  []          "f :: Bar"                    []                "import Bar (Bar)"
    , test True []          "f = nonEmpty"                []                "import Data.List.NonEmpty (nonEmpty)"
    , test True []          "f = (:|)"                    []                "import Data.List.NonEmpty (NonEmpty((:|)))"
    , test True []          "f :: Natural"                ["f = undefined"] "import Numeric.Natural (Natural)"
    , test True []          "f :: Natural"                ["f = undefined"] "import Numeric.Natural"
    , test True []          "f :: NonEmpty ()"            ["f = () :| []"]  "import Data.List.NonEmpty (NonEmpty)"
    , test True []          "f :: NonEmpty ()"            ["f = () :| []"]  "import Data.List.NonEmpty"
    , test True []          "f = First"                   []                "import Data.Monoid (First(First))"
    , test True []          "f = Endo"                    []                "import Data.Monoid (Endo(Endo))"
    , test True []          "f = Version"                 []                "import Data.Version (Version(Version))"
    , test True []          "f ExitSuccess = ()"          []                "import System.Exit (ExitCode(ExitSuccess))"
    , test True []          "f = AssertionFailed"         []                "import Control.Exception (AssertionFailed(AssertionFailed))"
    , test True ["Prelude"] "f = nonEmpty"                []                "import Data.List.NonEmpty (nonEmpty)"
    , test True []          "f :: Alternative f => f ()"  ["f = undefined"] "import Control.Applicative (Alternative)"
    , test True []          "f :: Alternative f => f ()"  ["f = undefined"] "import Control.Applicative"
    , test True []          "f = empty"                   []                "import Control.Applicative (Alternative(empty))"
    , test True []          "f = empty"                   []                "import Control.Applicative (empty)"
    , test True []          "f = empty"                   []                "import Control.Applicative"
    , test True []          "f = (&)"                     []                "import Data.Function ((&))"
    , test True []          "f = NE.nonEmpty"             []                "import qualified Data.List.NonEmpty as NE"
    , test True []          "f = Data.List.NonEmpty.nonEmpty" []            "import qualified Data.List.NonEmpty"
    , test True []          "f :: Typeable a => a"        ["f = undefined"] "import Data.Typeable (Typeable)"
    , test True []          "f = pack"                    []                "import Data.Text (pack)"
    , test True []          "f :: Text"                   ["f = undefined"] "import Data.Text (Text)"
    , test True []          "f = [] & id"                 []                "import Data.Function ((&))"
    , test True []          "f = (&) [] id"               []                "import Data.Function ((&))"
    , test True []          "f = (.|.)"                   []                "import Data.Bits (Bits((.|.)))"
    , test True []          "f = (.|.)"                   []                "import Data.Bits ((.|.))"
    , test True []          "f :: a ~~ b"                 []                "import Data.Type.Equality (type (~~))"
    , test True
      ["qualified Data.Text as T"
      ]                     "f = T.putStrLn"              []                "import qualified Data.Text.IO as T"
    , test True
      [ "qualified Data.Text as T"
      , "qualified Data.Function as T"
      ]                     "f = T.putStrLn"              []                "import qualified Data.Text.IO as T"
    , test True
      [ "qualified Data.Text as T"
      , "qualified Data.Function as T"
      , "qualified Data.Functor as T"
      , "qualified Data.Data as T"
      ]                     "f = T.putStrLn"              []                "import qualified Data.Text.IO as T"
    ]
    , expectFailBecause "importing pattern synonyms is unsupported" $ test True [] "k (Some x) = x" [] "import B (pattern Some)"
  ]
  where
    test = test' False
    wantWait = test' True True
    test' waitForCheckProject wanted imps def other newImp = testSessionWithExtraFiles "hover" (T.unpack def) $ \dir -> do
      let before = T.unlines $ "module A where" : ["import " <> x | x <- imps] ++ def : other
          after  = T.unlines $ "module A where" : ["import " <> x | x <- imps] ++ [newImp] ++ def : other
          cradle = "cradle: {direct: {arguments: [-hide-all-packages, -package, base, -package, text, -package-env, -, A, Bar, Foo, B]}}"
      liftIO $ writeFileUTF8 (dir </> "hie.yaml") cradle
      liftIO $ writeFileUTF8 (dir </> "B.hs") $ unlines ["{-# LANGUAGE PatternSynonyms #-}", "module B where", "pattern Some x = Just x"]
      doc <- createDoc "Test.hs" "haskell" before
      waitForProgressDone
      _diags <- waitForDiagnostics
      -- there isn't a good way to wait until the whole project is checked atm
      when waitForCheckProject $ liftIO $ sleep 0.5
      let defLine = length imps + 1
          range = Range (Position defLine 0) (Position defLine maxBound)
      actions <- getCodeActions doc range
      if wanted
         then do
             action <- liftIO $ pickActionWithTitle newImp actions
             executeCodeAction action
             contentAfterAction <- documentContents doc
             liftIO $ after @=? contentAfterAction
          else
              liftIO $ [_title | InR CodeAction{_title} <- actions, _title == newImp ] @?= []

suggestImportDisambiguationTests :: TestTree
suggestImportDisambiguationTests = testGroup "suggest import disambiguation actions"
  [ testGroup "Hiding strategy works"
    [ testGroup "fromList"
        [ testCase "AVec" $
            compareHideFunctionTo [(8,9),(10,8)]
                "Use AVec for fromList, hiding other imports"
                "HideFunction.expected.fromList.A.hs"
        , testCase "BVec" $
            compareHideFunctionTo [(8,9),(10,8)]
                "Use BVec for fromList, hiding other imports"
                "HideFunction.expected.fromList.B.hs"
        ]
    , testGroup "(++)"
        [ testCase "EVec" $
            compareHideFunctionTo [(8,9),(10,8)]
                "Use EVec for ++, hiding other imports"
                "HideFunction.expected.append.E.hs"
        , testCase "Prelude" $
            compareHideFunctionTo [(8,9),(10,8)]
                "Use Prelude for ++, hiding other imports"
                "HideFunction.expected.append.Prelude.hs"
        , testCase "AVec, indented" $
            compareTwo "HidePreludeIndented.hs" [(3,8)]
            "Use AVec for ++, hiding other imports"
            "HidePreludeIndented.expected.hs"

        ]
    , testGroup "Vec (type)"
        [ testCase "AVec" $
            compareTwo
                "HideType.hs" [(8,15)]
                "Use AVec for Vec, hiding other imports"
                "HideType.expected.A.hs"
        , testCase "EVec" $
            compareTwo
                "HideType.hs" [(8,15)]
                "Use EVec for Vec, hiding other imports"
                "HideType.expected.E.hs"
        ]
    ]
  , testGroup "Qualify strategy"
    [ testCase "won't suggest full name for qualified module" $
      withHideFunction [(8,9),(10,8)] $ \_ actions -> do
        liftIO $
            assertBool "EVec.fromList must not be suggested" $
                "Replace with qualified: EVec.fromList" `notElem`
                [ actionTitle
                | InR CodeAction { _title = actionTitle } <- actions
                ]
        liftIO $
            assertBool "EVec.++ must not be suggested" $
                "Replace with qualified: EVec.++" `notElem`
                [ actionTitle
                | InR CodeAction { _title = actionTitle } <- actions
                ]
    , testGroup "fromList"
        [ testCase "EVec" $
            compareHideFunctionTo [(8,9),(10,8)]
                "Replace with qualified: E.fromList"
                "HideFunction.expected.qualified.fromList.E.hs"
        , testCase "Hide DuplicateRecordFields" $
            compareTwo
                "HideQualifyDuplicateRecordFields.hs" [(9, 9)]
                "Replace with qualified: AVec.fromList"
                "HideQualifyDuplicateRecordFields.expected.hs"
        , testCase "Duplicate record fields should not be imported" $ do
          withTarget ("HideQualifyDuplicateRecordFields" <.> ".hs") [(9, 9)] $
            \_ actions -> do
              liftIO $
                assertBool "Hidings should not be presented while DuplicateRecordFields exists" $
                  all not [ actionTitle =~ T.pack "Use ([A-Za-z][A-Za-z0-9]*) for fromList, hiding other imports"
                      | InR CodeAction { _title = actionTitle } <- actions]
          withTarget ("HideQualifyDuplicateRecordFieldsSelf" <.> ".hs") [(4, 4)] $
            \_ actions -> do
              liftIO $
                assertBool "ambiguity from DuplicateRecordFields should not be imported" $
                  null actions
        ]
    , testGroup "(++)"
        [ testCase "Prelude, parensed" $
            compareHideFunctionTo [(8,9),(10,8)]
                "Replace with qualified: Prelude.++"
                "HideFunction.expected.qualified.append.Prelude.hs"
        , testCase "Prelude, infix" $
            compareTwo
                "HideQualifyInfix.hs" [(4,19)]
                "Replace with qualified: Prelude.++"
                "HideQualifyInfix.expected.hs"
        , testCase "Prelude, left section" $
            compareTwo
                "HideQualifySectionLeft.hs" [(4,15)]
                "Replace with qualified: Prelude.++"
                "HideQualifySectionLeft.expected.hs"
        , testCase "Prelude, right section" $
            compareTwo
                "HideQualifySectionRight.hs" [(4,18)]
                "Replace with qualified: Prelude.++"
                "HideQualifySectionRight.expected.hs"
        ]
    ]
  ]
  where
    hidingDir = "test/data/hiding"
    compareTwo original locs cmd expected =
        withTarget original locs $ \doc actions -> do
            expected <- liftIO $
                readFileUtf8 (hidingDir </> expected)
            action <- liftIO $ pickActionWithTitle cmd actions
            executeCodeAction action
            contentAfterAction <- documentContents doc
            liftIO $ T.replace "\r\n" "\n" expected @=? contentAfterAction
    compareHideFunctionTo = compareTwo "HideFunction.hs"
    auxFiles = ["AVec.hs", "BVec.hs", "CVec.hs", "DVec.hs", "EVec.hs", "FVec.hs"]
    withTarget file locs k = withTempDir $ \dir -> runInDir dir $ do
        liftIO $ mapM_ (\fp -> copyFile (hidingDir </> fp) $ dir </> fp)
            $ file : auxFiles
        doc <- openDoc file "haskell"
        waitForProgressDone
        void $ expectDiagnostics [(file, [(DsError, loc, "Ambiguous occurrence") | loc <- locs])]
        actions <- getAllCodeActions doc
        k doc actions
    withHideFunction = withTarget ("HideFunction" <.> "hs")

suggestHideShadowTests :: TestTree
suggestHideShadowTests =
  testGroup
    "suggest hide shadow"
    [ testGroup
        "single"
        [ testOneCodeAction
            "hide unsued"
            "Hide on from Data.Function"
            (1, 2)
            (1, 4)
            [ "import Data.Function"
            , "f on = on"
            , "g on = on"
            ]
            [ "import Data.Function hiding (on)"
            , "f on = on"
            , "g on = on"
            ]
        , testOneCodeAction
            "extend hiding unsued"
            "Hide on from Data.Function"
            (1, 2)
            (1, 4)
            [ "import Data.Function hiding ((&))"
            , "f on = on"
            ]
            [ "import Data.Function hiding (on, (&))"
            , "f on = on"
            ]
        , testOneCodeAction
            "delete unsued"
            "Hide on from Data.Function"
            (1, 2)
            (1, 4)
            [ "import Data.Function ((&), on)"
            , "f on = on"
            ]
            [ "import Data.Function ((&))"
            , "f on = on"
            ]
        , testOneCodeAction
            "hide operator"
            "Hide & from Data.Function"
            (1, 2)
            (1, 5)
            [ "import Data.Function"
            , "f (&) = (&)"
            ]
            [ "import Data.Function hiding ((&))"
            , "f (&) = (&)"
            ]
        , testOneCodeAction
            "remove operator"
            "Hide & from Data.Function"
            (1, 2)
            (1, 5)
            [ "import Data.Function ((&), on)"
            , "f (&) = (&)"
            ]
            [ "import Data.Function ( on)"
            , "f (&) = (&)"
            ]
        , noCodeAction
            "don't remove already used"
            (2, 2)
            (2, 4)
            [ "import Data.Function"
            , "g = on"
            , "f on = on"
            ]
        ]
    , testGroup
        "multi"
        [ testOneCodeAction
            "hide from B"
            "Hide ++ from B"
            (2, 2)
            (2, 6)
            [ "import B"
            , "import C"
            , "f (++) = (++)"
            ]
            [ "import B hiding ((++))"
            , "import C"
            , "f (++) = (++)"
            ]
        , testOneCodeAction
            "hide from C"
            "Hide ++ from C"
            (2, 2)
            (2, 6)
            [ "import B"
            , "import C"
            , "f (++) = (++)"
            ]
            [ "import B"
            , "import C hiding ((++))"
            , "f (++) = (++)"
            ]
        , testOneCodeAction
            "hide from Prelude"
            "Hide ++ from Prelude"
            (2, 2)
            (2, 6)
            [ "import B"
            , "import C"
            , "f (++) = (++)"
            ]
            [ "import B"
            , "import C"
            , "import Prelude hiding ((++))"
            , "f (++) = (++)"
            ]
        , testMultiCodeActions
            "manual hide all"
            [ "Hide ++ from Prelude"
            , "Hide ++ from C"
            , "Hide ++ from B"
            ]
            (2, 2)
            (2, 6)
            [ "import B"
            , "import C"
            , "f (++) = (++)"
            ]
            [ "import B hiding ((++))"
            , "import C hiding ((++))"
            , "import Prelude hiding ((++))"
            , "f (++) = (++)"
            ]
        , testOneCodeAction
            "auto hide all"
            "Hide ++ from all occurence imports"
            (2, 2)
            (2, 6)
            [ "import B"
            , "import C"
            , "f (++) = (++)"
            ]
            [ "import B hiding ((++))"
            , "import C hiding ((++))"
            , "import Prelude hiding ((++))"
            , "f (++) = (++)"
            ]
        ]
    ]
 where
  testOneCodeAction testName actionName start end origin expected =
    helper testName start end origin expected $ \cas -> do
      action <- liftIO $ pickActionWithTitle actionName cas
      executeCodeAction action
  noCodeAction testName start end origin =
    helper testName start end origin origin $ \cas -> do
      liftIO $ cas @?= []
  testMultiCodeActions testName actionNames start end origin expected =
    helper testName start end origin expected $ \cas -> do
      let r = [ca | (InR ca) <- cas, ca ^. L.title `elem` actionNames]
      liftIO $
        (length r == length actionNames)
          @? "Expected " <> show actionNames <> ", but got " <> show cas <> " which is not its superset"
      forM_ r executeCodeAction
  helper testName (line1, col1) (line2, col2) origin expected k = testSession testName $ do
    void $ createDoc "B.hs" "haskell" $ T.unlines docB
    void $ createDoc "C.hs" "haskell" $ T.unlines docC
    doc <- createDoc "A.hs" "haskell" $ T.unlines (header <> origin)
    void waitForDiagnostics
    waitForProgressDone
    cas <- getCodeActions doc (Range (Position (line1 + length header) col1) (Position (line2 + length header) col2))
    void $ k [x | x@(InR ca) <- cas, "Hide" `T.isPrefixOf` (ca ^. L.title)]
    contentAfter <- documentContents doc
    liftIO $ contentAfter @?= T.unlines (header <> expected)
  header =
    [ "{-# OPTIONS_GHC -Wname-shadowing #-}"
    , "module A where"
    , ""
    ]
  -- for multi group
  docB =
    [ "module B where"
    , "(++) = id"
    ]
  docC =
    [ "module C where"
    , "(++) = id"
    ]

insertNewDefinitionTests :: TestTree
insertNewDefinitionTests = testGroup "insert new definition actions"
  [ testSession "insert new function definition" $ do
      let txtB =
            ["foo True = select [True]"
            , ""
            ,"foo False = False"
            ]
          txtB' =
            [""
            ,"someOtherCode = ()"
            ]
      docB <- createDoc "ModuleB.hs" "haskell" (T.unlines $ txtB ++ txtB')
      _ <- waitForDiagnostics
      InR action@CodeAction { _title = actionTitle } : _
                  <- sortOn (\(InR CodeAction{_title=x}) -> x) <$>
                     getCodeActions docB (R 0 0 0 50)
      liftIO $ actionTitle @?= "Define select :: [Bool] -> Bool"
      executeCodeAction action
      contentAfterAction <- documentContents docB
      liftIO $ contentAfterAction @?= T.unlines (txtB ++
        [ ""
        , "select :: [Bool] -> Bool"
        , "select = error \"not implemented\""
        ]
        ++ txtB')
  , testSession "define a hole" $ do
      let txtB =
            ["foo True = _select [True]"
            , ""
            ,"foo False = False"
            ]
          txtB' =
            [""
            ,"someOtherCode = ()"
            ]
      docB <- createDoc "ModuleB.hs" "haskell" (T.unlines $ txtB ++ txtB')
      _ <- waitForDiagnostics
      InR action@CodeAction { _title = actionTitle } : _
                  <- sortOn (\(InR CodeAction{_title=x}) -> x) <$>
                     getCodeActions docB (R 0 0 0 50)
      liftIO $ actionTitle @?= "Define select :: [Bool] -> Bool"
      executeCodeAction action
      contentAfterAction <- documentContents docB
      liftIO $ contentAfterAction @?= T.unlines (
        ["foo True = select [True]"
        , ""
        ,"foo False = False"
        , ""
        , "select :: [Bool] -> Bool"
        , "select = error \"not implemented\""
        ]
        ++ txtB')
  ]


deleteUnusedDefinitionTests :: TestTree
deleteUnusedDefinitionTests = testGroup "delete unused definition action"
  [ testSession "delete unused top level binding" $
    testFor
    (T.unlines [ "{-# OPTIONS_GHC -Wunused-top-binds #-}"
               , "module A (some) where"
               , ""
               , "f :: Int -> Int"
               , "f 1 = let a = 1"
               , "      in a"
               , "f 2 = 2"
               , ""
               , "some = ()"
               ])
    (4, 0)
    "Delete ‘f’"
    (T.unlines [
        "{-# OPTIONS_GHC -Wunused-top-binds #-}"
        , "module A (some) where"
        , ""
        , "some = ()"
        ])

  , testSession "delete unused top level binding defined in infix form" $
    testFor
    (T.unlines [ "{-# OPTIONS_GHC -Wunused-top-binds #-}"
               , "module A (some) where"
               , ""
               , "myPlus :: Int -> Int -> Int"
               , "a `myPlus` b = a + b"
               , ""
               , "some = ()"
               ])
    (4, 2)
    "Delete ‘myPlus’"
    (T.unlines [
        "{-# OPTIONS_GHC -Wunused-top-binds #-}"
        , "module A (some) where"
        , ""
        , "some = ()"
      ])
  , testSession "delete unused binding in where clause" $
    testFor
    (T.unlines [ "{-# OPTIONS_GHC -Wunused-binds #-}"
               , "module A (h, g) where"
               , ""
               , "h :: Int"
               , "h = 3"
               , ""
               , "g :: Int"
               , "g = 6"
               , "  where"
               , "    h :: Int"
               , "    h = 4"
               , ""
               ])
    (10, 4)
    "Delete ‘h’"
    (T.unlines [ "{-# OPTIONS_GHC -Wunused-binds #-}"
               , "module A (h, g) where"
               , ""
               , "h :: Int"
               , "h = 3"
               , ""
               , "g :: Int"
               , "g = 6"
               , "  where"
               , ""
               ])
  , testSession "delete unused binding with multi-oneline signatures front" $
    testFor
    (T.unlines [ "{-# OPTIONS_GHC -Wunused-binds #-}"
               , "module A (b, c) where"
               , ""
               , "a, b, c :: Int"
               , "a = 3"
               , "b = 4"
               , "c = 5"
               ])
    (4, 0)
    "Delete ‘a’"
    (T.unlines [ "{-# OPTIONS_GHC -Wunused-binds #-}"
               , "module A (b, c) where"
               , ""
               , "b, c :: Int"
               , "b = 4"
               , "c = 5"
               ])
  , testSession "delete unused binding with multi-oneline signatures mid" $
    testFor
    (T.unlines [ "{-# OPTIONS_GHC -Wunused-binds #-}"
               , "module A (a, c) where"
               , ""
               , "a, b, c :: Int"
               , "a = 3"
               , "b = 4"
               , "c = 5"
               ])
    (5, 0)
    "Delete ‘b’"
    (T.unlines [ "{-# OPTIONS_GHC -Wunused-binds #-}"
               , "module A (a, c) where"
               , ""
               , "a, c :: Int"
               , "a = 3"
               , "c = 5"
               ])
  , testSession "delete unused binding with multi-oneline signatures end" $
    testFor
    (T.unlines [ "{-# OPTIONS_GHC -Wunused-binds #-}"
               , "module A (a, b) where"
               , ""
               , "a, b, c :: Int"
               , "a = 3"
               , "b = 4"
               , "c = 5"
               ])
    (6, 0)
    "Delete ‘c’"
    (T.unlines [ "{-# OPTIONS_GHC -Wunused-binds #-}"
               , "module A (a, b) where"
               , ""
               , "a, b :: Int"
               , "a = 3"
               , "b = 4"
               ])
  ]
  where
    testFor source pos expectedTitle expectedResult = do
      docId <- createDoc "A.hs" "haskell" source
      expectDiagnostics [ ("A.hs", [(DsWarning, pos, "not used")]) ]

      (action, title) <- extractCodeAction docId "Delete" pos

      liftIO $ title @?= expectedTitle
      executeCodeAction action
      contentAfterAction <- documentContents docId
      liftIO $ contentAfterAction @?= expectedResult

    extractCodeAction docId actionPrefix (l, c) = do
      [action@CodeAction { _title = actionTitle }]  <- findCodeActionsByPrefix docId (R l c l c) [actionPrefix]
      return (action, actionTitle)

addTypeAnnotationsToLiteralsTest :: TestTree
addTypeAnnotationsToLiteralsTest = testGroup "add type annotations to literals to satisfy contraints"
  [
    testSession "add default type to satisfy one contraint" $
    testFor
    (T.unlines [ "{-# OPTIONS_GHC -Wtype-defaults #-}"
               , "module A (f) where"
               , ""
               , "f = 1"
               ])
    [ (DsWarning, (3, 4), "Defaulting the following constraint") ]
    "Add type annotation ‘Integer’ to ‘1’"
    (T.unlines [ "{-# OPTIONS_GHC -Wtype-defaults #-}"
               , "module A (f) where"
               , ""
               , "f = (1 :: Integer)"
               ])

  , testSession "add default type to satisfy one contraint in nested expressions" $
    testFor
    (T.unlines [ "{-# OPTIONS_GHC -Wtype-defaults #-}"
               , "module A where"
               , ""
               , "f ="
               , "    let x = 3"
               , "    in x"
               ])
    [ (DsWarning, (4, 12), "Defaulting the following constraint") ]
    "Add type annotation ‘Integer’ to ‘3’"
    (T.unlines [ "{-# OPTIONS_GHC -Wtype-defaults #-}"
               , "module A where"
               , ""
               , "f ="
               , "    let x = (3 :: Integer)"
               , "    in x"
               ])
  , testSession "add default type to satisfy one contraint in more nested expressions" $
    testFor
    (T.unlines [ "{-# OPTIONS_GHC -Wtype-defaults #-}"
               , "module A where"
               , ""
               , "f ="
               , "    let x = let y = 5 in y"
               , "    in x"
               ])
    [ (DsWarning, (4, 20), "Defaulting the following constraint") ]
    "Add type annotation ‘Integer’ to ‘5’"
    (T.unlines [ "{-# OPTIONS_GHC -Wtype-defaults #-}"
               , "module A where"
               , ""
               , "f ="
               , "    let x = let y = (5 :: Integer) in y"
               , "    in x"
               ])
  , testSession "add default type to satisfy one contraint with duplicate literals" $
    testFor
    (T.unlines [ "{-# OPTIONS_GHC -Wtype-defaults #-}"
               , "{-# LANGUAGE OverloadedStrings #-}"
               , "module A (f) where"
               , ""
               , "import Debug.Trace"
               , ""
               , "f = seq \"debug\" traceShow \"debug\""
               ])
    [ (DsWarning, (6, 8), "Defaulting the following constraint")
    , (DsWarning, (6, 16), "Defaulting the following constraint")
    ]
    "Add type annotation ‘[Char]’ to ‘\"debug\"’"
    (T.unlines [ "{-# OPTIONS_GHC -Wtype-defaults #-}"
               , "{-# LANGUAGE OverloadedStrings #-}"
               , "module A (f) where"
               , ""
               , "import Debug.Trace"
               , ""
               , "f = seq (\"debug\" :: [Char]) traceShow \"debug\""
               ])
  , testSession "add default type to satisfy two contraints" $
    testFor
    (T.unlines [ "{-# OPTIONS_GHC -Wtype-defaults #-}"
               , "{-# LANGUAGE OverloadedStrings #-}"
               , "module A (f) where"
               , ""
               , "import Debug.Trace"
               , ""
               , "f a = traceShow \"debug\" a"
               ])
    [ (DsWarning, (6, 6), "Defaulting the following constraint") ]
    "Add type annotation ‘[Char]’ to ‘\"debug\"’"
    (T.unlines [ "{-# OPTIONS_GHC -Wtype-defaults #-}"
               , "{-# LANGUAGE OverloadedStrings #-}"
               , "module A (f) where"
               , ""
               , "import Debug.Trace"
               , ""
               , "f a = traceShow (\"debug\" :: [Char]) a"
               ])
  , testSession "add default type to satisfy two contraints with duplicate literals" $
    testFor
    (T.unlines [ "{-# OPTIONS_GHC -Wtype-defaults #-}"
               , "{-# LANGUAGE OverloadedStrings #-}"
               , "module A (f) where"
               , ""
               , "import Debug.Trace"
               , ""
               , "f = seq (\"debug\" :: [Char]) (seq (\"debug\" :: [Char]) (traceShow \"debug\"))"
               ])
    [ (DsWarning, (6, 54), "Defaulting the following constraint") ]
    "Add type annotation ‘[Char]’ to ‘\"debug\"’"
    (T.unlines [ "{-# OPTIONS_GHC -Wtype-defaults #-}"
               , "{-# LANGUAGE OverloadedStrings #-}"
               , "module A (f) where"
               , ""
               , "import Debug.Trace"
               , ""
               , "f = seq (\"debug\" :: [Char]) (seq (\"debug\" :: [Char]) (traceShow (\"debug\" :: [Char])))"
               ])
  ]
  where
    testFor source diag expectedTitle expectedResult = do
      docId <- createDoc "A.hs" "haskell" source
      expectDiagnostics [ ("A.hs", diag) ]

      let cursors = map snd3 diag
      (action, title) <- extractCodeAction docId "Add type annotation" (minimum cursors) (maximum cursors)

      liftIO $ title @?= expectedTitle
      executeCodeAction action
      contentAfterAction <- documentContents docId
      liftIO $ contentAfterAction @?= expectedResult

    extractCodeAction docId actionPrefix (l,c) (l', c')= do
      [action@CodeAction { _title = actionTitle }]  <- findCodeActionsByPrefix docId (R l c l' c') [actionPrefix]
      return (action, actionTitle)


fixConstructorImportTests :: TestTree
fixConstructorImportTests = testGroup "fix import actions"
  [ testSession "fix constructor import" $ template
      (T.unlines
            [ "module ModuleA where"
            , "data A = Constructor"
            ])
      (T.unlines
            [ "module ModuleB where"
            , "import ModuleA(Constructor)"
            ])
      (Range (Position 1 10) (Position 1 11))
      "Fix import of A(Constructor)"
      (T.unlines
            [ "module ModuleB where"
            , "import ModuleA(A(Constructor))"
            ])
  ]
  where
    template contentA contentB range expectedAction expectedContentB = do
      _docA <- createDoc "ModuleA.hs" "haskell" contentA
      docB  <- createDoc "ModuleB.hs" "haskell" contentB
      _diags <- waitForDiagnostics
      InR action@CodeAction { _title = actionTitle } : _
                  <- sortOn (\(InR CodeAction{_title=x}) -> x) <$>
                     getCodeActions docB range
      liftIO $ expectedAction @=? actionTitle
      executeCodeAction action
      contentAfterAction <- documentContents docB
      liftIO $ expectedContentB @=? contentAfterAction

importRenameActionTests :: TestTree
importRenameActionTests = testGroup "import rename actions"
  [ testSession "Data.Mape -> Data.Map"   $ check "Map"
  , testSession "Data.Mape -> Data.Maybe" $ check "Maybe" ] where
  check modname = do
      let content = T.unlines
            [ "module Testing where"
            , "import Data.Mape"
            ]
      doc <- createDoc "Testing.hs" "haskell" content
      _ <- waitForDiagnostics
      actionsOrCommands <- getCodeActions doc (Range (Position 1 8) (Position 1 16))
      let [changeToMap] = [action | InR action@CodeAction{ _title = actionTitle } <- actionsOrCommands, ("Data." <> modname) `T.isInfixOf` actionTitle ]
      executeCodeAction changeToMap
      contentAfterAction <- documentContents doc
      let expectedContentAfterAction = T.unlines
            [ "module Testing where"
            , "import Data." <> modname
            ]
      liftIO $ expectedContentAfterAction @=? contentAfterAction

fillTypedHoleTests :: TestTree
fillTypedHoleTests = let

  sourceCode :: T.Text -> T.Text -> T.Text -> T.Text
  sourceCode a b c = T.unlines
    [ "module Testing where"
      , ""
      , "globalConvert :: Int -> String"
      , "globalConvert = undefined"
      , ""
      , "globalInt :: Int"
      , "globalInt = 3"
      , ""
      , "bar :: Int -> Int -> String"
      , "bar n parameterInt = " <> a <> " (n + " <> b <> " + " <> c <> ")  where"
      , "  localConvert = (flip replicate) 'x'"
      , ""
      , "foo :: () -> Int -> String"
      , "foo = undefined"

    ]

  check :: T.Text -> T.Text -> T.Text -> T.Text -> T.Text -> T.Text -> T.Text -> TestTree
  check actionTitle
        oldA oldB oldC
        newA newB newC = testSession (T.unpack actionTitle) $ do
    let originalCode = sourceCode oldA oldB oldC
    let expectedCode = sourceCode newA newB newC
    doc <- createDoc "Testing.hs" "haskell" originalCode
    _ <- waitForDiagnostics
    actionsOrCommands <- getCodeActions doc (Range (Position 9 0) (Position 9 maxBound))
    chosenAction <- liftIO $ pickActionWithTitle actionTitle actionsOrCommands
    executeCodeAction chosenAction
    modifiedCode <- documentContents doc
    liftIO $ expectedCode @=? modifiedCode
  in
  testGroup "fill typed holes"
  [ check "replace _ with show"
          "_"    "n" "n"
          "show" "n" "n"

  , check "replace _ with globalConvert"
          "_"             "n" "n"
          "globalConvert" "n" "n"

  , check "replace _convertme with localConvert"
          "_convertme"   "n" "n"
          "localConvert" "n" "n"

  , check "replace _b with globalInt"
          "_a" "_b"        "_c"
          "_a" "globalInt" "_c"

  , check "replace _c with globalInt"
          "_a" "_b"        "_c"
          "_a" "_b" "globalInt"

  , check "replace _c with parameterInt"
          "_a" "_b" "_c"
          "_a" "_b"  "parameterInt"
  , check "replace _ with foo _"
          "_" "n" "n"
          "(foo _)" "n" "n"
  , testSession "replace _toException with E.toException" $ do
      let mkDoc x = T.unlines
            [ "module Testing where"
            , "import qualified Control.Exception as E"
            , "ioToSome :: E.IOException -> E.SomeException"
            , "ioToSome = " <> x ]
      doc <- createDoc "Test.hs" "haskell" $ mkDoc "_toException"
      _ <- waitForDiagnostics
      actions <- getCodeActions doc (Range (Position 3 0) (Position 3 maxBound))
      chosen <- liftIO $ pickActionWithTitle "replace _toException with E.toException" actions
      executeCodeAction chosen
      modifiedCode <- documentContents doc
      liftIO $ mkDoc "E.toException" @=? modifiedCode
  ]

addInstanceConstraintTests :: TestTree
addInstanceConstraintTests = let
  missingConstraintSourceCode :: Maybe T.Text -> T.Text
  missingConstraintSourceCode mConstraint =
    let constraint = maybe "" (<> " => ") mConstraint
     in T.unlines
    [ "module Testing where"
    , ""
    , "data Wrap a = Wrap a"
    , ""
    , "instance " <> constraint <> "Eq (Wrap a) where"
    , "  (Wrap x) == (Wrap y) = x == y"
    ]

  incompleteConstraintSourceCode :: Maybe T.Text -> T.Text
  incompleteConstraintSourceCode mConstraint =
    let constraint = maybe "Eq a" (\c -> "(Eq a, " <> c <> ")")  mConstraint
     in T.unlines
    [ "module Testing where"
    , ""
    , "data Pair a b = Pair a b"
    , ""
    , "instance " <> constraint <> " => Eq (Pair a b) where"
    , "  (Pair x y) == (Pair x' y') = x == x' && y == y'"
    ]

  incompleteConstraintSourceCode2 :: Maybe T.Text -> T.Text
  incompleteConstraintSourceCode2 mConstraint =
    let constraint = maybe "(Eq a, Eq b)" (\c -> "(Eq a, Eq b, " <> c <> ")")  mConstraint
     in T.unlines
    [ "module Testing where"
    , ""
    , "data Three a b c = Three a b c"
    , ""
    , "instance " <> constraint <> " => Eq (Three a b c) where"
    , "  (Three x y z) == (Three x' y' z') = x == x' && y == y' && z == z'"
    ]

  check :: T.Text -> T.Text -> T.Text -> TestTree
  check actionTitle originalCode expectedCode = testSession (T.unpack actionTitle) $ do
    doc <- createDoc "Testing.hs" "haskell" originalCode
    _ <- waitForDiagnostics
    actionsOrCommands <- getAllCodeActions doc
    chosenAction <- liftIO $ pickActionWithTitle actionTitle actionsOrCommands
    executeCodeAction chosenAction
    modifiedCode <- documentContents doc
    liftIO $ expectedCode @=? modifiedCode

  in testGroup "add instance constraint"
  [ check
    "Add `Eq a` to the context of the instance declaration"
    (missingConstraintSourceCode Nothing)
    (missingConstraintSourceCode $ Just "Eq a")
  , check
    "Add `Eq b` to the context of the instance declaration"
    (incompleteConstraintSourceCode Nothing)
    (incompleteConstraintSourceCode $ Just "Eq b")
  , check
    "Add `Eq c` to the context of the instance declaration"
    (incompleteConstraintSourceCode2 Nothing)
    (incompleteConstraintSourceCode2 $ Just "Eq c")
  ]

addFunctionConstraintTests :: TestTree
addFunctionConstraintTests = let
  missingConstraintSourceCode :: T.Text -> T.Text
  missingConstraintSourceCode constraint =
    T.unlines
    [ "module Testing where"
    , ""
    , "eq :: " <> constraint <> "a -> a -> Bool"
    , "eq x y = x == y"
    ]

  missingConstraintWithForAllSourceCode :: T.Text -> T.Text
  missingConstraintWithForAllSourceCode constraint =
    T.unlines
    [ "{-# LANGUAGE ExplicitForAll #-}"
    , "module Testing where"
    , ""
    , "eq :: forall a. " <> constraint <> "a -> a -> Bool"
    , "eq x y = x == y"
    ]

  incompleteConstraintWithForAllSourceCode :: T.Text -> T.Text
  incompleteConstraintWithForAllSourceCode constraint =
    T.unlines
    [ "{-# LANGUAGE ExplicitForAll #-}"
    , "module Testing where"
    , ""
    , "data Pair a b = Pair a b"
    , ""
    , "eq :: " <> constraint <> " => Pair a b -> Pair a b -> Bool"
    , "eq (Pair x y) (Pair x' y') = x == x' && y == y'"
    ]

  incompleteConstraintSourceCode :: T.Text -> T.Text
  incompleteConstraintSourceCode constraint =
    T.unlines
    [ "module Testing where"
    , ""
    , "data Pair a b = Pair a b"
    , ""
    , "eq :: " <> constraint <> " => Pair a b -> Pair a b -> Bool"
    , "eq (Pair x y) (Pair x' y') = x == x' && y == y'"
    ]

  incompleteConstraintSourceCode2 :: T.Text -> T.Text
  incompleteConstraintSourceCode2 constraint =
    T.unlines
    [ "module Testing where"
    , ""
    , "data Three a b c = Three a b c"
    , ""
    , "eq :: " <> constraint <> " => Three a b c -> Three a b c -> Bool"
    , "eq (Three x y z) (Three x' y' z') = x == x' && y == y' && z == z'"
    ]

  incompleteConstraintSourceCodeWithExtraCharsInContext :: T.Text -> T.Text
  incompleteConstraintSourceCodeWithExtraCharsInContext constraint =
    T.unlines
    [ "module Testing where"
    , ""
    , "data Pair a b = Pair a b"
    , ""
    , "eq :: ( " <> constraint <> " ) => Pair a b -> Pair a b -> Bool"
    , "eq (Pair x y) (Pair x' y') = x == x' && y == y'"
    ]

  incompleteConstraintSourceCodeWithNewlinesInTypeSignature :: T.Text -> T.Text
  incompleteConstraintSourceCodeWithNewlinesInTypeSignature constraint =
    T.unlines
    [ "module Testing where"
    , "data Pair a b = Pair a b"
    , "eq "
    , "    :: (" <> constraint <> ")"
    , "    => Pair a b -> Pair a b -> Bool"
    , "eq (Pair x y) (Pair x' y') = x == x' && y == y'"
    ]

  missingMonadConstraint constraint = T.unlines
    [ "module Testing where"
    , "f :: " <> constraint <> "m ()"
    , "f = do "
    , "  return ()"
    ]

  in testGroup "add function constraint"
  [ checkCodeAction
    "no preexisting constraint"
    "Add `Eq a` to the context of the type signature for `eq`"
    (missingConstraintSourceCode "")
    (missingConstraintSourceCode "Eq a => ")
  , checkCodeAction
    "no preexisting constraint, with forall"
    "Add `Eq a` to the context of the type signature for `eq`"
    (missingConstraintWithForAllSourceCode "")
    (missingConstraintWithForAllSourceCode "Eq a => ")
  , checkCodeAction
    "preexisting constraint, no parenthesis"
    "Add `Eq b` to the context of the type signature for `eq`"
    (incompleteConstraintSourceCode "Eq a")
    (incompleteConstraintSourceCode "(Eq a, Eq b)")
  , checkCodeAction
    "preexisting constraints in parenthesis"
    "Add `Eq c` to the context of the type signature for `eq`"
    (incompleteConstraintSourceCode2 "(Eq a, Eq b)")
    (incompleteConstraintSourceCode2 "(Eq a, Eq b, Eq c)")
  , checkCodeAction
    "preexisting constraints with forall"
    "Add `Eq b` to the context of the type signature for `eq`"
    (incompleteConstraintWithForAllSourceCode "Eq a")
    (incompleteConstraintWithForAllSourceCode "(Eq a, Eq b)")
  , checkCodeAction
    "preexisting constraint, with extra spaces in context"
    "Add `Eq b` to the context of the type signature for `eq`"
    (incompleteConstraintSourceCodeWithExtraCharsInContext "Eq a")
    (incompleteConstraintSourceCodeWithExtraCharsInContext "Eq a, Eq b")
  , checkCodeAction
    "preexisting constraint, with newlines in type signature"
    "Add `Eq b` to the context of the type signature for `eq`"
    (incompleteConstraintSourceCodeWithNewlinesInTypeSignature "Eq a")
    (incompleteConstraintSourceCodeWithNewlinesInTypeSignature "Eq a, Eq b")
  , checkCodeAction
    "missing Monad constraint"
    "Add `Monad m` to the context of the type signature for `f`"
    (missingMonadConstraint "")
    (missingMonadConstraint "Monad m => ")
  ]

checkCodeAction :: String -> T.Text -> T.Text -> T.Text -> TestTree
checkCodeAction testName actionTitle originalCode expectedCode = testSession testName $ do
  doc <- createDoc "Testing.hs" "haskell" originalCode
  _ <- waitForDiagnostics
  actionsOrCommands <- getAllCodeActions doc
  chosenAction <- liftIO $ pickActionWithTitle actionTitle actionsOrCommands
  executeCodeAction chosenAction
  modifiedCode <- documentContents doc
  liftIO $ expectedCode @=? modifiedCode

addImplicitParamsConstraintTests :: TestTree
addImplicitParamsConstraintTests =
  testGroup
    "add missing implicit params constraints"
    [ testGroup
        "introduced"
        [ let ex ctxtA = exampleCode "?a" ctxtA ""
           in checkCodeAction "at top level" "Add ?a::() to the context of fBase" (ex "") (ex "?a::()"),
          let ex ctxA = exampleCode "x where x = ?a" ctxA ""
           in checkCodeAction "in nested def" "Add ?a::() to the context of fBase" (ex "") (ex "?a::()")
        ],
      testGroup
        "inherited"
        [ let ex = exampleCode "()" "?a::()"
           in checkCodeAction
                "with preexisting context"
                "Add `?a::()` to the context of the type signature for `fCaller`"
                (ex "Eq ()")
                (ex "Eq (), ?a::()"),
          let ex = exampleCode "()" "?a::()"
           in checkCodeAction "without preexisting context" "Add ?a::() to the context of fCaller" (ex "") (ex "?a::()")
        ]
    ]
  where
    mkContext ""       = ""
    mkContext contents = "(" <> contents <> ") => "

    exampleCode bodyBase contextBase contextCaller =
      T.unlines
        [ "{-# LANGUAGE FlexibleContexts, ImplicitParams #-}",
          "module Testing where",
          "fBase :: " <> mkContext contextBase <> "()",
          "fBase = " <> bodyBase,
          "fCaller :: " <> mkContext contextCaller <> "()",
          "fCaller = fBase"
        ]
removeRedundantConstraintsTests :: TestTree
removeRedundantConstraintsTests = let
  header =
    [ "{-# OPTIONS_GHC -Wredundant-constraints #-}"
    , "module Testing where"
    , ""
    ]

  redundantConstraintsCode :: Maybe T.Text -> T.Text
  redundantConstraintsCode mConstraint =
    let constraint = maybe "" (\c -> "" <> c <> " => ") mConstraint
      in T.unlines $ header <>
        [ "foo :: " <> constraint <> "a -> a"
        , "foo = id"
        ]

  redundantMixedConstraintsCode :: Maybe T.Text -> T.Text
  redundantMixedConstraintsCode mConstraint =
    let constraint = maybe "(Num a, Eq a)" (\c -> "(Num a, Eq a, " <> c <> ")") mConstraint
      in T.unlines $ header <>
        [ "foo :: " <> constraint <> " => a -> Bool"
        , "foo x = x == 1"
        ]

  typeSignatureSpaces :: T.Text
  typeSignatureSpaces = T.unlines $ header <>
    [ "foo ::  (Num a, Eq a, Monoid a)  => a -> Bool"
    , "foo x = x == 1"
    ]

  typeSignatureMultipleLines :: T.Text
  typeSignatureMultipleLines = T.unlines $ header <>
    [ "foo :: (Num a, Eq a, Monoid a)"
    , "=> a -> Bool"
    , "foo x = x == 1"
    ]

  check :: T.Text -> T.Text -> T.Text -> TestTree
  check actionTitle originalCode expectedCode = testSession (T.unpack actionTitle) $ do
    doc <- createDoc "Testing.hs" "haskell" originalCode
    _ <- waitForDiagnostics
    actionsOrCommands <- getAllCodeActions doc
    chosenAction <- liftIO $ pickActionWithTitle actionTitle actionsOrCommands
    executeCodeAction chosenAction
    modifiedCode <- documentContents doc
    liftIO $ expectedCode @=? modifiedCode

  checkPeculiarFormatting :: String -> T.Text -> TestTree
  checkPeculiarFormatting title code = testSession title $ do
    doc <- createDoc "Testing.hs" "haskell" code
    _ <- waitForDiagnostics
    actionsOrCommands <- getAllCodeActions doc
    liftIO $ assertBool "Found some actions" (null actionsOrCommands)

  in testGroup "remove redundant function constraints"
  [ check
    "Remove redundant constraint `Eq a` from the context of the type signature for `foo`"
    (redundantConstraintsCode $ Just "Eq a")
    (redundantConstraintsCode Nothing)
  , check
    "Remove redundant constraints `(Eq a, Monoid a)` from the context of the type signature for `foo`"
    (redundantConstraintsCode $ Just "(Eq a, Monoid a)")
    (redundantConstraintsCode Nothing)
  , check
    "Remove redundant constraints `(Monoid a, Show a)` from the context of the type signature for `foo`"
    (redundantMixedConstraintsCode $ Just "Monoid a, Show a")
    (redundantMixedConstraintsCode Nothing)
  , checkPeculiarFormatting
    "should do nothing when constraints contain an arbitrary number of spaces"
    typeSignatureSpaces
  , checkPeculiarFormatting
    "should do nothing when constraints contain line feeds"
    typeSignatureMultipleLines
  ]

addSigActionTests :: TestTree
addSigActionTests = let
  header = "{-# OPTIONS_GHC -Wmissing-signatures -Wmissing-pattern-synonym-signatures #-}"
  moduleH = "{-# LANGUAGE PatternSynonyms #-}\nmodule Sigs where"
  before def     = T.unlines [header, moduleH,      def]
  after' def sig = T.unlines [header, moduleH, sig, def]

  def >:: sig = testSession (T.unpack def) $ do
    let originalCode = before def
    let expectedCode = after' def sig
    doc <- createDoc "Sigs.hs" "haskell" originalCode
    _ <- waitForDiagnostics
    actionsOrCommands <- getCodeActions doc (Range (Position 3 1) (Position 3 maxBound))
    chosenAction <- liftIO $ pickActionWithTitle ("add signature: " <> sig) actionsOrCommands
    executeCodeAction chosenAction
    modifiedCode <- documentContents doc
    liftIO $ expectedCode @=? modifiedCode
  in
  testGroup "add signature"
    [ "abc = True"              >:: "abc :: Bool"
    , "foo a b = a + b"         >:: "foo :: Num a => a -> a -> a"
    , "bar a b = show $ a + b"  >:: "bar :: (Show a, Num a) => a -> a -> String"
    , "(!!!) a b = a > b"       >:: "(!!!) :: Ord a => a -> a -> Bool"
    , "a >>>> b = a + b"        >:: "(>>>>) :: Num a => a -> a -> a"
    , "a `haha` b = a b"        >:: "haha :: (t1 -> t2) -> t1 -> t2"
    , "pattern Some a = Just a" >:: "pattern Some :: a -> Maybe a"
    ]

exportUnusedTests :: TestTree
exportUnusedTests = testGroup "export unused actions"
  [ testGroup "don't want suggestion"
    [ testSession "implicit exports" $ template
        (T.unlines
              [ "{-# OPTIONS_GHC -Wunused-top-binds #-}"
              , "{-# OPTIONS_GHC -Wmissing-signatures #-}"
              , "module A where"
              , "foo = id"])
        (R 3 0 3 3)
        "Export ‘foo’"
        Nothing -- codeaction should not be available
    , testSession "not top-level" $ template
        (T.unlines
              [ "{-# OPTIONS_GHC -Wunused-top-binds #-}"
              , "{-# OPTIONS_GHC -Wunused-binds #-}"
              , "module A (foo,bar) where"
              , "foo = ()"
              , "  where bar = ()"
              , "bar = ()"])
        (R 2 0 2 11)
        "Export ‘bar’"
        Nothing
    , testSession "type is exported but not the constructor of same name" $ template
        (T.unlines
              [ "{-# OPTIONS_GHC -Wunused-top-binds #-}"
              , "module A (Foo) where"
              , "data Foo = Foo"])
        (R 2 0 2 8)
        "Export ‘Foo’"
        Nothing -- codeaction should not be available
    , testSession "unused data field" $ template
        (T.unlines
              [ "{-# OPTIONS_GHC -Wunused-top-binds #-}"
              , "module A (Foo(Foo)) where"
              , "data Foo = Foo {foo :: ()}"])
        (R 2 0 2 20)
        "Export ‘foo’"
        Nothing -- codeaction should not be available
    ]
  , testGroup "want suggestion"
    [ testSession "empty exports" $ template
        (T.unlines
              [ "{-# OPTIONS_GHC -Wunused-top-binds #-}"
              , "module A ("
              , ") where"
              , "foo = id"])
        (R 3 0 3 3)
        "Export ‘foo’"
        (Just $ T.unlines
              [ "{-# OPTIONS_GHC -Wunused-top-binds #-}"
              , "module A ("
              , "foo) where"
              , "foo = id"])
    , testSession "single line explicit exports" $ template
        (T.unlines
              [ "{-# OPTIONS_GHC -Wunused-top-binds #-}"
              , "module A (foo) where"
              , "foo = id"
              , "bar = foo"])
        (R 3 0 3 3)
        "Export ‘bar’"
        (Just $ T.unlines
              [ "{-# OPTIONS_GHC -Wunused-top-binds #-}"
              , "module A (foo,bar) where"
              , "foo = id"
              , "bar = foo"])
    , testSession "multi line explicit exports" $ template
        (T.unlines
              [ "{-# OPTIONS_GHC -Wunused-top-binds #-}"
              , "module A"
              , "  ("
              , "    foo) where"
              , "foo = id"
              , "bar = foo"])
        (R 5 0 5 3)
        "Export ‘bar’"
        (Just $ T.unlines
              [ "{-# OPTIONS_GHC -Wunused-top-binds #-}"
              , "module A"
              , "  ("
              , "    foo,bar) where"
              , "foo = id"
              , "bar = foo"])
    , testSession "export list ends in comma" $ template
        (T.unlines
              [ "{-# OPTIONS_GHC -Wunused-top-binds #-}"
              , "module A"
              , "  (foo,"
              , "  ) where"
              , "foo = id"
              , "bar = foo"])
        (R 5 0 5 3)
        "Export ‘bar’"
        (Just $ T.unlines
              [ "{-# OPTIONS_GHC -Wunused-top-binds #-}"
              , "module A"
              , "  (foo,"
              , "  bar) where"
              , "foo = id"
              , "bar = foo"])
    , testSession "unused pattern synonym" $ template
        (T.unlines
              [ "{-# OPTIONS_GHC -Wunused-top-binds #-}"
              , "{-# LANGUAGE PatternSynonyms #-}"
              , "module A () where"
              , "pattern Foo a <- (a, _)"])
        (R 3 0 3 10)
        "Export ‘Foo’"
        (Just $ T.unlines
              [ "{-# OPTIONS_GHC -Wunused-top-binds #-}"
              , "{-# LANGUAGE PatternSynonyms #-}"
              , "module A (pattern Foo) where"
              , "pattern Foo a <- (a, _)"])
    , testSession "unused data type" $ template
        (T.unlines
              [ "{-# OPTIONS_GHC -Wunused-top-binds #-}"
              , "module A () where"
              , "data Foo = Foo"])
        (R 2 0 2 7)
        "Export ‘Foo’"
        (Just $ T.unlines
              [ "{-# OPTIONS_GHC -Wunused-top-binds #-}"
              , "module A (Foo(..)) where"
              , "data Foo = Foo"])
    , testSession "unused newtype" $ template
        (T.unlines
              [ "{-# OPTIONS_GHC -Wunused-top-binds #-}"
              , "module A () where"
              , "newtype Foo = Foo ()"])
        (R 2 0 2 10)
        "Export ‘Foo’"
        (Just $ T.unlines
              [ "{-# OPTIONS_GHC -Wunused-top-binds #-}"
              , "module A (Foo(..)) where"
              , "newtype Foo = Foo ()"])
    , testSession "unused type synonym" $ template
        (T.unlines
              [ "{-# OPTIONS_GHC -Wunused-top-binds #-}"
              , "module A () where"
              , "type Foo = ()"])
        (R 2 0 2 7)
        "Export ‘Foo’"
        (Just $ T.unlines
              [ "{-# OPTIONS_GHC -Wunused-top-binds #-}"
              , "module A (Foo) where"
              , "type Foo = ()"])
    , testSession "unused type family" $ template
        (T.unlines
              [ "{-# OPTIONS_GHC -Wunused-top-binds #-}"
              , "{-# LANGUAGE TypeFamilies #-}"
              , "module A () where"
              , "type family Foo p"])
        (R 3 0 3 15)
        "Export ‘Foo’"
        (Just $ T.unlines
              [ "{-# OPTIONS_GHC -Wunused-top-binds #-}"
              , "{-# LANGUAGE TypeFamilies #-}"
              , "module A (Foo(..)) where"
              , "type family Foo p"])
    , testSession "unused typeclass" $ template
        (T.unlines
              [ "{-# OPTIONS_GHC -Wunused-top-binds #-}"
              , "module A () where"
              , "class Foo a"])
        (R 2 0 2 8)
        "Export ‘Foo’"
        (Just $ T.unlines
              [ "{-# OPTIONS_GHC -Wunused-top-binds #-}"
              , "module A (Foo(..)) where"
              , "class Foo a"])
    , testSession "infix" $ template
        (T.unlines
              [ "{-# OPTIONS_GHC -Wunused-top-binds #-}"
              , "module A () where"
              , "a `f` b = ()"])
        (R 2 0 2 11)
        "Export ‘f’"
        (Just $ T.unlines
              [ "{-# OPTIONS_GHC -Wunused-top-binds #-}"
              , "module A (f) where"
              , "a `f` b = ()"])
    , testSession "function operator" $ template
        (T.unlines
              [ "{-# OPTIONS_GHC -Wunused-top-binds #-}"
              , "module A () where"
              , "(<|) = ($)"])
        (R 2 0 2 9)
        "Export ‘<|’"
        (Just $ T.unlines
              [ "{-# OPTIONS_GHC -Wunused-top-binds #-}"
              , "module A ((<|)) where"
              , "(<|) = ($)"])
    , testSession "type synonym operator" $ template
        (T.unlines
              [ "{-# OPTIONS_GHC -Wunused-top-binds #-}"
              , "{-# LANGUAGE TypeOperators #-}"
              , "module A () where"
              , "type (:<) = ()"])
        (R 3 0 3 13)
        "Export ‘:<’"
        (Just $ T.unlines
              [ "{-# OPTIONS_GHC -Wunused-top-binds #-}"
              , "{-# LANGUAGE TypeOperators #-}"
              , "module A ((:<)) where"
              , "type (:<) = ()"])
    , testSession "type family operator" $ template
        (T.unlines
              [ "{-# OPTIONS_GHC -Wunused-top-binds #-}"
              , "{-# LANGUAGE TypeFamilies #-}"
              , "{-# LANGUAGE TypeOperators #-}"
              , "module A () where"
              , "type family (:<)"])
        (R 4 0 4 15)
        "Export ‘:<’"
        (Just $ T.unlines
              [ "{-# OPTIONS_GHC -Wunused-top-binds #-}"
              , "{-# LANGUAGE TypeFamilies #-}"
              , "{-# LANGUAGE TypeOperators #-}"
              , "module A (type (:<)(..)) where"
              , "type family (:<)"])
    , testSession "typeclass operator" $ template
        (T.unlines
              [ "{-# OPTIONS_GHC -Wunused-top-binds #-}"
              , "{-# LANGUAGE TypeOperators #-}"
              , "module A () where"
              , "class (:<) a"])
        (R 3 0 3 11)
        "Export ‘:<’"
        (Just $ T.unlines
              [ "{-# OPTIONS_GHC -Wunused-top-binds #-}"
              , "{-# LANGUAGE TypeOperators #-}"
              , "module A (type (:<)(..)) where"
              , "class (:<) a"])
    , testSession "newtype operator" $ template
        (T.unlines
              [ "{-# OPTIONS_GHC -Wunused-top-binds #-}"
              , "{-# LANGUAGE TypeOperators #-}"
              , "module A () where"
              , "newtype (:<) = Foo ()"])
        (R 3 0 3 20)
        "Export ‘:<’"
        (Just $ T.unlines
              [ "{-# OPTIONS_GHC -Wunused-top-binds #-}"
              , "{-# LANGUAGE TypeOperators #-}"
              , "module A (type (:<)(..)) where"
              , "newtype (:<) = Foo ()"])
    , testSession "data type operator" $ template
        (T.unlines
              [ "{-# OPTIONS_GHC -Wunused-top-binds #-}"
              , "{-# LANGUAGE TypeOperators #-}"
              , "module A () where"
              , "data (:<) = Foo ()"])
        (R 3 0 3 17)
        "Export ‘:<’"
        (Just $ T.unlines
              [ "{-# OPTIONS_GHC -Wunused-top-binds #-}"
              , "{-# LANGUAGE TypeOperators #-}"
              , "module A (type (:<)(..)) where"
              , "data (:<) = Foo ()"])
    ]
  ]
  where
    template doc range = exportTemplate (Just range) doc

exportTemplate :: Maybe Range -> T.Text -> T.Text -> Maybe T.Text -> Session ()
exportTemplate mRange initialContent expectedAction expectedContents = do
  doc <- createDoc "A.hs" "haskell" initialContent
  _ <- waitForDiagnostics
  actions <- case mRange of
    Nothing    -> getAllCodeActions doc
    Just range -> getCodeActions doc range
  case expectedContents of
    Just content -> do
      action <- liftIO $ pickActionWithTitle expectedAction actions
      executeCodeAction action
      contentAfterAction <- documentContents doc
      liftIO $ content @=? contentAfterAction
    Nothing ->
      liftIO $ [_title | InR CodeAction{_title} <- actions, _title == expectedAction ] @?= []

removeExportTests :: TestTree
removeExportTests = testGroup "remove export actions"
    [ testSession "single export" $ template
        (T.unlines
              [ "module A (  a   ) where"
              , "b :: ()"
              , "b = ()"])
        "Remove ‘a’ from export"
        (Just $ T.unlines
              [ "module A (     ) where"
              , "b :: ()"
              , "b = ()"])
    , testSession "ending comma" $ template
        (T.unlines
              [ "module A (  a,   ) where"
              , "b :: ()"
              , "b = ()"])
        "Remove ‘a’ from export"
        (Just $ T.unlines
              [ "module A (  ) where"
              , "b :: ()"
              , "b = ()"])
    , testSession "multiple exports" $ template
        (T.unlines
              [ "module A (a  ,   c,    b ) where"
              , "a, c :: ()"
              , "a = ()"
              , "c = ()"])
        "Remove ‘b’ from export"
        (Just $ T.unlines
              [ "module A (a  ,   c ) where"
              , "a, c :: ()"
              , "a = ()"
              , "c = ()"])
    , testSession "not in scope constructor" $ template
        (T.unlines
              [ "module A (A (X,Y,Z,(:<)), ab) where"
              , "data A = X Int | Y | (:<) Int"
              , "ab :: ()"
              , "ab = ()"
              ])
        "Remove ‘Z’ from export"
        (Just $ T.unlines
              [ "module A (A (X,Y,(:<)), ab) where"
              , "data A = X Int | Y | (:<) Int"
              , "ab :: ()"
              , "ab = ()"])
    , testSession "multiline export" $ template
        (T.unlines
              [ "module A (a"
              , " ,  b"
              , " , (:*:)"
              , " , ) where"
              , "a,b :: ()"
              , "a = ()"
              , "b = ()"])
        "Remove ‘:*:’ from export"
        (Just $ T.unlines
              [ "module A (a"
              , " ,  b"
              , " "
              , " , ) where"
              , "a,b :: ()"
              , "a = ()"
              , "b = ()"])
    , testSession "qualified re-export" $ template
        (T.unlines
              [ "module A (M.x,a) where"
              , "import qualified Data.List as M"
              , "a :: ()"
              , "a = ()"])
        "Remove ‘M.x’ from export"
        (Just $ T.unlines
              [ "module A (a) where"
              , "import qualified Data.List as M"
              , "a :: ()"
              , "a = ()"])
    , testSession "export module" $ template
        (T.unlines
              [ "module A (module B) where"
              , "a :: ()"
              , "a = ()"])
        "Remove ‘module B’ from export"
        (Just $ T.unlines
              [ "module A () where"
              , "a :: ()"
              , "a = ()"])
    , testSession "dodgy export" $ template
        (T.unlines
              [ "{-# OPTIONS_GHC -Wall #-}"
              , "module A (A (..)) where"
              , "data X = X"
              , "type A = X"])
        "Remove ‘A(..)’ from export"
        (Just $ T.unlines
              [ "{-# OPTIONS_GHC -Wall #-}"
              , "module A () where"
              , "data X = X"
              , "type A = X"])
    , testSession "dodgy export" $ template
        (T.unlines
              [ "{-# OPTIONS_GHC -Wall #-}"
              , "module A (A (..)) where"
              , "data X = X"
              , "type A = X"])
        "Remove ‘A(..)’ from export"
        (Just $ T.unlines
              [ "{-# OPTIONS_GHC -Wall #-}"
              , "module A () where"
              , "data X = X"
              , "type A = X"])
    , testSession "duplicate module export" $ template
        (T.unlines
              [ "{-# OPTIONS_GHC -Wall #-}"
              , "module A (module L,module L) where"
              , "import Data.List as L"
              , "a :: ()"
              , "a = ()"])
        "Remove ‘Module L’ from export"
        (Just $ T.unlines
              [ "{-# OPTIONS_GHC -Wall #-}"
              , "module A (module L) where"
              , "import Data.List as L"
              , "a :: ()"
              , "a = ()"])
    , testSession "remove all exports single" $ template
        (T.unlines
              [ "module A (x) where"
              , "a :: ()"
              , "a = ()"])
        "Remove all redundant exports"
        (Just $ T.unlines
              [ "module A () where"
              , "a :: ()"
              , "a = ()"])
    , testSession "remove all exports two" $ template
        (T.unlines
              [ "module A (x,y) where"
              , "a :: ()"
              , "a = ()"])
        "Remove all redundant exports"
        (Just $ T.unlines
              [ "module A () where"
              , "a :: ()"
              , "a = ()"])
    , testSession "remove all exports three" $ template
        (T.unlines
              [ "module A (a,x,y) where"
              , "a :: ()"
              , "a = ()"])
        "Remove all redundant exports"
        (Just $ T.unlines
              [ "module A (a) where"
              , "a :: ()"
              , "a = ()"])
    , testSession "remove all exports composite" $ template
        (T.unlines
              [ "module A (x,y,b, module Ls, a, A(X,getW, Y, Z,(:-),getV), (-+), B(B)) where"
              , "data A = X {getV :: Int} | Y {getV :: Int}"
              , "data B = B"
              , "a,b :: ()"
              , "a = ()"
              , "b = ()"])
        "Remove all redundant exports"
        (Just $ T.unlines
              [ "module A (b, a, A(X, Y,getV), B(B)) where"
              , "data A = X {getV :: Int} | Y {getV :: Int}"
              , "data B = B"
              , "a,b :: ()"
              , "a = ()"
              , "b = ()"])
    ]
  where
    template = exportTemplate Nothing

addSigLensesTests :: TestTree
addSigLensesTests =
  let pragmas = "{-# OPTIONS_GHC -Wmissing-signatures -Wmissing-pattern-synonym-signatures #-}"
      moduleH exported =
        T.unlines
          [ "{-# LANGUAGE PatternSynonyms,TypeApplications,DataKinds,RankNTypes,ScopedTypeVariables,TypeOperators #-}"
          , "module Sigs(" <> exported <> ") where"
          , "import qualified Data.Complex as C"
          , "import Data.Data (Proxy (..), type (:~:) (..), mkCharType)"
          ]
      before enableGHCWarnings exported (def, _) others =
        T.unlines $ [pragmas | enableGHCWarnings] <> [moduleH exported, def] <> others
      after' enableGHCWarnings exported (def, sig) others =
        T.unlines $ [pragmas | enableGHCWarnings] <> [moduleH exported] <> maybe [] pure sig <> [def] <> others
      createConfig mode = A.object ["haskell" A..= A.object ["plugin" A..= A.object ["ghcide-type-lenses" A..= A.object ["config" A..= A.object ["mode" A..= A.String mode]]]]]
      sigSession testName enableGHCWarnings mode exported def others = testSession testName $ do
        let originalCode = before enableGHCWarnings exported def others
        let expectedCode = after' enableGHCWarnings exported def others
        sendNotification SWorkspaceDidChangeConfiguration $ DidChangeConfigurationParams $ createConfig mode
        doc <- createDoc "Sigs.hs" "haskell" originalCode
        waitForProgressDone
        codeLenses <- getCodeLenses doc
        if not $ null $ snd def
          then do
            liftIO $ length codeLenses == 1 @? "Expected 1 code lens, but got: " <> show codeLenses
            executeCommand $ fromJust $ head codeLenses ^. L.command
            modifiedCode <- skipManyTill anyMessage (getDocumentEdit doc)
            liftIO $ expectedCode @=? modifiedCode
          else liftIO $ null codeLenses @? "Expected no code lens, but got: " <> show codeLenses
      cases =
        [ ("abc = True", "abc :: Bool")
        , ("foo a b = a + b", "foo :: Num a => a -> a -> a")
        , ("bar a b = show $ a + b", "bar :: (Show a, Num a) => a -> a -> String")
        , ("(!!!) a b = a > b", "(!!!) :: Ord a => a -> a -> Bool")
        , ("a >>>> b = a + b", "(>>>>) :: Num a => a -> a -> a")
        , ("a `haha` b = a b", "haha :: (t1 -> t2) -> t1 -> t2")
        , ("pattern Some a = Just a", "pattern Some :: a -> Maybe a")
        , ("qualifiedSigTest= C.realPart", "qualifiedSigTest :: C.Complex a -> a")
        , ("head = 233", "head :: Integer")
        , ("rank2Test (k :: forall a . a -> a) = (k 233 :: Int, k \"QAQ\")", "rank2Test :: (forall a. a -> a) -> (Int, [Char])")
        , ("symbolKindTest = Proxy @\"qwq\"", "symbolKindTest :: Proxy \"qwq\"")
        , ("promotedKindTest = Proxy @Nothing", "promotedKindTest :: Proxy 'Nothing")
        , ("typeOperatorTest = Refl", "typeOperatorTest :: a :~: a")
        , ("notInScopeTest = mkCharType", "notInScopeTest :: String -> Data.Data.DataType")
        ]
   in testGroup
        "add signature"
        [ testGroup "signatures are correct" [sigSession (T.unpack def) False "always" "" (def, Just sig) [] | (def, sig) <- cases]
        , sigSession "exported mode works" False "exported" "xyz" ("xyz = True", Just "xyz :: Bool") (fst <$> take 3 cases)
        , testGroup
            "diagnostics mode works"
            [ sigSession "with GHC warnings" True "diagnostics" "" (second Just $ head cases) []
            , sigSession "without GHC warnings" False "diagnostics" "" (second (const Nothing) $ head cases) []
            ]
        ]

linkToLocation :: [LocationLink] -> [Location]
linkToLocation = map (\LocationLink{_targetUri,_targetRange} -> Location _targetUri _targetRange)

checkDefs :: [Location] |? [LocationLink] -> Session [Expect] -> Session ()
checkDefs (either id linkToLocation . toEither -> defs) mkExpectations = traverse_ check =<< mkExpectations where
  check (ExpectRange expectedRange) = do
    assertNDefinitionsFound 1 defs
    assertRangeCorrect (head defs) expectedRange
  check (ExpectLocation expectedLocation) = do
    assertNDefinitionsFound 1 defs
    liftIO $ do
      canonActualLoc <- canonicalizeLocation (head defs)
      canonExpectedLoc <- canonicalizeLocation expectedLocation
      canonActualLoc @?= canonExpectedLoc
  check ExpectNoDefinitions = do
    assertNDefinitionsFound 0 defs
  check ExpectExternFail = liftIO $ assertFailure "Expecting to fail to find in external file"
  check _ = pure () -- all other expectations not relevant to getDefinition

  assertNDefinitionsFound :: Int -> [a] -> Session ()
  assertNDefinitionsFound n defs = liftIO $ assertEqual "number of definitions" n (length defs)

  assertRangeCorrect Location{_range = foundRange} expectedRange =
    liftIO $ expectedRange @=? foundRange

canonicalizeLocation :: Location -> IO Location
canonicalizeLocation (Location uri range) = Location <$> canonicalizeUri uri <*> pure range

findDefinitionAndHoverTests :: TestTree
findDefinitionAndHoverTests = let

  tst :: (TextDocumentIdentifier -> Position -> Session a, a -> Session [Expect] -> Session ()) -> Position -> Session [Expect] -> String -> TestTree
  tst (get, check) pos targetRange title = testSessionWithExtraFiles "hover" title $ \dir -> do

    -- Dirty the cache to check that definitions work even in the presence of iface files
    liftIO $ runInDir dir $ do
      let fooPath = dir </> "Foo.hs"
      fooSource <- liftIO $ readFileUtf8 fooPath
      fooDoc <- createDoc fooPath "haskell" fooSource
      _ <- getHover fooDoc $ Position 4 3
      closeDoc fooDoc

    doc <- openTestDataDoc (dir </> sourceFilePath)
    waitForProgressDone
    found <- get doc pos
    check found targetRange



  checkHover :: Maybe Hover -> Session [Expect] -> Session ()
  checkHover hover expectations = traverse_ check =<< expectations where

    check expected =
      case hover of
        Nothing -> unless (expected == ExpectNoHover) $ liftIO $ assertFailure "no hover found"
        Just Hover{_contents = (HoverContents MarkupContent{_value = standardizeQuotes -> msg})
                  ,_range    = rangeInHover } ->
          case expected of
            ExpectRange  expectedRange -> checkHoverRange expectedRange rangeInHover msg
            ExpectHoverRange expectedRange -> checkHoverRange expectedRange rangeInHover msg
            ExpectHoverText snippets -> liftIO $ traverse_ (`assertFoundIn` msg) snippets
            ExpectNoHover -> liftIO $ assertFailure $ "Expected no hover but got " <> show hover
            _ -> pure () -- all other expectations not relevant to hover
        _ -> liftIO $ assertFailure $ "test not expecting this kind of hover info" <> show hover

  extractLineColFromHoverMsg :: T.Text -> [T.Text]
  extractLineColFromHoverMsg = T.splitOn ":" . head . T.splitOn "*" . last . T.splitOn (sourceFileName <> ":")

  checkHoverRange :: Range -> Maybe Range -> T.Text -> Session ()
  checkHoverRange expectedRange rangeInHover msg =
    let
      lineCol = extractLineColFromHoverMsg msg
      -- looks like hovers use 1-based numbering while definitions use 0-based
      -- turns out that they are stored 1-based in RealSrcLoc by GHC itself.
      adjust Position{_line = l, _character = c} =
        Position{_line = l + 1, _character = c + 1}
    in
    case map (read . T.unpack) lineCol of
      [l,c] -> liftIO $ adjust (_start expectedRange) @=? Position l c
      _     -> liftIO $ assertFailure $
        "expected: " <> show ("[...]" <> sourceFileName <> ":<LINE>:<COL>**[...]", Just expectedRange) <>
        "\n but got: " <> show (msg, rangeInHover)

  assertFoundIn :: T.Text -> T.Text -> Assertion
  assertFoundIn part whole = assertBool
    (T.unpack $ "failed to find: `" <> part <> "` in hover message:\n" <> whole)
    (part `T.isInfixOf` whole)

  sourceFilePath = T.unpack sourceFileName
  sourceFileName = "GotoHover.hs"

  mkFindTests tests = testGroup "get"
    [ testGroup "definition" $ mapMaybe fst tests
    , testGroup "hover"      $ mapMaybe snd tests
    , checkFileCompiles sourceFilePath $
        expectDiagnostics
          [ ( "GotoHover.hs", [(DsError, (62, 7), "Found hole: _")]) ]
    , testGroup "type-definition" typeDefinitionTests ]

  typeDefinitionTests = [ tst (getTypeDefinitions, checkDefs) aaaL14 (pure tcData) "Saturated data con"
                        , tst (getTypeDefinitions, checkDefs) aL20 (pure [ExpectNoDefinitions]) "Polymorphic variable"]

  test runDef runHover look expect = testM runDef runHover look (return expect)

  testM runDef runHover look expect title =
    ( runDef   $ tst def   look expect title
    , runHover $ tst hover look expect title ) where
      def   = (getDefinitions, checkDefs)
      hover = (getHover      , checkHover)

  -- search locations            expectations on results
  fffL4  = _start fffR     ;  fffR = mkRange 8  4    8  7 ; fff  = [ExpectRange fffR]
  fffL8  = Position 12  4  ;
  fffL14 = Position 18  7  ;
  aL20   = Position 19 15
  aaaL14 = Position 18 20  ;  aaa    = [mkR  11  0   11  3]
  dcL7   = Position 11 11  ;  tcDC   = [mkR   7 23    9 16]
  dcL12  = Position 16 11  ;
  xtcL5  = Position  9 11  ;  xtc    = [ExpectExternFail,   ExpectHoverText ["Int", "Defined in ", "GHC.Types"]]
  tcL6   = Position 10 11  ;  tcData = [mkR   7  0    9 16, ExpectHoverText ["TypeConstructor", "GotoHover.hs:8:1"]]
  vvL16  = Position 20 12  ;  vv     = [mkR  20  4   20  6]
  opL16  = Position 20 15  ;  op     = [mkR  21  2   21  4]
  opL18  = Position 22 22  ;  opp    = [mkR  22 13   22 17]
  aL18   = Position 22 20  ;  apmp   = [mkR  22 10   22 11]
  b'L19  = Position 23 13  ;  bp     = [mkR  23  6   23  7]
  xvL20  = Position 24  8  ;  xvMsg  = [ExpectExternFail,   ExpectHoverText ["pack", ":: String -> Text", "Data.Text"]]
  clL23  = Position 27 11  ;  cls    = [mkR  25  0   26 20, ExpectHoverText ["MyClass", "GotoHover.hs:26:1"]]
  clL25  = Position 29  9
  eclL15 = Position 19  8  ;  ecls   = [ExpectExternFail, ExpectHoverText ["Num", "Defined in ", "GHC.Num"]]
  dnbL29 = Position 33 18  ;  dnb    = [ExpectHoverText [":: ()"],   mkR  33 12   33 21]
  dnbL30 = Position 34 23
  lcbL33 = Position 37 26  ;  lcb    = [ExpectHoverText [":: Char"], mkR  37 26   37 27]
  lclL33 = Position 37 22
  mclL36 = Position 40  1  ;  mcl    = [mkR  40  0   40 14]
  mclL37 = Position 41  1
  spaceL37 = Position 41  24 ; space = [ExpectNoDefinitions, ExpectHoverText [":: Char"]]
  docL41 = Position 45  1  ;  doc    = [ExpectHoverText ["Recognizable docs: kpqz"]]
                           ;  constr = [ExpectHoverText ["Monad m"]]
  eitL40 = Position 44 28  ;  kindE  = [ExpectHoverText [":: * -> * -> *\n"]]
  intL40 = Position 44 34  ;  kindI  = [ExpectHoverText [":: *\n"]]
  tvrL40 = Position 44 37  ;  kindV  = [ExpectHoverText [":: * -> *\n"]]
  intL41 = Position 45 20  ;  litI   = [ExpectHoverText ["7518"]]
  chrL36 = Position 41 24  ;  litC   = [ExpectHoverText ["'f'"]]
  txtL8  = Position 12 14  ;  litT   = [ExpectHoverText ["\"dfgy\""]]
  lstL43 = Position 47 12  ;  litL   = [ExpectHoverText ["[8391 :: Int, 6268]"]]
  outL45 = Position 49  3  ;  outSig = [ExpectHoverText ["outer", "Bool"], mkR 46 0 46 5]
  innL48 = Position 52  5  ;  innSig = [ExpectHoverText ["inner", "Char"], mkR 49 2 49 7]
  holeL60 = Position 62 7  ;  hleInfo = [ExpectHoverText ["_ ::"]]
  cccL17 = Position 17 16  ;  docLink = [ExpectHoverText ["[Documentation](file:///"]]
  imported = Position 56 13 ; importedSig = getDocUri "Foo.hs" >>= \foo -> return [ExpectHoverText ["foo", "Foo", "Haddock"], mkL foo 5 0 5 3]
  reexported = Position 55 14 ; reexportedSig = getDocUri "Bar.hs" >>= \bar -> return [ExpectHoverText ["Bar", "Bar", "Haddock"], mkL bar 3 0 3 14]
  thLocL57 = Position 59 10 ; thLoc = [ExpectHoverText ["Identity"]]
  in
  mkFindTests
  --      def    hover  look       expect
  [ test  yes    yes    fffL4      fff           "field in record definition"
  , test  yes    yes    fffL8      fff           "field in record construction    #1102"
  , test  yes    yes    fffL14     fff           "field name used as accessor"           -- https://github.com/haskell/ghcide/pull/120 in Calculate.hs
  , test  yes    yes    aaaL14     aaa           "top-level name"                        -- https://github.com/haskell/ghcide/pull/120
  , test  yes    yes    dcL7       tcDC          "data constructor record         #1029"
  , test  yes    yes    dcL12      tcDC          "data constructor plain"                -- https://github.com/haskell/ghcide/pull/121
  , test  yes    yes    tcL6       tcData        "type constructor                #1028" -- https://github.com/haskell/ghcide/pull/147
  , test  broken yes    xtcL5      xtc           "type constructor external   #717,1028"
  , test  broken yes    xvL20      xvMsg         "value external package           #717" -- https://github.com/haskell/ghcide/pull/120
  , test  yes    yes    vvL16      vv            "plain parameter"                       -- https://github.com/haskell/ghcide/pull/120
  , test  yes    yes    aL18       apmp          "pattern match name"                    -- https://github.com/haskell/ghcide/pull/120
  , test  yes    yes    opL16      op            "top-level operator               #713" -- https://github.com/haskell/ghcide/pull/120
  , test  yes    yes    opL18      opp           "parameter operator"                    -- https://github.com/haskell/ghcide/pull/120
  , test  yes    yes    b'L19      bp            "name in backticks"                     -- https://github.com/haskell/ghcide/pull/120
  , test  yes    yes    clL23      cls           "class in instance declaration   #1027"
  , test  yes    yes    clL25      cls           "class in signature              #1027" -- https://github.com/haskell/ghcide/pull/147
  , test  broken yes    eclL15     ecls          "external class in signature #717,1027"
  , test  yes    yes    dnbL29     dnb           "do-notation   bind              #1073"
  , test  yes    yes    dnbL30     dnb           "do-notation lookup"
  , test  yes    yes    lcbL33     lcb           "listcomp   bind                 #1073"
  , test  yes    yes    lclL33     lcb           "listcomp lookup"
  , test  yes    yes    mclL36     mcl           "top-level fn 1st clause"
  , test  yes    yes    mclL37     mcl           "top-level fn 2nd clause         #1030"
#if MIN_GHC_API_VERSION(8,10,0)
  , test  yes    yes    spaceL37   space         "top-level fn on space           #1002"
#else
  , test  yes    broken spaceL37   space         "top-level fn on space           #1002"
#endif
  , test  no     yes    docL41     doc           "documentation                   #1129"
  , test  no     yes    eitL40     kindE         "kind of Either                  #1017"
  , test  no     yes    intL40     kindI         "kind of Int                     #1017"
  , test  no     broken tvrL40     kindV         "kind of (* -> *) type variable  #1017"
  , test  no     broken intL41     litI          "literal Int  in hover info      #1016"
  , test  no     broken chrL36     litC          "literal Char in hover info      #1016"
  , test  no     broken txtL8      litT          "literal Text in hover info      #1016"
  , test  no     broken lstL43     litL          "literal List in hover info      #1016"
  , test  no     broken docL41     constr        "type constraint in hover info   #1012"
  , test  broken broken outL45     outSig        "top-level signature              #767"
  , test  broken broken innL48     innSig        "inner     signature              #767"
  , test  no     yes    holeL60    hleInfo       "hole without internal name       #831"
  , test  no     skip   cccL17     docLink       "Haddock html links"
  , testM yes    yes    imported   importedSig   "Imported symbol"
  , testM yes    yes    reexported reexportedSig "Imported symbol (reexported)"
  , test  no     yes    thLocL57   thLoc         "TH Splice Hover"
  ]
  where yes, broken :: (TestTree -> Maybe TestTree)
        yes    = Just -- test should run and pass
        broken = Just . (`xfail` "known broken")
        no = const Nothing -- don't run this test at all
        skip = const Nothing -- unreliable, don't run

checkFileCompiles :: FilePath -> Session () -> TestTree
checkFileCompiles fp diag =
  testSessionWithExtraFiles "hover" ("Does " ++ fp ++ " compile") $ \dir -> do
    void (openTestDataDoc (dir </> fp))
    diag

pluginSimpleTests :: TestTree
pluginSimpleTests =
  ignoreInWindowsForGHC88And810 $
  testSessionWithExtraFiles "plugin-knownnat" "simple plugin" $ \dir -> do
    _ <- openDoc (dir </> "KnownNat.hs") "haskell"
    liftIO $ writeFile (dir</>"hie.yaml")
      "cradle: {cabal: [{path: '.', component: 'lib:plugin'}]}"

    expectDiagnostics
      [ ( "KnownNat.hs",
          [(DsError, (9, 15), "Variable not in scope: c")]
          )
      ]

pluginParsedResultTests :: TestTree
pluginParsedResultTests =
  ignoreInWindowsForGHC88And810 $
  testSessionWithExtraFiles "plugin-recorddot" "parsedResultAction plugin" $ \dir -> do
    _ <- openDoc (dir</> "RecordDot.hs") "haskell"
    expectNoMoreDiagnostics 2

cppTests :: TestTree
cppTests =
  testGroup "cpp"
    [ ignoreInWindowsBecause "Throw a lsp session time out in windows for ghc-8.8 and is broken for other versions" $ testCase "cpp-error" $ do
        let content =
              T.unlines
                [ "{-# LANGUAGE CPP #-}",
                  "module Testing where",
                  "#ifdef FOO",
                  "foo = 42"
                ]
        -- The error locations differ depending on which C-preprocessor is used.
        -- Some give the column number and others don't (hence -1). Assert either
        -- of them.
        (run $ expectError content (2, -1))
          `catch` ( \e -> do
                      let _ = e :: HUnitFailure
                      run $ expectError content (2, 1)
                  )
    , testSessionWait "cpp-ghcide" $ do
        _ <- createDoc "A.hs" "haskell" $ T.unlines
          ["{-# LANGUAGE CPP #-}"
          ,"main ="
          ,"#ifdef __GHCIDE__"
          ,"  worked"
          ,"#else"
          ,"  failed"
          ,"#endif"
          ]
        expectDiagnostics [("A.hs", [(DsError, (3, 2), "Variable not in scope: worked")])]
    ]
  where
    expectError :: T.Text -> Cursor -> Session ()
    expectError content cursor = do
      _ <- createDoc "Testing.hs" "haskell" content
      expectDiagnostics
        [ ( "Testing.hs",
            [(DsError, cursor, "error: unterminated")]
          )
        ]
      expectNoMoreDiagnostics 0.5

preprocessorTests :: TestTree
preprocessorTests = testSessionWait "preprocessor" $ do
  let content =
        T.unlines
          [ "{-# OPTIONS_GHC -F -pgmF=ghcide-test-preprocessor #-}"
          , "module Testing where"
          , "y = x + z" -- plugin replaces x with y, making this have only one diagnostic
          ]
  _ <- createDoc "Testing.hs" "haskell" content
  expectDiagnostics
    [ ( "Testing.hs",
        [(DsError, (2, 8), "Variable not in scope: z")]
      )
    ]


safeTests :: TestTree
safeTests =
  testGroup
    "SafeHaskell"
    [ -- Test for https://github.com/haskell/ghcide/issues/424
      testSessionWait "load" $ do
        let sourceA =
              T.unlines
                ["{-# LANGUAGE Trustworthy #-}"
                ,"module A where"
                ,"import System.IO.Unsafe"
                ,"import System.IO ()"
                ,"trustWorthyId :: a -> a"
                ,"trustWorthyId i = unsafePerformIO $ do"
                ,"  putStrLn \"I'm safe\""
                ,"  return i"]
            sourceB =
              T.unlines
                ["{-# LANGUAGE Safe #-}"
                ,"module B where"
                ,"import A"
                ,"safeId :: a -> a"
                ,"safeId = trustWorthyId"
                ]

        _ <- createDoc "A.hs" "haskell" sourceA
        _ <- createDoc "B.hs" "haskell" sourceB
        expectNoMoreDiagnostics 1 ]

thTests :: TestTree
thTests =
  testGroup
    "TemplateHaskell"
    [ -- Test for https://github.com/haskell/ghcide/pull/212
      testSessionWait "load" $ do
        let sourceA =
              T.unlines
                [ "{-# LANGUAGE PackageImports #-}",
                  "{-# LANGUAGE TemplateHaskell #-}",
                  "module A where",
                  "import \"template-haskell\" Language.Haskell.TH",
                  "a :: Integer",
                  "a = $(litE $ IntegerL 3)"
                ]
            sourceB =
              T.unlines
                [ "{-# LANGUAGE PackageImports #-}",
                  "{-# LANGUAGE TemplateHaskell #-}",
                  "module B where",
                  "import A",
                  "import \"template-haskell\" Language.Haskell.TH",
                  "b :: Integer",
                  "b = $(litE $ IntegerL $ a) + n"
                ]
        _ <- createDoc "A.hs" "haskell" sourceA
        _ <- createDoc "B.hs" "haskell" sourceB
        expectDiagnostics [ ( "B.hs", [(DsError, (6, 29), "Variable not in scope: n")] ) ]
    , testSessionWait "newtype-closure" $ do
        let sourceA =
              T.unlines
                [ "{-# LANGUAGE DeriveDataTypeable #-}"
                  ,"{-# LANGUAGE TemplateHaskell #-}"
                  ,"module A (a) where"
                  ,"import Data.Data"
                  ,"import Language.Haskell.TH"
                  ,"newtype A = A () deriving (Data)"
                  ,"a :: ExpQ"
                  ,"a = [| 0 |]"]
        let sourceB =
              T.unlines
                [ "{-# LANGUAGE TemplateHaskell #-}"
                ,"module B where"
                ,"import A"
                ,"b :: Int"
                ,"b = $( a )" ]
        _ <- createDoc "A.hs" "haskell" sourceA
        _ <- createDoc "B.hs" "haskell" sourceB
        return ()
    , thReloadingTest False
    , ignoreInWindowsBecause "Broken in windows" $ thReloadingTest True
    -- Regression test for https://github.com/haskell/haskell-language-server/issues/891
    , thLinkingTest False
    , ignoreInWindowsBecause "Broken in windows" $ thLinkingTest True
    , testSessionWait "findsTHIdentifiers" $ do
        let sourceA =
              T.unlines
                [ "{-# LANGUAGE TemplateHaskell #-}"
                , "module A (a) where"
                , "a = [| glorifiedID |]"
                , "glorifiedID :: a -> a"
                , "glorifiedID = id" ]
        let sourceB =
              T.unlines
                [ "{-# OPTIONS_GHC -Wall #-}"
                , "{-# LANGUAGE TemplateHaskell #-}"
                , "module B where"
                , "import A"
                , "main = $a (putStrLn \"success!\")"]
        _ <- createDoc "A.hs" "haskell" sourceA
        _ <- createDoc "B.hs" "haskell" sourceB
        expectDiagnostics [ ( "B.hs", [(DsWarning, (4, 0), "Top-level binding with no type signature: main :: IO ()")] ) ]
    , ignoreInWindowsForGHC88 $ testCase "findsTHnewNameConstructor" $ runWithExtraFiles "THNewName" $ \dir -> do

    -- This test defines a TH value with the meaning "data A = A" in A.hs
    -- Loads and export the template in B.hs
    -- And checks wether the constructor A can be loaded in C.hs
    -- This test does not fail when either A and B get manually loaded before C.hs
    -- or when we remove the seemingly unnecessary TH pragma from C.hs

    let cPath = dir </> "C.hs"
    _ <- openDoc cPath "haskell"
    expectDiagnostics [ ( cPath, [(DsWarning, (3, 0), "Top-level binding with no type signature: a :: A")] ) ]
    ]

-- | test that TH is reevaluated on typecheck
thReloadingTest :: Bool -> TestTree
thReloadingTest unboxed = testCase name $ runWithExtraFiles dir $ \dir -> do

    let aPath = dir </> "THA.hs"
        bPath = dir </> "THB.hs"
        cPath = dir </> "THC.hs"

    aSource <- liftIO $ readFileUtf8 aPath --  th = [d|a = ()|]
    bSource <- liftIO $ readFileUtf8 bPath --  $th
    cSource <- liftIO $ readFileUtf8 cPath --  c = a :: ()

    adoc <- createDoc aPath "haskell" aSource
    bdoc <- createDoc bPath "haskell" bSource
    cdoc <- createDoc cPath "haskell" cSource

    expectDiagnostics [("THB.hs", [(DsWarning, (4,0), "Top-level binding")])]

    -- Change th from () to Bool
    let aSource' = T.unlines $ init (T.lines aSource) ++ ["th_a = [d| a = False|]"]
    changeDoc adoc [TextDocumentContentChangeEvent Nothing Nothing aSource']
    -- generate an artificial warning to avoid timing out if the TH change does not propagate
    changeDoc cdoc [TextDocumentContentChangeEvent Nothing Nothing $ cSource <> "\nfoo=()"]

    -- Check that the change propagates to C
    expectDiagnostics
        [("THC.hs", [(DsError, (4, 4), "Couldn't match expected type '()' with actual type 'Bool'")])
        ,("THC.hs", [(DsWarning, (6,0), "Top-level binding")])
        ,("THB.hs", [(DsWarning, (4,0), "Top-level binding")])
        ]

    closeDoc adoc
    closeDoc bdoc
    closeDoc cdoc
  where
    name = "reloading-th-test" <> if unboxed then "-unboxed" else ""
    dir | unboxed = "THUnboxed"
        | otherwise = "TH"

thLinkingTest :: Bool -> TestTree
thLinkingTest unboxed = testCase name $ runWithExtraFiles dir $ \dir -> do

    let aPath = dir </> "THA.hs"
        bPath = dir </> "THB.hs"

    aSource <- liftIO $ readFileUtf8 aPath --  th_a = [d|a :: ()|]
    bSource <- liftIO $ readFileUtf8 bPath --  $th_a

    adoc <- createDoc aPath "haskell" aSource
    bdoc <- createDoc bPath "haskell" bSource

    expectDiagnostics [("THB.hs", [(DsWarning, (4,0), "Top-level binding")])]

    let aSource' = T.unlines $ init (init (T.lines aSource)) ++ ["th :: DecsQ", "th = [d| a = False|]"]
    changeDoc adoc [TextDocumentContentChangeEvent Nothing Nothing aSource']

    -- modify b too
    let bSource' = T.unlines $ init (T.lines bSource) ++ ["$th"]
    changeDoc bdoc [TextDocumentContentChangeEvent Nothing Nothing bSource']

    expectDiagnostics [("THB.hs", [(DsWarning, (4,0), "Top-level binding")])]

    closeDoc adoc
    closeDoc bdoc
  where
    name = "th-linking-test" <> if unboxed then "-unboxed" else ""
    dir | unboxed = "THUnboxed"
        | otherwise = "TH"

completionTests :: TestTree
completionTests
  = testGroup "completion"
    [ testGroup "non local" nonLocalCompletionTests
    , testGroup "topLevel" topLevelCompletionTests
    , testGroup "local" localCompletionTests
    , testGroup "other" otherCompletionTests
    ]

completionTest :: String -> [T.Text] -> Position -> [(T.Text, CompletionItemKind, T.Text, Bool, Bool, Maybe (List TextEdit))] -> TestTree
completionTest name src pos expected = testSessionWait name $ do
    docId <- createDoc "A.hs" "haskell" (T.unlines src)
    _ <- waitForDiagnostics
    compls <- getCompletions docId pos
    let compls' = [ (_label, _kind, _insertText, _additionalTextEdits) | CompletionItem{..} <- compls]
    liftIO $ do
        let emptyToMaybe x = if T.null x then Nothing else Just x
        sortOn (Lens.view Lens._1) compls' @?=
            sortOn (Lens.view Lens._1) [ (l, Just k, emptyToMaybe t, at) | (l,k,t,_,_,at) <- expected]
        forM_ (zip compls expected) $ \(CompletionItem{..}, (_,_,_,expectedSig, expectedDocs, _)) -> do
            when expectedSig $
                assertBool ("Missing type signature: " <> T.unpack _label) (isJust _detail)
            when expectedDocs $
                assertBool ("Missing docs: " <> T.unpack _label) (isJust _documentation)

completionCommandTest ::
  String ->
  [T.Text] ->
  Position ->
  T.Text ->
  [T.Text] ->
  TestTree
completionCommandTest name src pos wanted expected = testSession name $ do
  docId <- createDoc "A.hs" "haskell" (T.unlines src)
  _ <- waitForDiagnostics
  compls <- skipManyTill anyMessage (getCompletions docId pos)
  let wantedC = find ( \case
            CompletionItem {_insertText = Just x} -> wanted `T.isPrefixOf` x
            _                                     -> False
            ) compls
  case wantedC of
    Nothing ->
      liftIO $ assertFailure $ "Cannot find expected completion in: " <> show [_label | CompletionItem {_label} <- compls]
    Just CompletionItem {..} -> do
      c <- assertJust "Expected a command" _command
      executeCommand c
      if src /= expected
          then do
            void $ skipManyTill anyMessage loggingNotification
            modifiedCode <- skipManyTill anyMessage (getDocumentEdit docId)
            liftIO $ modifiedCode @?= T.unlines expected
          else do
            expectMessages SWorkspaceApplyEdit 1 $ \edit ->
              liftIO $ assertFailure $ "Expected no edit but got: " <> show edit

completionNoCommandTest ::
  String ->
  [T.Text] ->
  Position ->
  T.Text ->
  TestTree
completionNoCommandTest name src pos wanted = testSession name $ do
  docId <- createDoc "A.hs" "haskell" (T.unlines src)
  _ <- waitForDiagnostics
  compls <- getCompletions docId pos
  let wantedC = find ( \case
            CompletionItem {_insertText = Just x} -> wanted `T.isPrefixOf` x
            _                                     -> False
            ) compls
  case wantedC of
    Nothing ->
      liftIO $ assertFailure $ "Cannot find expected completion in: " <> show [_label | CompletionItem {_label} <- compls]
    Just CompletionItem{..} -> liftIO . assertBool ("Expected no command but got: " <> show _command) $ null _command


topLevelCompletionTests :: [TestTree]
topLevelCompletionTests = [
    completionTest
        "variable"
        ["bar = xx", "-- | haddock", "xxx :: ()", "xxx = ()", "-- | haddock", "data Xxx = XxxCon"]
        (Position 0 8)
        [("xxx", CiFunction, "xxx", True, True, Nothing),
         ("XxxCon", CiConstructor, "XxxCon", False, True, Nothing)
        ],
    completionTest
        "constructor"
        ["bar = xx", "-- | haddock", "xxx :: ()", "xxx = ()", "-- | haddock", "data Xxx = XxxCon"]
        (Position 0 8)
        [("xxx", CiFunction, "xxx", True, True, Nothing),
         ("XxxCon", CiConstructor, "XxxCon", False, True, Nothing)
        ],
    completionTest
        "class method"
        ["bar = xx", "class Xxx a where", "-- | haddock", "xxx :: ()", "xxx = ()"]
        (Position 0 8)
        [("xxx", CiFunction, "xxx", True, True, Nothing)],
    completionTest
        "type"
        ["bar :: Xx", "xxx = ()", "-- | haddock", "data Xxx = XxxCon"]
        (Position 0 9)
        [("Xxx", CiStruct, "Xxx", False, True, Nothing)],
    completionTest
        "class"
        ["bar :: Xx", "xxx = ()", "-- | haddock", "class Xxx a"]
        (Position 0 9)
        [("Xxx", CiInterface, "Xxx", False, True, Nothing)],
    completionTest
        "records"
        ["data Person = Person { _personName:: String, _personAge:: Int}", "bar = Person { _pers }" ]
        (Position 1 19)
        [("_personName", CiFunction, "_personName", False, True, Nothing),
         ("_personAge", CiFunction, "_personAge", False, True, Nothing)],
    completionTest
        "recordsConstructor"
        ["data XxRecord = XyRecord { x:: String, y:: Int}", "bar = Xy" ]
        (Position 1 19)
        [("XyRecord", CiConstructor, "XyRecord", False, True, Nothing),
         ("XyRecord", CiSnippet, "XyRecord {x=${1:_x}, y=${2:_y}}", False, True, Nothing)]
    ]

localCompletionTests :: [TestTree]
localCompletionTests = [
    completionTest
        "argument"
        ["bar (Just abcdef) abcdefg = abcd"]
        (Position 0 32)
        [("abcdef", CiFunction, "abcdef", True, False, Nothing),
         ("abcdefg", CiFunction , "abcdefg", True, False, Nothing)
        ],
    completionTest
        "let"
        ["bar = let (Just abcdef) = undefined"
        ,"          abcdefg = let abcd = undefined in undefined"
        ,"        in abcd"
        ]
        (Position 2 15)
        [("abcdef", CiFunction, "abcdef", True, False, Nothing),
         ("abcdefg", CiFunction , "abcdefg", True, False, Nothing)
        ],
    completionTest
        "where"
        ["bar = abcd"
        ,"  where (Just abcdef) = undefined"
        ,"        abcdefg = let abcd = undefined in undefined"
        ]
        (Position 0 10)
        [("abcdef", CiFunction, "abcdef", True, False, Nothing),
         ("abcdefg", CiFunction , "abcdefg", True, False, Nothing)
        ],
    completionTest
        "do/1"
        ["bar = do"
        ,"  Just abcdef <- undefined"
        ,"  abcd"
        ,"  abcdefg <- undefined"
        ,"  pure ()"
        ]
        (Position 2 6)
        [("abcdef", CiFunction, "abcdef", True, False, Nothing)
        ],
    completionTest
        "do/2"
        ["bar abcde = do"
        ,"    Just [(abcdef,_)] <- undefined"
        ,"    abcdefg <- undefined"
        ,"    let abcdefgh = undefined"
        ,"        (Just [abcdefghi]) = undefined"
        ,"    abcd"
        ,"  where"
        ,"    abcdefghij = undefined"
        ]
        (Position 5 8)
        [("abcde", CiFunction, "abcde", True, False, Nothing)
        ,("abcdefghij", CiFunction, "abcdefghij", True, False, Nothing)
        ,("abcdef", CiFunction, "abcdef", True, False, Nothing)
        ,("abcdefg", CiFunction, "abcdefg", True, False, Nothing)
        ,("abcdefgh", CiFunction, "abcdefgh", True, False, Nothing)
        ,("abcdefghi", CiFunction, "abcdefghi", True, False, Nothing)
        ]
    ]

nonLocalCompletionTests :: [TestTree]
nonLocalCompletionTests =
  [ completionTest
      "variable"
      ["module A where", "f = hea"]
      (Position 1 7)
      [("head", CiFunction, "head ${1:[a]}", True, True, Nothing)],
    completionTest
      "constructor"
      ["module A where", "f = Tru"]
      (Position 1 7)
      [ ("True", CiConstructor, "True ", True, True, Nothing),
        ("truncate", CiFunction, "truncate ${1:a}", True, True, Nothing)
      ],
    completionTest
      "type"
      ["{-# OPTIONS_GHC -Wall #-}", "module A () where", "f :: Bo", "f = True"]
      (Position 2 7)
      [ ("Bounded", CiInterface, "Bounded ${1:*}", True, True, Nothing),
        ("Bool", CiStruct, "Bool ", True, True, Nothing)
      ],
    completionTest
      "qualified"
      ["{-# OPTIONS_GHC -Wunused-binds #-}", "module A () where", "f = Prelude.hea"]
      (Position 2 15)
      [ ("head", CiFunction, "head ${1:[a]}", True, True, Nothing)
      ],
    completionTest
      "duplicate import"
      ["module A where", "import Data.List", "import Data.List", "f = perm"]
      (Position 3 8)
      [ ("permutations", CiFunction, "permutations ${1:[a]}", False, False, Nothing)
      ],
    completionTest
       "dont show hidden items"
       [ "{-# LANGUAGE NoImplicitPrelude #-}",
         "module A where",
         "import Control.Monad hiding (join)",
         "f = joi"
       ]
       (Position 3 6)
       [],
    testGroup "auto import snippets"
      [ completionCommandTest
        "show imports not in list - simple"
        ["{-# LANGUAGE NoImplicitPrelude #-}",
        "module A where", "import Control.Monad (msum)", "f = joi"]
        (Position 3 6)
        "join"
        ["{-# LANGUAGE NoImplicitPrelude #-}",
        "module A where", "import Control.Monad (msum, join)", "f = joi"]
      , completionCommandTest
        "show imports not in list - multi-line"
        ["{-# LANGUAGE NoImplicitPrelude #-}",
        "module A where", "import Control.Monad (\n    msum)", "f = joi"]
        (Position 4 6)
        "join"
        ["{-# LANGUAGE NoImplicitPrelude #-}",
        "module A where", "import Control.Monad (\n    msum, join)", "f = joi"]
      , completionCommandTest
        "show imports not in list - names with _"
        ["{-# LANGUAGE NoImplicitPrelude #-}",
        "module A where", "import Control.Monad as M (msum)", "f = M.mapM_"]
        (Position 3 11)
        "mapM_"
        ["{-# LANGUAGE NoImplicitPrelude #-}",
        "module A where", "import Control.Monad as M (msum, mapM_)", "f = M.mapM_"]
      , completionCommandTest
        "show imports not in list - initial empty list"
        ["{-# LANGUAGE NoImplicitPrelude #-}",
        "module A where", "import Control.Monad as M ()", "f = M.joi"]
        (Position 3 10)
        "join"
        ["{-# LANGUAGE NoImplicitPrelude #-}",
        "module A where", "import Control.Monad as M (join)", "f = M.joi"]
      , testGroup "qualified imports"
        [ completionCommandTest
            "single"
            ["{-# LANGUAGE NoImplicitPrelude #-}",
            "module A where", "import Control.Monad ()", "f = Control.Monad.joi"]
            (Position 3 22)
            "join"
            ["{-# LANGUAGE NoImplicitPrelude #-}",
            "module A where", "import Control.Monad (join)", "f = Control.Monad.joi"]
        , completionCommandTest
            "as"
            ["{-# LANGUAGE NoImplicitPrelude #-}",
            "module A where", "import Control.Monad as M ()", "f = M.joi"]
            (Position 3 10)
            "join"
            ["{-# LANGUAGE NoImplicitPrelude #-}",
            "module A where", "import Control.Monad as M (join)", "f = M.joi"]
        , completionCommandTest
            "multiple"
            ["{-# LANGUAGE NoImplicitPrelude #-}",
            "module A where", "import Control.Monad as M ()", "import Control.Monad as N ()", "f = N.joi"]
            (Position 4 10)
            "join"
            ["{-# LANGUAGE NoImplicitPrelude #-}",
            "module A where", "import Control.Monad as M ()", "import Control.Monad as N (join)", "f = N.joi"]
        ]
      , testGroup "Data constructor"
        [ completionCommandTest
            "not imported"
            ["module A where", "import Text.Printf ()", "ZeroPad"]
            (Position 2 4)
            "ZeroPad"
            ["module A where", "import Text.Printf (FormatAdjustment (ZeroPad))", "ZeroPad"]
        , completionCommandTest
            "parent imported abs"
            ["module A where", "import Text.Printf (FormatAdjustment)", "ZeroPad"]
            (Position 2 4)
            "ZeroPad"
            ["module A where", "import Text.Printf (FormatAdjustment (ZeroPad))", "ZeroPad"]
        , completionNoCommandTest
            "parent imported all"
            ["module A where", "import Text.Printf (FormatAdjustment (..))", "ZeroPad"]
            (Position 2 4)
            "ZeroPad"
        , completionNoCommandTest
            "already imported"
            ["module A where", "import Text.Printf (FormatAdjustment (ZeroPad))", "ZeroPad"]
            (Position 2 4)
            "ZeroPad"
        , completionNoCommandTest
            "function from Prelude"
            ["module A where", "import Data.Maybe ()", "Nothing"]
            (Position 2 4)
            "Nothing"
        , completionCommandTest
            "type operator parent"
            ["module A where", "import Data.Type.Equality ()", "f = Ref"]
            (Position 2 8)
            "Refl"
            ["module A where", "import Data.Type.Equality (type (:~:) (Refl))", "f = Ref"]
        ]
      , testGroup "Record completion"
        [ completionCommandTest
            "not imported"
            ["module A where", "import Text.Printf ()", "FormatParse"]
            (Position 2 10)
            "FormatParse {"
            ["module A where", "import Text.Printf (FormatParse (FormatParse))", "FormatParse"]
        , completionCommandTest
            "parent imported"
            ["module A where", "import Text.Printf (FormatParse)", "FormatParse"]
            (Position 2 10)
            "FormatParse {"
            ["module A where", "import Text.Printf (FormatParse (FormatParse))", "FormatParse"]
        , completionNoCommandTest
            "already imported"
            ["module A where", "import Text.Printf (FormatParse (FormatParse))", "FormatParse"]
            (Position 2 10)
            "FormatParse {"
        ]
      ],
      -- we need this test to make sure the ghcide completions module does not return completions for language pragmas. this functionality is turned on in hls
     completionTest
      "do not show pragma completions"
      [ "{-# LANGUAGE  ",
        "{module A where}",
        "main = return ()"
      ]
      (Position 0 13)
      []
  ]

otherCompletionTests :: [TestTree]
otherCompletionTests = [
    completionTest
      "keyword"
      ["module A where", "f = newty"]
      (Position 1 9)
      [("newtype", CiKeyword, "", False, False, Nothing)],
    completionTest
      "type context"
      [ "{-# OPTIONS_GHC -Wunused-binds #-}",
        "module A () where",
        "f = f",
        "g :: Intege"
      ]
      -- At this point the module parses but does not typecheck.
      -- This should be sufficient to detect that we are in a
      -- type context and only show the completion to the type.
      (Position 3 11)
      [("Integer", CiStruct, "Integer ", True, True, Nothing)],

    testSession "duplicate record fields" $ do
      void $
        createDoc "B.hs" "haskell" $
          T.unlines
            [ "{-# LANGUAGE DuplicateRecordFields #-}",
              "module B where",
              "newtype Foo = Foo { member :: () }",
              "newtype Bar = Bar { member :: () }"
            ]
      docA <-
        createDoc "A.hs" "haskell" $
          T.unlines
            [ "module A where",
              "import B",
              "memb"
            ]
      _ <- waitForDiagnostics
      compls <- getCompletions docA $ Position 2 4
      let compls' = [txt | CompletionItem {_insertText = Just txt, ..} <- compls, _label == "member"]
      liftIO $ compls' @?= ["member ${1:Foo}", "member ${1:Bar}"],

    testSessionWait "maxCompletions" $ do
        doc <- createDoc "A.hs" "haskell" $ T.unlines
            [ "{-# OPTIONS_GHC -Wunused-binds #-}",
                "module A () where",
                "a = Prelude."
            ]
        _ <- waitForDiagnostics
        compls <- getCompletions  doc (Position 3 13)
        liftIO $ length compls @?= maxCompletions def
  ]

highlightTests :: TestTree
highlightTests = testGroup "highlight"
  [ testSessionWait "value" $ do
    doc <- createDoc "A.hs" "haskell" source
    _ <- waitForDiagnostics
    highlights <- getHighlights doc (Position 3 2)
    liftIO $ highlights @?= List
            [ DocumentHighlight (R 2 0 2 3) (Just HkRead)
            , DocumentHighlight (R 3 0 3 3) (Just HkWrite)
            , DocumentHighlight (R 4 6 4 9) (Just HkRead)
            , DocumentHighlight (R 5 22 5 25) (Just HkRead)
            ]
  , testSessionWait "type" $ do
    doc <- createDoc "A.hs" "haskell" source
    _ <- waitForDiagnostics
    highlights <- getHighlights doc (Position 2 8)
    liftIO $ highlights @?= List
            [ DocumentHighlight (R 2 7 2 10) (Just HkRead)
            , DocumentHighlight (R 3 11 3 14) (Just HkRead)
            ]
  , testSessionWait "local" $ do
    doc <- createDoc "A.hs" "haskell" source
    _ <- waitForDiagnostics
    highlights <- getHighlights doc (Position 6 5)
    liftIO $ highlights @?= List
            [ DocumentHighlight (R 6 4 6 7) (Just HkWrite)
            , DocumentHighlight (R 6 10 6 13) (Just HkRead)
            , DocumentHighlight (R 7 12 7 15) (Just HkRead)
            ]
  , testSessionWait "record" $ do
    doc <- createDoc "A.hs" "haskell" recsource
    _ <- waitForDiagnostics
    highlights <- getHighlights doc (Position 4 15)
    liftIO $ highlights @?= List
      -- Span is just the .. on 8.10, but Rec{..} before
#if MIN_GHC_API_VERSION(8,10,0)
            [ DocumentHighlight (R 4 8 4 10) (Just HkWrite)
#else
            [ DocumentHighlight (R 4 4 4 11) (Just HkWrite)
#endif
            , DocumentHighlight (R 4 14 4 20) (Just HkRead)
            ]
    highlights <- getHighlights doc (Position 3 17)
    liftIO $ highlights @?= List
            [ DocumentHighlight (R 3 17 3 23) (Just HkWrite)
      -- Span is just the .. on 8.10, but Rec{..} before
#if MIN_GHC_API_VERSION(8,10,0)
            , DocumentHighlight (R 4 8 4 10) (Just HkRead)
#else
            , DocumentHighlight (R 4 4 4 11) (Just HkRead)
#endif
            ]
  ]
  where
    source = T.unlines
      ["{-# OPTIONS_GHC -Wunused-binds #-}"
      ,"module Highlight () where"
      ,"foo :: Int"
      ,"foo = 3 :: Int"
      ,"bar = foo"
      ,"  where baz = let x = foo in x"
      ,"baz arg = arg + x"
      ,"  where x = arg"
      ]
    recsource = T.unlines
      ["{-# LANGUAGE RecordWildCards #-}"
      ,"{-# OPTIONS_GHC -Wunused-binds #-}"
      ,"module Highlight () where"
      ,"data Rec = Rec { field1 :: Int, field2 :: Char }"
      ,"foo Rec{..} = field2 + field1"
      ]

outlineTests :: TestTree
outlineTests = testGroup
  "outline"
  [ testSessionWait "type class" $ do
    let source = T.unlines ["module A where", "class A a where a :: a -> Bool"]
    docId   <- createDoc "A.hs" "haskell" source
    symbols <- getDocumentSymbols docId
    liftIO $ symbols @?= Left
      [ moduleSymbol
          "A"
          (R 0 7 0 8)
          [ classSymbol "A a"
                        (R 1 0 1 30)
                        [docSymbol' "a" SkMethod (R 1 16 1 30) (R 1 16 1 17)]
          ]
      ]
  , testSessionWait "type class instance " $ do
    let source = T.unlines ["class A a where", "instance A () where"]
    docId   <- createDoc "A.hs" "haskell" source
    symbols <- getDocumentSymbols docId
    liftIO $ symbols @?= Left
      [ classSymbol "A a" (R 0 0 0 15) []
      , docSymbol "A ()" SkInterface (R 1 0 1 19)
      ]
  , testSessionWait "type family" $ do
    let source = T.unlines ["{-# language TypeFamilies #-}", "type family A"]
    docId   <- createDoc "A.hs" "haskell" source
    symbols <- getDocumentSymbols docId
    liftIO $ symbols @?= Left [docSymbolD "A" "type family" SkFunction (R 1 0 1 13)]
  , testSessionWait "type family instance " $ do
    let source = T.unlines
          [ "{-# language TypeFamilies #-}"
          , "type family A a"
          , "type instance A () = ()"
          ]
    docId   <- createDoc "A.hs" "haskell" source
    symbols <- getDocumentSymbols docId
    liftIO $ symbols @?= Left
      [ docSymbolD "A a"   "type family" SkFunction     (R 1 0 1 15)
      , docSymbol "A ()" SkInterface (R 2 0 2 23)
      ]
  , testSessionWait "data family" $ do
    let source = T.unlines ["{-# language TypeFamilies #-}", "data family A"]
    docId   <- createDoc "A.hs" "haskell" source
    symbols <- getDocumentSymbols docId
    liftIO $ symbols @?= Left [docSymbolD "A" "data family" SkFunction (R 1 0 1 11)]
  , testSessionWait "data family instance " $ do
    let source = T.unlines
          [ "{-# language TypeFamilies #-}"
          , "data family A a"
          , "data instance A () = A ()"
          ]
    docId   <- createDoc "A.hs" "haskell" source
    symbols <- getDocumentSymbols docId
    liftIO $ symbols @?= Left
      [ docSymbolD "A a"   "data family" SkFunction     (R 1 0 1 11)
      , docSymbol "A ()" SkInterface (R 2 0 2 25)
      ]
  , testSessionWait "constant" $ do
    let source = T.unlines ["a = ()"]
    docId   <- createDoc "A.hs" "haskell" source
    symbols <- getDocumentSymbols docId
    liftIO $ symbols @?= Left
      [docSymbol "a" SkFunction (R 0 0 0 6)]
  , testSessionWait "pattern" $ do
    let source = T.unlines ["Just foo = Just 21"]
    docId   <- createDoc "A.hs" "haskell" source
    symbols <- getDocumentSymbols docId
    liftIO $ symbols @?= Left
      [docSymbol "Just foo" SkFunction (R 0 0 0 18)]
  , testSessionWait "pattern with type signature" $ do
    let source = T.unlines ["{-# language ScopedTypeVariables #-}", "a :: () = ()"]
    docId   <- createDoc "A.hs" "haskell" source
    symbols <- getDocumentSymbols docId
    liftIO $ symbols @?= Left
      [docSymbol "a :: ()" SkFunction (R 1 0 1 12)]
  , testSessionWait "function" $ do
    let source = T.unlines ["a _x = ()"]
    docId   <- createDoc "A.hs" "haskell" source
    symbols <- getDocumentSymbols docId
    liftIO $ symbols @?= Left [docSymbol "a" SkFunction (R 0 0 0 9)]
  , testSessionWait "type synonym" $ do
    let source = T.unlines ["type A = Bool"]
    docId   <- createDoc "A.hs" "haskell" source
    symbols <- getDocumentSymbols docId
    liftIO $ symbols @?= Left
      [docSymbol' "A" SkTypeParameter (R 0 0 0 13) (R 0 5 0 6)]
  , testSessionWait "datatype" $ do
    let source = T.unlines ["data A = C"]
    docId   <- createDoc "A.hs" "haskell" source
    symbols <- getDocumentSymbols docId
    liftIO $ symbols @?= Left
      [ docSymbolWithChildren "A"
                              SkStruct
                              (R 0 0 0 10)
                              [docSymbol "C" SkConstructor (R 0 9 0 10)]
      ]
  , testSessionWait "record fields" $ do
    let source = T.unlines ["data A = B {", "  x :: Int", "  , y :: Int}"]
    docId   <- createDoc "A.hs" "haskell" source
    symbols <- getDocumentSymbols docId
    liftIO $ symbols @=? Left
      [ docSymbolWithChildren "A" SkStruct (R 0 0 2 13)
          [ docSymbolWithChildren' "B" SkConstructor (R 0 9 2 13) (R 0 9 0 10)
            [ docSymbol "x" SkField (R 1 2 1 3)
            , docSymbol "y" SkField (R 2 4 2 5)
            ]
          ]
      ]
  , testSessionWait "import" $ do
    let source = T.unlines ["import Data.Maybe ()"]
    docId   <- createDoc "A.hs" "haskell" source
    symbols <- getDocumentSymbols docId
    liftIO $ symbols @?= Left
      [docSymbolWithChildren "imports"
                             SkModule
                             (R 0 0 0 20)
                             [ docSymbol "import Data.Maybe" SkModule (R 0 0 0 20)
                             ]
      ]
  , testSessionWait "multiple import" $ do
    let source = T.unlines ["", "import Data.Maybe ()", "", "import Control.Exception ()", ""]
    docId   <- createDoc "A.hs" "haskell" source
    symbols <- getDocumentSymbols docId
    liftIO $ symbols @?= Left
      [docSymbolWithChildren "imports"
                             SkModule
                             (R 1 0 3 27)
                             [ docSymbol "import Data.Maybe" SkModule (R 1 0 1 20)
                             , docSymbol "import Control.Exception" SkModule (R 3 0 3 27)
                             ]
      ]
  , testSessionWait "foreign import" $ do
    let source = T.unlines
          [ "{-# language ForeignFunctionInterface #-}"
          , "foreign import ccall \"a\" a :: Int"
          ]
    docId   <- createDoc "A.hs" "haskell" source
    symbols <- getDocumentSymbols docId
    liftIO $ symbols @?= Left [docSymbolD "a" "import" SkObject (R 1 0 1 33)]
  , testSessionWait "foreign export" $ do
    let source = T.unlines
          [ "{-# language ForeignFunctionInterface #-}"
          , "foreign export ccall odd :: Int -> Bool"
          ]
    docId   <- createDoc "A.hs" "haskell" source
    symbols <- getDocumentSymbols docId
    liftIO $ symbols @?= Left [docSymbolD "odd" "export" SkObject (R 1 0 1 39)]
  ]
 where
  docSymbol name kind loc =
    DocumentSymbol name Nothing kind Nothing Nothing loc loc Nothing
  docSymbol' name kind loc selectionLoc =
    DocumentSymbol name Nothing kind Nothing Nothing loc selectionLoc Nothing
  docSymbolD name detail kind loc =
    DocumentSymbol name (Just detail) kind Nothing Nothing loc loc Nothing
  docSymbolWithChildren name kind loc cc =
    DocumentSymbol name Nothing kind Nothing Nothing loc loc (Just $ List cc)
  docSymbolWithChildren' name kind loc selectionLoc cc =
    DocumentSymbol name Nothing kind Nothing Nothing loc selectionLoc (Just $ List cc)
  moduleSymbol name loc cc = DocumentSymbol name
                                            Nothing
                                            SkFile
                                            Nothing
                                            Nothing
                                            (R 0 0 maxBound 0)
                                            loc
                                            (Just $ List cc)
  classSymbol name loc cc = DocumentSymbol name
                                           (Just "class")
                                           SkInterface
                                           Nothing
                                           Nothing
                                           loc
                                           loc
                                           (Just $ List cc)

pattern R :: Int -> Int -> Int -> Int -> Range
pattern R x y x' y' = Range (Position x y) (Position x' y')

xfail :: TestTree -> String -> TestTree
xfail = flip expectFailBecause

ignoreInWindowsBecause :: String -> TestTree -> TestTree
ignoreInWindowsBecause = if isWindows then ignoreTestBecause else (\_ x -> x)

ignoreInWindowsForGHC88And810 :: TestTree -> TestTree
#if MIN_GHC_API_VERSION(8,8,1) && !MIN_GHC_API_VERSION(9,0,0)
ignoreInWindowsForGHC88And810 =
    ignoreInWindowsBecause "tests are unreliable in windows for ghc 8.8 and 8.10"
#else
ignoreInWindowsForGHC88And810 = id
#endif

ignoreInWindowsForGHC88 :: TestTree -> TestTree
#if MIN_GHC_API_VERSION(8,8,1) && !MIN_GHC_API_VERSION(8,10,1)
ignoreInWindowsForGHC88 =
    ignoreInWindowsBecause "tests are unreliable in windows for ghc 8.8"
#else
ignoreInWindowsForGHC88 = id
#endif

data Expect
  = ExpectRange Range -- Both gotoDef and hover should report this range
  | ExpectLocation Location
--  | ExpectDefRange Range -- Only gotoDef should report this range
  | ExpectHoverRange Range -- Only hover should report this range
  | ExpectHoverText [T.Text] -- the hover message must contain these snippets
  | ExpectExternFail -- definition lookup in other file expected to fail
  | ExpectNoDefinitions
  | ExpectNoHover
--  | ExpectExtern -- TODO: as above, but expected to succeed: need some more info in here, once we have some working examples
  deriving Eq

mkR :: Int -> Int -> Int -> Int -> Expect
mkR startLine startColumn endLine endColumn = ExpectRange $ mkRange startLine startColumn endLine endColumn

mkL :: Uri -> Int -> Int -> Int -> Int -> Expect
mkL uri startLine startColumn endLine endColumn = ExpectLocation $ Location uri $ mkRange startLine startColumn endLine endColumn

haddockTests :: TestTree
haddockTests
  = testGroup "haddock"
      [ testCase "Num" $ checkHaddock
          (unlines
             [ "However, '(+)' and '(*)' are"
             , "customarily expected to define a ring and have the following properties:"
             , ""
             , "[__Associativity of (+)__]: @(x + y) + z@ = @x + (y + z)@"
             , "[__Commutativity of (+)__]: @x + y@ = @y + x@"
             , "[__@fromInteger 0@ is the additive identity__]: @x + fromInteger 0@ = @x@"
             ]
          )
          (unlines
             [ ""
             , ""
             , "However,  `(+)`  and  `(*)`  are"
             , "customarily expected to define a ring and have the following properties: "
             , "+ ****Associativity of (+)****: `(x + y) + z`  =  `x + (y + z)`"
             , "+ ****Commutativity of (+)****: `x + y`  =  `y + x`"
             , "+ ****`fromInteger 0`  is the additive identity****: `x + fromInteger 0`  =  `x`"
             ]
          )
      , testCase "unsafePerformIO" $ checkHaddock
          (unlines
             [ "may require"
             , "different precautions:"
             , ""
             , "  * Use @{\\-\\# NOINLINE foo \\#-\\}@ as a pragma on any function @foo@"
             , "        that calls 'unsafePerformIO'.  If the call is inlined,"
             , "        the I\\/O may be performed more than once."
             , ""
             , "  * Use the compiler flag @-fno-cse@ to prevent common sub-expression"
             , "        elimination being performed on the module."
             , ""
             ]
          )
          (unlines
             [ ""
             , ""
             , "may require"
             , "different precautions: "
             , "+ Use  `{-# NOINLINE foo #-}`  as a pragma on any function  `foo` "
             , "  that calls  `unsafePerformIO` .  If the call is inlined,"
             , "  the I/O may be performed more than once."
             , ""
             , "+ Use the compiler flag  `-fno-cse`  to prevent common sub-expression"
             , "  elimination being performed on the module."
             , ""
             ]
          )
      ]
  where
    checkHaddock s txt = spanDocToMarkdownForTest s @?= txt

cradleTests :: TestTree
cradleTests = testGroup "cradle"
    [testGroup "dependencies" [sessionDepsArePickedUp]
    ,testGroup "ignore-fatal" [ignoreFatalWarning]
    ,testGroup "loading" [loadCradleOnlyonce, retryFailedCradle]
    ,testGroup "multi"   [simpleMultiTest, simpleMultiTest2, simpleMultiDefTest]
    ,testGroup "sub-directory"   [simpleSubDirectoryTest]
    ]

loadCradleOnlyonce :: TestTree
loadCradleOnlyonce = testGroup "load cradle only once"
    [ testSession' "implicit" implicit
    , testSession' "direct"   direct
    ]
    where
        direct dir = do
            liftIO $ writeFileUTF8 (dir </> "hie.yaml")
                "cradle: {direct: {arguments: []}}"
            test dir
        implicit dir = test dir
        test _dir = do
            doc <- createDoc "B.hs" "haskell" "module B where\nimport Data.Foo"
            msgs <- someTill (skipManyTill anyMessage cradleLoadedMessage) (skipManyTill anyMessage (message STextDocumentPublishDiagnostics))
            liftIO $ length msgs @?= 1
            changeDoc doc [TextDocumentContentChangeEvent Nothing Nothing "module B where\nimport Data.Maybe"]
            msgs <- manyTill (skipManyTill anyMessage cradleLoadedMessage) (skipManyTill anyMessage (message STextDocumentPublishDiagnostics))
            liftIO $ length msgs @?= 0
            _ <- createDoc "A.hs" "haskell" "module A where\nimport LoadCradleBar"
            msgs <- manyTill (skipManyTill anyMessage cradleLoadedMessage) (skipManyTill anyMessage (message STextDocumentPublishDiagnostics))
            liftIO $ length msgs @?= 0

retryFailedCradle :: TestTree
retryFailedCradle = testSession' "retry failed" $ \dir -> do
  -- The false cradle always fails
  let hieContents = "cradle: {bios: {shell: \"false\"}}"
      hiePath = dir </> "hie.yaml"
  liftIO $ writeFile hiePath hieContents
  hieDoc <- createDoc hiePath "yaml" $ T.pack hieContents
  let aPath = dir </> "A.hs"
  doc <- createDoc aPath "haskell" "main = return ()"
  Right WaitForIdeRuleResult {..} <- waitForAction "TypeCheck" doc
  liftIO $ "Test assumption failed: cradle should error out" `assertBool` not ideResultSuccess

  -- Fix the cradle and typecheck again
  let validCradle = "cradle: {bios: {shell: \"echo A.hs\"}}"
  liftIO $ writeFileUTF8 hiePath $ T.unpack validCradle
  changeDoc
    hieDoc
    [ TextDocumentContentChangeEvent
        { _range = Nothing,
          _rangeLength = Nothing,
          _text = validCradle
        }
    ]

  -- Force a session restart by making an edit, just to dirty the typecheck node
  changeDoc
    doc
    [ TextDocumentContentChangeEvent
        { _range = Just Range {_start = Position 0 0, _end = Position 0 0},
          _rangeLength = Nothing,
          _text = "\n"
        }
    ]

  Right WaitForIdeRuleResult {..} <- waitForAction "TypeCheck" doc
  liftIO $ "No joy after fixing the cradle" `assertBool` ideResultSuccess


dependentFileTest :: TestTree
dependentFileTest = testGroup "addDependentFile"
    [testGroup "file-changed" [ignoreInWindowsForGHC88 $ testSession' "test" test]
    ]
    where
      test dir = do
        -- If the file contains B then no type error
        -- otherwise type error
        liftIO $ writeFile (dir </> "dep-file.txt") "A"
        let fooContent = T.unlines
              [ "{-# LANGUAGE TemplateHaskell #-}"
              , "module Foo where"
              , "import Language.Haskell.TH.Syntax"
              , "foo :: Int"
              , "foo = 1 + $(do"
              , "               qAddDependentFile \"dep-file.txt\""
              , "               f <- qRunIO (readFile \"dep-file.txt\")"
              , "               if f == \"B\" then [| 1 |] else lift f)"
              ]
        let bazContent = T.unlines ["module Baz where", "import Foo ()"]
        _ <-createDoc "Foo.hs" "haskell" fooContent
        doc <- createDoc "Baz.hs" "haskell" bazContent
        expectDiagnostics
          [("Foo.hs", [(DsError, (4, 6), "Couldn't match expected type")])]
        -- Now modify the dependent file
        liftIO $ writeFile (dir </> "dep-file.txt") "B"
        let change = TextDocumentContentChangeEvent
              { _range = Just (Range (Position 2 0) (Position 2 6))
              , _rangeLength = Nothing
              , _text = "f = ()"
              }
        -- Modifying Baz will now trigger Foo to be rebuilt as well
        changeDoc doc [change]
        expectDiagnostics [("Foo.hs", [])]


cradleLoadedMessage :: Session FromServerMessage
cradleLoadedMessage = satisfy $ \case
        FromServerMess (SCustomMethod m) (NotMess _) -> m == cradleLoadedMethod
        _                                            -> False

cradleLoadedMethod :: T.Text
cradleLoadedMethod = "ghcide/cradle/loaded"

ignoreFatalWarning :: TestTree
ignoreFatalWarning = testCase "ignore-fatal-warning" $ runWithExtraFiles "ignore-fatal" $ \dir -> do
    let srcPath = dir </> "IgnoreFatal.hs"
    src <- liftIO $ readFileUtf8 srcPath
    _ <- createDoc srcPath "haskell" src
    expectNoMoreDiagnostics 5

simpleSubDirectoryTest :: TestTree
simpleSubDirectoryTest =
  testCase "simple-subdirectory" $ runWithExtraFiles "cabal-exe" $ \dir -> do
    let mainPath = dir </> "a/src/Main.hs"
    mainSource <- liftIO $ readFileUtf8 mainPath
    _mdoc <- createDoc mainPath "haskell" mainSource
    expectDiagnosticsWithTags
      [("a/src/Main.hs", [(DsWarning,(2,0), "Top-level binding", Nothing)]) -- So that we know P has been loaded
      ]
    expectNoMoreDiagnostics 0.5

simpleMultiTest :: TestTree
simpleMultiTest = testCase "simple-multi-test" $ withLongTimeout $ runWithExtraFiles "multi" $ \dir -> do
    let aPath = dir </> "a/A.hs"
        bPath = dir </> "b/B.hs"
    aSource <- liftIO $ readFileUtf8 aPath
    adoc <- createDoc aPath "haskell" aSource
    Right WaitForIdeRuleResult {..} <- waitForAction "TypeCheck" adoc
    liftIO $ assertBool "A should typecheck" ideResultSuccess
    bSource <- liftIO $ readFileUtf8 bPath
    bdoc <- createDoc bPath "haskell" bSource
    Right WaitForIdeRuleResult {..} <- waitForAction "TypeCheck" bdoc
    liftIO $ assertBool "B should typecheck" ideResultSuccess
    locs <- getDefinitions bdoc (Position 2 7)
    let fooL = mkL (adoc ^. L.uri) 2 0 2 3
    checkDefs locs (pure [fooL])
    expectNoMoreDiagnostics 0.5

-- Like simpleMultiTest but open the files in the other order
simpleMultiTest2 :: TestTree
simpleMultiTest2 = testCase "simple-multi-test2" $ runWithExtraFiles "multi" $ \dir -> do
    let aPath = dir </> "a/A.hs"
        bPath = dir </> "b/B.hs"
    bSource <- liftIO $ readFileUtf8 bPath
    bdoc <- createDoc bPath "haskell" bSource
    expectNoMoreDiagnostics 10
    aSource <- liftIO $ readFileUtf8 aPath
    (TextDocumentIdentifier adoc) <- createDoc aPath "haskell" aSource
    -- Need to have some delay here or the test fails
    expectNoMoreDiagnostics 10
    locs <- getDefinitions bdoc (Position 2 7)
    let fooL = mkL adoc 2 0 2 3
    checkDefs locs (pure [fooL])
    expectNoMoreDiagnostics 0.5

-- Like simpleMultiTest but open the files in component 'a' in a seperate session
simpleMultiDefTest :: TestTree
simpleMultiDefTest = testCase "simple-multi-def-test" $ runWithExtraFiles "multi" $ \dir -> do
    let aPath = dir </> "a/A.hs"
        bPath = dir </> "b/B.hs"
    adoc <- liftIO $ runInDir dir $ do
      aSource <- liftIO $ readFileUtf8 aPath
      adoc <- createDoc aPath "haskell" aSource
      ~() <- skipManyTill anyMessage $ satisfyMaybe $ \case
        FromServerMess (SCustomMethod "ghcide/reference/ready") (NotMess NotificationMessage{_params = fp}) -> do
          A.Success fp' <- pure $ fromJSON fp
          if equalFilePath fp' aPath then pure () else Nothing
        _ -> Nothing
      closeDoc adoc
      pure adoc
    bSource <- liftIO $ readFileUtf8 bPath
    bdoc <- createDoc bPath "haskell" bSource
    locs <- getDefinitions bdoc (Position 2 7)
    let fooL = mkL (adoc ^. L.uri) 2 0 2 3
    checkDefs locs (pure [fooL])
    expectNoMoreDiagnostics 0.5

ifaceTests :: TestTree
ifaceTests = testGroup "Interface loading tests"
    [ -- https://github.com/haskell/ghcide/pull/645/
      ifaceErrorTest
    , ifaceErrorTest2
    , ifaceErrorTest3
    , ifaceTHTest
    ]

bootTests :: TestTree
bootTests = testCase "boot-def-test" $ runWithExtraFiles "boot" $ \dir -> do
  let cPath = dir </> "C.hs"
  cSource <- liftIO $ readFileUtf8 cPath

  -- Dirty the cache
  liftIO $ runInDir dir $ do
    cDoc <- createDoc cPath "haskell" cSource
    _ <- getHover cDoc $ Position 4 3
    ~() <- skipManyTill anyMessage $ satisfyMaybe $ \case
      FromServerMess (SCustomMethod "ghcide/reference/ready") (NotMess NotificationMessage{_params = fp}) -> do
        A.Success fp' <- pure $ fromJSON fp
        if equalFilePath fp' cPath then pure () else Nothing
      _ -> Nothing
    closeDoc cDoc

  cdoc <- createDoc cPath "haskell" cSource
  locs <- getDefinitions cdoc (Position 7 4)
  let floc = mkR 9 0 9 1
  checkDefs locs (pure [floc])

-- | test that TH reevaluates across interfaces
ifaceTHTest :: TestTree
ifaceTHTest = testCase "iface-th-test" $ runWithExtraFiles "TH" $ \dir -> do
    let aPath = dir </> "THA.hs"
        bPath = dir </> "THB.hs"
        cPath = dir </> "THC.hs"

    aSource <- liftIO $ readFileUtf8 aPath -- [TH] a :: ()
    _bSource <- liftIO $ readFileUtf8 bPath -- a :: ()
    cSource <- liftIO $ readFileUtf8 cPath -- c = a :: ()

    cdoc <- createDoc cPath "haskell" cSource

    -- Change [TH]a from () to Bool
    liftIO $ writeFileUTF8 aPath (unlines $ init (lines $ T.unpack aSource) ++ ["th_a = [d| a = False|]"])

    -- Check that the change propogates to C
    changeDoc cdoc [TextDocumentContentChangeEvent Nothing Nothing cSource]
    expectDiagnostics
      [("THC.hs", [(DsError, (4, 4), "Couldn't match expected type '()' with actual type 'Bool'")])
      ,("THB.hs", [(DsWarning, (4,0), "Top-level binding")])]
    closeDoc cdoc

ifaceErrorTest :: TestTree
ifaceErrorTest = testCase "iface-error-test-1" $ runWithExtraFiles "recomp" $ \dir -> do
    let bPath = dir </> "B.hs"
        pPath = dir </> "P.hs"

    bSource <- liftIO $ readFileUtf8 bPath -- y :: Int
    pSource <- liftIO $ readFileUtf8 pPath -- bar = x :: Int

    bdoc <- createDoc bPath "haskell" bSource
    expectDiagnostics
      [("P.hs", [(DsWarning,(4,0), "Top-level binding")])] -- So what we know P has been loaded

    -- Change y from Int to B
    changeDoc bdoc [TextDocumentContentChangeEvent Nothing Nothing $ T.unlines ["module B where", "y :: Bool", "y = undefined"]]
    -- save so that we can that the error propogates to A
    sendNotification STextDocumentDidSave (DidSaveTextDocumentParams bdoc Nothing)

    -- Check that the error propogates to A
    expectDiagnostics
      [("A.hs", [(DsError, (5, 4), "Couldn't match expected type 'Int' with actual type 'Bool'")])]


    -- Check that we wrote the interfaces for B when we saved
    let m = SCustomMethod "test"
    lid <- sendRequest m $ toJSON $ GetInterfaceFilesDir bPath
    res <- skipManyTill anyMessage $ responseForId m lid
    liftIO $ case res of
      ResponseMessage{_result=Right (A.fromJSON -> A.Success hidir)} -> do
        hi_exists <- doesFileExist $ hidir </> "B.hi"
        assertBool ("Couldn't find B.hi in " ++ hidir) hi_exists
      _ -> assertFailure $ "Got malformed response for CustomMessage hidir: " ++ show res

    pdoc <- createDoc pPath "haskell" pSource
    changeDoc pdoc [TextDocumentContentChangeEvent Nothing Nothing $ pSource <> "\nfoo = y :: Bool" ]
    -- Now in P we have
    -- bar = x :: Int
    -- foo = y :: Bool
    -- HOWEVER, in A...
    -- x = y  :: Int
    -- This is clearly inconsistent, and the expected outcome a bit surprising:
    --   - The diagnostic for A has already been received. Ghcide does not repeat diagnostics
    --   - P is being typechecked with the last successful artifacts for A.
    expectDiagnostics
      [("P.hs", [(DsWarning,(4,0), "Top-level binding")])
      ,("P.hs", [(DsWarning,(6,0), "Top-level binding")])
      ]
    expectNoMoreDiagnostics 2

ifaceErrorTest2 :: TestTree
ifaceErrorTest2 = testCase "iface-error-test-2" $ runWithExtraFiles "recomp" $ \dir -> do
    let bPath = dir </> "B.hs"
        pPath = dir </> "P.hs"

    bSource <- liftIO $ readFileUtf8 bPath -- y :: Int
    pSource <- liftIO $ readFileUtf8 pPath -- bar = x :: Int

    bdoc <- createDoc bPath "haskell" bSource
    pdoc <- createDoc pPath "haskell" pSource
    expectDiagnostics
      [("P.hs", [(DsWarning,(4,0), "Top-level binding")])] -- So that we know P has been loaded

    -- Change y from Int to B
    changeDoc bdoc [TextDocumentContentChangeEvent Nothing Nothing $ T.unlines ["module B where", "y :: Bool", "y = undefined"]]

    -- Add a new definition to P
    changeDoc pdoc [TextDocumentContentChangeEvent Nothing Nothing $ pSource <> "\nfoo = y :: Bool" ]
    -- Now in P we have
    -- bar = x :: Int
    -- foo = y :: Bool
    -- HOWEVER, in A...
    -- x = y  :: Int
    expectDiagnostics
    -- As in the other test, P is being typechecked with the last successful artifacts for A
    -- (ot thanks to -fdeferred-type-errors)
      [("A.hs", [(DsError, (5, 4), "Couldn't match expected type 'Int' with actual type 'Bool'")])
      ,("P.hs", [(DsWarning, (4, 0), "Top-level binding")])
      ,("P.hs", [(DsWarning, (6, 0), "Top-level binding")])
      ]

    expectNoMoreDiagnostics 2

ifaceErrorTest3 :: TestTree
ifaceErrorTest3 = testCase "iface-error-test-3" $ runWithExtraFiles "recomp" $ \dir -> do
    let bPath = dir </> "B.hs"
        pPath = dir </> "P.hs"

    bSource <- liftIO $ readFileUtf8 bPath -- y :: Int
    pSource <- liftIO $ readFileUtf8 pPath -- bar = x :: Int

    bdoc <- createDoc bPath "haskell" bSource

    -- Change y from Int to B
    changeDoc bdoc [TextDocumentContentChangeEvent Nothing Nothing $ T.unlines ["module B where", "y :: Bool", "y = undefined"]]

    -- P should not typecheck, as there are no last valid artifacts for A
    _pdoc <- createDoc pPath "haskell" pSource

    -- In this example the interface file for A should not exist (modulo the cache folder)
    -- Despite that P still type checks, as we can generate an interface file for A thanks to -fdeferred-type-errors
    expectDiagnostics
      [("A.hs", [(DsError, (5, 4), "Couldn't match expected type 'Int' with actual type 'Bool'")])
      ,("P.hs", [(DsWarning,(4,0), "Top-level binding")])
      ]
    expectNoMoreDiagnostics 2

sessionDepsArePickedUp :: TestTree
sessionDepsArePickedUp = testSession'
  "session-deps-are-picked-up"
  $ \dir -> do
    liftIO $
      writeFileUTF8
        (dir </> "hie.yaml")
        "cradle: {direct: {arguments: []}}"
    -- Open without OverloadedStrings and expect an error.
    doc <- createDoc "Foo.hs" "haskell" fooContent
    expectDiagnostics
      [("Foo.hs", [(DsError, (3, 6), "Couldn't match expected type")])]
    -- Update hie.yaml to enable OverloadedStrings.
    liftIO $
      writeFileUTF8
        (dir </> "hie.yaml")
        "cradle: {direct: {arguments: [-XOverloadedStrings]}}"
    -- Send change event.
    let change =
          TextDocumentContentChangeEvent
            { _range = Just (Range (Position 4 0) (Position 4 0)),
              _rangeLength = Nothing,
              _text = "\n"
            }
    changeDoc doc [change]
    -- Now no errors.
    expectDiagnostics [("Foo.hs", [])]
  where
    fooContent =
      T.unlines
        [ "module Foo where",
          "import Data.Text",
          "foo :: Text",
          "foo = \"hello\""
        ]

-- A test to ensure that the command line ghcide workflow stays working
nonLspCommandLine :: TestTree
nonLspCommandLine = testGroup "ghcide command line"
  [ testCase "works" $ withTempDir $ \dir -> do
        ghcide <- locateGhcideExecutable
        copyTestDataFiles dir "multi"
        let cmd = (proc ghcide ["a/A.hs"]){cwd = Just dir}

        setEnv "HOME" "/homeless-shelter" False

        (ec, _, _) <- readCreateProcessWithExitCode cmd ""

        ec @=? ExitSuccess
  ]

benchmarkTests :: TestTree
benchmarkTests =
    let ?config = Bench.defConfig
            { Bench.verbosity = Bench.Quiet
            , Bench.repetitions = Just 3
            , Bench.buildTool = Bench.Cabal
            } in
    withResource Bench.setup Bench.cleanUp $ \getResource -> testGroup "benchmark experiments"
    [ testCase (Bench.name e) $ do
        Bench.SetupResult{Bench.benchDir} <- getResource
        res <- Bench.runBench (runInDir benchDir) e
        assertBool "did not successfully complete 5 repetitions" $ Bench.success res
        | e <- Bench.experiments
        , Bench.name e /= "edit" -- the edit experiment does not ever fail
        -- the cradle experiments are way too slow
        , not ("cradle" `isInfixOf` Bench.name e)
    ]

-- | checks if we use InitializeParams.rootUri for loading session
rootUriTests :: TestTree
rootUriTests = testCase "use rootUri" . runTest "dirA" "dirB" $ \dir -> do
  let bPath = dir </> "dirB/Foo.hs"
  liftIO $ copyTestDataFiles dir "rootUri"
  bSource <- liftIO $ readFileUtf8 bPath
  _ <- createDoc "Foo.hs" "haskell" bSource
  expectNoMoreDiagnostics 0.5
  where
    -- similar to run' except we can configure where to start ghcide and session
    runTest :: FilePath -> FilePath -> (FilePath -> Session ()) -> IO ()
    runTest dir1 dir2 s = withTempDir $ \dir -> runInDir' dir dir1 dir2 [] (s dir)

-- | Test if ghcide asynchronously handles Commands and user Requests
asyncTests :: TestTree
asyncTests = testGroup "async"
    [
      testSession "command" $ do
            -- Execute a command that will block forever
            let req = ExecuteCommandParams Nothing blockCommandId Nothing
            void $ sendRequest SWorkspaceExecuteCommand req
            -- Load a file and check for code actions. Will only work if the command is run asynchronously
            doc <- createDoc "A.hs" "haskell" $ T.unlines
              [ "{-# OPTIONS -Wmissing-signatures #-}"
              , "foo = id"
              ]
            void waitForDiagnostics
            actions <- getCodeActions doc (Range (Position 1 0) (Position 1 0))
            liftIO $ [ _title | InR CodeAction{_title} <- actions] @=?
              [ "add signature: foo :: a -> a" ]
    , testSession "request" $ do
            -- Execute a custom request that will block for 1000 seconds
            void $ sendRequest (SCustomMethod "test") $ toJSON $ BlockSeconds 1000
            -- Load a file and check for code actions. Will only work if the request is run asynchronously
            doc <- createDoc "A.hs" "haskell" $ T.unlines
              [ "{-# OPTIONS -Wmissing-signatures #-}"
              , "foo = id"
              ]
            void waitForDiagnostics
            actions <- getCodeActions doc (Range (Position 1 0) (Position 1 0))
            liftIO $ [ _title | InR CodeAction{_title} <- actions] @=?
              [ "add signature: foo :: a -> a" ]
    ]


clientSettingsTest :: TestTree
clientSettingsTest = testGroup "client settings handling"
    [ testSession "ghcide restarts shake session on config changes" $ do
            void $ skipManyTill anyMessage $ message SClientRegisterCapability
            sendNotification SWorkspaceDidChangeConfiguration (DidChangeConfigurationParams (toJSON ("" :: String)))
            nots <- skipManyTill anyMessage $ count 3 loggingNotification
            isMessagePresent "Restarting build session" (map getLogMessage nots)

    ]
  where getLogMessage :: FromServerMessage -> T.Text
        getLogMessage (FromServerMess SWindowLogMessage (NotificationMessage _ _ (LogMessageParams _ msg))) = msg
        getLogMessage _ = ""

        isMessagePresent expectedMsg actualMsgs = liftIO $
            assertBool ("\"" ++ expectedMsg ++ "\" is not present in: " ++ show actualMsgs)
                       (any ((expectedMsg `isSubsequenceOf`) . show) actualMsgs)

referenceTests :: TestTree
referenceTests = testGroup "references"
    [ testGroup "can get references to FOIs"
          [ referenceTest "can get references to symbols"
                          ("References.hs", 4, 7)
                          YesIncludeDeclaration
                          [ ("References.hs", 4, 6)
                          , ("References.hs", 6, 0)
                          , ("References.hs", 6, 14)
                          , ("References.hs", 9, 7)
                          , ("References.hs", 10, 11)
                          ]

          , referenceTest "can get references to data constructor"
                          ("References.hs", 13, 2)
                          YesIncludeDeclaration
                          [ ("References.hs", 13, 2)
                          , ("References.hs", 16, 14)
                          , ("References.hs", 19, 21)
                          ]

          , referenceTest "getting references works in the other module"
                          ("OtherModule.hs", 6, 0)
                          YesIncludeDeclaration
                          [ ("OtherModule.hs", 6, 0)
                          , ("OtherModule.hs", 8, 16)
                          ]

          , referenceTest "getting references works in the Main module"
                          ("Main.hs", 9, 0)
                          YesIncludeDeclaration
                          [ ("Main.hs", 9, 0)
                          , ("Main.hs", 10, 4)
                          ]

          , referenceTest "getting references to main works"
                          ("Main.hs", 5, 0)
                          YesIncludeDeclaration
                          [ ("Main.hs", 4, 0)
                          , ("Main.hs", 5, 0)
                          ]

          , referenceTest "can get type references"
                          ("Main.hs", 9, 9)
                          YesIncludeDeclaration
                          [ ("Main.hs", 9, 0)
                          , ("Main.hs", 9, 9)
                          , ("Main.hs", 10, 0)
                          ]

          , expectFailBecause "references provider does not respect includeDeclaration parameter" $
 referenceTest "works when we ask to exclude declarations"
                          ("References.hs", 4, 7)
                          NoExcludeDeclaration
                          [ ("References.hs", 6, 0)
                          , ("References.hs", 6, 14)
                          , ("References.hs", 9, 7)
                          , ("References.hs", 10, 11)
                          ]

          , referenceTest "INCORRECTLY returns declarations when we ask to exclude them"
                          ("References.hs", 4, 7)
                          NoExcludeDeclaration
                          [ ("References.hs", 4, 6)
                          , ("References.hs", 6, 0)
                          , ("References.hs", 6, 14)
                          , ("References.hs", 9, 7)
                          , ("References.hs", 10, 11)
                          ]
          ]

    , testGroup "can get references to non FOIs"
          [ referenceTest "can get references to symbol defined in a module we import"
                          ("References.hs", 22, 4)
                          YesIncludeDeclaration
                          [ ("References.hs", 22, 4)
                          , ("OtherModule.hs", 0, 20)
                          , ("OtherModule.hs", 4, 0)
                          ]

          , referenceTest "can get references in modules that import us to symbols we define"
                          ("OtherModule.hs", 4, 0)
                          YesIncludeDeclaration
                          [ ("References.hs", 22, 4)
                          , ("OtherModule.hs", 0, 20)
                          , ("OtherModule.hs", 4, 0)
                          ]

          , referenceTest "can get references to symbol defined in a module we import transitively"
                          ("References.hs", 24, 4)
                          YesIncludeDeclaration
                          [ ("References.hs", 24, 4)
                          , ("OtherModule.hs", 0, 48)
                          , ("OtherOtherModule.hs", 2, 0)
                          ]

          , referenceTest "can get references in modules that import us transitively to symbols we define"
                          ("OtherOtherModule.hs", 2, 0)
                          YesIncludeDeclaration
                          [ ("References.hs", 24, 4)
                          , ("OtherModule.hs", 0, 48)
                          , ("OtherOtherModule.hs", 2, 0)
                          ]

          , referenceTest "can get type references to other modules"
                          ("Main.hs", 12, 10)
                          YesIncludeDeclaration
                          [ ("Main.hs", 12, 7)
                          , ("Main.hs", 13, 0)
                          , ("References.hs", 12, 5)
                          , ("References.hs", 16, 0)
                          ]
          ]
    ]

-- | When we ask for all references to symbol "foo", should the declaration "foo
-- = 2" be among the references returned?
data IncludeDeclaration =
    YesIncludeDeclaration
    | NoExcludeDeclaration

getReferences' :: SymbolLocation -> IncludeDeclaration -> Session (List Location)
getReferences' (file, l, c) includeDeclaration = do
    doc <- openDoc file "haskell"
    getReferences doc (Position l c) $ toBool includeDeclaration
    where toBool YesIncludeDeclaration = True
          toBool NoExcludeDeclaration  = False

referenceTestSession :: String -> FilePath -> [FilePath] -> (FilePath -> Session ()) -> TestTree
referenceTestSession name thisDoc docs' f = testSessionWithExtraFiles "references" name $ \dir -> do
  let docs = map (dir </>) $ delete thisDoc $ nubOrd docs'
  -- Initial Index
  docid <- openDoc thisDoc "haskell"
  let
    loop :: [FilePath] -> Session ()
    loop [] = pure ()
    loop docs = do
      doc <- skipManyTill anyMessage $ satisfyMaybe $ \case
          FromServerMess (SCustomMethod "ghcide/reference/ready") (NotMess NotificationMessage{_params = fp}) -> do
            A.Success fp' <- pure $ fromJSON fp
            find (fp' ==) docs
          _ -> Nothing
      loop (delete doc docs)
  loop docs
  f dir
  closeDoc docid

-- | Given a location, lookup the symbol and all references to it. Make sure
-- they are the ones we expect.
referenceTest :: String -> SymbolLocation -> IncludeDeclaration -> [SymbolLocation] -> TestTree
referenceTest name loc includeDeclaration expected =
    referenceTestSession name (fst3 loc) docs $ \dir -> do
        List actual <- getReferences' loc includeDeclaration
        liftIO $ actual `expectSameLocations` map (first3 (dir </>)) expected
  where
    docs = map fst3 expected

type SymbolLocation = (FilePath, Int, Int)

expectSameLocations :: [Location] -> [SymbolLocation] -> Assertion
expectSameLocations actual expected = do
    let actual' =
            Set.map (\location -> (location ^. L.uri
                                   , location ^. L.range . L.start . L.line
                                   , location ^. L.range . L.start . L.character))
            $ Set.fromList actual
    expected' <- Set.fromList <$>
        (forM expected $ \(file, l, c) -> do
                              fp <- canonicalizePath file
                              return (filePathToUri fp, l, c))
    actual' @?= expected'

----------------------------------------------------------------------
-- Utils
----------------------------------------------------------------------

testSession :: String -> Session () -> TestTree
testSession name = testCase name . run

testSessionWithExtraFiles :: FilePath -> String -> (FilePath -> Session ()) -> TestTree
testSessionWithExtraFiles prefix name = testCase name . runWithExtraFiles prefix

testSession' :: String -> (FilePath -> Session ()) -> TestTree
testSession' name = testCase name . run'

testSessionWait :: String -> Session () -> TestTree
testSessionWait name = testSession name .
      -- Check that any diagnostics produced were already consumed by the test case.
      --
      -- If in future we add test cases where we don't care about checking the diagnostics,
      -- this could move elsewhere.
      --
      -- Experimentally, 0.5s seems to be long enough to wait for any final diagnostics to appear.
      ( >> expectNoMoreDiagnostics 0.5)

pickActionWithTitle :: T.Text -> [Command |? CodeAction] -> IO CodeAction
pickActionWithTitle title actions = do
  assertBool ("Found no matching actions for " <> show title <> " in " <> show titles) (not $ null matches)
  return $ head matches
  where
    titles =
        [ actionTitle
        | InR CodeAction { _title = actionTitle } <- actions
        ]
    matches =
        [ action
        | InR action@CodeAction { _title = actionTitle } <- actions
        , title == actionTitle
        ]

mkRange :: Int -> Int -> Int -> Int -> Range
mkRange a b c d = Range (Position a b) (Position c d)

run :: Session a -> IO a
run s = run' (const s)

runWithExtraFiles :: FilePath -> (FilePath -> Session a) -> IO a
runWithExtraFiles prefix s = withTempDir $ \dir -> do
  copyTestDataFiles dir prefix
  runInDir dir (s dir)

copyTestDataFiles :: FilePath -> FilePath -> IO ()
copyTestDataFiles dir prefix = do
  -- Copy all the test data files to the temporary workspace
  testDataFiles <- getDirectoryFilesIO ("test/data" </> prefix) ["//*"]
  for_ testDataFiles $ \f -> do
    createDirectoryIfMissing True $ dir </> takeDirectory f
    copyFile ("test/data" </> prefix </> f) (dir </> f)

run' :: (FilePath -> Session a) -> IO a
run' s = withTempDir $ \dir -> runInDir dir (s dir)

runInDir :: FilePath -> Session a -> IO a
runInDir dir = runInDir' dir "." "." []

withLongTimeout :: IO a -> IO a
withLongTimeout = bracket_ (setEnv "LSP_TIMEOUT" "120" True) (unsetEnv "LSP_TIMEOUT")

-- | Takes a directory as well as relative paths to where we should launch the executable as well as the session root.
runInDir' :: FilePath -> FilePath -> FilePath -> [String] -> Session a -> IO a
runInDir' dir startExeIn startSessionIn extraOptions s = do
  ghcideExe <- locateGhcideExecutable
  let startDir = dir </> startExeIn
  let projDir = dir </> startSessionIn

  createDirectoryIfMissing True startDir
  createDirectoryIfMissing True projDir
  -- Temporarily hack around https://github.com/mpickering/hie-bios/pull/56
  -- since the package import test creates "Data/List.hs", which otherwise has no physical home
  createDirectoryIfMissing True $ projDir ++ "/Data"

  shakeProfiling <- getEnv "SHAKE_PROFILING"
  let cmd = unwords $
       [ghcideExe, "--lsp", "--test", "--verbose", "-j2", "--cwd", startDir
       ] ++ ["--shake-profiling=" <> dir | Just dir <- [shakeProfiling]
       ] ++ extraOptions
  -- HIE calls getXgdDirectory which assumes that HOME is set.
  -- Only sets HOME if it wasn't already set.
  setEnv "HOME" "/homeless-shelter" False
  conf <- getConfigFromEnv
  runSessionWithConfig conf cmd lspTestCaps projDir s

getConfigFromEnv :: IO SessionConfig
getConfigFromEnv = do
  logColor <- fromMaybe True <$> checkEnv "LSP_TEST_LOG_COLOR"
  timeoutOverride <- fmap read <$> getEnv "LSP_TIMEOUT"
  return defaultConfig
    { messageTimeout = fromMaybe (messageTimeout defaultConfig) timeoutOverride
    , logColor
    }
  where
    checkEnv :: String -> IO (Maybe Bool)
    checkEnv s = fmap convertVal <$> getEnv s
    convertVal "0" = False
    convertVal _   = True

lspTestCaps :: ClientCapabilities
lspTestCaps = fullCaps { _window = Just $ WindowClientCapabilities $ Just True }

openTestDataDoc :: FilePath -> Session TextDocumentIdentifier
openTestDataDoc path = do
  source <- liftIO $ readFileUtf8 $ "test/data" </> path
  createDoc path "haskell" source

findCodeActions :: TextDocumentIdentifier -> Range -> [T.Text] -> Session [CodeAction]
findCodeActions = findCodeActions' (==) "is not a superset of"

findCodeActionsByPrefix :: TextDocumentIdentifier -> Range -> [T.Text] -> Session [CodeAction]
findCodeActionsByPrefix = findCodeActions' T.isPrefixOf "is not prefix of"

findCodeActions' :: (T.Text -> T.Text -> Bool) -> String -> TextDocumentIdentifier -> Range -> [T.Text] -> Session [CodeAction]
findCodeActions' op errMsg doc range expectedTitles = do
  actions <- getCodeActions doc range
  let matches = sequence
        [ listToMaybe
          [ action
          | InR action@CodeAction { _title = actionTitle } <- actions
          , expectedTitle `op` actionTitle]
        | expectedTitle <- expectedTitles]
  let msg = show
            [ actionTitle
            | InR CodeAction { _title = actionTitle } <- actions
            ]
            ++ " " <> errMsg <> " "
            ++ show expectedTitles
  liftIO $ case matches of
    Nothing -> assertFailure msg
    Just _  -> pure ()
  return (fromJust matches)

findCodeAction :: TextDocumentIdentifier -> Range -> T.Text -> Session CodeAction
findCodeAction doc range t = head <$> findCodeActions doc range [t]

unitTests :: TestTree
unitTests = do
  testGroup "Unit"
     [ testCase "empty file path does NOT work with the empty String literal" $
         uriToFilePath' (fromNormalizedUri $ filePathToUri' "") @?= Just "."
     , testCase "empty file path works using toNormalizedFilePath'" $
         uriToFilePath' (fromNormalizedUri $ filePathToUri' (toNormalizedFilePath' "")) @?= Just ""
     , testCase "empty path URI" $ do
         Just URI{..} <- pure $ parseURI (T.unpack $ getUri $ fromNormalizedUri emptyPathUri)
         uriScheme @?= "file:"
         uriPath @?= ""
     , testCase "from empty path URI" $ do
         let uri = Uri "file://"
         uriToFilePath' uri @?= Just ""
     , testCase "Key with empty file path roundtrips via Binary"  $
         Binary.decode (Binary.encode (Q ((), emptyFilePath))) @?= Q ((), emptyFilePath)
     , testCase "showDiagnostics prints ranges 1-based (like vscode)" $ do
         let diag = ("", Diagnostics.ShowDiag, Diagnostic
               { _range = Range
                   { _start = Position{_line = 0, _character = 1}
                   , _end = Position{_line = 2, _character = 3}
                   }
               , _severity = Nothing
               , _code = Nothing
               , _source = Nothing
               , _message = ""
               , _relatedInformation = Nothing
               , _tags = Nothing
               })
         let shown = T.unpack (Diagnostics.showDiagnostics [diag])
         let expected = "1:2-3:4"
         assertBool (unwords ["expected to find range", expected, "in diagnostic", shown]) $
             expected `isInfixOf` shown
     , testCase "notification handlers run sequentially" $ do
        orderRef <- newIORef []
        let plugins = pluginDescToIdePlugins $
                [ (defaultPluginDescriptor $ fromString $ show i)
                    { pluginNotificationHandlers = mconcat
                        [ mkPluginNotificationHandler LSP.STextDocumentDidOpen $ \_ _ _ ->
                            liftIO $ atomicModifyIORef_ orderRef (i:)
                        ]
                    }
                    | i <- [(1::Int)..20]
                ] ++ Ghcide.descriptors

        testIde def{argsHlsPlugins = plugins} $ do
            _ <- createDoc "haskell" "A.hs" "module A where"
            waitForProgressDone
            actualOrder <- liftIO $ readIORef orderRef

            liftIO $ actualOrder @?= reverse [(1::Int)..20]
     ]

testIde :: Arguments -> Session () -> IO ()
testIde arguments session = do
    config <- getConfigFromEnv
    (hInRead, hInWrite) <- createPipe
    (hOutRead, hOutWrite) <- createPipe
    let server = IDE.defaultMain arguments
            { argsHandleIn = pure hInRead
            , argsHandleOut = pure hOutWrite
            }

    withAsync server $ \_ ->
        runSessionWithHandles hInWrite hOutRead config lspTestCaps "." session

positionMappingTests :: TestTree
positionMappingTests =
    testGroup "position mapping"
        [ testGroup "toCurrent"
              [ testCase "before" $
                toCurrent
                    (Range (Position 0 1) (Position 0 3))
                    "ab"
                    (Position 0 0) @?= PositionExact (Position 0 0)
              , testCase "after, same line, same length" $
                toCurrent
                    (Range (Position 0 1) (Position 0 3))
                    "ab"
                    (Position 0 3) @?= PositionExact (Position 0 3)
              , testCase "after, same line, increased length" $
                toCurrent
                    (Range (Position 0 1) (Position 0 3))
                    "abc"
                    (Position 0 3) @?= PositionExact (Position 0 4)
              , testCase "after, same line, decreased length" $
                toCurrent
                    (Range (Position 0 1) (Position 0 3))
                    "a"
                    (Position 0 3) @?= PositionExact (Position 0 2)
              , testCase "after, next line, no newline" $
                toCurrent
                    (Range (Position 0 1) (Position 0 3))
                    "abc"
                    (Position 1 3) @?= PositionExact (Position 1 3)
              , testCase "after, next line, newline" $
                toCurrent
                    (Range (Position 0 1) (Position 0 3))
                    "abc\ndef"
                    (Position 1 0) @?= PositionExact (Position 2 0)
              , testCase "after, same line, newline" $
                toCurrent
                    (Range (Position 0 1) (Position 0 3))
                    "abc\nd"
                    (Position 0 4) @?= PositionExact (Position 1 2)
              , testCase "after, same line, newline + newline at end" $
                toCurrent
                    (Range (Position 0 1) (Position 0 3))
                    "abc\nd\n"
                    (Position 0 4) @?= PositionExact (Position 2 1)
              , testCase "after, same line, newline + newline at end" $
                toCurrent
                    (Range (Position 0 1) (Position 0 1))
                    "abc"
                    (Position 0 1) @?= PositionExact (Position 0 4)
              ]
        , testGroup "fromCurrent"
              [ testCase "before" $
                fromCurrent
                    (Range (Position 0 1) (Position 0 3))
                    "ab"
                    (Position 0 0) @?= PositionExact (Position 0 0)
              , testCase "after, same line, same length" $
                fromCurrent
                    (Range (Position 0 1) (Position 0 3))
                    "ab"
                    (Position 0 3) @?= PositionExact (Position 0 3)
              , testCase "after, same line, increased length" $
                fromCurrent
                    (Range (Position 0 1) (Position 0 3))
                    "abc"
                    (Position 0 4) @?= PositionExact (Position 0 3)
              , testCase "after, same line, decreased length" $
                fromCurrent
                    (Range (Position 0 1) (Position 0 3))
                    "a"
                    (Position 0 2) @?= PositionExact (Position 0 3)
              , testCase "after, next line, no newline" $
                fromCurrent
                    (Range (Position 0 1) (Position 0 3))
                    "abc"
                    (Position 1 3) @?= PositionExact (Position 1 3)
              , testCase "after, next line, newline" $
                fromCurrent
                    (Range (Position 0 1) (Position 0 3))
                    "abc\ndef"
                    (Position 2 0) @?= PositionExact (Position 1 0)
              , testCase "after, same line, newline" $
                fromCurrent
                    (Range (Position 0 1) (Position 0 3))
                    "abc\nd"
                    (Position 1 2) @?= PositionExact (Position 0 4)
              , testCase "after, same line, newline + newline at end" $
                fromCurrent
                    (Range (Position 0 1) (Position 0 3))
                    "abc\nd\n"
                    (Position 2 1) @?= PositionExact (Position 0 4)
              , testCase "after, same line, newline + newline at end" $
                fromCurrent
                    (Range (Position 0 1) (Position 0 1))
                    "abc"
                    (Position 0 4) @?= PositionExact (Position 0 1)
              ]
        , adjustOption (\(QuickCheckTests i) -> QuickCheckTests (max 1000 i)) $ testGroup "properties"
              [ testProperty "fromCurrent r t <=< toCurrent r t" $ do
                -- Note that it is important to use suchThatMap on all values at once
                -- instead of only using it on the position. Otherwise you can get
                -- into situations where there is no position that can be mapped back
                -- for the edit which will result in QuickCheck looping forever.
                let gen = do
                        rope <- genRope
                        range <- genRange rope
                        PrintableText replacement <- arbitrary
                        oldPos <- genPosition rope
                        pure (range, replacement, oldPos)
                forAll
                    (suchThatMap gen
                        (\(range, replacement, oldPos) -> positionResultToMaybe $ (range, replacement, oldPos,) <$> toCurrent range replacement oldPos)) $
                    \(range, replacement, oldPos, newPos) ->
                    fromCurrent range replacement newPos === PositionExact oldPos
              , testProperty "toCurrent r t <=< fromCurrent r t" $ do
                let gen = do
                        rope <- genRope
                        range <- genRange rope
                        PrintableText replacement <- arbitrary
                        let newRope = applyChange rope (TextDocumentContentChangeEvent (Just range) Nothing replacement)
                        newPos <- genPosition newRope
                        pure (range, replacement, newPos)
                forAll
                    (suchThatMap gen
                        (\(range, replacement, newPos) -> positionResultToMaybe $ (range, replacement, newPos,) <$> fromCurrent range replacement newPos)) $
                    \(range, replacement, newPos, oldPos) ->
                    toCurrent range replacement oldPos === PositionExact newPos
              ]
        ]

newtype PrintableText = PrintableText { getPrintableText :: T.Text }
    deriving Show

instance Arbitrary PrintableText where
    arbitrary = PrintableText . T.pack . getPrintableString <$> arbitrary


genRope :: Gen Rope
genRope = Rope.fromText . getPrintableText <$> arbitrary

genPosition :: Rope -> Gen Position
genPosition r = do
    row <- choose (0, max 0 $ rows - 1)
    let columns = Rope.columns (nthLine row r)
    column <- choose (0, max 0 $ columns - 1)
    pure $ Position row column
    where rows = Rope.rows r

genRange :: Rope -> Gen Range
genRange r = do
    startPos@(Position startLine startColumn) <- genPosition r
    let maxLineDiff = max 0 $ rows - 1 - startLine
    endLine <- choose (startLine, startLine + maxLineDiff)
    let columns = Rope.columns (nthLine endLine r)
    endColumn <-
        if startLine == endLine
            then choose (startColumn, columns)
            else choose (0, max 0 $ columns - 1)
    pure $ Range startPos (Position endLine endColumn)
    where rows = Rope.rows r

-- | Get the ith line of a rope, starting from 0. Trailing newline not included.
nthLine :: Int -> Rope -> Rope
nthLine i r
    | i < 0 = error $ "Negative line number: " <> show i
    | i == 0 && Rope.rows r == 0 = r
    | i >= Rope.rows r = error $ "Row number out of bounds: " <> show i <> "/" <> show (Rope.rows r)
    | otherwise = Rope.takeWhile (/= '\n') $ fst $ Rope.splitAtLine 1 $ snd $ Rope.splitAtLine (i - 1) r

getWatchedFilesSubscriptionsUntil :: forall m. SServerMethod m -> Session [DidChangeWatchedFilesRegistrationOptions]
getWatchedFilesSubscriptionsUntil m = do
      msgs <- manyTill (Just <$> message SClientRegisterCapability <|> Nothing <$ anyMessage) (message m)
      return
            [ args
            | Just RequestMessage{_params = RegistrationParams (List regs)} <- msgs
            , SomeRegistration (Registration _id SWorkspaceDidChangeWatchedFiles args) <- regs
            ]

-- | Version of 'System.IO.Extra.withTempDir' that canonicalizes the path
-- Which we need to do on macOS since the $TMPDIR can be in @/private/var@ or
-- @/var@
withTempDir :: (FilePath -> IO a) -> IO a
withTempDir f = System.IO.Extra.withTempDir $ \dir -> do
  dir' <- canonicalizePath dir
  f dir'

-- | Assert that a value is not 'Nothing', and extract the value.
assertJust :: MonadIO m => String -> Maybe a -> m a
assertJust s = \case
  Nothing -> liftIO $ assertFailure s
  Just x  -> pure x<|MERGE_RESOLUTION|>--- conflicted
+++ resolved
@@ -93,16 +93,6 @@
 import           Test.Tasty.HUnit
 import           Test.Tasty.Ingredients.Rerun
 import           Test.Tasty.QuickCheck
-<<<<<<< HEAD
-import Data.IORef
-import Ide.PluginUtils (pluginDescToIdePlugins)
-import Control.Concurrent.Async
-import Ide.Types
-import Data.String (IsString(fromString))
-import qualified Language.LSP.Types as LSP
-import Data.IORef.Extra (atomicModifyIORef_)
-import qualified Development.IDE.Plugin.HLS.GhcIde as Ghcide
-=======
 import           Data.IORef
 import           Ide.PluginUtils (pluginDescToIdePlugins)
 import           Control.Concurrent.Async
@@ -112,7 +102,6 @@
 import           Data.IORef.Extra                         (atomicModifyIORef_)
 import qualified Development.IDE.Plugin.HLS.GhcIde        as Ghcide
 import           Text.Regex.TDFA                          ((=~))
->>>>>>> 6fce4544
 
 waitForProgressBegin :: Session ()
 waitForProgressBegin = skipManyTill anyMessage $ satisfyMaybe $ \case
