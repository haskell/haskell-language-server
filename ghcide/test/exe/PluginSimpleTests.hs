
module PluginSimpleTests (tests) where

import           Control.Monad.IO.Class      (liftIO)
import           Development.IDE.GHC.Compat  (GhcVersion (..))
import           Development.IDE.Test        (expectDiagnostics)
import           Language.LSP.Protocol.Types hiding (SemanticTokenAbsolute (..),
                                              SemanticTokenRelative (..),
                                              SemanticTokensEdit (..), mkRange)
import           Language.LSP.Test
import           System.FilePath
-- import Test.QuickCheck.Instances ()
import           Config
import           Test.Hls.Util               (EnvSpec (..), OS (..),
                                              knownBrokenForGhcVersions,
                                              knownBrokenInSpecificEnv)
import           Test.Tasty

tests :: TestTree
tests =
  -- Build profile: -w ghc-9.4.2 -O1
  -- In order, the following will be built (use -v for more details):
  -- - ghc-typelits-natnormalise-0.7.7 (lib) (requires build)
  -- - ghc-typelits-knownnat-0.7.7 (lib) (requires build)
  -- - plugin-1.0.0 (lib) (first run)
  -- Starting     ghc-typelits-natnormalise-0.7.7 (lib)
  -- Building     ghc-typelits-natnormalise-0.7.7 (lib)

  -- Failed to build ghc-typelits-natnormalise-0.7.7.
  -- Build log (
  -- C:\cabal\logs\ghc-9.4.2\ghc-typelits-_-0.7.7-3f036a52a0d9bfc3389d1852a87da2e87c6de2e4.log
  -- ):
  -- Preprocessing library for ghc-typelits-natnormalise-0.7.7..
  -- Building library for ghc-typelits-natnormalise-0.7.7..
  -- [1 of 3] Compiling GHC.TypeLits.Normalise.SOP ( src\GHC\TypeLits\Normalise\SOP.hs, dist\build\GHC\TypeLits\Normalise\SOP.o )
  -- [2 of 3] Compiling GHC.TypeLits.Normalise.Unify ( src\GHC\TypeLits\Normalise\Unify.hs, dist\build\GHC\TypeLits\Normalise\Unify.o )
  -- [3 of 3] Compiling GHC.TypeLits.Normalise ( src-ghc-9.4\GHC\TypeLits\Normalise.hs, dist\build\GHC\TypeLits\Normalise.o )
  -- C:\tools\ghc-9.4.2\lib\../mingw/bin/llvm-ar.exe: error: dist\build\objs-5156\libHSghc-typelits-_-0.7.7-3f036a52a0d9bfc3389d1852a87da2e87c6de2e4.a: No such file or directory

  -- Error: cabal: Failed to build ghc-typelits-natnormalise-0.7.7 (which is
  -- required by plugin-1.0.0). See the build log above for details.
<<<<<<< HEAD
  ignoreFor (BrokenForGHC [GHC96, GHC98, GHC910]) "fragile, frequently times out" $
  ignoreFor (BrokenSpecific Windows [GHC94]) "ghc-typelist-natnormalise fails to build on GHC 9.4.2 for windows only" $
  testSessionWithExtraFiles "plugin-knownnat" "simple plugin" $ \dir -> do
=======
  testWithExtraFiles "simple plugin"  "plugin-knownnat" $ \dir -> do
>>>>>>> 52b885a1
    _ <- openDoc (dir </> "KnownNat.hs") "haskell"
    liftIO $ writeFile (dir</>"hie.yaml")
      "cradle: {cabal: [{path: '.', component: 'lib:plugin'}]}"

    expectDiagnostics
      [ ( "KnownNat.hs",
          [(DiagnosticSeverity_Error, (9, 15), "Variable not in scope: c")]
          )
      ]<|MERGE_RESOLUTION|>--- conflicted
+++ resolved
@@ -1,19 +1,14 @@
 
 module PluginSimpleTests (tests) where
 
+import           Config
 import           Control.Monad.IO.Class      (liftIO)
-import           Development.IDE.GHC.Compat  (GhcVersion (..))
 import           Development.IDE.Test        (expectDiagnostics)
 import           Language.LSP.Protocol.Types hiding (SemanticTokenAbsolute (..),
                                               SemanticTokenRelative (..),
                                               SemanticTokensEdit (..), mkRange)
 import           Language.LSP.Test
 import           System.FilePath
--- import Test.QuickCheck.Instances ()
-import           Config
-import           Test.Hls.Util               (EnvSpec (..), OS (..),
-                                              knownBrokenForGhcVersions,
-                                              knownBrokenInSpecificEnv)
 import           Test.Tasty
 
 tests :: TestTree
@@ -39,13 +34,7 @@
 
   -- Error: cabal: Failed to build ghc-typelits-natnormalise-0.7.7 (which is
   -- required by plugin-1.0.0). See the build log above for details.
-<<<<<<< HEAD
-  ignoreFor (BrokenForGHC [GHC96, GHC98, GHC910]) "fragile, frequently times out" $
-  ignoreFor (BrokenSpecific Windows [GHC94]) "ghc-typelist-natnormalise fails to build on GHC 9.4.2 for windows only" $
-  testSessionWithExtraFiles "plugin-knownnat" "simple plugin" $ \dir -> do
-=======
   testWithExtraFiles "simple plugin"  "plugin-knownnat" $ \dir -> do
->>>>>>> 52b885a1
     _ <- openDoc (dir </> "KnownNat.hs") "haskell"
     liftIO $ writeFile (dir</>"hie.yaml")
       "cradle: {cabal: [{path: '.', component: 'lib:plugin'}]}"
