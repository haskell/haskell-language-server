
module NonLspCommandLine (tests) where

import           Control.Monad                 ((>=>))
import           Data.Foldable                 (for_)
<<<<<<< HEAD
=======
import           Development.IDE.Test.Runfiles
>>>>>>> 9f3e274c
import           Development.Shake             (getDirectoryFilesIO)
import           System.Directory              (copyFile,
                                                createDirectoryIfMissing)
import           System.Directory.Extra        (canonicalizePath)
import           System.Environment.Blank      (setEnv)
import           System.Exit                   (ExitCode (ExitSuccess))
import           System.FilePath               (takeDirectory, (</>))
import qualified System.IO.Extra
import           System.Process.Extra          (CreateProcess (cwd), proc,
                                                readCreateProcessWithExitCode)
import           Test.Tasty
import           Test.Tasty.HUnit


-- A test to ensure that the command line ghcide workflow stays working
tests :: TestTree
tests = testGroup "ghcide command line"
  [ testCase "works" $ withTempDir $ \dir -> do
        ghcide <- locateGhcideExecutable
        copyTestDataFiles dir "multi"
        let cmd = (proc ghcide ["a/A.hs"]){cwd = Just dir}

        setEnv "HOME" "/homeless-shelter" False

        (ec, _, _) <- readCreateProcessWithExitCode cmd ""

        ec @?= ExitSuccess
  ]

<<<<<<< HEAD

locateGhcideExecutable :: IO FilePath
locateGhcideExecutable = pure "ghcide"
=======
>>>>>>> 9f3e274c
-- | Version of 'System.IO.Extra.withTempDir' that canonicalizes the path
-- Which we need to do on macOS since the $TMPDIR can be in @/private/var@ or
-- @/var@
withTempDir :: (FilePath -> IO a) -> IO a
withTempDir f = System.IO.Extra.withTempDir $ canonicalizePath >=> f


copyTestDataFiles :: FilePath -> FilePath -> IO ()
copyTestDataFiles dir prefix = do
  -- Copy all the test data files to the temporary workspace
  testDataFiles <- getDirectoryFilesIO ("ghcide/test/data" </> prefix) ["//*"]
  for_ testDataFiles $ \f -> do
    createDirectoryIfMissing True $ dir </> takeDirectory f
    copyFile ("ghcide/test/data" </> prefix </> f) (dir </> f)<|MERGE_RESOLUTION|>--- conflicted
+++ resolved
@@ -3,10 +3,6 @@
 
 import           Control.Monad                 ((>=>))
 import           Data.Foldable                 (for_)
-<<<<<<< HEAD
-=======
-import           Development.IDE.Test.Runfiles
->>>>>>> 9f3e274c
 import           Development.Shake             (getDirectoryFilesIO)
 import           System.Directory              (copyFile,
                                                 createDirectoryIfMissing)
@@ -36,12 +32,9 @@
         ec @?= ExitSuccess
   ]
 
-<<<<<<< HEAD
-
 locateGhcideExecutable :: IO FilePath
 locateGhcideExecutable = pure "ghcide"
-=======
->>>>>>> 9f3e274c
+
 -- | Version of 'System.IO.Extra.withTempDir' that canonicalizes the path
 -- Which we need to do on macOS since the $TMPDIR can be in @/private/var@ or
 -- @/var@
