cabal-version:      2.4
build-type:         Simple
category:           Development
name:               ghcide
version:            1.2.0.2
license:            Apache-2.0
license-file:       LICENSE
author:             Digital Asset and Ghcide contributors
maintainer:         Ghcide contributors
copyright:          Digital Asset and Ghcide contributors 2018-2020
synopsis:           The core of an IDE
description:
    A library for building Haskell IDE's on top of the GHC API.
homepage:           https://github.com/haskell/haskell-language-server/tree/master/ghcide#readme
bug-reports:        https://github.com/haskell/haskell-language-server/issues
<<<<<<< HEAD
tested-with:        GHC == 8.6.4 || == 8.6.5 || == 8.8.2 || == 8.8.3 || == 8.8.4 || == 8.10.2 || == 8.10.3 || == 8.10.4 || == 9.0.1
extra-source-files: include/ghc-api-version.h README.md CHANGELOG.md
=======
tested-with:        GHC == 8.6.4 || == 8.6.5 || == 8.8.2 || == 8.8.3 || == 8.8.4 || == 8.10.2 || == 8.10.3 || == 8.10.4
extra-source-files: README.md CHANGELOG.md
>>>>>>> 0da41684
                    test/data/**/*.project
                    test/data/**/*.cabal
                    test/data/**/*.yaml
                    test/data/**/*.hs
                    test/data/**/*.hs-boot

source-repository head
    type:     git
    location: https://github.com/haskell/haskell-language-server.git

flag ghc-patched-unboxed-bytecode
    description: The GHC version we link against supports unboxed sums and tuples in bytecode
    default:     False
    manual:      True

library
    default-language:   Haskell2010
    build-depends:
        aeson,
        array,
        async,
        base == 4.*,
        binary,
        bytestring,
        case-insensitive,
        containers,
        data-default,
        deepseq,
        directory,
        dependent-map,
        dependent-sum,
        dlist,
        extra >= 1.7.4,
        fuzzy,
        filepath,
        fingertree,
        ghc-exactprint,
        ghc-trace-events,
        Glob,
        haddock-library >= 1.8 && < 1.11,
        hashable,
        hie-compat ^>= 0.1.0.0,
        hls-plugin-api ^>= 1.1.0.0,
        lens,
        hiedb == 0.3.0.*,
        lsp-types == 1.2.*,
        lsp == 1.2.*,
        mtl,
        network-uri,
        optparse-applicative,
        parallel,
        prettyprinter-ansi-terminal,
        prettyprinter-ansi-terminal,
        prettyprinter,
        regex-tdfa >= 1.3.1.0,
        retrie,
        rope-utf16-splay,
        safe,
        safe-exceptions,
        hls-graph,
        sorted-list,
        sqlite-simple,
        stm,
        syb,
        text,
        time,
        transformers,
        unordered-containers >= 0.2.10.0,
        utf8-string,
        vector,
        hslogger,
        Diff ^>=0.4.0,
        vector,
        bytestring-encoding,
        opentelemetry >=0.6.1,
        heapsize ==0.3.*,
        unliftio,
        unliftio-core,
        ghc-boot-th,
        ghc-boot,
        ghc >= 8.6,
        ghc-check >=0.5.0.4,
        ghc-paths,
        ghc-api-compat,
        cryptohash-sha1 >=0.11.100 && <0.12,
        hie-bios >= 0.7.1 && < 0.8.0,
        implicit-hie-cradle >= 0.3.0.2 && < 0.4,
        base16-bytestring >=0.1.1 && <1.1
    if os(windows)
      build-depends:
        Win32
    else
      build-depends:
        unix
      c-sources:
        cbits/getmodtime.c

    default-extensions:
        ApplicativeDo
        BangPatterns
        DeriveFunctor
        DeriveGeneric
        DeriveFoldable
        DeriveTraversable
        FlexibleContexts
        GeneralizedNewtypeDeriving
        LambdaCase
        NamedFieldPuns
        OverloadedStrings
        RecordWildCards
        ScopedTypeVariables
        StandaloneDeriving
        TupleSections
        TypeApplications
        ViewPatterns
        DataKinds
        TypeOperators
        KindSignatures

    hs-source-dirs:
        src
        session-loader
    include-dirs:
        include
    exposed-modules:
        Control.Concurrent.Strict
        Generics.SYB.GHC
        Development.IDE
        Development.IDE.Main
        Development.IDE.Core.Actions
        Development.IDE.Core.Debouncer
        Development.IDE.Core.FileStore
        Development.IDE.Core.IdeConfiguration
        Development.IDE.Core.OfInterest
        Development.IDE.Core.PositionMapping
        Development.IDE.Core.Preprocessor
        Development.IDE.Core.Rules
        Development.IDE.Core.RuleTypes
        Development.IDE.Core.Service
        Development.IDE.Core.Shake
        Development.IDE.Core.Tracing
        Development.IDE.Core.UseStale
        Development.IDE.GHC.Compat
        Development.IDE.Core.Compile
        Development.IDE.GHC.Error
        Development.IDE.GHC.ExactPrint
        Development.IDE.GHC.Orphans
        Development.IDE.GHC.Util
        Development.IDE.Import.DependencyInformation
        Development.IDE.Import.FindImports
        Development.IDE.LSP.HoverDefinition
        Development.IDE.LSP.LanguageServer
        Development.IDE.LSP.Outline
        Development.IDE.LSP.Server
        Development.IDE.Session
        Development.IDE.Spans.Common
        Development.IDE.Spans.Documentation
        Development.IDE.Spans.AtPoint
        Development.IDE.Spans.LocalBindings
        Development.IDE.Types.Diagnostics
        Development.IDE.Types.Exports
        Development.IDE.Types.HscEnvEq
        Development.IDE.Types.KnownTargets
        Development.IDE.Types.Location
        Development.IDE.Types.Logger
        Development.IDE.Types.Options
        Development.IDE.Types.Shake
        Development.IDE.Plugin
        Development.IDE.Plugin.Completions
        Development.IDE.Plugin.Completions.Types
        Development.IDE.Plugin.CodeAction
        Development.IDE.Plugin.CodeAction.ExactPrint
        Development.IDE.Plugin.HLS
        Development.IDE.Plugin.HLS.GhcIde
        Development.IDE.Plugin.Test
        Development.IDE.Plugin.TypeLenses

    other-modules:
        Development.IDE.Core.FileExists
        Development.IDE.GHC.CPP
        Development.IDE.GHC.Warnings
        Development.IDE.LSP.Notifications
        Development.IDE.Plugin.CodeAction.PositionIndexed
        Development.IDE.Plugin.CodeAction.Args
        Development.IDE.Plugin.Completions.Logic
        Development.IDE.Session.VersionCheck
        Development.IDE.Types.Action
    ghc-options: -Wall -Wno-name-shadowing -Wincomplete-uni-patterns -Wno-unticked-promoted-constructors

    if flag(ghc-patched-unboxed-bytecode)
      cpp-options: -DGHC_PATCHED_UNBOXED_BYTECODE

executable ghcide-test-preprocessor
    default-language: Haskell2010
    hs-source-dirs: test/preprocessor
    ghc-options: -Wall -Wno-name-shadowing
    main-is: Main.hs
    build-depends:
        base == 4.*

benchmark benchHist
    type: exitcode-stdio-1.0
    default-language: Haskell2010
    ghc-options: -Wall -Wno-name-shadowing -threaded
    main-is: Main.hs
    hs-source-dirs: bench/hist bench/lib
    other-modules: Experiments.Types
    build-tool-depends:
        ghcide:ghcide-bench,
        hp2pretty:hp2pretty,
        implicit-hie:gen-hie
    default-extensions:
        BangPatterns
        DeriveFunctor
        DeriveGeneric
        FlexibleContexts
        GeneralizedNewtypeDeriving
        LambdaCase
        NamedFieldPuns
        RecordWildCards
        ScopedTypeVariables
        StandaloneDeriving
        TupleSections
        TypeApplications
        ViewPatterns

    build-depends:
        aeson,
        base == 4.*,
        shake-bench == 0.1.*,
        directory,
        extra,
        filepath,
        optparse-applicative,
        shake,
        text,
        yaml

executable ghcide
    default-language:   Haskell2010
    include-dirs:
        include
    hs-source-dirs:     exe
    ghc-options:
                -threaded
                -Wall
                -Wincomplete-uni-patterns
                -Wno-name-shadowing
                -- allow user RTS overrides
                -rtsopts
                -- disable idle GC
                -- increase nursery size
                "-with-rtsopts=-I0 -A128M"
    main-is: Main.hs
    build-depends:
        hiedb,
        aeson,
        base == 4.*,
        data-default,
        directory,
        extra,
        filepath,
        gitrev,
        safe-exceptions,
        ghc,
        hashable,
        lsp,
        lsp-types,
        heapsize,
        hie-bios,
        hls-plugin-api,
        ghcide,
        lens,
        optparse-applicative,
        hls-graph,
        text,
        unordered-containers,
        aeson-pretty
    other-modules:
        Arguments
        Paths_ghcide
    autogen-modules:
        Paths_ghcide

    default-extensions:
        BangPatterns
        DeriveFunctor
        DeriveGeneric
        FlexibleContexts
        GeneralizedNewtypeDeriving
        LambdaCase
        NamedFieldPuns
        OverloadedStrings
        RecordWildCards
        ScopedTypeVariables
        StandaloneDeriving
        TupleSections
        TypeApplications
        ViewPatterns

test-suite ghcide-tests
    type: exitcode-stdio-1.0
    default-language: Haskell2010
    build-tool-depends:
        ghcide:ghcide,
        ghcide:ghcide-test-preprocessor,
        implicit-hie:gen-hie
    build-depends:
        aeson,
        async,
        base,
        binary,
        bytestring,
        containers,
        data-default,
        directory,
        extra,
        filepath,
        --------------------------------------------------------------
        -- The MIN_VERSION_ghc macro relies on MIN_VERSION pragmas
        -- which require depending on ghc. So the tests need to depend
        -- on ghc if they need to use MIN_VERSION_ghc. Maybe a
        -- better solution can be found, but this is a quick solution
        -- which works for now.
        ghc,
        --------------------------------------------------------------
        ghcide,
        ghc-typelits-knownnat,
        haddock-library,
        lsp,
        lsp-types,
        hls-plugin-api,
        network-uri,
        lens,
        lsp-test == 0.14.0.0,
        optparse-applicative,
        process,
        QuickCheck,
        quickcheck-instances,
        rope-utf16-splay,
        regex-tdfa ^>= 1.3.1,
        safe,
        safe-exceptions,
        shake,
        hls-graph,
        tasty,
        tasty-expected-failure,
        tasty-hunit,
        tasty-quickcheck,
        tasty-rerun,
        text
    if (impl(ghc >= 8.6))
      build-depends:
          record-dot-preprocessor,
          record-hasfield
    hs-source-dirs: test/cabal test/exe test/src bench/lib
    include-dirs: include
    ghc-options: -threaded -Wall -Wno-name-shadowing -O0 -Wno-unticked-promoted-constructors
    main-is: Main.hs
    other-modules:
        Development.IDE.Test
        Development.IDE.Test.Runfiles
        Experiments
        Experiments.Types
    default-extensions:
        BangPatterns
        DeriveFunctor
        DeriveGeneric
        FlexibleContexts
        GeneralizedNewtypeDeriving
        LambdaCase
        NamedFieldPuns
        OverloadedStrings
        RecordWildCards
        ScopedTypeVariables
        StandaloneDeriving
        TupleSections
        TypeApplications
        ViewPatterns

executable ghcide-bench
    default-language: Haskell2010
    build-tool-depends:
        ghcide:ghcide
    build-depends:
        aeson,
        base,
        bytestring,
        containers,
        directory,
        extra,
        filepath,
        ghcide,
        lsp-test == 0.14.0.0,
        optparse-applicative,
        process,
        safe-exceptions,
        hls-graph,
        shake,
        text
    hs-source-dirs: bench/lib bench/exe
    include-dirs: include
    ghc-options: -threaded -Wall -Wno-name-shadowing -rtsopts
    main-is: Main.hs
    other-modules:
        Experiments
        Experiments.Types
    default-extensions:
        BangPatterns
        DeriveFunctor
        DeriveGeneric
        FlexibleContexts
        GeneralizedNewtypeDeriving
        LambdaCase
        NamedFieldPuns
        OverloadedStrings
        RecordWildCards
        ScopedTypeVariables
        StandaloneDeriving
        TupleSections
        TypeApplications
        ViewPatterns<|MERGE_RESOLUTION|>--- conflicted
+++ resolved
@@ -13,13 +13,8 @@
     A library for building Haskell IDE's on top of the GHC API.
 homepage:           https://github.com/haskell/haskell-language-server/tree/master/ghcide#readme
 bug-reports:        https://github.com/haskell/haskell-language-server/issues
-<<<<<<< HEAD
 tested-with:        GHC == 8.6.4 || == 8.6.5 || == 8.8.2 || == 8.8.3 || == 8.8.4 || == 8.10.2 || == 8.10.3 || == 8.10.4 || == 9.0.1
-extra-source-files: include/ghc-api-version.h README.md CHANGELOG.md
-=======
-tested-with:        GHC == 8.6.4 || == 8.6.5 || == 8.8.2 || == 8.8.3 || == 8.8.4 || == 8.10.2 || == 8.10.3 || == 8.10.4
 extra-source-files: README.md CHANGELOG.md
->>>>>>> 0da41684
                     test/data/**/*.project
                     test/data/**/*.cabal
                     test/data/**/*.yaml
