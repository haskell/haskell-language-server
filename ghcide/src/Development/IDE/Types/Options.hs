--- conflicted
+++ resolved
@@ -22,20 +22,12 @@
 import qualified Data.Text                         as T
 import           Data.Typeable
 import           Development.IDE.Core.RuleTypes
-<<<<<<< HEAD
 import           Development.IDE.GHC.Compat        as GHC
+import           Development.IDE.Graph
 import           Development.IDE.Types.Diagnostics
-import           Development.IDE.Graph
 -- import           GHC                               hiding (parseModule,
 --                                                     typecheckModule)
 -- import           GhcPlugins                        as GHC hiding (fst3, (<>))
-=======
-import           Development.IDE.Graph
-import           Development.IDE.Types.Diagnostics
-import           GHC                               hiding (parseModule,
-                                                    typecheckModule)
-import           GhcPlugins                        as GHC hiding (fst3, (<>))
->>>>>>> 959da620
 import           Ide.Plugin.Config
 import           Ide.Types                         (DynFlagsModifications)
 import qualified Language.LSP.Types.Capabilities   as LSP
