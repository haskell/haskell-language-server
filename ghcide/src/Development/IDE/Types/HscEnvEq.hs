module Development.IDE.Types.HscEnvEq
(   HscEnvEq,
    hscEnv, newHscEnvEq,
    hscEnvWithImportPaths,
    newHscEnvEqPreserveImportPaths,
    newHscEnvEqWithImportPaths,
    envImportPaths,
    envPackageExports,
    envVisibleModuleNames,
    deps
) where


import           Control.Concurrent.Async      (Async, async, waitCatch)
import           Control.Concurrent.Strict     (modifyVar, newVar)
import           Control.DeepSeq               (force)
import           Control.Exception             (evaluate, mask, throwIO)
import           Control.Monad.Extra           (eitherM, join, mapMaybeM)
import           Control.Monad.IO.Class
import           Data.Either                   (fromRight)
import           Data.Set                      (Set)
import qualified Data.Set                      as Set
import           Data.Unique
import           Development.IDE.GHC.Compat
import           Development.IDE.GHC.Error     (catchSrcErrors)
import           Development.IDE.GHC.Util      (lookupPackageConfig)
import           Development.IDE.Graph.Classes
<<<<<<< HEAD
import           GhcPlugins                    (HscEnv (hsc_dflags))
=======
import           Development.IDE.Types.Exports (ExportsMap, createExportsMap)
import           GhcPlugins                    (HscEnv (hsc_dflags),
                                                InstalledPackageInfo (exposedModules),
                                                Module (..),
                                                PackageState (explicitPackages),
                                                listVisibleModuleNames,
                                                packageConfigId)
>>>>>>> 959da620
import           LoadIface                     (loadInterface)
import qualified Maybes
-- import           Module                        (InstalledUnitId)
import           OpenTelemetry.Eventlog        (withSpan)
import           System.Directory              (canonicalizePath)
import           System.FilePath
import           TcRnMonad                     (WhereFrom (ImportByUser),
                                                initIfaceLoad)

-- | An 'HscEnv' with equality. Two values are considered equal
--   if they are created with the same call to 'newHscEnvEq'.
data HscEnvEq = HscEnvEq
    { envUnique             :: !Unique
    , hscEnv                :: !HscEnv
    , deps                  :: [(InstalledUnitId, DynFlags)]
               -- ^ In memory components for this HscEnv
               -- This is only used at the moment for the import dirs in
               -- the DynFlags
    , envImportPaths        :: Maybe (Set FilePath)
        -- ^ If Just, import dirs originally configured in this env
        --   If Nothing, the env import dirs are unaltered
    , envPackageExports     :: IO ExportsMap
    , envVisibleModuleNames :: IO (Maybe [ModuleName])
        -- ^ 'listVisibleModuleNames' is a pure function,
        -- but it could panic due to a ghc bug: https://github.com/haskell/haskell-language-server/issues/1365
        -- So it's wrapped in IO here for error handling
        -- If Nothing, 'listVisibleModuleNames' panic
    }

-- | Wrap an 'HscEnv' into an 'HscEnvEq'.
newHscEnvEq :: FilePath -> HscEnv -> [(InstalledUnitId, DynFlags)] -> IO HscEnvEq
newHscEnvEq cradlePath hscEnv0 deps = do
    let relativeToCradle = (takeDirectory cradlePath </>)
        hscEnv = removeImportPaths hscEnv0

    -- Canonicalize import paths since we also canonicalize targets
    importPathsCanon <-
      mapM canonicalizePath $ relativeToCradle <$> importPaths (hsc_dflags hscEnv0)

    newHscEnvEqWithImportPaths (Just $ Set.fromList importPathsCanon) hscEnv deps

newHscEnvEqWithImportPaths :: Maybe (Set FilePath) -> HscEnv -> [(InstalledUnitId, DynFlags)] -> IO HscEnvEq
newHscEnvEqWithImportPaths envImportPaths hscEnv deps = do

    let dflags = hsc_dflags hscEnv

    envUnique <- newUnique

    -- it's very important to delay the package exports computation
    envPackageExports <- onceAsync $ withSpan "Package Exports" $ \_sp -> do
        -- compute the package imports
        let pkgst   = pkgState dflags
            depends = explicitPackages pkgst
            targets =
                [ (pkg, mn)
                | d        <- depends
                , Just pkg <- [lookupPackageConfig d hscEnv]
                , (mn, _)  <- exposedModules pkg
                ]

            doOne (pkg, mn) = do
                modIface <- liftIO $ initIfaceLoad hscEnv $ loadInterface
                    ""
                    (mkModule (packageConfigId pkg) mn)
                    (ImportByUser NotBoot)
                return $ case modIface of
                    Maybes.Failed    _r -> Nothing
                    Maybes.Succeeded mi -> Just mi
        modIfaces <- mapMaybeM doOne targets
        return $ createExportsMap modIfaces

    -- similar to envPackageExports, evaluated lazily
    envVisibleModuleNames <- onceAsync $
      fromRight Nothing
        <$> catchSrcErrors
          dflags
          "listVisibleModuleNames"
          (evaluate . force . Just $ oldListVisibleModuleNames dflags)

    return HscEnvEq{..}

-- | Wrap an 'HscEnv' into an 'HscEnvEq'.
newHscEnvEqPreserveImportPaths
    :: HscEnv -> [(InstalledUnitId, DynFlags)] -> IO HscEnvEq
newHscEnvEqPreserveImportPaths = newHscEnvEqWithImportPaths Nothing

-- | Unwrap the 'HscEnv' with the original import paths.
--   Used only for locating imports
hscEnvWithImportPaths :: HscEnvEq -> HscEnv
hscEnvWithImportPaths HscEnvEq{..}
    | Just imps <- envImportPaths
    = hscEnv{hsc_dflags = (hsc_dflags hscEnv){importPaths = Set.toList imps}}
    | otherwise
    = hscEnv

removeImportPaths :: HscEnv -> HscEnv
removeImportPaths hsc = hsc{hsc_dflags = (hsc_dflags hsc){importPaths = []}}

instance Show HscEnvEq where
  show HscEnvEq{envUnique} = "HscEnvEq " ++ show (hashUnique envUnique)

instance Eq HscEnvEq where
  a == b = envUnique a == envUnique b

instance NFData HscEnvEq where
  rnf (HscEnvEq a b c d _ _) =
      -- deliberately skip the package exports map and visible module names
      rnf (hashUnique a) `seq` b `seq` c `seq` rnf d

instance Hashable HscEnvEq where
  hashWithSalt s = hashWithSalt s . envUnique

-- Fake instance needed to persuade Shake to accept this type as a key.
-- No harm done as ghcide never persists these keys currently
instance Binary HscEnvEq where
  put _ = error "not really"
  get = error "not really"

-- | Given an action, produce a wrapped action that runs at most once.
--   The action is run in an async so it won't be killed by async exceptions
--   If the function raises an exception, the same exception will be reraised each time.
onceAsync :: IO a -> IO (IO a)
onceAsync act = do
    var <- newVar OncePending
    let run as = eitherM throwIO pure (waitCatch as)
    pure $ mask $ \unmask -> join $ modifyVar var $ \v -> case v of
        OnceRunning x -> pure (v, unmask $ run x)
        OncePending -> do
            x <- async (unmask act)
            pure (OnceRunning x, unmask $ run x)

data Once a = OncePending | OnceRunning (Async a)<|MERGE_RESOLUTION|>--- conflicted
+++ resolved
@@ -25,17 +25,8 @@
 import           Development.IDE.GHC.Error     (catchSrcErrors)
 import           Development.IDE.GHC.Util      (lookupPackageConfig)
 import           Development.IDE.Graph.Classes
-<<<<<<< HEAD
+import           Development.IDE.Types.Exports (ExportsMap, createExportsMap)
 import           GhcPlugins                    (HscEnv (hsc_dflags))
-=======
-import           Development.IDE.Types.Exports (ExportsMap, createExportsMap)
-import           GhcPlugins                    (HscEnv (hsc_dflags),
-                                                InstalledPackageInfo (exposedModules),
-                                                Module (..),
-                                                PackageState (explicitPackages),
-                                                listVisibleModuleNames,
-                                                packageConfigId)
->>>>>>> 959da620
 import           LoadIface                     (loadInterface)
 import qualified Maybes
 -- import           Module                        (InstalledUnitId)
