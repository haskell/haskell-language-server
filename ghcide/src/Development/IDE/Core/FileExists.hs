{-# LANGUAGE OverloadedLists      #-}
{-# LANGUAGE TypeFamilies         #-}
{-# LANGUAGE UndecidableInstances #-}
module Development.IDE.Core.FileExists
  ( fileExistsRules
  , modifyFileExists
  , getFileExists
  , watchedGlobs
  , GetFileExists(..)
  , Log(..)
  )
where

import           Control.Concurrent.STM.Stats          (atomically,
                                                        atomicallyNamed)
import           Control.Exception
import           Control.Monad.Extra
import           Control.Monad.IO.Class
import qualified Data.ByteString                       as BS
import           Data.List                             (partition)
import           Data.Maybe
import           Development.IDE.Core.FileStore        hiding (Log, LogShake)
import qualified Development.IDE.Core.FileStore        as FileStore
import           Development.IDE.Core.IdeConfiguration
import           Development.IDE.Core.RuleTypes
import           Development.IDE.Core.Shake            hiding (Log)
import qualified Development.IDE.Core.Shake            as Shake
import           Development.IDE.Graph
import           Development.IDE.Types.Location
import           Development.IDE.Types.Options
import           Development.IDE.Types.Shake           (toKey)
import qualified Focus
import           Ide.Logger                            (Pretty (pretty),
                                                        Recorder, WithPriority,
                                                        cmapWithPrio)
import           Ide.Plugin.Config                     (Config)
import           Language.LSP.Protocol.Types
import           Language.LSP.Server                   hiding (getVirtualFile)
import qualified StmContainers.Map                     as STM
import qualified System.Directory                      as Dir
import qualified System.FilePath.Glob                  as Glob

{- Note [File existence cache and LSP file watchers]
   ~~~~~~~~~~~~~~~~~~~~~~~~~~~~~~~~~~~~~~~~~~~~~~~~~
Some LSP servers provide the ability to register file watches with the client, which will then notify
us of file changes. Some clients can do this more efficiently than us, or generally it's a tricky
problem

Here we use this to maintain a quick lookup cache of file existence. How this works is:
- On startup, if the client supports it we ask it to watch some files (see below).
- When those files are created or deleted (we can also see change events, but we don't
care since we're only caching existence here) we get a notification from the client.
- The notification handler calls 'modifyFileExists' to update our cache.

This means that the cache will only ever work for the files we have set up a watcher for.
So we pick the set that we mostly care about and which are likely to change existence
most often: the source files of the project (as determined by the source extensions
we're configured to care about).

For all other files we fall back to the slow path.

There are a few failure modes to think about:

1. The client doesn't send us the notifications we asked for.

There's not much we can do in this case: the whole point is to rely on the client so
we don't do the checking ourselves. If the client lets us down, we will just be wrong.

2. Races between registering watchers, getting notifications, and file changes.

If a file changes status between us asking for notifications and the client actually
setting up the notifications, we might not get told about it. But this is a relatively
small race window around startup, so we just don't worry about it.

3. Using the fast path for files that we aren't watching.

In this case we will fall back to the slow path, but cache that result forever (since
it won't get invalidated by a client notification). To prevent this we guard the
fast path by a check that the path also matches our watching patterns.
-}

-- See Note [File existence cache and LSP file watchers]
-- | A map for tracking the file existence.
-- If a path maps to 'True' then it exists; if it maps to 'False' then it doesn't exist'; and
-- if it's not in the map then we don't know.
type FileExistsMap = STM.Map NormalizedFilePath Bool

-- | A wrapper around a mutable 'FileExistsState'
newtype FileExistsMapVar = FileExistsMapVar FileExistsMap

instance IsIdeGlobal FileExistsMapVar

data Log
  = LogFileStore FileStore.Log
  | LogShake Shake.Log
  deriving Show

instance Pretty Log where
  pretty = \case
    LogFileStore msg -> pretty msg
    LogShake msg     -> pretty msg

-- | Grab the current global value of 'FileExistsMap' without acquiring a dependency
getFileExistsMapUntracked :: Action FileExistsMap
getFileExistsMapUntracked = do
  FileExistsMapVar v <- getIdeGlobalAction
  return v

<<<<<<< HEAD
-- | Modify the global store of file exists and return the keys that need to be mark as dirty
=======
-- | Modify the global store of file exists and return the keys that need to be marked as dirty
>>>>>>> 3084c7f0
modifyFileExists :: IdeState -> [(NormalizedFilePath, FileChangeType)] -> IO [Key]
modifyFileExists state changes = do
  FileExistsMapVar var <- getIdeGlobalState state
  -- Masked to ensure that the previous values are flushed together with the map update
  mask_ $ atomicallyNamed "modifyFileExists" $ do
    forM_ changes $ \(f,c) ->
        case fromChange c of
            Just c' -> STM.focus (Focus.insert c') f var
            Nothing -> pure ()
    -- See Note [Invalidating file existence results]
    -- flush previous values
    let (fileModifChanges, fileExistChanges) =
            partition ((== FileChangeType_Changed) . snd) changes
    keys0 <- concat <$> mapM (deleteValue (shakeExtras state) GetFileExists . fst) fileExistChanges
    let keys1 = map (toKey GetFileExists . fst) fileExistChanges
    let keys2 = map (toKey GetModificationTime . fst) fileModifChanges
    return (keys0 <> keys1 <> keys2)

fromChange :: FileChangeType -> Maybe Bool
fromChange FileChangeType_Created = Just True
fromChange FileChangeType_Deleted = Just False
fromChange FileChangeType_Changed = Nothing

-------------------------------------------------------------------------------------

-- | Returns True if the file exists
getFileExists :: NormalizedFilePath -> Action Bool
getFileExists fp = use_ GetFileExists fp

{- Note [Which files should we watch?]
   ~~~~~~~~~~~~~~~~~~~~~~~~~~~~~~~~~~~
The watcher system gives us a lot of flexibility: we can set multiple watchers, and they can all watch on glob
patterns.

We used to have a quite precise system, where we would register a watcher for a single file path only (and always)
when we actually looked to see if it existed. The downside of this is that it sends a *lot* of notifications
to the client (thousands on a large project), and this could lock up some clients like emacs
(https://github.com/emacs-lsp/lsp-mode/issues/2165).

Now we take the opposite approach: we register a single, quite general watcher that looks for all files
with a predefined set of extensions. The consequences are:
- The client will have to watch more files. This is usually not too bad, since the pattern is a single glob,
and the clients typically call out to an optimized implementation of file watching that understands globs.
- The client will send us a lot more notifications. This isn't too bad in practice, since although
we're watching a lot of files in principle, they don't get created or destroyed that often.
- We won't ever hit the fast lookup path for files which aren't in our watch pattern, since the only way
files get into our map is when the client sends us a notification about them because we're watching them.
This is fine so long as we're watching the files we check most often, i.e. source files.
-}

-- | The list of file globs that we ask the client to watch.
watchedGlobs :: IdeOptions -> [String]
watchedGlobs opts = [ "**/*." ++ ext | ext <- allExtensions opts]

allExtensions :: IdeOptions -> [String]
allExtensions opts = [extIncBoot | ext <- optExtensions opts, extIncBoot <- [ext, ext ++ "-boot"]]

-- | Installs the 'getFileExists' rules.
--   Provides a fast implementation if client supports dynamic watched files.
--   Creates a global state as a side effect in that case.
fileExistsRules :: Recorder (WithPriority Log) -> Maybe (LanguageContextEnv Config) -> Rules ()
fileExistsRules recorder lspEnv = do
  supportsWatchedFiles <- case lspEnv of
    Nothing      -> pure False
    Just lspEnv' -> liftIO $  runLspT lspEnv' isWatchSupported
  -- Create the global always, although it should only be used if we have fast rules.
  -- But there's a chance someone will send unexpected notifications anyway,
  -- e.g. https://github.com/haskell/ghcide/issues/599
  addIdeGlobal . FileExistsMapVar =<< liftIO STM.newIO

  extras <- getShakeExtrasRules
  opts <- liftIO $ getIdeOptionsIO extras
  let globs = watchedGlobs opts
      patterns = fmap Glob.compile globs
      fpMatches fp = any (`Glob.match`fp) patterns
      isWatched = if supportsWatchedFiles
        then \f -> do
            isWF <- isWorkspaceFile f
            return $ isWF && fpMatches (fromNormalizedFilePath f)
        else const $ pure False

  if supportsWatchedFiles
    then fileExistsRulesFast recorder isWatched
    else fileExistsRulesSlow recorder

  fileStoreRules (cmapWithPrio LogFileStore recorder) isWatched

-- Requires an lsp client that provides WatchedFiles notifications, but assumes that this has already been checked.
fileExistsRulesFast :: Recorder (WithPriority Log) -> (NormalizedFilePath -> Action Bool) -> Rules ()
fileExistsRulesFast recorder isWatched =
    defineEarlyCutoff (cmapWithPrio LogShake recorder) $ RuleNoDiagnostics $ \GetFileExists file -> do
        isWF <- isWatched file
        if isWF
            then fileExistsFast file
            else fileExistsSlow file

{- Note [Invalidating file existence results]
   ~~~~~~~~~~~~~~~~~~~~~~~~~~~~~~~~~~~~~~~~~~
We have two mechanisms for getting file existence information:
- The file existence cache
- The VFS lookup

Both of these affect the results of the 'GetFileExists' rule, so we need to make sure it
is invalidated properly when things change.

For the file existence cache, we manually flush the results of 'GetFileExists' when we
modify it (i.e. when a notification comes from the client). This is faster than using
'alwaysRerun' in the 'fileExistsFast', and we need it to be as fast as possible.

For the VFS lookup, however, we won't get prompted to flush the result, so instead
we use 'alwaysRerun'.
-}

fileExistsFast :: NormalizedFilePath -> Action (Maybe BS.ByteString, Maybe Bool)
fileExistsFast file = do
    -- Could in principle use 'alwaysRerun' here, but it's too slwo, See Note [Invalidating file existence results]
    mp <- getFileExistsMapUntracked

    mbFilesWatched <- liftIO $ atomically $ STM.lookup file mp
    exist <- case mbFilesWatched of
      Just exist -> pure exist
      -- We don't know about it: use the slow route.
      -- Note that we do *not* call 'fileExistsSlow', as that would trigger 'alwaysRerun'.
      Nothing    -> getFileExistsVFS file
    pure (summarizeExists exist, Just exist)

summarizeExists :: Bool -> Maybe BS.ByteString
summarizeExists x = Just $ if x then BS.singleton 1 else BS.empty

fileExistsRulesSlow :: Recorder (WithPriority Log) -> Rules ()
fileExistsRulesSlow recorder =
  defineEarlyCutoff (cmapWithPrio LogShake recorder) $ RuleNoDiagnostics $ \GetFileExists file -> fileExistsSlow file

fileExistsSlow :: NormalizedFilePath -> Action (Maybe BS.ByteString, Maybe Bool)
fileExistsSlow file = do
    -- See Note [Invalidating file existence results]
    alwaysRerun
    exist <- getFileExistsVFS file
    pure (summarizeExists exist, Just exist)

getFileExistsVFS :: NormalizedFilePath -> Action Bool
getFileExistsVFS file = do
  vf <- getVirtualFile file
  if isJust vf
  then pure True
  else liftIO $ handle (\(_ :: IOException) -> return False) $
         Dir.doesFileExist (fromNormalizedFilePath file)<|MERGE_RESOLUTION|>--- conflicted
+++ resolved
@@ -106,11 +106,7 @@
   FileExistsMapVar v <- getIdeGlobalAction
   return v
 
-<<<<<<< HEAD
--- | Modify the global store of file exists and return the keys that need to be mark as dirty
-=======
 -- | Modify the global store of file exists and return the keys that need to be marked as dirty
->>>>>>> 3084c7f0
 modifyFileExists :: IdeState -> [(NormalizedFilePath, FileChangeType)] -> IO [Key]
 modifyFileExists state changes = do
   FileExistsMapVar var <- getIdeGlobalState state
