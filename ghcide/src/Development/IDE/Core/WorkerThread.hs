--- conflicted
+++ resolved
@@ -25,8 +25,8 @@
 -}
 
 -- | 'withWorkerQueue' creates a new 'TQueue', and launches a worker
--- thread which polls the queue for requests and runs the given worker 
--- function on them. 
+-- thread which polls the queue for requests and runs the given worker
+-- function on them.
 withWorkerQueue :: (t -> IO a) -> ContT () IO (TQueue t)
 withWorkerQueue workerAction = ContT $ \mainAction -> do
     q <- newTQueueIO
@@ -37,16 +37,10 @@
                 l <- atomically $ readTQueue q
                 workerAction l
 
-<<<<<<< HEAD
--- | awaitRunInThread run and wait for the result
+-- | 'awaitRunInThread' queues up an 'IO' action to be run by a worker thread,
+-- and then blocks until the result is computed.
 awaitRunInThread :: TQueue (IO ()) -> IO result -> IO result
 awaitRunInThread q act = do
-=======
--- | 'blockRunInThread' queues up an 'IO' action to be run by a worker thread,
--- and then blocks until the result is computed.
-blockRunInThread :: TQueue (IO ()) -> IO result -> IO result
-blockRunInThread q act = do
->>>>>>> c1b3e7da
     -- Take an action from TQueue, run it and
     -- use barrier to wait for the result
     barrier <- newBarrier
