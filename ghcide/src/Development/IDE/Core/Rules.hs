--- conflicted
+++ resolved
@@ -57,11 +57,8 @@
     getParsedModuleDefinition,
     typeCheckRuleDefinition,
     GhcSessionDepsConfig(..),
-<<<<<<< HEAD
-    Log(..)
-=======
+    Log(..),
     DisplayTHWarning(..),
->>>>>>> 847ad94d
     ) where
 
 #if !MIN_VERSION_ghc(8,8,0)
@@ -870,20 +867,12 @@
 newtype DisplayTHWarning = DisplayTHWarning (IO ())
 instance IsIdeGlobal DisplayTHWarning
 
-<<<<<<< HEAD
 getModSummaryRule :: Recorder (WithPriority Log) -> Rules ()
 getModSummaryRule recorder = do
-    env <- lspEnv <$> getShakeExtrasRules
-    displayItOnce <- liftIO $ once $ LSP.runLspT (fromJust env) displayTHWarning
-    addIdeGlobal (DisplayTHWarning displayItOnce)
-=======
-getModSummaryRule :: Rules ()
-getModSummaryRule = do
     menv <- lspEnv <$> getShakeExtrasRules
     forM_ menv $ \env -> do
         displayItOnce <- liftIO $ once $ LSP.runLspT env displayTHWarning
         addIdeGlobal (DisplayTHWarning displayItOnce)
->>>>>>> 847ad94d
 
     defineEarlyCutoff (cmapWithPrio LogShake recorder) $ Rule $ \GetModSummary f -> do
         session' <- hscEnv <$> use_ GhcSession f
