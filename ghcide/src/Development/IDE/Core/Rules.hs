--- conflicted
+++ resolved
@@ -158,102 +158,6 @@
 toIdeResult :: Either [FileDiagnostic] v -> IdeResult v
 toIdeResult = either (, Nothing) (([],) . Just)
 
-<<<<<<< HEAD
--- | useE is useful to implement functions that aren’t rules but need shortcircuiting
--- e.g. getDefinition.
-useE :: IdeRule k v => k -> NormalizedFilePath -> MaybeT IdeAction (v, PositionMapping)
-useE k = MaybeT . useWithStaleFast k
-
-useNoFileE :: IdeRule k v => IdeState -> k -> MaybeT IdeAction v
-useNoFileE _ide k = fst <$> useE k emptyFilePath
-
-usesE :: IdeRule k v => k -> [NormalizedFilePath] -> MaybeT IdeAction [(v,PositionMapping)]
-usesE k = MaybeT . fmap sequence . mapM (useWithStaleFast k)
-
-defineNoFile :: IdeRule k v => (k -> Action v) -> Rules ()
-defineNoFile f = defineNoDiagnostics $ \k file -> do
-    if file == emptyFilePath then do res <- f k; return (Just res) else
-        fail $ "Rule " ++ show k ++ " should always be called with the empty string for a file"
-
-defineEarlyCutOffNoFile :: IdeRule k v => (k -> Action (BS.ByteString, v)) -> Rules ()
-defineEarlyCutOffNoFile f = defineEarlyCutoff $ RuleNoDiagnostics $ \k file -> do
-    if file == emptyFilePath then do (hash, res) <- f k; return (Just hash, Just res) else
-        fail $ "Rule " ++ show k ++ " should always be called with the empty string for a file"
-
-------------------------------------------------------------
--- Core IDE features
-------------------------------------------------------------
-
--- IMPORTANT NOTE : make sure all rules `useE`d by these have a "Persistent Stale" rule defined,
--- so we can quickly answer as soon as the IDE is opened
--- Even if we don't have persistent information on disk for these rules, the persistent rule
--- should just return an empty result
--- It is imperative that the result of the persistent rule succeed in such a case, or we will
--- block waiting for the rule to be properly computed.
-
--- | Try to get hover text for the name under point.
-getAtPoint :: NormalizedFilePath -> Position -> IdeAction (Maybe (Maybe Range, [T.Text]))
-getAtPoint file pos = runMaybeT $ do
-  ide <- ask
-  opts <- liftIO $ getIdeOptionsIO ide
-
-  (hf, mapping) <- useE GetHieAst file
-  df <- hsc_dflags . hscEnv . fst <$> useE GhcSession file
-  dkMap <- lift $ maybe (DKMap mempty mempty) fst <$> (runMaybeT $ useE GetDocMap file)
-
-  !pos' <- MaybeT (return $ fromCurrentPosition mapping pos)
-  MaybeT $ pure $ fmap (first (toCurrentRange mapping =<<)) $ AtPoint.atPoint opts hf dkMap df pos'
-
-toCurrentLocations :: PositionMapping -> [Location] -> [Location]
-toCurrentLocations mapping = mapMaybe go
-  where
-    go (Location uri range) = Location uri <$> toCurrentRange mapping range
-
--- | Goto Definition.
-getDefinition :: NormalizedFilePath -> Position -> IdeAction (Maybe [Location])
-getDefinition file pos = runMaybeT $ do
-    ide <- ask
-    opts <- liftIO $ getIdeOptionsIO ide
-    (HAR _ hf _ _ _, mapping) <- useE GetHieAst file
-    (ImportMap imports, _) <- useE GetImportMap file
-    !pos' <- MaybeT (return $ fromCurrentPosition mapping pos)
-    hiedb <- lift $ asks hiedb
-    dbWriter <- lift $ asks hiedbWriter
-    toCurrentLocations mapping <$> AtPoint.gotoDefinition hiedb (lookupMod dbWriter) opts imports hf pos'
-
-getTypeDefinition :: NormalizedFilePath -> Position -> IdeAction (Maybe [Location])
-getTypeDefinition file pos = runMaybeT $ do
-    ide <- ask
-    opts <- liftIO $ getIdeOptionsIO ide
-    (hf, mapping) <- useE GetHieAst file
-    !pos' <- MaybeT (return $ fromCurrentPosition mapping pos)
-    hiedb <- lift $ asks hiedb
-    dbWriter <- lift $ asks hiedbWriter
-    toCurrentLocations mapping <$> AtPoint.gotoTypeDefinition hiedb (lookupMod dbWriter) opts hf pos'
-
-highlightAtPoint :: NormalizedFilePath -> Position -> IdeAction (Maybe [DocumentHighlight])
-highlightAtPoint file pos = runMaybeT $ do
-    (HAR _ hf rf _ _,mapping) <- useE GetHieAst file
-    !pos' <- MaybeT (return $ fromCurrentPosition mapping pos)
-    let toCurrentHighlight (DocumentHighlight range t) = flip DocumentHighlight t <$> toCurrentRange mapping range
-    mapMaybe toCurrentHighlight <$>AtPoint.documentHighlight hf rf pos'
-
--- Refs are not an IDE action, so it is OK to be slow and (more) accurate
-refsAtPoint :: NormalizedFilePath -> Position -> Action [Location]
-refsAtPoint file pos = do
-    ShakeExtras{hiedb} <- getShakeExtras
-    fs <- HM.keys <$> getFilesOfInterest
-    asts <- HM.fromList . mapMaybe sequence . zip fs <$> usesWithStale GetHieAst fs
-    AtPoint.referencesAtPoint hiedb file pos (AtPoint.FOIReferences asts)
-
-workspaceSymbols :: T.Text -> IdeAction (Maybe [SymbolInformation])
-workspaceSymbols query = runMaybeT $ do
-  hiedb <- lift $ asks hiedb
-  res <- liftIO $ HieDb.searchDef hiedb $ T.unpack query
-  pure $ mapMaybe AtPoint.defRowToSymbolInfo res
-
-=======
->>>>>>> f75f3817
 ------------------------------------------------------------
 -- Exposed API
 ------------------------------------------------------------
