-- Copyright (c) 2019 The DAML Authors. All rights reserved.
-- SPDX-License-Identifier: Apache-2.0

{-# LANGUAGE CPP                   #-}
{-# LANGUAGE TypeFamilies          #-}
{-# LANGUAGE FlexibleInstances     #-}
{-# LANGUAGE DuplicateRecordFields #-}
#include "ghc-api-version.h"

-- | A Shake implementation of the compiler service, built
--   using the "Shaker" abstraction layer for in-memory use.
--
module Development.IDE.Core.Rules(
    -- * Types
    IdeState, GetDependencies(..), GetParsedModule(..), TransitiveDependencies(..),
    Priority(..), GhcSessionIO(..), GetClientSettings(..),
    -- * Functions
    priorityTypeCheck,
    priorityGenerateCore,
    priorityFilesOfInterest,
    runAction, useE, useNoFileE, usesE,
    toIdeResult,
    defineNoFile,
    defineEarlyCutOffNoFile,
    mainRule,
    getAtPoint,
    getDefinition,
    getTypeDefinition,
    highlightAtPoint,
    refsAtPoint,
    workspaceSymbols,
    getDependencies,
    getParsedModule,
    getParsedModuleWithComments,
    getClientConfigAction,
    -- * Rules
    CompiledLinkables(..),
    IsHiFileStable(..),
    getParsedModuleRule,
    getParsedModuleWithCommentsRule,
    getLocatedImportsRule,
    getDependencyInformationRule,
    reportImportCyclesRule,
    getDependenciesRule,
    typeCheckRule,
    getDocMapRule,
    loadGhcSession,
    getModIfaceFromDiskRule,
    getModIfaceRule,
    getModIfaceWithoutLinkableRule,
    getModSummaryRule,
    isHiFileStableRule,
    getModuleGraphRule,
    knownFilesRule,
    getClientSettingsRule,
    getHieAstsRule,
    getBindingsRule,
    needsCompilationRule,
    generateCoreRule,
    getImportMapRule
    ) where

import Fingerprint

import Data.Aeson (fromJSON,toJSON, Result(Success), FromJSON)
import Data.Binary hiding (get, put)
import Data.Default
import Data.Tuple.Extra
import Control.Monad.Extra
import Control.Monad.Trans.Class
import Control.Monad.Trans.Maybe
import Development.IDE.Core.Compile
import Development.IDE.Core.OfInterest
import Development.IDE.Types.Options
import Development.IDE.Spans.Documentation
import Development.IDE.Spans.LocalBindings
import Development.IDE.Import.DependencyInformation
import Development.IDE.Import.FindImports
import           Development.IDE.Core.FileExists
import           Development.IDE.Core.FileStore        (modificationTime, getFileContents)
import           Development.IDE.Types.Diagnostics as Diag
import Development.IDE.Types.Location
import Development.IDE.GHC.Compat hiding (parseModule, typecheckModule, writeHieFile, TargetModule, TargetFile)
import Development.IDE.GHC.ExactPrint
import Development.IDE.GHC.Util
import Data.Either.Extra
import qualified Development.IDE.Types.Logger as L
import Data.Maybe
import           Data.Foldable
import qualified Data.IntMap.Strict as IntMap
import Data.IntMap.Strict (IntMap)
import Data.List
import qualified Data.Set                                 as Set
import qualified Data.Map as M
import qualified Data.Text                                as T
import qualified Data.Text.Encoding                       as T
import           Development.IDE.GHC.Error
import           Development.Shake                        hiding (Diagnostic)
import Development.IDE.Core.RuleTypes
import qualified Data.ByteString.Char8 as BS
import Development.IDE.Core.PositionMapping
import           Language.LSP.Types (DocumentHighlight (..), SymbolInformation(..), SMethod(SCustomMethod))
import qualified Language.LSP.Server as LSP
import Language.LSP.VFS

import qualified GHC.LanguageExtensions as LangExt
import HscTypes hiding (TargetModule, TargetFile)
import GHC.Generics(Generic)

import qualified Development.IDE.Spans.AtPoint as AtPoint
import Development.IDE.Core.IdeConfiguration
import Development.IDE.Core.Service
import Development.IDE.Core.Shake
import Development.IDE.Types.HscEnvEq
import Development.Shake.Classes hiding (get, put)
import Control.Monad.Trans.Except (runExceptT,ExceptT,except)
import Control.Concurrent.Async (concurrently)
import Control.Monad.Reader
import Control.Exception.Safe

import Data.Coerce
import Control.Monad.State
import FastString (FastString(uniq))
import qualified HeaderInfo as Hdr
import Data.Time (UTCTime(..))
import Data.Hashable
import qualified Data.HashSet as HashSet
import qualified Data.HashMap.Strict as HM
import TcRnMonad (tcg_dependent_files)
import Data.IORef
import Control.Concurrent.Extra
import Module
import qualified Data.Rope.UTF16 as Rope
import GHC.IO.Encoding
import Data.ByteString.Encoding as T

import qualified HieDb

-- | This is useful for rules to convert rules that can only produce errors or
-- a result into the more general IdeResult type that supports producing
-- warnings while also producing a result.
toIdeResult :: Either [FileDiagnostic] v -> IdeResult v
toIdeResult = either (, Nothing) (([],) . Just)

-- | useE is useful to implement functions that aren’t rules but need shortcircuiting
-- e.g. getDefinition.
useE :: IdeRule k v => k -> NormalizedFilePath -> MaybeT IdeAction (v, PositionMapping)
useE k = MaybeT . useWithStaleFast k

useNoFileE :: IdeRule k v => IdeState -> k -> MaybeT IdeAction v
useNoFileE _ide k = fst <$> useE k emptyFilePath

usesE :: IdeRule k v => k -> [NormalizedFilePath] -> MaybeT IdeAction [(v,PositionMapping)]
usesE k = MaybeT . fmap sequence . mapM (useWithStaleFast k)

defineNoFile :: IdeRule k v => (k -> Action v) -> Rules ()
defineNoFile f = define $ \k file -> do
    if file == emptyFilePath then do res <- f k; return ([], Just res) else
        fail $ "Rule " ++ show k ++ " should always be called with the empty string for a file"

defineEarlyCutOffNoFile :: IdeRule k v => (k -> Action (BS.ByteString, v)) -> Rules ()
defineEarlyCutOffNoFile f = defineEarlyCutoff $ \k file -> do
    if file == emptyFilePath then do (hash, res) <- f k; return (Just hash, ([], Just res)) else
        fail $ "Rule " ++ show k ++ " should always be called with the empty string for a file"

------------------------------------------------------------
-- Core IDE features
------------------------------------------------------------

-- IMPORTANT NOTE : make sure all rules `useE`d by these have a "Persistent Stale" rule defined,
-- so we can quickly answer as soon as the IDE is opened
-- Even if we don't have persistent information on disk for these rules, the persistent rule
-- should just return an empty result
-- It is imperative that the result of the persistent rule succeed in such a case, or we will
-- block waiting for the rule to be properly computed.

-- | Try to get hover text for the name under point.
getAtPoint :: NormalizedFilePath -> Position -> IdeAction (Maybe (Maybe Range, [T.Text]))
getAtPoint file pos = runMaybeT $ do
  ide <- ask
  opts <- liftIO $ getIdeOptionsIO ide

  (hf, mapping) <- useE GetHieAst file
  dkMap <- lift $ maybe (DKMap mempty mempty) fst <$> (runMaybeT $ useE GetDocMap file)

  !pos' <- MaybeT (return $ fromCurrentPosition mapping pos)
  MaybeT $ pure $ fmap (first (toCurrentRange mapping =<<)) $ AtPoint.atPoint opts hf dkMap pos'

toCurrentLocations :: PositionMapping -> [Location] -> [Location]
toCurrentLocations mapping = mapMaybe go
  where
    go (Location uri range) = Location uri <$> toCurrentRange mapping range

-- | Goto Definition.
getDefinition :: NormalizedFilePath -> Position -> IdeAction (Maybe [Location])
getDefinition file pos = runMaybeT $ do
    ide <- ask
    opts <- liftIO $ getIdeOptionsIO ide
    (HAR _ hf _ _ _, mapping) <- useE GetHieAst file
    (ImportMap imports, _) <- useE GetImportMap file
    !pos' <- MaybeT (return $ fromCurrentPosition mapping pos)
    hiedb <- lift $ asks hiedb
    dbWriter <- lift $ asks hiedbWriter
    toCurrentLocations mapping <$> AtPoint.gotoDefinition hiedb (lookupMod dbWriter) opts imports hf pos'

getTypeDefinition :: NormalizedFilePath -> Position -> IdeAction (Maybe [Location])
getTypeDefinition file pos = runMaybeT $ do
    ide <- ask
    opts <- liftIO $ getIdeOptionsIO ide
    (hf, mapping) <- useE GetHieAst file
    !pos' <- MaybeT (return $ fromCurrentPosition mapping pos)
    hiedb <- lift $ asks hiedb
    dbWriter <- lift $ asks hiedbWriter
    toCurrentLocations mapping <$> AtPoint.gotoTypeDefinition hiedb (lookupMod dbWriter) opts hf pos'

highlightAtPoint :: NormalizedFilePath -> Position -> IdeAction (Maybe [DocumentHighlight])
highlightAtPoint file pos = runMaybeT $ do
    (HAR _ hf rf _ _,mapping) <- useE GetHieAst file
    !pos' <- MaybeT (return $ fromCurrentPosition mapping pos)
    let toCurrentHighlight (DocumentHighlight range t) = flip DocumentHighlight t <$> toCurrentRange mapping range
    mapMaybe toCurrentHighlight <$>AtPoint.documentHighlight hf rf pos'

-- Refs are not an IDE action, so it is OK to be slow and (more) accurate
refsAtPoint :: NormalizedFilePath -> Position -> Action [Location]
refsAtPoint file pos = do
    ShakeExtras{hiedb} <- getShakeExtras
    fs <- HM.keys <$> getFilesOfInterest
    asts <- HM.fromList . mapMaybe sequence . zip fs <$> usesWithStale GetHieAst fs
    AtPoint.referencesAtPoint hiedb file pos (AtPoint.FOIReferences asts)

workspaceSymbols :: T.Text -> IdeAction (Maybe [SymbolInformation])
workspaceSymbols query = runMaybeT $ do
  hiedb <- lift $ asks hiedb
  res <- liftIO $ HieDb.searchDef hiedb $ T.unpack query
  pure $ mapMaybe AtPoint.defRowToSymbolInfo res

------------------------------------------------------------
-- Exposed API
------------------------------------------------------------

-- | Eventually this will lookup/generate URIs for files in dependencies, but not in the
-- project. Right now, this is just a stub.
lookupMod
  :: HieDbWriter -- ^ access the database
  -> FilePath -- ^ The `.hie` file we got from the database
  -> ModuleName
  -> UnitId
  -> Bool -- ^ Is this file a boot file?
  -> MaybeT IdeAction Uri
lookupMod _dbchan _hie_f _mod _uid _boot = MaybeT $ pure Nothing

-- | Get all transitive file dependencies of a given module.
-- Does not include the file itself.
getDependencies :: NormalizedFilePath -> Action (Maybe [NormalizedFilePath])
getDependencies file = fmap transitiveModuleDeps <$> use GetDependencies file

getSourceFileSource :: NormalizedFilePath -> Action BS.ByteString
getSourceFileSource nfp = do
    (_, msource) <- getFileContents nfp
    case msource of
        Nothing -> liftIO $ BS.readFile (fromNormalizedFilePath nfp)
        Just source -> pure $ T.encodeUtf8 source

-- | Parse the contents of a haskell file.
getParsedModule :: NormalizedFilePath -> Action (Maybe ParsedModule)
getParsedModule = use GetParsedModule

-- | Parse the contents of a haskell file,
-- ensuring comments are preserved in annotations
getParsedModuleWithComments :: NormalizedFilePath -> Action (Maybe ParsedModule)
getParsedModuleWithComments = use GetParsedModuleWithComments

------------------------------------------------------------
-- Rules
-- These typically go from key to value and are oracles.

priorityTypeCheck :: Priority
priorityTypeCheck = Priority 0

priorityGenerateCore :: Priority
priorityGenerateCore = Priority (-1)

priorityFilesOfInterest :: Priority
priorityFilesOfInterest = Priority (-2)

-- | WARNING:
-- We currently parse the module both with and without Opt_Haddock, and
-- return the one with Haddocks if it -- succeeds. However, this may not work
-- for hlint or any client code that might need the parsed source with all
-- annotations, including comments.
-- For that use case you might want to use `getParsedModuleWithCommentsRule`
-- See https://github.com/haskell/ghcide/pull/350#discussion_r370878197
-- and https://github.com/mpickering/ghcide/pull/22#issuecomment-625070490
-- GHC wiki about: https://gitlab.haskell.org/ghc/ghc/-/wikis/api-annotations
getParsedModuleRule :: Rules ()
getParsedModuleRule = defineEarlyCutoff $ \GetParsedModule file -> do
    (ms, _) <- use_ GetModSummary file
    sess <- use_ GhcSession file
    let hsc = hscEnv sess
    opt <- getIdeOptions

    let dflags    = ms_hspp_opts ms
        mainParse = getParsedModuleDefinition hsc opt file ms

    -- Parse again (if necessary) to capture Haddock parse errors
    res@(_, (_,pmod)) <- if gopt Opt_Haddock dflags
        then
            liftIO mainParse
        else do
            let haddockParse = getParsedModuleDefinition hsc opt file (withOptHaddock ms)

            -- parse twice, with and without Haddocks, concurrently
            -- we cannot ignore Haddock parse errors because files of
            -- non-interest are always parsed with Haddocks
            -- If we can parse Haddocks, might as well use them
            --
            -- HLINT INTEGRATION: might need to save the other parsed module too
            ((fp,(diags,res)),(fph,(diagsh,resh))) <- liftIO $ concurrently mainParse haddockParse

            -- Merge haddock and regular diagnostics so we can always report haddock
            -- parse errors
            let diagsM = mergeParseErrorsHaddock diags diagsh
            case resh of
              Just _
                | HaddockParse <- optHaddockParse opt
                -> pure (fph, (diagsM, resh))
              -- If we fail to parse haddocks, report the haddock diagnostics as well and
              -- return the non-haddock parse.
              -- This seems to be the correct behaviour because the Haddock flag is added
              -- by us and not the user, so our IDE shouldn't stop working because of it.
              _ -> pure (fp, (diagsM, res))
    -- Add dependencies on included files
    _ <- uses GetModificationTime $ map toNormalizedFilePath' (maybe [] pm_extra_src_files pmod)
    pure res

withOptHaddock :: ModSummary -> ModSummary
withOptHaddock = withOption Opt_Haddock

withOption :: GeneralFlag -> ModSummary -> ModSummary
withOption opt ms = ms{ms_hspp_opts= gopt_set (ms_hspp_opts ms) opt}

withoutOption :: GeneralFlag -> ModSummary -> ModSummary
withoutOption opt ms = ms{ms_hspp_opts= gopt_unset (ms_hspp_opts ms) opt}

-- | Given some normal parse errors (first) and some from Haddock (second), merge them.
--   Ignore Haddock errors that are in both. Demote Haddock-only errors to warnings.
mergeParseErrorsHaddock :: [FileDiagnostic] -> [FileDiagnostic] -> [FileDiagnostic]
mergeParseErrorsHaddock normal haddock = normal ++
    [ (a,b,c{_severity = Just DsWarning, _message = fixMessage $ _message c})
    | (a,b,c) <- haddock, Diag._range c `Set.notMember` locations]
  where
    locations = Set.fromList $ map (Diag._range . thd3) normal

    fixMessage x | "parse error " `T.isPrefixOf` x = "Haddock " <> x
                 | otherwise = "Haddock: " <> x

-- | This rule provides a ParsedModule preserving all annotations,
-- including keywords, punctuation and comments.
-- So it is suitable for use cases where you need a perfect edit.
getParsedModuleWithCommentsRule :: Rules ()
getParsedModuleWithCommentsRule = defineEarlyCutoff $ \GetParsedModuleWithComments file -> do
    (ms, _) <- use_ GetModSummary file
    sess <- use_ GhcSession file
    opt <- getIdeOptions

    let ms' = withoutOption Opt_Haddock $ withOption Opt_KeepRawTokenStream ms

    liftIO $ getParsedModuleDefinition (hscEnv sess) opt file ms'

getParsedModuleDefinition :: HscEnv -> IdeOptions -> NormalizedFilePath -> ModSummary -> IO (Maybe BS.ByteString, ([FileDiagnostic], Maybe ParsedModule))
getParsedModuleDefinition packageState opt file ms = do
    let fp = fromNormalizedFilePath file
    (diag, res) <- parseModule opt packageState fp ms
    case res of
        Nothing -> pure (Nothing, (diag, Nothing))
        Just modu -> do
            mbFingerprint <- traverse (fmap fingerprintToBS . fingerprintFromStringBuffer) (ms_hspp_buf ms)
            pure (mbFingerprint, (diag, Just modu))

getLocatedImportsRule :: Rules ()
getLocatedImportsRule =
    define $ \GetLocatedImports file -> do
        (ms,_) <- use_ GetModSummaryWithoutTimestamps file
        targets <- useNoFile_ GetKnownTargets
        let imports = [(False, imp) | imp <- ms_textual_imps ms] ++ [(True, imp) | imp <- ms_srcimps ms]
        env_eq <- use_ GhcSession file
        let env = hscEnvWithImportPaths env_eq
        let import_dirs = deps env_eq
        let dflags = hsc_dflags env
            isImplicitCradle = isNothing $ envImportPaths env_eq
        dflags <- return $ if isImplicitCradle
                    then addRelativeImport file (moduleName $ ms_mod ms) dflags
                    else dflags
        opt <- getIdeOptions
        let getTargetExists modName nfp
                | isImplicitCradle = getFileExists nfp
                | HM.member (TargetModule modName) targets
                || HM.member (TargetFile nfp) targets
                = getFileExists nfp
                | otherwise = return False
        (diags, imports') <- fmap unzip $ forM imports $ \(isSource, (mbPkgName, modName)) -> do
            diagOrImp <- locateModule dflags import_dirs (optExtensions opt) getTargetExists modName mbPkgName isSource
            case diagOrImp of
                Left diags -> pure (diags, Left (modName, Nothing))
                Right (FileImport path) -> pure ([], Left (modName, Just path))
                Right (PackageImport pkgId) -> liftIO $ do
                    diagsOrPkgDeps <- computePackageDeps env pkgId
                    case diagsOrPkgDeps of
                        Left diags -> pure (diags, Right Nothing)
                        Right pkgIds -> pure ([], Right $ Just $ pkgId : pkgIds)
        let (moduleImports, pkgImports) = partitionEithers imports'
        case sequence pkgImports of
            Nothing -> pure (concat diags, Nothing)
            Just pkgImports -> pure (concat diags, Just (moduleImports, Set.fromList $ concat pkgImports))

type RawDepM a = StateT (RawDependencyInformation, IntMap ArtifactsLocation) Action a

execRawDepM :: Monad m => StateT (RawDependencyInformation, IntMap a1) m a2 -> m (RawDependencyInformation, IntMap a1)
execRawDepM act =
    execStateT act
        ( RawDependencyInformation IntMap.empty emptyPathIdMap IntMap.empty
        , IntMap.empty
        )

-- | Given a target file path, construct the raw dependency results by following
-- imports recursively.
rawDependencyInformation :: [NormalizedFilePath] -> Action RawDependencyInformation
rawDependencyInformation fs = do
    (rdi, ss) <- execRawDepM (mapM_ go fs)
    let bm = IntMap.foldrWithKey (updateBootMap rdi) IntMap.empty ss
    return (rdi { rawBootMap = bm })
  where
    go :: NormalizedFilePath -- ^ Current module being processed
       -> StateT (RawDependencyInformation, IntMap ArtifactsLocation) Action FilePathId
    go f = do
      -- First check to see if we have already processed the FilePath
      -- If we have, just return its Id but don't update any of the state.
      -- Otherwise, we need to process its imports.
      checkAlreadyProcessed f $ do
          msum <- lift $ fmap fst <$> use GetModSummaryWithoutTimestamps f
          let al =  modSummaryToArtifactsLocation f msum
          -- Get a fresh FilePathId for the new file
          fId <- getFreshFid al
          -- Adding an edge to the bootmap so we can make sure to
          -- insert boot nodes before the real files.
          addBootMap al fId
          -- Try to parse the imports of the file
          importsOrErr <- lift $ use GetLocatedImports f
          case importsOrErr of
            Nothing -> do
            -- File doesn't parse so add the module as a failure into the
            -- dependency information, continue processing the other
            -- elements in the queue
              modifyRawDepInfo (insertImport fId (Left ModuleParseError))
              return fId
            Just (modImports, pkgImports) -> do
              -- Get NFPs of the imports which have corresponding files
              -- Imports either come locally from a file or from a package.
              let (no_file, with_file) = splitImports modImports
                  (mns, ls) = unzip with_file
              -- Recursively process all the imports we just learnt about
              -- and get back a list of their FilePathIds
              fids <- mapM (go . artifactFilePath) ls
              -- Associate together the ModuleName with the FilePathId
              let moduleImports' = map (,Nothing) no_file ++ zip mns (map Just fids)
              -- Insert into the map the information about this modules
              -- imports.
              modifyRawDepInfo $ insertImport fId (Right $ ModuleImports moduleImports' pkgImports)
              return fId


    checkAlreadyProcessed :: NormalizedFilePath -> RawDepM FilePathId -> RawDepM FilePathId
    checkAlreadyProcessed nfp k = do
      (rawDepInfo, _) <- get
      maybe k return (lookupPathToId (rawPathIdMap rawDepInfo) nfp)

    modifyRawDepInfo :: (RawDependencyInformation -> RawDependencyInformation) -> RawDepM ()
    modifyRawDepInfo f = modify (first f)

    addBootMap ::  ArtifactsLocation -> FilePathId -> RawDepM ()
    addBootMap al fId =
      modify (\(rd, ss) -> (rd, if isBootLocation al
                                  then IntMap.insert (getFilePathId fId) al ss
                                  else ss))

    getFreshFid :: ArtifactsLocation -> RawDepM FilePathId
    getFreshFid al = do
      (rawDepInfo, ss) <- get
      let (fId, path_map) = getPathId al (rawPathIdMap rawDepInfo)
      -- Insert the File into the bootmap if it's a boot module
      let rawDepInfo' = rawDepInfo { rawPathIdMap = path_map }
      put (rawDepInfo', ss)
      return fId

    -- Split in (package imports, local imports)
    splitImports :: [(Located ModuleName, Maybe ArtifactsLocation)]
                 -> ([Located ModuleName], [(Located ModuleName, ArtifactsLocation)])
    splitImports = foldr splitImportsLoop ([],[])

    splitImportsLoop (imp, Nothing) (ns, ls) = (imp:ns, ls)
    splitImportsLoop (imp, Just artifact) (ns, ls) = (ns, (imp,artifact) : ls)

    updateBootMap pm boot_mod_id ArtifactsLocation{..} bm =
      if not artifactIsSource
        then
          let msource_mod_id = lookupPathToId (rawPathIdMap pm) (toNormalizedFilePath' $ dropBootSuffix $ fromNormalizedFilePath artifactFilePath)
          in case msource_mod_id of
               Just source_mod_id -> insertBootId source_mod_id (FilePathId boot_mod_id) bm
               Nothing -> bm
        else bm

    dropBootSuffix :: FilePath -> FilePath
    dropBootSuffix hs_src = reverse . drop (length @[] "-boot") . reverse $ hs_src

getDependencyInformationRule :: Rules ()
getDependencyInformationRule =
    define $ \GetDependencyInformation file -> do
       rawDepInfo <- rawDependencyInformation [file]
       pure ([], Just $ processDependencyInformation rawDepInfo)

reportImportCyclesRule :: Rules ()
reportImportCyclesRule =
    define $ \ReportImportCycles file -> fmap (\errs -> if null errs then ([], Just ()) else (errs, Nothing)) $ do
        DependencyInformation{..} <- use_ GetDependencyInformation file
        let fileId = pathToId depPathIdMap file
        case IntMap.lookup (getFilePathId fileId) depErrorNodes of
            Nothing -> pure []
            Just errs -> do
                let cycles = mapMaybe (cycleErrorInFile fileId) (toList errs)
                -- Convert cycles of files into cycles of module names
                forM cycles $ \(imp, files) -> do
                    modNames <- forM files $ \fileId -> do
                        let file = idToPath depPathIdMap fileId
                        getModuleName file
                    pure $ toDiag imp $ sort modNames
    where cycleErrorInFile f (PartOfCycle imp fs)
            | f `elem` fs = Just (imp, fs)
          cycleErrorInFile _ _ = Nothing
          toDiag imp mods = (fp , ShowDiag , ) $ Diagnostic
            { _range = rng
            , _severity = Just DsError
            , _source = Just "Import cycle detection"
            , _message = "Cyclic module dependency between " <> showCycle mods
            , _code = Nothing
            , _relatedInformation = Nothing
            , _tags = Nothing
            }
            where rng = fromMaybe noRange $ srcSpanToRange (getLoc imp)
                  fp = toNormalizedFilePath' $ fromMaybe noFilePath $ srcSpanToFilename (getLoc imp)
          getModuleName file = do
           ms <- fst <$> use_ GetModSummaryWithoutTimestamps file
           pure (moduleNameString . moduleName . ms_mod $ ms)
          showCycle mods  = T.intercalate ", " (map T.pack mods)

-- returns all transitive dependencies in topological order.
-- NOTE: result does not include the argument file.
getDependenciesRule :: Rules ()
getDependenciesRule =
    defineEarlyCutoff $ \GetDependencies file -> do
        depInfo <- use_ GetDependencyInformation file
        let allFiles = reachableModules depInfo
        _ <- uses_ ReportImportCycles allFiles
        opts <- getIdeOptions
        let mbFingerprints = map (fingerprintString . fromNormalizedFilePath) allFiles <$ optShakeFiles opts
        return (fingerprintToBS . fingerprintFingerprints <$> mbFingerprints, ([], transitiveDeps depInfo file))

getHieAstsRule :: Rules ()
getHieAstsRule =
    define $ \GetHieAst f -> do
      tmr <- use_ TypeCheck f
      hsc <- hscEnv <$> use_ GhcSession f
      getHieAstRuleDefinition f hsc tmr

persistentHieFileRule :: Rules ()
persistentHieFileRule = addPersistentRule GetHieAst $ \file -> runMaybeT $ do
  res <- readHieFileForSrcFromDisk file
  vfs <- asks vfs
  encoding <- liftIO getLocaleEncoding
  (currentSource,ver) <- liftIO $ do
    mvf <- getVirtualFile vfs $ filePathToUri' file
    case mvf of
      Nothing -> (,Nothing) . T.decode encoding <$> BS.readFile (fromNormalizedFilePath file)
      Just vf -> pure (Rope.toText $ _text vf, Just $ _lsp_version vf)
  let refmap = generateReferencesMap . getAsts . hie_asts $ res
      del = deltaFromDiff (T.decode encoding $ hie_hs_src res) currentSource
  pure (HAR (hie_module res) (hie_asts res) refmap mempty (HieFromDisk res),del,ver)

getHieAstRuleDefinition :: NormalizedFilePath -> HscEnv -> TcModuleResult -> Action (IdeResult HieAstResult)
getHieAstRuleDefinition f hsc tmr = do
  (diags, masts) <- liftIO $ generateHieAsts hsc tmr
  se <- getShakeExtras

  isFoi <- use_ IsFileOfInterest f
  diagsWrite <- case isFoi of
<<<<<<< HEAD
    IsFOI Modified -> do
      when (coerce $ ideTesting se) $ liftIO $ mRunLspT (lspEnv se) $
        LSP.sendNotification (SCustomMethod "ghcide/reference/ready") $
          toJSON $ fromNormalizedFilePath f
=======
    IsFOI Modified{firstOpen = False} -> do
      when (coerce $ ideTesting se) $
        liftIO $ eventer se $ LSP.NotCustomServer $
          LSP.NotificationMessage "2.0" (LSP.CustomServerMethod "ghcide/reference/ready") (toJSON $ fromNormalizedFilePath f)
>>>>>>> 32e1fad5
      pure []
    _ | Just asts <- masts -> do
          source <- getSourceFileSource f
          let exports = tcg_exports $ tmrTypechecked tmr
              msum = tmrModSummary tmr
          liftIO $ writeAndIndexHieFile hsc se msum f exports asts source
    _ -> pure []

  let refmap = generateReferencesMap . getAsts <$> masts
      typemap = AtPoint.computeTypeReferences . getAsts <$> masts
  pure (diags <> diagsWrite, HAR (ms_mod $ tmrModSummary tmr) <$> masts <*> refmap <*> typemap <*> pure HieFresh)

getImportMapRule :: Rules ()
getImportMapRule = define $ \GetImportMap f -> do
  im <- use GetLocatedImports f
  let mkImports (fileImports, _) = M.fromList $ mapMaybe (\(m, mfp) -> (unLoc m,) . artifactFilePath <$> mfp) fileImports
  pure ([], ImportMap . mkImports <$> im)

-- | Ensure that go to definition doesn't block on startup
persistentImportMapRule :: Rules ()
persistentImportMapRule = addPersistentRule GetImportMap $ \_ -> pure $ Just (ImportMap mempty, idDelta, Nothing)

getBindingsRule :: Rules ()
getBindingsRule =
  define $ \GetBindings f -> do
    HAR{hieKind=kind, refMap=rm} <- use_ GetHieAst f
    case kind of
      HieFresh -> pure ([], Just $ bindings rm)
      HieFromDisk _ -> pure ([], Nothing)

getDocMapRule :: Rules ()
getDocMapRule =
    define $ \GetDocMap file -> do
      -- Stale data for the scenario where a broken module has previously typechecked
      -- but we never generated a DocMap for it
      (tmrTypechecked -> tc, _) <- useWithStale_ TypeCheck file
      (hscEnv -> hsc, _)        <- useWithStale_ GhcSessionDeps file
      (HAR{refMap=rf}, _)       <- useWithStale_ GetHieAst file

-- When possible, rely on the haddocks embedded in our interface files
-- This creates problems on ghc-lib, see comment on 'getDocumentationTryGhc'
#if !defined(GHC_LIB)
      let parsedDeps = []
#else
      deps <- fromMaybe (TransitiveDependencies [] [] []) <$> use GetDependencies file
      let tdeps = transitiveModuleDeps deps
      parsedDeps <- uses_ GetParsedModule tdeps
#endif

      dkMap <- liftIO $ mkDocMap hsc parsedDeps rf tc
      return ([],Just dkMap)

-- | Persistent rule to ensure that hover doesn't block on startup
persistentDocMapRule :: Rules ()
persistentDocMapRule = addPersistentRule GetDocMap $ \_ -> pure $ Just (DKMap mempty mempty, idDelta, Nothing)

readHieFileForSrcFromDisk :: NormalizedFilePath -> MaybeT IdeAction HieFile
readHieFileForSrcFromDisk file = do
  db <- asks hiedb
  log <- asks $ L.logDebug . logger
  row <- MaybeT $ liftIO $ HieDb.lookupHieFileFromSource db $ fromNormalizedFilePath file
  let hie_loc = HieDb.hieModuleHieFile row
  liftIO $ log $ "LOADING HIE FILE :" <> T.pack (show file)
  exceptToMaybeT $ readHieFileFromDisk hie_loc

readHieFileFromDisk :: FilePath -> ExceptT SomeException IdeAction HieFile
readHieFileFromDisk hie_loc = do
  nc <- asks ideNc
  log <- asks $ L.logInfo . logger
  res <- liftIO $ tryAny $ loadHieFile (mkUpdater nc) hie_loc
  liftIO . log $ either (const $ "FAILED LOADING HIE FILE FOR:" <> T.pack (show hie_loc))
                        (const $ "SUCCEEDED LOADING HIE FILE FOR:" <> T.pack (show hie_loc))
                        res
  except res

-- | Typechecks a module.
typeCheckRule :: Rules ()
typeCheckRule = define $ \TypeCheck file -> do
    pm <- use_ GetParsedModule file
    hsc  <- hscEnv <$> use_ GhcSessionDeps file
    typeCheckRuleDefinition hsc pm

knownFilesRule :: Rules ()
knownFilesRule = defineEarlyCutOffNoFile $ \GetKnownTargets -> do
  alwaysRerun
  fs <- knownTargets
  pure (BS.pack (show $ hash fs), unhashed fs)

getModuleGraphRule :: Rules ()
getModuleGraphRule = defineNoFile $ \GetModuleGraph -> do
  fs <- toKnownFiles <$> useNoFile_ GetKnownTargets
  rawDepInfo <- rawDependencyInformation (HashSet.toList fs)
  pure $ processDependencyInformation rawDepInfo

-- This is factored out so it can be directly called from the GetModIface
-- rule. Directly calling this rule means that on the initial load we can
-- garbage collect all the intermediate typechecked modules rather than
-- retain the information forever in the shake graph.
typeCheckRuleDefinition
    :: HscEnv
    -> ParsedModule
    -> Action (IdeResult TcModuleResult)
typeCheckRuleDefinition hsc pm = do
  setPriority priorityTypeCheck
  IdeOptions { optDefer = defer } <- getIdeOptions

  linkables_to_keep <- currentLinkables
  addUsageDependencies $ liftIO $
    typecheckModule defer hsc linkables_to_keep pm
  where
    addUsageDependencies :: Action (a, Maybe TcModuleResult) -> Action (a, Maybe TcModuleResult)
    addUsageDependencies a = do
      r@(_, mtc) <- a
      forM_ mtc $ \tc -> do
        used_files <- liftIO $ readIORef $ tcg_dependent_files $ tmrTypechecked tc
        void $ uses_ GetModificationTime (map toNormalizedFilePath' used_files)
      return r

-- | Get all the linkables stored in the graph, i.e. the ones we *do not* need to unload.
-- Doesn't actually contain the code, since we don't need it to unload
currentLinkables :: Action [Linkable]
currentLinkables = do
    compiledLinkables <- getCompiledLinkables <$> getIdeGlobalAction
    hm <- liftIO $ readVar compiledLinkables
    pure $ map go $ moduleEnvToList hm
  where
    go (mod, time) = LM time mod []

loadGhcSession :: Rules ()
loadGhcSession = do
    -- This function should always be rerun because it tracks changes
    -- to the version of the collection of HscEnv's.
    defineEarlyCutOffNoFile $ \GhcSessionIO -> do
        alwaysRerun
        opts <- getIdeOptions
        res <- optGhcSession opts

        let fingerprint = hash (sessionVersion res)
        return (BS.pack (show fingerprint), res)

    defineEarlyCutoff $ \GhcSession file -> do
        IdeGhcSession{loadSessionFun} <- useNoFile_ GhcSessionIO
        (val,deps) <- liftIO $ loadSessionFun $ fromNormalizedFilePath file

        -- add the deps to the Shake graph
        let addDependency fp = do
                let nfp = toNormalizedFilePath' fp
                itExists <- getFileExists nfp
                when itExists $ void $ use_ GetModificationTime nfp
        mapM_ addDependency deps

        opts <- getIdeOptions
        let cutoffHash =
              case optShakeFiles opts of
                -- optShakeFiles is only set in the DAML case.
                -- https://github.com/haskell/ghcide/pull/522#discussion_r428622915
                Just {} -> ""
                -- Hash the HscEnvEq returned so cutoff if it didn't change
                -- from last time
                Nothing -> BS.pack (show (hash (snd val)))
        return (Just cutoffHash, val)

    define $ \GhcSessionDeps file -> ghcSessionDepsDefinition file

ghcSessionDepsDefinition :: NormalizedFilePath -> Action (IdeResult HscEnvEq)
ghcSessionDepsDefinition file = do
        env <- use_ GhcSession file
        let hsc = hscEnv env
        (ms,_) <- use_ GetModSummaryWithoutTimestamps file
        deps <- use_ GetDependencies file
        let tdeps = transitiveModuleDeps deps
            uses_th_qq =
              xopt LangExt.TemplateHaskell dflags || xopt LangExt.QuasiQuotes dflags
            dflags = ms_hspp_opts ms
        ifaces <- if uses_th_qq
                  then uses_ GetModIface tdeps
                  else uses_ GetModIfaceWithoutLinkable tdeps

        -- Currently GetDependencies returns things in topological order so A comes before B if A imports B.
        -- We need to reverse this as GHC gets very unhappy otherwise and complains about broken interfaces.
        -- Long-term we might just want to change the order returned by GetDependencies
        let inLoadOrder = reverse (map hirHomeMod ifaces)

        session' <- liftIO $ loadModulesHome inLoadOrder <$> setupFinderCache (map hirModSummary ifaces) hsc

        res <- liftIO $ newHscEnvEqWithImportPaths (envImportPaths env) session' []
        return ([], Just res)

-- | Load a iface from disk, or generate it if there isn't one or it is out of date
-- This rule also ensures that the `.hie` and `.o` (if needed) files are written out.
getModIfaceFromDiskRule :: Rules ()
getModIfaceFromDiskRule = defineEarlyCutoff $ \GetModIfaceFromDisk f -> do
  (ms,_) <- use_ GetModSummary f
  (diags_session, mb_session) <- ghcSessionDepsDefinition f
  case mb_session of
    Nothing -> return (Nothing, (diags_session, Nothing))
    Just session -> do
      sourceModified <- use_ IsHiFileStable f
      linkableType <- getLinkableType f
      r <- loadInterface (hscEnv session) ms sourceModified linkableType (regenerateHiFile session f ms)
      case r of
        (diags, Nothing) -> return (Nothing, (diags ++ diags_session, Nothing))
        (diags, Just x) -> do
          let !fp = Just $! hiFileFingerPrint x
          return (fp, (diags <> diags_session, Just x))

-- | Check state of hiedb after loading an iface from disk - have we indexed the corresponding `.hie` file?
-- This function is responsible for ensuring database consistency
-- Whenever we read a `.hi` file, we must check to ensure we have also
-- indexed the corresponding `.hie` file. If this is not the case (for example,
-- `ghcide` could be killed before indexing finishes), we must re-index the
-- `.hie` file. There should be an up2date `.hie` file on
-- disk since we are careful to write out the `.hie` file before writing the
-- `.hi` file
getModIfaceFromDiskAndIndexRule :: Rules ()
getModIfaceFromDiskAndIndexRule = defineEarlyCutoff $ \GetModIfaceFromDiskAndIndex f -> do
  x <- use_ GetModIfaceFromDisk f
  se@ShakeExtras{hiedb} <- getShakeExtras

  -- GetModIfaceFromDisk should have written a `.hie` file, must check if it matches version in db
  let ms = hirModSummary x
      hie_loc = ml_hie_file $ ms_location ms
  hash <- liftIO $ getFileHash hie_loc
  mrow <- liftIO $ HieDb.lookupHieFileFromSource hiedb (fromNormalizedFilePath f)
  case mrow of
    Just row
      | hash == HieDb.modInfoHash (HieDb.hieModInfo row)
      , hie_loc == HieDb.hieModuleHieFile row  -> do
      -- All good, the db has indexed the file
      when (coerce $ ideTesting se) $ liftIO $ mRunLspT (lspEnv se) $
        LSP.sendNotification (SCustomMethod "ghcide/reference/ready") $
          toJSON $ fromNormalizedFilePath f
    -- Not in db, must re-index
    _ -> do
      ehf <- liftIO $ runIdeAction "GetModIfaceFromDiskAndIndex" se $ runExceptT $
        readHieFileFromDisk hie_loc
      case ehf of
        -- Uh oh, we failed to read the file for some reason, need to regenerate it
        Left err -> fail $ "failed to read .hie file " ++ show hie_loc ++ ": " ++ displayException err
        -- can just re-index the file we read from disk
        Right hf -> liftIO $ do
          L.logInfo (logger se) $ "Re-indexing hie file for" <> T.pack (show f)
          indexHieFile se ms f hash hf

  let fp = hiFileFingerPrint x
  return (Just fp, ([], Just x))

isHiFileStableRule :: Rules ()
isHiFileStableRule = defineEarlyCutoff $ \IsHiFileStable f -> do
    (ms,_) <- use_ GetModSummaryWithoutTimestamps f
    let hiFile = toNormalizedFilePath'
                $ ml_hi_file $ ms_location ms
    mbHiVersion <- use  GetModificationTime_{missingFileDiagnostics=False} hiFile
    modVersion  <- use_ GetModificationTime f
    sourceModified <- case mbHiVersion of
        Nothing -> pure SourceModified
        Just x ->
            if modificationTime x < modificationTime modVersion
                then pure SourceModified
                else do
                    (fileImports, _) <- use_ GetLocatedImports f
                    let imports = fmap artifactFilePath . snd <$> fileImports
                    deps <- uses_ IsHiFileStable (catMaybes imports)
                    pure $ if all (== SourceUnmodifiedAndStable) deps
                           then SourceUnmodifiedAndStable
                           else SourceUnmodified
    return (Just (BS.pack $ show sourceModified), ([], Just sourceModified))

getModSummaryRule :: Rules ()
getModSummaryRule = do
    defineEarlyCutoff $ \GetModSummary f -> do
        session <- hscEnv <$> use_ GhcSession f
        let dflags = hsc_dflags session
        (modTime, mFileContent) <- getFileContents f
        let fp = fromNormalizedFilePath f
        modS <- liftIO $ runExceptT $
                getModSummaryFromImports session fp modTime (textToStringBuffer <$> mFileContent)
        case modS of
            Right res@(ms,_) -> do
                let fingerPrint = hash (computeFingerprint f (fromJust $ ms_hspp_buf ms) dflags ms, hashUTC modTime)
                return ( Just (BS.pack $ show fingerPrint) , ([], Just res))
            Left diags -> return (Nothing, (diags, Nothing))

    defineEarlyCutoff $ \GetModSummaryWithoutTimestamps f -> do
        ms <- use GetModSummary f
        case ms of
            Just res@(msWithTimestamps,_) -> do
                let ms = msWithTimestamps {
                    ms_hs_date = error "use GetModSummary instead of GetModSummaryWithoutTimestamps",
                    ms_hspp_buf = error "use GetModSummary instead of GetModSummaryWithoutTimestamps"
                    }
                dflags <- hsc_dflags . hscEnv <$> use_ GhcSession f
                let fp = BS.pack $ show $ hash (computeFingerprint f (fromJust $ ms_hspp_buf msWithTimestamps) dflags ms)
                return (Just fp, ([], Just res))
            Nothing -> return (Nothing, ([], Nothing))
    where
        -- Compute a fingerprint from the contents of `ModSummary`,
        -- eliding the timestamps and other non relevant fields.
        computeFingerprint f sb dflags ModSummary{..} =
            let fingerPrint =
                    ( moduleNameString (moduleName ms_mod)
                    , ms_hspp_file
                    , map unLoc opts
                    , ml_hs_file ms_location
                    , fingerPrintImports ms_srcimps
                    , fingerPrintImports ms_textual_imps
                    )
                fingerPrintImports = map (fmap uniq *** (moduleNameString . unLoc))
                opts = Hdr.getOptions dflags sb (fromNormalizedFilePath f)
            in fingerPrint

        hashUTC UTCTime{..} = (fromEnum utctDay, fromEnum utctDayTime)


generateCore :: RunSimplifier -> NormalizedFilePath -> Action (IdeResult ModGuts)
generateCore runSimplifier file = do
    packageState <- hscEnv <$> use_ GhcSessionDeps file
    tm <- use_ TypeCheck file
    setPriority priorityGenerateCore
    liftIO $ compileModule runSimplifier packageState (tmrModSummary tm) (tmrTypechecked tm)

generateCoreRule :: Rules ()
generateCoreRule =
    define $ \GenerateCore -> generateCore (RunSimplifier True)

getModIfaceRule :: Rules ()
getModIfaceRule = defineEarlyCutoff $ \GetModIface f -> do
#if !defined(GHC_LIB)
  fileOfInterest <- use_ IsFileOfInterest f
  res@(_,(_,mhmi)) <- case fileOfInterest of
    IsFOI status -> do
      -- Never load from disk for files of interest
      tmr <- use_ TypeCheck f
      linkableType <- getLinkableType f
      hsc <- hscEnv <$> use_ GhcSessionDeps f
      let compile = fmap ([],) $ use GenerateCore f
      (diags, !hiFile) <- compileToObjCodeIfNeeded hsc linkableType compile tmr
      let fp = hiFileFingerPrint <$> hiFile
      hiDiags <- case hiFile of
        Just hiFile
          | OnDisk <- status
          , not (tmrDeferedError tmr) -> liftIO $ writeHiFile hsc hiFile
        _ -> pure []
      return (fp, (diags++hiDiags, hiFile))
    NotFOI -> do
      hiFile <- use GetModIfaceFromDiskAndIndex f
      let fp = hiFileFingerPrint <$> hiFile
      return (fp, ([], hiFile))

  -- Record the linkable so we know not to unload it
  whenJust (hm_linkable . hirHomeMod =<< mhmi) $ \(LM time mod _) -> do
      compiledLinkables <- getCompiledLinkables <$> getIdeGlobalAction
      liftIO $ modifyVar_ compiledLinkables $ \old -> pure $ extendModuleEnv old mod time
  pure res
#else
    tm <- use_ TypeCheck f
    hsc <- hscEnv <$> use_ GhcSessionDeps f
    (diags, !hiFile) <- liftIO $ compileToObjCodeIfNeeded hsc Nothing (error "can't compile with ghc-lib") tm
    let fp = hiFileFingerPrint <$> hiFile
    return (fp, (diags, hiFile))
#endif

getModIfaceWithoutLinkableRule :: Rules ()
getModIfaceWithoutLinkableRule = defineEarlyCutoff $ \GetModIfaceWithoutLinkable f -> do
  mhfr <- use GetModIface f
  let mhfr' = fmap (\x -> x{ hirHomeMod = (hirHomeMod x){ hm_linkable = Just (error msg) } }) mhfr
      msg = "tried to look at linkable for GetModIfaceWithoutLinkable for " ++ show f
  pure (fingerprintToBS . getModuleHash . hirModIface <$> mhfr', ([],mhfr'))

-- | Also generates and indexes the `.hie` file, along with the `.o` file if needed
-- Invariant maintained is that if the `.hi` file was successfully written, then the
-- `.hie` and `.o` file (if needed) were also successfully written
regenerateHiFile :: HscEnvEq -> NormalizedFilePath -> ModSummary -> Maybe LinkableType -> Action ([FileDiagnostic], Maybe HiFileResult)
regenerateHiFile sess f ms compNeeded = do
    let hsc = hscEnv sess
    opt <- getIdeOptions

    -- Embed haddocks in the interface file
    (_, (diags, mb_pm)) <- liftIO $ getParsedModuleDefinition hsc opt f (withOptHaddock ms)
    (diags, mb_pm) <- case mb_pm of
        Just _ -> return (diags, mb_pm)
        Nothing -> do
            -- if parsing fails, try parsing again with Haddock turned off
            (_, (diagsNoHaddock, mb_pm)) <- liftIO $ getParsedModuleDefinition hsc opt f ms
            return (mergeParseErrorsHaddock diagsNoHaddock diags, mb_pm)
    case mb_pm of
        Nothing -> return (diags, Nothing)
        Just pm -> do
            -- Invoke typechecking directly to update it without incurring a dependency
            -- on the parsed module and the typecheck rules
            (diags', mtmr) <- typeCheckRuleDefinition hsc pm
            case mtmr of
              Nothing -> pure (diags', Nothing)
              Just tmr -> do

                -- compile writes .o file
                let compile = compileModule (RunSimplifier True) hsc (pm_mod_summary pm) $ tmrTypechecked tmr

                -- Bang pattern is important to avoid leaking 'tmr'
                (diags'', !res) <- liftIO $ compileToObjCodeIfNeeded hsc compNeeded compile tmr

                -- Write hi file
                hiDiags <- case res of
                  Just !hiFile -> do

                    -- Write hie file. Do this before writing the .hi file to
                    -- ensure that we always have a up2date .hie file if we have
                    -- a .hi file
                    se <- getShakeExtras
                    (gDiags, masts) <- liftIO $ generateHieAsts hsc tmr
                    source <- getSourceFileSource f
                    wDiags <- forM masts $ \asts ->
                      liftIO $ writeAndIndexHieFile hsc se (tmrModSummary tmr) f (tcg_exports $ tmrTypechecked tmr) asts source

                    -- We don't write the `.hi` file if there are defered errors, since we won't get
                    -- accurate diagnostics next time if we do
                    hiDiags <- if not $ tmrDeferedError tmr
                               then liftIO $ writeHiFile hsc hiFile
                               else pure []

                    pure (hiDiags <> gDiags <> concat wDiags)
                  Nothing -> pure []


                return (diags <> diags' <> diags'' <> hiDiags, res)


type CompileMod m = m (IdeResult ModGuts)

-- | HscEnv should have deps included already
compileToObjCodeIfNeeded :: MonadIO m => HscEnv -> Maybe LinkableType -> CompileMod m -> TcModuleResult -> m (IdeResult HiFileResult)
compileToObjCodeIfNeeded hsc Nothing _ tmr = liftIO $ do
  res <- mkHiFileResultNoCompile hsc tmr
  pure ([], Just $! res)
compileToObjCodeIfNeeded hsc (Just linkableType) getGuts tmr = do
  (diags, mguts) <- getGuts
  case mguts of
    Nothing -> pure (diags, Nothing)
    Just guts -> do
      (diags', !res) <- liftIO $ mkHiFileResultCompile hsc tmr guts linkableType
      pure (diags++diags', res)

getClientSettingsRule :: Rules ()
getClientSettingsRule = defineEarlyCutOffNoFile $ \GetClientSettings -> do
  alwaysRerun
  settings <- clientSettings <$> getIdeConfiguration
  return (BS.pack . show . hash $ settings, settings)

-- | Returns the client configurarion stored in the IdeState.
-- You can use this function to access it from shake Rules
getClientConfigAction :: (Default a, FromJSON a) => Action a
getClientConfigAction = do
  mbVal <- unhashed <$> useNoFile_ GetClientSettings
  case fromJSON <$> mbVal of
    Just (Success c) -> return c
    _ -> return def

-- | For now we always use bytecode
getLinkableType :: NormalizedFilePath -> Action (Maybe LinkableType)
getLinkableType f = do
  needsComp <- use_ NeedsCompilation f
  pure $ if needsComp then Just BCOLinkable else Nothing

needsCompilationRule :: Rules ()
needsCompilationRule = defineEarlyCutoff $ \NeedsCompilation file -> do
  -- It's important to use stale data here to avoid wasted work.
  -- if NeedsCompilation fails for a module M its result will be  under-approximated
  -- to False in its dependencies. However, if M actually used TH, this will
  -- cause a re-evaluation of GetModIface for all dependencies
  -- (since we don't need to generate object code anymore).
  -- Once M is fixed we will discover that we actually needed all the object code
  -- that we just threw away, and thus have to recompile all dependencies once
  -- again, this time keeping the object code.
  (ms,_) <- fst <$> useWithStale_ GetModSummaryWithoutTimestamps file
  -- A file needs object code if it uses TemplateHaskell or any file that depends on it uses TemplateHaskell
  res <-
    if uses_th_qq ms
    then pure True
    else do
      graph <- useNoFile GetModuleGraph
      case graph of
          -- Treat as False if some reverse dependency header fails to parse
          Nothing -> pure False
          Just depinfo -> case immediateReverseDependencies file depinfo of
            -- If we fail to get immediate reverse dependencies, fail with an error message
            Nothing -> fail $ "Failed to get the immediate reverse dependencies of " ++ show file
            Just revdeps -> anyM (fmap (fromMaybe False) . use NeedsCompilation) revdeps

  pure (Just $ BS.pack $ show $ hash res, ([], Just res))
  where
    uses_th_qq (ms_hspp_opts -> dflags) =
      xopt LangExt.TemplateHaskell dflags || xopt LangExt.QuasiQuotes dflags

-- | Tracks which linkables are current, so we don't need to unload them
newtype CompiledLinkables = CompiledLinkables { getCompiledLinkables :: Var (ModuleEnv UTCTime) }
instance IsIdeGlobal CompiledLinkables

-- | A rule that wires per-file rules together
mainRule :: Rules ()
mainRule = do
    linkables <- liftIO $ newVar emptyModuleEnv
    addIdeGlobal $ CompiledLinkables linkables
    getParsedModuleRule
    getParsedModuleWithCommentsRule
    getLocatedImportsRule
    getDependencyInformationRule
    reportImportCyclesRule
    getDependenciesRule
    typeCheckRule
    getDocMapRule
    loadGhcSession
    getModIfaceFromDiskRule
    getModIfaceFromDiskAndIndexRule
    getModIfaceRule
    getModIfaceWithoutLinkableRule
    getModSummaryRule
    isHiFileStableRule
    getModuleGraphRule
    knownFilesRule
    getClientSettingsRule
    getHieAstsRule
    getBindingsRule
    needsCompilationRule
    generateCoreRule
    getImportMapRule
    getAnnotatedParsedSourceRule
    persistentHieFileRule
    persistentDocMapRule
    persistentImportMapRule

-- | Given the path to a module src file, this rule returns True if the
-- corresponding `.hi` file is stable, that is, if it is newer
--   than the src file, and all its dependencies are stable too.
data IsHiFileStable = IsHiFileStable
    deriving (Eq, Show, Typeable, Generic)
instance Hashable IsHiFileStable
instance NFData   IsHiFileStable
instance Binary   IsHiFileStable

type instance RuleResult IsHiFileStable = SourceModified<|MERGE_RESOLUTION|>--- conflicted
+++ resolved
@@ -592,17 +592,10 @@
 
   isFoi <- use_ IsFileOfInterest f
   diagsWrite <- case isFoi of
-<<<<<<< HEAD
-    IsFOI Modified -> do
+    IsFOI Modified{firstOpen = False} -> do
       when (coerce $ ideTesting se) $ liftIO $ mRunLspT (lspEnv se) $
         LSP.sendNotification (SCustomMethod "ghcide/reference/ready") $
           toJSON $ fromNormalizedFilePath f
-=======
-    IsFOI Modified{firstOpen = False} -> do
-      when (coerce $ ideTesting se) $
-        liftIO $ eventer se $ LSP.NotCustomServer $
-          LSP.NotificationMessage "2.0" (LSP.CustomServerMethod "ghcide/reference/ready") (toJSON $ fromNormalizedFilePath f)
->>>>>>> 32e1fad5
       pure []
     _ | Just asts <- masts -> do
           source <- getSourceFileSource f
