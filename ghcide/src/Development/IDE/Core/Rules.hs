-- Copyright (c) 2019 The DAML Authors. All rights reserved.
-- SPDX-License-Identifier: Apache-2.0

{-# LANGUAGE CPP                   #-}
{-# LANGUAGE DuplicateRecordFields #-}
{-# LANGUAGE FlexibleInstances     #-}
{-# LANGUAGE TypeFamilies          #-}

-- | A Shake implementation of the compiler service, built
--   using the "Shaker" abstraction layer for in-memory use.
--
module Development.IDE.Core.Rules(
    -- * Types
    IdeState, GetParsedModule(..), TransitiveDependencies(..),
    Priority(..), GhcSessionIO(..), GetClientSettings(..),
    -- * Functions
    priorityTypeCheck,
    priorityGenerateCore,
    priorityFilesOfInterest,
    runAction,
    toIdeResult,
    defineNoFile,
    defineEarlyCutOffNoFile,
    mainRule,
    RulesConfig(..),
    getDependencies,
    getParsedModule,
    getParsedModuleWithComments,
    getClientConfigAction,
    usePropertyAction,
    -- * Rules
    CompiledLinkables(..),
    IsHiFileStable(..),
    getParsedModuleRule,
    getParsedModuleWithCommentsRule,
    getLocatedImportsRule,
    getDependencyInformationRule,
    reportImportCyclesRule,
    typeCheckRule,
    getDocMapRule,
    loadGhcSession,
    getModIfaceFromDiskRule,
    getModIfaceRule,
    getModSummaryRule,
    isHiFileStableRule,
    getModuleGraphRule,
    knownFilesRule,
    getClientSettingsRule,
    getHieAstsRule,
    getBindingsRule,
    needsCompilationRule,
    computeLinkableTypeForDynFlags,
    generateCoreRule,
    getImportMapRule,
    regenerateHiFile,
    ghcSessionDepsDefinition,
    getParsedModuleDefinition,
    typeCheckRuleDefinition,
    GhcSessionDepsConfig(..),
    Log(..),
    logToPriority) where

#if !MIN_VERSION_ghc(8,8,0)
import           Control.Applicative                          (liftA2)
#endif
import           Control.Concurrent.Async                     (concurrently)
import           Control.Concurrent.Strict
import           Control.Exception.Safe
import           Control.Monad.Extra
import           Control.Monad.Reader
import           Control.Monad.State
import           Control.Monad.Trans.Except                   (ExceptT, except,
                                                               runExceptT)
import           Control.Monad.Trans.Maybe
import           Data.Aeson                                   (Result (Success),
                                                               toJSON)
import qualified Data.Aeson.Types                             as A
import qualified Data.Binary                                  as B
import qualified Data.ByteString                              as BS
import qualified Data.ByteString.Lazy                         as LBS
import           Data.Coerce
import           Data.Foldable
import qualified Data.HashMap.Strict                          as HM
import qualified Data.HashSet                                 as HashSet
import           Data.Hashable
import           Data.IORef
import           Data.IntMap.Strict                           (IntMap)
import qualified Data.IntMap.Strict                           as IntMap
import           Data.List
import qualified Data.Map                                     as M
import           Data.Maybe
import qualified Data.Rope.UTF16                              as Rope
import qualified Data.Set                                     as Set
import qualified Data.Text                                    as T
import qualified Data.Text.Encoding                           as T
import           Data.Time                                    (UTCTime (..))
import           Data.Tuple.Extra
import           Development.IDE.Core.Compile
import           Development.IDE.Core.FileExists hiding (LogShake, logToPriority, Log)
import           Development.IDE.Core.FileStore               (getFileContents,
                                                               modificationTime,
                                                               resetInterfaceStore)
import           Development.IDE.Core.IdeConfiguration
import           Development.IDE.Core.OfInterest hiding (LogShake, logToPriority, Log)
import           Development.IDE.Core.PositionMapping
import           Development.IDE.Core.RuleTypes
<<<<<<< HEAD
import           Development.IDE.Core.Service hiding (LogShake, logToPriority, Log)
import           Development.IDE.Core.Shake hiding (logToPriority, Log)
import           Development.IDE.GHC.Compat.Env
import           Development.IDE.GHC.Compat.Core              hiding
=======
import           Development.IDE.Core.Service
import           Development.IDE.Core.Shake
import           Development.IDE.GHC.Compat                   hiding
>>>>>>> 9cd1fdd4
                                                              (parseModule,
                                                               TargetId(..),
                                                               loadInterface,
                                                               Var)
import qualified Development.IDE.GHC.Compat                   as Compat
import qualified Development.IDE.GHC.Compat.Util              as Util
import           Development.IDE.GHC.Error
import           Development.IDE.GHC.ExactPrint hiding (logToPriority, Log)
import           Development.IDE.GHC.Util                     hiding
                                                              (modifyDynFlags)
import           Development.IDE.Graph
import           Development.IDE.Graph.Classes
import           Development.IDE.Import.DependencyInformation
import           Development.IDE.Import.FindImports
import qualified Development.IDE.Spans.AtPoint                as AtPoint
import           Development.IDE.Spans.Documentation
import           Development.IDE.Spans.LocalBindings
import           Development.IDE.Types.Diagnostics            as Diag
import           Development.IDE.Types.HscEnvEq
import           Development.IDE.Types.Location
import           Development.IDE.Types.Options
import           GHC.Generics                                 (Generic)
import qualified GHC.LanguageExtensions                       as LangExt
import qualified HieDb
import           Ide.Plugin.Config
import qualified Language.LSP.Server                          as LSP
import           Language.LSP.Types                           (SMethod (SCustomMethod, SWindowShowMessage), ShowMessageParams (ShowMessageParams), MessageType (MtInfo))
import           Language.LSP.VFS
import           System.Directory                             (makeAbsolute)
import           Data.Default                                 (def, Default)
import           Ide.Plugin.Properties                        (HasProperty,
                                                               KeyNameProxy,
                                                               Properties,
                                                               ToHsType,
                                                               useProperty)
import           Ide.PluginUtils                              (configForPlugin)
import           Ide.Types                                    (DynFlagsModifications (dynFlagsModifyGlobal, dynFlagsModifyParser),
                                                               PluginId)
import Control.Concurrent.STM.Stats (atomically)
import Language.LSP.Server (LspT)
import System.Info.Extra (isWindows)
import HIE.Bios.Ghc.Gap (hostIsDynamic)
import Development.IDE.Types.Logger (Recorder, cmap, logWith)
import qualified Development.IDE.Types.Logger as Logger
import qualified Development.IDE.Core.Shake as Shake
import qualified Development.IDE.GHC.ExactPrint as ExactPrint
import Prettyprinter (Pretty (pretty), (<+>))
import qualified Prettyprinter

data Log 
  = LogShake Shake.Log
  | LogReindexingHieFile !NormalizedFilePath
  | LogLoadingHieFile !NormalizedFilePath
  | LogLoadingHieFileFail !FilePath !SomeException
  | LogLoadingHieFileSuccess !FilePath
  | LogExactPrint ExactPrint.Log
  deriving Show

instance Pretty Log where
  pretty = \case
    LogShake log -> pretty log
    LogReindexingHieFile path ->
      "Re-indexing hie file for" <+> pretty (fromNormalizedFilePath path)
    LogLoadingHieFile path ->
      "LOADING HIE FILE FOR" <+> pretty (fromNormalizedFilePath path)
    LogLoadingHieFileFail path e ->
      Prettyprinter.nest 2 $
        Prettyprinter.vcat
          [ "FAILED LOADING HIE FILE FOR" <+> pretty path
          , pretty (displayException e) ]
    LogLoadingHieFileSuccess path ->
      "SUCCEEDED LOADING HIE FILE FOR" <+> pretty path
    LogExactPrint log -> pretty log

logToPriority :: Log -> Logger.Priority
logToPriority = \case
  LogShake log -> Shake.logToPriority log
  LogReindexingHieFile{} -> Logger.Debug
  LogLoadingHieFile{} -> Logger.Debug
  LogLoadingHieFileFail{} -> Logger.Debug
  LogLoadingHieFileSuccess{} -> Logger.Debug
  LogExactPrint log -> ExactPrint.logToPriority log

templateHaskellInstructions :: T.Text
templateHaskellInstructions = "https://haskell-language-server.readthedocs.io/en/latest/troubleshooting.html#static-binaries"

-- | This is useful for rules to convert rules that can only produce errors or
-- a result into the more general IdeResult type that supports producing
-- warnings while also producing a result.
toIdeResult :: Either [FileDiagnostic] v -> IdeResult v
toIdeResult = either (, Nothing) (([],) . Just)

------------------------------------------------------------
-- Exposed API
------------------------------------------------------------
-- | Get all transitive file dependencies of a given module.
-- Does not include the file itself.
getDependencies :: NormalizedFilePath -> Action (Maybe [NormalizedFilePath])
getDependencies file =
    fmap transitiveModuleDeps . (`transitiveDeps` file) <$> use_ GetDependencyInformation file

getSourceFileSource :: NormalizedFilePath -> Action BS.ByteString
getSourceFileSource nfp = do
    (_, msource) <- getFileContents nfp
    case msource of
        Nothing     -> liftIO $ BS.readFile (fromNormalizedFilePath nfp)
        Just source -> pure $ T.encodeUtf8 source

-- | Parse the contents of a haskell file.
getParsedModule :: NormalizedFilePath -> Action (Maybe ParsedModule)
getParsedModule = use GetParsedModule

-- | Parse the contents of a haskell file,
-- ensuring comments are preserved in annotations
getParsedModuleWithComments :: NormalizedFilePath -> Action (Maybe ParsedModule)
getParsedModuleWithComments = use GetParsedModuleWithComments

------------------------------------------------------------
-- Rules
-- These typically go from key to value and are oracles.

priorityTypeCheck :: Priority
priorityTypeCheck = Priority 0

priorityGenerateCore :: Priority
priorityGenerateCore = Priority (-1)

priorityFilesOfInterest :: Priority
priorityFilesOfInterest = Priority (-2)

-- | WARNING:
-- We currently parse the module both with and without Opt_Haddock, and
-- return the one with Haddocks if it -- succeeds. However, this may not work
-- for hlint or any client code that might need the parsed source with all
-- annotations, including comments.
-- For that use case you might want to use `getParsedModuleWithCommentsRule`
-- See https://github.com/haskell/ghcide/pull/350#discussion_r370878197
-- and https://github.com/mpickering/ghcide/pull/22#issuecomment-625070490
-- GHC wiki about: https://gitlab.haskell.org/ghc/ghc/-/wikis/api-annotations
getParsedModuleRule :: Recorder Log -> Rules ()
getParsedModuleRule recorder =
  -- this rule does not have early cutoff since all its dependencies already have it
  define (cmap LogShake recorder) $ \GetParsedModule file -> do
    ModSummaryResult{msrModSummary = ms'} <- use_ GetModSummary file
    sess <- use_ GhcSession file
    let hsc = hscEnv sess
    opt <- getIdeOptions
    modify_dflags <- getModifyDynFlags dynFlagsModifyParser
    let ms = ms' { ms_hspp_opts = modify_dflags $ ms_hspp_opts ms' }
        reset_ms pm = pm { pm_mod_summary = ms' }

    -- We still parse with Haddocks whether Opt_Haddock is True or False to collect information
    -- but we no longer need to parse with and without Haddocks separately for above GHC90.
    res@(_,pmod) <- if Compat.ghcVersion >= Compat.GHC90 then
      liftIO $ (fmap.fmap.fmap) reset_ms $ getParsedModuleDefinition hsc opt file (withOptHaddock ms)
    else do
        let dflags    = ms_hspp_opts ms
            mainParse = getParsedModuleDefinition hsc opt file ms

        -- Parse again (if necessary) to capture Haddock parse errors
        if gopt Opt_Haddock dflags
            then
                liftIO $ (fmap.fmap.fmap) reset_ms mainParse
            else do
                let haddockParse = getParsedModuleDefinition hsc opt file (withOptHaddock ms)

                -- parse twice, with and without Haddocks, concurrently
                -- we cannot ignore Haddock parse errors because files of
                -- non-interest are always parsed with Haddocks
                -- If we can parse Haddocks, might as well use them
                ((diags,res),(diagsh,resh)) <- liftIO $ (fmap.fmap.fmap.fmap) reset_ms $ concurrently mainParse haddockParse

                -- Merge haddock and regular diagnostics so we can always report haddock
                -- parse errors
                let diagsM = mergeParseErrorsHaddock diags diagsh
                case resh of
                  Just _
                    | HaddockParse <- optHaddockParse opt
                    -> pure (diagsM, resh)
                  -- If we fail to parse haddocks, report the haddock diagnostics as well and
                  -- return the non-haddock parse.
                  -- This seems to be the correct behaviour because the Haddock flag is added
                  -- by us and not the user, so our IDE shouldn't stop working because of it.
                  _ -> pure (diagsM, res)
    -- Add dependencies on included files
    _ <- uses GetModificationTime $ map toNormalizedFilePath' (maybe [] pm_extra_src_files pmod)
    pure res

withOptHaddock :: ModSummary -> ModSummary
withOptHaddock = withOption Opt_Haddock

withOption :: GeneralFlag -> ModSummary -> ModSummary
withOption opt ms = ms{ms_hspp_opts= gopt_set (ms_hspp_opts ms) opt}

withoutOption :: GeneralFlag -> ModSummary -> ModSummary
withoutOption opt ms = ms{ms_hspp_opts= gopt_unset (ms_hspp_opts ms) opt}

-- | Given some normal parse errors (first) and some from Haddock (second), merge them.
--   Ignore Haddock errors that are in both. Demote Haddock-only errors to warnings.
mergeParseErrorsHaddock :: [FileDiagnostic] -> [FileDiagnostic] -> [FileDiagnostic]
mergeParseErrorsHaddock normal haddock = normal ++
    [ (a,b,c{_severity = Just DsWarning, _message = fixMessage $ _message c})
    | (a,b,c) <- haddock, Diag._range c `Set.notMember` locations]
  where
    locations = Set.fromList $ map (Diag._range . thd3) normal

    fixMessage x | "parse error " `T.isPrefixOf` x = "Haddock " <> x
                 | otherwise = "Haddock: " <> x

-- | This rule provides a ParsedModule preserving all annotations,
-- including keywords, punctuation and comments.
-- So it is suitable for use cases where you need a perfect edit.
getParsedModuleWithCommentsRule :: Recorder Log -> Rules ()
getParsedModuleWithCommentsRule recorder =
  -- The parse diagnostics are owned by the GetParsedModule rule
  -- For this reason, this rule does not produce any diagnostics
  defineNoDiagnostics (cmap LogShake recorder) $ \GetParsedModuleWithComments file -> do
    ModSummaryResult{msrModSummary = ms} <- use_ GetModSummary file
    sess <- use_ GhcSession file
    opt <- getIdeOptions

    let ms' = withoutOption Opt_Haddock $ withOption Opt_KeepRawTokenStream ms
    modify_dflags <- getModifyDynFlags dynFlagsModifyParser
    let ms = ms' { ms_hspp_opts = modify_dflags $ ms_hspp_opts ms' }
        reset_ms pm = pm { pm_mod_summary = ms' }

    liftIO $ fmap (fmap reset_ms) $ snd <$> getParsedModuleDefinition (hscEnv sess) opt file ms

getModifyDynFlags :: (DynFlagsModifications -> a) -> Action a
getModifyDynFlags f = do
  opts <- getIdeOptions
  cfg <- getClientConfigAction def
  pure $ f $ optModifyDynFlags opts cfg


getParsedModuleDefinition
    :: HscEnv
    -> IdeOptions
    -> NormalizedFilePath
    -> ModSummary -> IO ([FileDiagnostic], Maybe ParsedModule)
getParsedModuleDefinition packageState opt file ms = do
    let fp = fromNormalizedFilePath file
    (diag, res) <- parseModule opt packageState fp ms
    case res of
        Nothing   -> pure (diag, Nothing)
        Just modu -> pure (diag, Just modu)

getLocatedImportsRule :: Recorder Log -> Rules ()
getLocatedImportsRule recorder =
    define (cmap LogShake recorder) $ \GetLocatedImports file -> do
        ModSummaryResult{msrModSummary = ms} <- use_ GetModSummaryWithoutTimestamps file
        targets <- useNoFile_ GetKnownTargets
        let targetsMap = HM.mapWithKey const targets
        let imports = [(False, imp) | imp <- ms_textual_imps ms] ++ [(True, imp) | imp <- ms_srcimps ms]
        env_eq <- use_ GhcSession file
        let env = hscEnvWithImportPaths env_eq
        let import_dirs = deps env_eq
        let dflags = hsc_dflags env
            isImplicitCradle = isNothing $ envImportPaths env_eq
        dflags <- return $ if isImplicitCradle
                    then addRelativeImport file (moduleName $ ms_mod ms) dflags
                    else dflags
        opt <- getIdeOptions
        let getTargetFor modName nfp
                | isImplicitCradle = do
                    itExists <- getFileExists nfp
                    return $ if itExists then Just nfp else Nothing
                | Just (TargetFile nfp') <- HM.lookup (TargetFile nfp) targetsMap = do
                    -- reuse the existing NormalizedFilePath in order to maximize sharing
                    itExists <- getFileExists nfp'
                    return $ if itExists then Just nfp' else Nothing
                | Just tt <- HM.lookup (TargetModule modName) targets = do
                    -- reuse the existing NormalizedFilePath in order to maximize sharing
                    let ttmap = HM.mapWithKey const (HashSet.toMap tt)
                        nfp' = HM.lookupDefault nfp nfp ttmap
                    itExists <- getFileExists nfp'
                    return $ if itExists then Just nfp' else Nothing
                | otherwise
                = return Nothing
        (diags, imports') <- fmap unzip $ forM imports $ \(isSource, (mbPkgName, modName)) -> do
            diagOrImp <- locateModule (hscSetFlags dflags env) import_dirs (optExtensions opt) getTargetFor modName mbPkgName isSource
            case diagOrImp of
                Left diags              -> pure (diags, Just (modName, Nothing))
                Right (FileImport path) -> pure ([], Just (modName, Just path))
                Right PackageImport     -> pure ([], Nothing)

        {- IS THIS REALLY NEEDED? DOESNT SEEM SO

        -- does this module have an hs-boot file? If so add a direct dependency
        let bootPath = toNormalizedFilePath' $ fromNormalizedFilePath file <.> "hs-boot"
        boot <- use GetFileExists bootPath
        bootArtifact <- if boot == Just True
              then do
                let modName = ms_mod_name ms
                loc <- liftIO $ mkHomeModLocation dflags modName (fromNormalizedFilePath bootPath)
                return $ Just (noLoc modName, Just (ArtifactsLocation bootPath (Just loc) True))
              else pure Nothing
        -}
        let bootArtifact = Nothing

        let moduleImports = catMaybes $ bootArtifact : imports'
        pure (concat diags, Just moduleImports)

type RawDepM a = StateT (RawDependencyInformation, IntMap ArtifactsLocation) Action a

execRawDepM :: Monad m => StateT (RawDependencyInformation, IntMap a1) m a2 -> m (RawDependencyInformation, IntMap a1)
execRawDepM act =
    execStateT act
        ( RawDependencyInformation IntMap.empty emptyPathIdMap IntMap.empty
        , IntMap.empty
        )

-- | Given a target file path, construct the raw dependency results by following
-- imports recursively.
rawDependencyInformation :: [NormalizedFilePath] -> Action RawDependencyInformation
rawDependencyInformation fs = do
    (rdi, ss) <- execRawDepM (goPlural fs)
    let bm = IntMap.foldrWithKey (updateBootMap rdi) IntMap.empty ss
    return (rdi { rawBootMap = bm })
  where
    goPlural ff = do
        mss <- lift $ (fmap.fmap) msrModSummary <$> uses GetModSummaryWithoutTimestamps ff
        zipWithM go ff mss

    go :: NormalizedFilePath -- ^ Current module being processed
       -> Maybe ModSummary   -- ^ ModSummary of the module
       -> RawDepM FilePathId
    go f msum = do
      -- First check to see if we have already processed the FilePath
      -- If we have, just return its Id but don't update any of the state.
      -- Otherwise, we need to process its imports.
      checkAlreadyProcessed f $ do
          let al = modSummaryToArtifactsLocation f msum
          -- Get a fresh FilePathId for the new file
          fId <- getFreshFid al
          -- Adding an edge to the bootmap so we can make sure to
          -- insert boot nodes before the real files.
          addBootMap al fId
          -- Try to parse the imports of the file
          importsOrErr <- lift $ use GetLocatedImports f
          case importsOrErr of
            Nothing -> do
            -- File doesn't parse so add the module as a failure into the
            -- dependency information, continue processing the other
            -- elements in the queue
              modifyRawDepInfo (insertImport fId (Left ModuleParseError))
              return fId
            Just modImports -> do
              -- Get NFPs of the imports which have corresponding files
              -- Imports either come locally from a file or from a package.
              let (no_file, with_file) = splitImports modImports
                  (mns, ls) = unzip with_file
              -- Recursively process all the imports we just learnt about
              -- and get back a list of their FilePathIds
              fids <- goPlural $ map artifactFilePath ls
              -- Associate together the ModuleName with the FilePathId
              let moduleImports' = map (,Nothing) no_file ++ zip mns (map Just fids)
              -- Insert into the map the information about this modules
              -- imports.
              modifyRawDepInfo $ insertImport fId (Right $ ModuleImports moduleImports')
              return fId


    checkAlreadyProcessed :: NormalizedFilePath -> RawDepM FilePathId -> RawDepM FilePathId
    checkAlreadyProcessed nfp k = do
      (rawDepInfo, _) <- get
      maybe k return (lookupPathToId (rawPathIdMap rawDepInfo) nfp)

    modifyRawDepInfo :: (RawDependencyInformation -> RawDependencyInformation) -> RawDepM ()
    modifyRawDepInfo f = modify (first f)

    addBootMap ::  ArtifactsLocation -> FilePathId -> RawDepM ()
    addBootMap al fId =
      modify (\(rd, ss) -> (rd, if isBootLocation al
                                  then IntMap.insert (getFilePathId fId) al ss
                                  else ss))

    getFreshFid :: ArtifactsLocation -> RawDepM FilePathId
    getFreshFid al = do
      (rawDepInfo, ss) <- get
      let (fId, path_map) = getPathId al (rawPathIdMap rawDepInfo)
      -- Insert the File into the bootmap if it's a boot module
      let rawDepInfo' = rawDepInfo { rawPathIdMap = path_map }
      put (rawDepInfo', ss)
      return fId

    -- Split in (package imports, local imports)
    splitImports :: [(Located ModuleName, Maybe ArtifactsLocation)]
                 -> ([Located ModuleName], [(Located ModuleName, ArtifactsLocation)])
    splitImports = foldr splitImportsLoop ([],[])

    splitImportsLoop (imp, Nothing) (ns, ls)       = (imp:ns, ls)
    splitImportsLoop (imp, Just artifact) (ns, ls) = (ns, (imp,artifact) : ls)

    updateBootMap pm boot_mod_id ArtifactsLocation{..} bm =
      if not artifactIsSource
        then
          let msource_mod_id = lookupPathToId (rawPathIdMap pm) (toNormalizedFilePath' $ dropBootSuffix $ fromNormalizedFilePath artifactFilePath)
          in case msource_mod_id of
               Just source_mod_id -> insertBootId source_mod_id (FilePathId boot_mod_id) bm
               Nothing -> bm
        else bm

    dropBootSuffix :: FilePath -> FilePath
    dropBootSuffix hs_src = reverse . drop (length @[] "-boot") . reverse $ hs_src

getDependencyInformationRule :: Recorder Log -> Rules ()
getDependencyInformationRule recorder =
    define (cmap LogShake recorder) $ \GetDependencyInformation file -> do
       rawDepInfo <- rawDependencyInformation [file]
       pure ([], Just $ processDependencyInformation rawDepInfo)

reportImportCyclesRule :: Recorder Log -> Rules ()
reportImportCyclesRule recorder =
    define (cmap LogShake recorder) $ \ReportImportCycles file -> fmap (\errs -> if null errs then ([], Just ()) else (errs, Nothing)) $ do
        DependencyInformation{..} <- use_ GetDependencyInformation file
        let fileId = pathToId depPathIdMap file
        case IntMap.lookup (getFilePathId fileId) depErrorNodes of
            Nothing -> pure []
            Just errs -> do
                let cycles = mapMaybe (cycleErrorInFile fileId) (toList errs)
                -- Convert cycles of files into cycles of module names
                forM cycles $ \(imp, files) -> do
                    modNames <- forM files $ \fileId -> do
                        let file = idToPath depPathIdMap fileId
                        getModuleName file
                    pure $ toDiag imp $ sort modNames
    where cycleErrorInFile f (PartOfCycle imp fs)
            | f `elem` fs = Just (imp, fs)
          cycleErrorInFile _ _ = Nothing
          toDiag imp mods = (fp , ShowDiag , ) $ Diagnostic
            { _range = rng
            , _severity = Just DsError
            , _source = Just "Import cycle detection"
            , _message = "Cyclic module dependency between " <> showCycle mods
            , _code = Nothing
            , _relatedInformation = Nothing
            , _tags = Nothing
            }
            where rng = fromMaybe noRange $ srcSpanToRange (getLoc imp)
                  fp = toNormalizedFilePath' $ fromMaybe noFilePath $ srcSpanToFilename (getLoc imp)
          getModuleName file = do
           ms <- msrModSummary <$> use_ GetModSummaryWithoutTimestamps file
           pure (moduleNameString . moduleName . ms_mod $ ms)
          showCycle mods  = T.intercalate ", " (map T.pack mods)

getHieAstsRule :: Recorder Log -> Rules ()
getHieAstsRule recorder =
    define (cmap LogShake recorder) $ \GetHieAst f -> do
      tmr <- use_ TypeCheck f
      hsc <- hscEnv <$> use_ GhcSessionDeps f
      getHieAstRuleDefinition f hsc tmr

persistentHieFileRule :: Recorder Log -> Rules ()
persistentHieFileRule recorder = addPersistentRule GetHieAst $ \file -> runMaybeT $ do
  res <- readHieFileForSrcFromDisk recorder file
  vfs <- asks vfs
  (currentSource,ver) <- liftIO $ do
    mvf <- getVirtualFile vfs $ filePathToUri' file
    case mvf of
      Nothing -> (,Nothing) . T.decodeUtf8 <$> BS.readFile (fromNormalizedFilePath file)
      Just vf -> pure (Rope.toText $ _text vf, Just $ _lsp_version vf)
  let refmap = Compat.generateReferencesMap . Compat.getAsts . Compat.hie_asts $ res
      del = deltaFromDiff (T.decodeUtf8 $ Compat.hie_hs_src res) currentSource
  pure (HAR (Compat.hie_module res) (Compat.hie_asts res) refmap mempty (HieFromDisk res),del,ver)

getHieAstRuleDefinition :: NormalizedFilePath -> HscEnv -> TcModuleResult -> Action (IdeResult HieAstResult)
getHieAstRuleDefinition f hsc tmr = do
  (diags, masts) <- liftIO $ generateHieAsts hsc tmr
  se <- getShakeExtras

  isFoi <- use_ IsFileOfInterest f
  diagsWrite <- case isFoi of
    IsFOI Modified{firstOpen = False} -> do
      when (coerce $ ideTesting se) $ liftIO $ mRunLspT (lspEnv se) $
        LSP.sendNotification (SCustomMethod "ghcide/reference/ready") $
          toJSON $ fromNormalizedFilePath f
      pure []
    _ | Just asts <- masts -> do
          source <- getSourceFileSource f
          let exports = tcg_exports $ tmrTypechecked tmr
              msum = tmrModSummary tmr
          liftIO $ writeAndIndexHieFile hsc se msum f exports asts source
    _ -> pure []

  let refmap = Compat.generateReferencesMap . Compat.getAsts <$> masts
      typemap = AtPoint.computeTypeReferences . Compat.getAsts <$> masts
  pure (diags <> diagsWrite, HAR (ms_mod $ tmrModSummary tmr) <$> masts <*> refmap <*> typemap <*> pure HieFresh)

getImportMapRule :: Recorder Log -> Rules ()
getImportMapRule recorder = define (cmap LogShake recorder) $ \GetImportMap f -> do
  im <- use GetLocatedImports f
  let mkImports fileImports = M.fromList $ mapMaybe (\(m, mfp) -> (unLoc m,) . artifactFilePath <$> mfp) fileImports
  pure ([], ImportMap . mkImports <$> im)

-- | Ensure that go to definition doesn't block on startup
persistentImportMapRule :: Rules ()
persistentImportMapRule = addPersistentRule GetImportMap $ \_ -> pure $ Just (ImportMap mempty, idDelta, Nothing)

getBindingsRule :: Recorder Log -> Rules ()
getBindingsRule recorder =
  define (cmap LogShake recorder) $ \GetBindings f -> do
    HAR{hieKind=kind, refMap=rm} <- use_ GetHieAst f
    case kind of
      HieFresh      -> pure ([], Just $ bindings rm)
      HieFromDisk _ -> pure ([], Nothing)

getDocMapRule :: Recorder Log -> Rules ()
getDocMapRule recorder =
    define (cmap LogShake recorder) $ \GetDocMap file -> do
      -- Stale data for the scenario where a broken module has previously typechecked
      -- but we never generated a DocMap for it
      (tmrTypechecked -> tc, _) <- useWithStale_ TypeCheck file
      (hscEnv -> hsc, _)        <- useWithStale_ GhcSessionDeps file
      (HAR{refMap=rf}, _)       <- useWithStale_ GetHieAst file

      dkMap <- liftIO $ mkDocMap hsc rf tc
      return ([],Just dkMap)

-- | Persistent rule to ensure that hover doesn't block on startup
persistentDocMapRule :: Rules ()
persistentDocMapRule = addPersistentRule GetDocMap $ \_ -> pure $ Just (DKMap mempty mempty, idDelta, Nothing)

readHieFileForSrcFromDisk :: Recorder Log -> NormalizedFilePath -> MaybeT IdeAction Compat.HieFile
readHieFileForSrcFromDisk recorder file = do
  ShakeExtras{withHieDb} <- ask
  row <- MaybeT $ liftIO $ withHieDb (\hieDb -> HieDb.lookupHieFileFromSource hieDb $ fromNormalizedFilePath file)
  let hie_loc = HieDb.hieModuleHieFile row
  logWith recorder $ LogLoadingHieFile file
  exceptToMaybeT $ readHieFileFromDisk recorder hie_loc

readHieFileFromDisk :: Recorder Log -> FilePath -> ExceptT SomeException IdeAction Compat.HieFile
readHieFileFromDisk recorder hie_loc = do
  nc <- asks ideNc
  res <- liftIO $ tryAny $ loadHieFile (mkUpdater nc) hie_loc
  let log = logWith recorder
  case res of
    Left e -> log $ LogLoadingHieFileFail hie_loc e
    Right _ -> log $ LogLoadingHieFileSuccess hie_loc
  except res

-- | Typechecks a module.
typeCheckRule :: Recorder Log -> Rules ()
typeCheckRule recorder = define (cmap LogShake recorder) $ \TypeCheck file -> do
    pm <- use_ GetParsedModule file
    hsc  <- hscEnv <$> use_ GhcSessionDeps file
    typeCheckRuleDefinition hsc pm

knownFilesRule :: Recorder Log -> Rules ()
knownFilesRule recorder = defineEarlyCutOffNoFile (cmap LogShake recorder) $ \GetKnownTargets -> do
  alwaysRerun
  fs <- knownTargets
  pure (LBS.toStrict $ B.encode $ hash fs, unhashed fs)

getModuleGraphRule :: Recorder Log -> Rules ()
getModuleGraphRule recorder = defineNoFile (cmap LogShake recorder) $ \GetModuleGraph -> do
  fs <- toKnownFiles <$> useNoFile_ GetKnownTargets
  rawDepInfo <- rawDependencyInformation (HashSet.toList fs)
  pure $ processDependencyInformation rawDepInfo

-- This is factored out so it can be directly called from the GetModIface
-- rule. Directly calling this rule means that on the initial load we can
-- garbage collect all the intermediate typechecked modules rather than
-- retain the information forever in the shake graph.
typeCheckRuleDefinition
    :: HscEnv
    -> ParsedModule
    -> Action (IdeResult TcModuleResult)
typeCheckRuleDefinition hsc pm = do
  setPriority priorityTypeCheck
  IdeOptions { optDefer = defer } <- getIdeOptions

  linkables_to_keep <- currentLinkables
  addUsageDependencies $ liftIO $
    typecheckModule defer hsc linkables_to_keep pm
  where
    addUsageDependencies :: Action (a, Maybe TcModuleResult) -> Action (a, Maybe TcModuleResult)
    addUsageDependencies a = do
      r@(_, mtc) <- a
      forM_ mtc $ \tc -> do
        used_files <- liftIO $ readIORef $ tcg_dependent_files $ tmrTypechecked tc
        void $ uses_ GetModificationTime (map toNormalizedFilePath' used_files)
      return r

-- | Get all the linkables stored in the graph, i.e. the ones we *do not* need to unload.
-- Doesn't actually contain the code, since we don't need it to unload
currentLinkables :: Action [Linkable]
currentLinkables = do
    compiledLinkables <- getCompiledLinkables <$> getIdeGlobalAction
    hm <- liftIO $ readVar compiledLinkables
    pure $ map go $ moduleEnvToList hm
  where
    go (mod, time) = LM time mod []

loadGhcSession :: Recorder Log -> GhcSessionDepsConfig -> Rules ()
loadGhcSession recorder ghcSessionDepsConfig = do
    -- This function should always be rerun because it tracks changes
    -- to the version of the collection of HscEnv's.
    defineEarlyCutOffNoFile (cmap LogShake recorder) $ \GhcSessionIO -> do
        alwaysRerun
        opts <- getIdeOptions
        res <- optGhcSession opts

        let fingerprint = LBS.toStrict $ B.encode $ hash (sessionVersion res)
        return (fingerprint, res)

    defineEarlyCutoff (cmap LogShake recorder) $ Rule $ \GhcSession file -> do
        IdeGhcSession{loadSessionFun} <- useNoFile_ GhcSessionIO
        (val,deps) <- liftIO $ loadSessionFun $ fromNormalizedFilePath file

        -- add the deps to the Shake graph
        let addDependency fp = do
                -- VSCode uses absolute paths in its filewatch notifications
                afp <- liftIO $ makeAbsolute fp
                let nfp = toNormalizedFilePath' afp
                itExists <- getFileExists nfp
                when itExists $ void $ do
                  use_ GetModificationTime nfp
        mapM_ addDependency deps

        opts <- getIdeOptions
        let cutoffHash =
              case optShakeFiles opts of
                -- optShakeFiles is only set in the DAML case.
                -- https://github.com/haskell/ghcide/pull/522#discussion_r428622915
                Just {} -> ""
                -- Hash the HscEnvEq returned so cutoff if it didn't change
                -- from last time
                Nothing -> LBS.toStrict $ B.encode (hash (snd val))
        return (Just cutoffHash, val)

    defineNoDiagnostics (cmap LogShake recorder) $ \(GhcSessionDeps_ fullModSummary) file -> do
        env <- use_ GhcSession file
        ghcSessionDepsDefinition fullModSummary ghcSessionDepsConfig env file

newtype GhcSessionDepsConfig = GhcSessionDepsConfig
    { checkForImportCycles :: Bool
    }
instance Default GhcSessionDepsConfig where
  def = GhcSessionDepsConfig
    { checkForImportCycles = True
    }

ghcSessionDepsDefinition
    :: -- | full mod summary
        Bool ->
        GhcSessionDepsConfig -> HscEnvEq -> NormalizedFilePath -> Action (Maybe HscEnvEq)
ghcSessionDepsDefinition fullModSummary GhcSessionDepsConfig{..} env file = do
    let hsc = hscEnv env

    mbdeps <- mapM(fmap artifactFilePath . snd) <$> use_ GetLocatedImports file
    case mbdeps of
        Nothing -> return Nothing
        Just deps -> do
            when checkForImportCycles $ void $ uses_ ReportImportCycles deps
            mss <- map msrModSummary <$> if fullModSummary
                then uses_ GetModSummary deps
                else uses_ GetModSummaryWithoutTimestamps deps

            depSessions <- map hscEnv <$> uses_ (GhcSessionDeps_ fullModSummary) deps
            ifaces <- uses_ GetModIface deps

            let inLoadOrder = map hirHomeMod ifaces
            session' <- liftIO $ mergeEnvs hsc mss inLoadOrder depSessions

            Just <$> liftIO (newHscEnvEqWithImportPaths (envImportPaths env) session' [])

-- | Load a iface from disk, or generate it if there isn't one or it is out of date
-- This rule also ensures that the `.hie` and `.o` (if needed) files are written out.
getModIfaceFromDiskRule :: Recorder Log -> Rules ()
getModIfaceFromDiskRule recorder = defineEarlyCutoff (cmap LogShake recorder) $ Rule $ \GetModIfaceFromDisk f -> do
  ms <- msrModSummary <$> use_ GetModSummary f
  mb_session <- use GhcSessionDeps f
  case mb_session of
    Nothing -> return (Nothing, ([], Nothing))
    Just session -> do
      sourceModified <- use_ IsHiFileStable f
      linkableType <- getLinkableType f
      r <- loadInterface (hscEnv session) ms sourceModified linkableType (regenerateHiFile session f ms)
      case r of
        (diags, Nothing) -> return (Nothing, (diags, Nothing))
        (diags, Just x) -> do
          let !fp = Just $! hiFileFingerPrint x
          return (fp, (diags, Just x))

-- | Check state of hiedb after loading an iface from disk - have we indexed the corresponding `.hie` file?
-- This function is responsible for ensuring database consistency
-- Whenever we read a `.hi` file, we must check to ensure we have also
-- indexed the corresponding `.hie` file. If this is not the case (for example,
-- `ghcide` could be killed before indexing finishes), we must re-index the
-- `.hie` file. There should be an up2date `.hie` file on
-- disk since we are careful to write out the `.hie` file before writing the
-- `.hi` file
getModIfaceFromDiskAndIndexRule :: Recorder Log -> Rules ()
getModIfaceFromDiskAndIndexRule recorder =
  -- doesn't need early cutoff since all its dependencies already have it
  defineNoDiagnostics (cmap LogShake recorder) $ \GetModIfaceFromDiskAndIndex f -> do
  x <- use_ GetModIfaceFromDisk f
  se@ShakeExtras{withHieDb} <- getShakeExtras

  -- GetModIfaceFromDisk should have written a `.hie` file, must check if it matches version in db
  let ms = hirModSummary x
      hie_loc = Compat.ml_hie_file $ ms_location ms
  hash <- liftIO $ Util.getFileHash hie_loc
  mrow <- liftIO $ withHieDb (\hieDb -> HieDb.lookupHieFileFromSource hieDb (fromNormalizedFilePath f))
  hie_loc' <- liftIO $ traverse (makeAbsolute . HieDb.hieModuleHieFile) mrow
  case mrow of
    Just row
      | hash == HieDb.modInfoHash (HieDb.hieModInfo row)
      && Just hie_loc == hie_loc'
      -> do
      -- All good, the db has indexed the file
      when (coerce $ ideTesting se) $ liftIO $ mRunLspT (lspEnv se) $
        LSP.sendNotification (SCustomMethod "ghcide/reference/ready") $
          toJSON $ fromNormalizedFilePath f
    -- Not in db, must re-index
    _ -> do
      ehf <- liftIO $ runIdeAction "GetModIfaceFromDiskAndIndex" se $ runExceptT $
        readHieFileFromDisk recorder hie_loc
      case ehf of
        -- Uh oh, we failed to read the file for some reason, need to regenerate it
        Left err -> fail $ "failed to read .hie file " ++ show hie_loc ++ ": " ++ displayException err
        -- can just re-index the file we read from disk
        Right hf -> liftIO $ do
          logWith recorder $ LogReindexingHieFile f
          indexHieFile se ms f hash hf

  return (Just x)

isHiFileStableRule :: Recorder Log -> Rules ()
isHiFileStableRule recorder = defineEarlyCutoff (cmap LogShake recorder) $ RuleNoDiagnostics $ \IsHiFileStable f -> do
    ms <- msrModSummary <$> use_ GetModSummaryWithoutTimestamps f
    let hiFile = toNormalizedFilePath'
                $ Compat.ml_hi_file $ ms_location ms
    mbHiVersion <- use  GetModificationTime_{missingFileDiagnostics=False} hiFile
    modVersion  <- use_ GetModificationTime f
    sourceModified <- case mbHiVersion of
        Nothing -> pure SourceModified
        Just x ->
            if modificationTime x < modificationTime modVersion
                then pure SourceModified
                else do
                    fileImports <- use_ GetLocatedImports f
                    let imports = fmap artifactFilePath . snd <$> fileImports
                    deps <- uses_ IsHiFileStable (catMaybes imports)
                    pure $ if all (== SourceUnmodifiedAndStable) deps
                           then SourceUnmodifiedAndStable
                           else SourceUnmodified
    return (Just (summarize sourceModified), Just sourceModified)
  where
      summarize SourceModified            = BS.singleton 1
      summarize SourceUnmodified          = BS.singleton 2
      summarize SourceUnmodifiedAndStable = BS.singleton 3

displayTHWarning :: LspT c IO ()
displayTHWarning
  | not isWindows && not hostIsDynamic = do
      LSP.sendNotification SWindowShowMessage $
        ShowMessageParams MtInfo $ T.unwords
          [ "This HLS binary does not support Template Haskell."
          , "Follow the [instructions](" <> templateHaskellInstructions <> ")"
          , "to build an HLS binary with support for Template Haskell."
          ]
  | otherwise = return ()

newtype DisplayTHWarning = DisplayTHWarning (IO ())
instance IsIdeGlobal DisplayTHWarning

getModSummaryRule :: Recorder Log -> Rules ()
getModSummaryRule recorder = do
    env <- lspEnv <$> getShakeExtrasRules
    displayItOnce <- liftIO $ once $ LSP.runLspT (fromJust env) displayTHWarning
    addIdeGlobal (DisplayTHWarning displayItOnce)

    defineEarlyCutoff (cmap LogShake recorder) $ Rule $ \GetModSummary f -> do
        session' <- hscEnv <$> use_ GhcSession f
        modify_dflags <- getModifyDynFlags dynFlagsModifyGlobal
        let session = hscSetFlags (modify_dflags $ hsc_dflags session') session'
        (modTime, mFileContent) <- getFileContents f
        let fp = fromNormalizedFilePath f
        modS <- liftIO $ runExceptT $
                getModSummaryFromImports session fp modTime (textToStringBuffer <$> mFileContent)
        case modS of
            Right res -> do
                -- Check for Template Haskell
                when (uses_th_qq $ msrModSummary res) $ do
                    DisplayTHWarning act <- getIdeGlobalAction
                    liftIO act
                bufFingerPrint <- liftIO $
                    fingerprintFromStringBuffer $ fromJust $ ms_hspp_buf $ msrModSummary res
                let fingerPrint = Util.fingerprintFingerprints
                        [ msrFingerprint res, bufFingerPrint ]
                return ( Just (fingerprintToBS fingerPrint) , ([], Just res))
            Left diags -> return (Nothing, (diags, Nothing))

    defineEarlyCutoff (cmap LogShake recorder) $ RuleNoDiagnostics $ \GetModSummaryWithoutTimestamps f -> do
        ms <- use GetModSummary f
        case ms of
            Just res@ModSummaryResult{..} -> do
                let ms = msrModSummary {
                    ms_hs_date = error "use GetModSummary instead of GetModSummaryWithoutTimestamps",
                    ms_hspp_buf = error "use GetModSummary instead of GetModSummaryWithoutTimestamps"
                    }
                    fp = fingerprintToBS msrFingerprint
                return (Just fp, Just res{msrModSummary = ms})
            Nothing -> return (Nothing, Nothing)

generateCore :: RunSimplifier -> NormalizedFilePath -> Action (IdeResult ModGuts)
generateCore runSimplifier file = do
    packageState <- hscEnv <$> use_ GhcSessionDeps file
    tm <- use_ TypeCheck file
    setPriority priorityGenerateCore
    liftIO $ compileModule runSimplifier packageState (tmrModSummary tm) (tmrTypechecked tm)

generateCoreRule :: Recorder Log -> Rules ()
generateCoreRule recorder =
    define (cmap LogShake recorder) $ \GenerateCore -> generateCore (RunSimplifier True)

getModIfaceRule :: Recorder Log -> Rules ()
getModIfaceRule recorder = defineEarlyCutoff (cmap LogShake recorder) $ Rule $ \GetModIface f -> do
  fileOfInterest <- use_ IsFileOfInterest f
  res@(_,(_,mhmi)) <- case fileOfInterest of
    IsFOI status -> do
      -- Never load from disk for files of interest
      tmr <- use_ TypeCheck f
      linkableType <- getLinkableType f
      hsc <- hscEnv <$> use_ GhcSessionDeps f
      let compile = fmap ([],) $ use GenerateCore f
      (diags, !hiFile) <- compileToObjCodeIfNeeded hsc linkableType compile tmr
      let fp = hiFileFingerPrint <$> hiFile
      hiDiags <- case hiFile of
        Just hiFile
          | OnDisk <- status
          , not (tmrDeferedError tmr) -> writeHiFileAction hsc hiFile
        _ -> pure []
      return (fp, (diags++hiDiags, hiFile))
    NotFOI -> do
      hiFile <- use GetModIfaceFromDiskAndIndex f
      let fp = hiFileFingerPrint <$> hiFile
      return (fp, ([], hiFile))

  -- Record the linkable so we know not to unload it
  whenJust (hm_linkable . hirHomeMod =<< mhmi) $ \(LM time mod _) -> do
      compiledLinkables <- getCompiledLinkables <$> getIdeGlobalAction
      liftIO $ void $ modifyVar' compiledLinkables $ \old -> extendModuleEnv old mod time
  pure res

-- | Also generates and indexes the `.hie` file, along with the `.o` file if needed
-- Invariant maintained is that if the `.hi` file was successfully written, then the
-- `.hie` and `.o` file (if needed) were also successfully written
regenerateHiFile :: HscEnvEq -> NormalizedFilePath -> ModSummary -> Maybe LinkableType -> Action ([FileDiagnostic], Maybe HiFileResult)
regenerateHiFile sess f ms compNeeded = do
    let hsc = hscEnv sess
    opt <- getIdeOptions

    -- Embed haddocks in the interface file
    (diags, mb_pm) <- liftIO $ getParsedModuleDefinition hsc opt f (withOptHaddock ms)
    (diags, mb_pm) <-
        -- We no longer need to parse again if GHC version is above 9.0. https://github.com/haskell/haskell-language-server/issues/1892
        if Compat.ghcVersion >= Compat.GHC90 || isJust mb_pm then do
            return (diags, mb_pm)
        else do
            -- if parsing fails, try parsing again with Haddock turned off
            (diagsNoHaddock, mb_pm) <- liftIO $ getParsedModuleDefinition hsc opt f ms
            return (mergeParseErrorsHaddock diagsNoHaddock diags, mb_pm)
    case mb_pm of
        Nothing -> return (diags, Nothing)
        Just pm -> do
            -- Invoke typechecking directly to update it without incurring a dependency
            -- on the parsed module and the typecheck rules
            (diags', mtmr) <- typeCheckRuleDefinition hsc pm
            case mtmr of
              Nothing -> pure (diags', Nothing)
              Just tmr -> do

                -- compile writes .o file
                let compile = compileModule (RunSimplifier True) hsc (pm_mod_summary pm) $ tmrTypechecked tmr

                -- Bang pattern is important to avoid leaking 'tmr'
                (diags'', !res) <- liftIO $ compileToObjCodeIfNeeded hsc compNeeded compile tmr

                -- Write hi file
                hiDiags <- case res of
                  Just !hiFile -> do

                    -- Write hie file. Do this before writing the .hi file to
                    -- ensure that we always have a up2date .hie file if we have
                    -- a .hi file
                    se <- getShakeExtras
                    (gDiags, masts) <- liftIO $ generateHieAsts hsc tmr
                    source <- getSourceFileSource f
                    wDiags <- forM masts $ \asts ->
                      liftIO $ writeAndIndexHieFile hsc se (tmrModSummary tmr) f (tcg_exports $ tmrTypechecked tmr) asts source

                    -- We don't write the `.hi` file if there are defered errors, since we won't get
                    -- accurate diagnostics next time if we do
                    hiDiags <- if not $ tmrDeferedError tmr
                               then writeHiFileAction hsc hiFile
                               else pure []

                    pure (hiDiags <> gDiags <> concat wDiags)
                  Nothing -> pure []


                return (diags <> diags' <> diags'' <> hiDiags, res)


type CompileMod m = m (IdeResult ModGuts)

-- | HscEnv should have deps included already
compileToObjCodeIfNeeded :: MonadIO m => HscEnv -> Maybe LinkableType -> CompileMod m -> TcModuleResult -> m (IdeResult HiFileResult)
compileToObjCodeIfNeeded hsc Nothing _ tmr = liftIO $ do
  res <- mkHiFileResultNoCompile hsc tmr
  pure ([], Just $! res)
compileToObjCodeIfNeeded hsc (Just linkableType) getGuts tmr = do
  (diags, mguts) <- getGuts
  case mguts of
    Nothing -> pure (diags, Nothing)
    Just guts -> do
      (diags', !res) <- liftIO $ mkHiFileResultCompile hsc tmr guts linkableType
      pure (diags++diags', res)

getClientSettingsRule :: Recorder Log -> Rules ()
getClientSettingsRule recorder = defineEarlyCutOffNoFile (cmap LogShake recorder) $ \GetClientSettings -> do
  alwaysRerun
  settings <- clientSettings <$> getIdeConfiguration
  return (LBS.toStrict $ B.encode $ hash settings, settings)

-- | Returns the client configurarion stored in the IdeState.
-- You can use this function to access it from shake Rules
getClientConfigAction :: Config -- ^ default value
                      -> Action Config
getClientConfigAction defValue = do
  mbVal <- unhashed <$> useNoFile_ GetClientSettings
  case A.parse (parseConfig defValue) <$> mbVal of
    Just (Success c) -> return c
    _                -> return defValue

usePropertyAction ::
  (HasProperty s k t r) =>
  KeyNameProxy s ->
  PluginId ->
  Properties r ->
  Action (ToHsType t)
usePropertyAction kn plId p = do
  config <- getClientConfigAction def
  let pluginConfig = configForPlugin config plId
  pure $ useProperty kn p $ plcConfig pluginConfig

-- ---------------------------------------------------------------------

-- | For now we always use bytecode unless something uses unboxed sums and tuples along with TH
getLinkableType :: NormalizedFilePath -> Action (Maybe LinkableType)
getLinkableType f = use_ NeedsCompilation f

-- needsCompilationRule :: Rules ()
needsCompilationRule :: NormalizedFilePath  -> Action (IdeResultNoDiagnosticsEarlyCutoff (Maybe LinkableType))
needsCompilationRule file = do
  graph <- useNoFile GetModuleGraph
  res <- case graph of
    -- Treat as False if some reverse dependency header fails to parse
    Nothing -> pure Nothing
    Just depinfo -> case immediateReverseDependencies file depinfo of
      -- If we fail to get immediate reverse dependencies, fail with an error message
      Nothing -> fail $ "Failed to get the immediate reverse dependencies of " ++ show file
      Just revdeps -> do
        -- It's important to use stale data here to avoid wasted work.
        -- if NeedsCompilation fails for a module M its result will be  under-approximated
        -- to False in its dependencies. However, if M actually used TH, this will
        -- cause a re-evaluation of GetModIface for all dependencies
        -- (since we don't need to generate object code anymore).
        -- Once M is fixed we will discover that we actually needed all the object code
        -- that we just threw away, and thus have to recompile all dependencies once
        -- again, this time keeping the object code.
        -- A file needs to be compiled if any file that depends on it uses TemplateHaskell or needs to be compiled
        ms <- msrModSummary . fst <$> useWithStale_ GetModSummaryWithoutTimestamps file
        (modsums,needsComps) <- liftA2
            (,) (map (fmap (msrModSummary . fst)) <$> usesWithStale GetModSummaryWithoutTimestamps revdeps)
                (uses NeedsCompilation revdeps)
        pure $ computeLinkableType ms modsums (map join needsComps)

  pure (Just $ encodeLinkableType res, Just res)
  where
    computeLinkableType :: ModSummary -> [Maybe ModSummary] -> [Maybe LinkableType] -> Maybe LinkableType
    computeLinkableType this deps xs
      | Just ObjectLinkable `elem` xs     = Just ObjectLinkable -- If any dependent needs object code, so do we
      | Just BCOLinkable    `elem` xs     = Just this_type      -- If any dependent needs bytecode, then we need to be compiled
      | any (maybe False uses_th_qq) deps = Just this_type      -- If any dependent needs TH, then we need to be compiled
      | otherwise                         = Nothing             -- If none of these conditions are satisfied, we don't need to compile
      where
        this_type = computeLinkableTypeForDynFlags (ms_hspp_opts this)

uses_th_qq :: ModSummary -> Bool
uses_th_qq (ms_hspp_opts -> dflags) =
      xopt LangExt.TemplateHaskell dflags || xopt LangExt.QuasiQuotes dflags

-- | How should we compile this module?
-- (assuming we do in fact need to compile it).
-- Depends on whether it uses unboxed tuples or sums
computeLinkableTypeForDynFlags :: DynFlags -> LinkableType
computeLinkableTypeForDynFlags d
#if defined(GHC_PATCHED_UNBOXED_BYTECODE)
          = BCOLinkable
#else
          | unboxed_tuples_or_sums = ObjectLinkable
          | otherwise              = BCOLinkable
#endif
  where
        unboxed_tuples_or_sums =
            xopt LangExt.UnboxedTuples d || xopt LangExt.UnboxedSums d

-- | Tracks which linkables are current, so we don't need to unload them
newtype CompiledLinkables = CompiledLinkables { getCompiledLinkables :: Var (ModuleEnv UTCTime) }
instance IsIdeGlobal CompiledLinkables

writeHiFileAction :: HscEnv -> HiFileResult -> Action [FileDiagnostic]
writeHiFileAction hsc hiFile = do
    extras <- getShakeExtras
    let targetPath = Compat.ml_hi_file $ ms_location $ hirModSummary hiFile
    liftIO $ do
        atomically $ resetInterfaceStore extras $ toNormalizedFilePath' targetPath
        writeHiFile hsc hiFile

data RulesConfig = RulesConfig
    { -- | Disable import cycle checking for improved performance in large codebases
      checkForImportCycles :: Bool
    -- | Disable TH for improved performance in large codebases
    , enableTemplateHaskell :: Bool
    }

instance Default RulesConfig where def = RulesConfig True True

-- | A rule that wires per-file rules together
mainRule :: Recorder Log -> RulesConfig -> Rules ()
mainRule recorder RulesConfig{..} = do
    linkables <- liftIO $ newVar emptyModuleEnv
    addIdeGlobal $ CompiledLinkables linkables
    getParsedModuleRule recorder
    getParsedModuleWithCommentsRule recorder
    getLocatedImportsRule recorder
    getDependencyInformationRule recorder
    reportImportCyclesRule recorder
    typeCheckRule recorder
    getDocMapRule recorder
    loadGhcSession recorder def{checkForImportCycles}
    getModIfaceFromDiskRule recorder
    getModIfaceFromDiskAndIndexRule recorder
    getModIfaceRule recorder
    getModSummaryRule recorder
    isHiFileStableRule recorder
    getModuleGraphRule recorder
    knownFilesRule recorder
    getClientSettingsRule recorder
    getHieAstsRule recorder
    getBindingsRule recorder
    -- This rule uses a custom newness check that relies on the encoding
    --  produced by 'encodeLinkable'. This works as follows:
    --   * <previous> -> <new>
    --   * ObjectLinkable -> BCOLinkable : the prev linkable can be reused,  signal "no change"
    --   * Object/BCO -> NoLinkable      : the prev linkable can be ignored, signal "no change"
    --   * otherwise                     : the prev linkable cannot be reused, signal "value has changed"
    if enableTemplateHaskell
      then defineEarlyCutoff (cmap LogShake recorder) $ RuleWithCustomNewnessCheck (<=) $ \NeedsCompilation file ->
                needsCompilationRule file
      else defineNoDiagnostics (cmap LogShake recorder) $ \NeedsCompilation _ -> return $ Just Nothing
    generateCoreRule recorder
    getImportMapRule recorder
    getAnnotatedParsedSourceRule (cmap LogExactPrint recorder)
    persistentHieFileRule recorder
    persistentDocMapRule
    persistentImportMapRule

-- | Given the path to a module src file, this rule returns True if the
-- corresponding `.hi` file is stable, that is, if it is newer
--   than the src file, and all its dependencies are stable too.
data IsHiFileStable = IsHiFileStable
    deriving (Eq, Show, Typeable, Generic)
instance Hashable IsHiFileStable
instance NFData   IsHiFileStable

type instance RuleResult IsHiFileStable = SourceModified<|MERGE_RESOLUTION|>--- conflicted
+++ resolved
@@ -104,20 +104,15 @@
 import           Development.IDE.Core.OfInterest hiding (LogShake, logToPriority, Log)
 import           Development.IDE.Core.PositionMapping
 import           Development.IDE.Core.RuleTypes
-<<<<<<< HEAD
 import           Development.IDE.Core.Service hiding (LogShake, logToPriority, Log)
 import           Development.IDE.Core.Shake hiding (logToPriority, Log)
 import           Development.IDE.GHC.Compat.Env
-import           Development.IDE.GHC.Compat.Core              hiding
-=======
-import           Development.IDE.Core.Service
-import           Development.IDE.Core.Shake
 import           Development.IDE.GHC.Compat                   hiding
->>>>>>> 9cd1fdd4
                                                               (parseModule,
                                                                TargetId(..),
                                                                loadInterface,
-                                                               Var)
+                                                               Var,
+                                                               (<+>))
 import qualified Development.IDE.GHC.Compat                   as Compat
 import qualified Development.IDE.GHC.Compat.Util              as Util
 import           Development.IDE.GHC.Error
