--- conflicted
+++ resolved
@@ -76,19 +76,8 @@
                                                          progressReportingOutsideState)
 import           Development.IDE.Core.RuleTypes
 import           Development.IDE.Core.Shake
-<<<<<<< HEAD
-import           Development.IDE.Core.Tracing      (withTrace)
+import           Development.IDE.Core.Tracing           (withTrace)
 import           Development.IDE.Core.WorkerThread (writeWorkerQueue)
-import           Development.IDE.GHC.Compat        hiding (assert,
-                                                    loadInterface, parseHeader,
-                                                    parseModule, tcRnModule,
-                                                    writeHieFile)
-import qualified Development.IDE.GHC.Compat        as Compat
-import qualified Development.IDE.GHC.Compat        as GHC
-import qualified Development.IDE.GHC.Compat.Util   as Util
-import           Development.IDE.Core.ProgressReporting (ProgressReporting (..), progressReportingOutsideState)
-=======
-import           Development.IDE.Core.Tracing           (withTrace)
 import           Development.IDE.GHC.Compat             hiding (assert,
                                                          loadInterface,
                                                          parseHeader,
@@ -98,7 +87,7 @@
 import qualified Development.IDE.GHC.Compat             as Compat
 import qualified Development.IDE.GHC.Compat             as GHC
 import qualified Development.IDE.GHC.Compat.Util        as Util
->>>>>>> 147fb4a2
+import           Development.IDE.Core.ProgressReporting (ProgressReporting (..), progressReportingOutsideState)
 import           Development.IDE.GHC.CoreFile
 import           Development.IDE.GHC.Error
 import           Development.IDE.GHC.Orphans            ()
