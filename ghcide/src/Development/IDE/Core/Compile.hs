-- Copyright (c) 2019 The DAML Authors. All rights reserved.
-- SPDX-License-Identifier: Apache-2.0

{-# LANGUAGE CPP   #-}
{-# LANGUAGE GADTs #-}

-- | Based on https://ghc.haskell.org/trac/ghc/wiki/Commentary/Compiler/API.
--   Given a list of paths to find libraries, and a file to compile, produce a list of 'CoreModule' values.
module Development.IDE.Core.Compile
  ( TcModuleResult(..)
  , RunSimplifier(..)
  , compileModule
  , parseModule
  , typecheckModule
  , computePackageDeps
  , addRelativeImport
  , mkHiFileResultCompile
  , mkHiFileResultNoCompile
  , generateObjectCode
  , generateByteCode
  , generateHieAsts
  , writeAndIndexHieFile
  , indexHieFile
  , writeHiFile
  , getModSummaryFromImports
  , loadHieFile
  , loadInterface
  , RecompilationInfo(..)
  , loadModulesHome
  , getDocsBatch
  , lookupName
  , mergeEnvs
  , ml_core_file
  , coreFileToLinkable
  , TypecheckHelpers(..)
  , sourceTypecheck
  , sourceParser
  , shareUsages
  ) where

import           Control.Concurrent.STM.Stats           hiding (orElse)
import           Control.DeepSeq                        (NFData (..), force,
                                                         rnf)
import           Control.Exception                      (evaluate)
import           Control.Exception.Safe
import           Control.Lens                           hiding (List, pre,
                                                         (<.>))
import           Control.Monad.Extra
import           Control.Monad.IO.Class
import           Control.Monad.Trans.Except
import qualified Control.Monad.Trans.State.Strict       as S
import           Data.Aeson                             (toJSON)
import           Data.Bifunctor                         (first, second)
import           Data.Binary
import qualified Data.ByteString                        as BS
import           Data.Coerce
import qualified Data.DList                             as DL
import           Data.Functor
import           Data.Generics.Aliases
import           Data.Generics.Schemes
import qualified Data.HashMap.Strict                    as HashMap
import           Data.IntMap                            (IntMap)
import           Data.IORef
import           Data.List.Extra
import qualified Data.Map.Strict                        as Map
import           Data.Maybe
import           Data.Proxy                             (Proxy (Proxy))
import qualified Data.Text                              as T
import           Data.Time                              (UTCTime (..))
import           Data.Tuple.Extra                       (dupe)
import           Debug.Trace
import           Development.IDE.Core.FileStore         (resetInterfaceStore)
import           Development.IDE.Core.Preprocessor
import           Development.IDE.Core.ProgressReporting (progressUpdate)
import           Development.IDE.Core.RuleTypes
import           Development.IDE.Core.Shake
import           Development.IDE.Core.Tracing           (withTrace)
import           Development.IDE.GHC.Compat             hiding (assert,
                                                         loadInterface,
                                                         parseHeader,
                                                         parseModule,
                                                         tcRnModule,
                                                         writeHieFile)
import qualified Development.IDE.GHC.Compat             as Compat
import qualified Development.IDE.GHC.Compat             as GHC
import qualified Development.IDE.GHC.Compat.Util        as Util
import           Development.IDE.GHC.CoreFile
import           Development.IDE.GHC.Error
import           Development.IDE.GHC.Orphans            ()
import           Development.IDE.GHC.Util
import           Development.IDE.GHC.Warnings
import           Development.IDE.Types.Diagnostics
import           Development.IDE.Types.Location
import           Development.IDE.Types.Options
import           GHC                                    (ForeignHValue,
                                                         GetDocsFailure (..),
                                                         parsedSource)
import qualified GHC.LanguageExtensions                 as LangExt
import           GHC.Serialized
import           HieDb                                  hiding (withHieDb)
import qualified Language.LSP.Protocol.Message          as LSP
import           Language.LSP.Protocol.Types            (DiagnosticTag (..))
import qualified Language.LSP.Server                    as LSP
import           Prelude                                hiding (mod)
import           System.Directory
import           System.FilePath
import           System.IO.Extra                        (fixIO,
                                                         newTempFileWithin)

import qualified Data.Set                               as Set
import qualified GHC                                    as G
import qualified GHC.Runtime.Loader                as Loader
import           GHC.Tc.Gen.Splice
import           GHC.Types.Error
import           GHC.Types.ForeignStubs
import           GHC.Types.HpcInfo
import           GHC.Types.TypeEnv

-- See Note [Guidelines For Using CPP In GHCIDE Import Statements]


#if MIN_VERSION_ghc(9,5,0)
import           GHC.Core.Lint.Interactive
import           GHC.Driver.Config.CoreToStg.Prep
#endif

#if MIN_VERSION_ghc(9,7,0)
import           Data.Foldable                          (toList)
import           GHC.Unit.Module.Warnings
#else
import           Development.IDE.Core.FileStore         (shareFilePath)
#endif

import           Development.IDE.GHC.Compat.Driver (hscTypecheckRenameWithDiagnostics)

--Simple constants to make sure the source is consistently named
sourceTypecheck :: T.Text
sourceTypecheck = "typecheck"
sourceParser :: T.Text
sourceParser = "parser"

-- | Given a string buffer, return the string (after preprocessing) and the 'ParsedModule'.
parseModule
    :: IdeOptions
    -> HscEnv
    -> FilePath
    -> ModSummary
    -> IO (IdeResult ParsedModule)
parseModule IdeOptions{..} env filename ms =
    fmap (either (, Nothing) id) $
    runExceptT $ do
        (diag, modu) <- parseFileContents env optPreprocessor filename ms
        return (diag, Just modu)


-- | Given a package identifier, what packages does it depend on
computePackageDeps
    :: HscEnv
    -> Unit
    -> IO (Either [FileDiagnostic] [UnitId])
computePackageDeps env pkg = do
    case lookupUnit env pkg of
        Nothing ->
          return $ Left
            [ ideErrorText
                Nothing
                (toNormalizedFilePath' noFilePath)
                (T.pack $ "unknown package: " ++ show pkg)
            ]
        Just pkgInfo -> return $ Right $ unitDepends pkgInfo

newtype TypecheckHelpers
  = TypecheckHelpers
  { getLinkables       :: [NormalizedFilePath] -> IO [LinkableResult] -- ^ hls-graph action to get linkables for files
  }

typecheckModule :: IdeDefer
                -> HscEnv
                -> TypecheckHelpers
                -> ParsedModule
                -> IO (IdeResult TcModuleResult)
typecheckModule (IdeDefer defer) hsc tc_helpers pm = do
        let modSummary = pm_mod_summary pm
            dflags = ms_hspp_opts modSummary
        initialized <- catchSrcErrors (hsc_dflags hsc) "typecheck (initialize plugins)"
                                      (Loader.initializePlugins (hscSetFlags (ms_hspp_opts modSummary) hsc))
        case initialized of
          Left errs -> return (errs, Nothing)
<<<<<<< HEAD
          Right (modSummary', hscEnv) -> do
            etcm <-
                catchSrcErrors (hsc_dflags hscEnv) sourceTypecheck $ do
                  tcRnModule hscEnv tc_helpers $ demoteIfDefer pm{pm_mod_summary = modSummary'}
=======
          Right hscEnv -> do
            (warnings, etcm) <- withWarnings sourceTypecheck $ \tweak ->
                let
                  session = tweak (hscSetFlags dflags hscEnv)
                   -- TODO: maybe settings ms_hspp_opts is unnecessary?
                  mod_summary'' = modSummary { ms_hspp_opts = hsc_dflags session}
                in
                  catchSrcErrors (hsc_dflags hscEnv) sourceTypecheck $ do
                    tcRnModule session tc_helpers $ demoteIfDefer pm{pm_mod_summary = mod_summary''}
            let errorPipeline = unDefer . hideDiag dflags . tagDiag
                diags = map errorPipeline warnings
                deferredError = any fst diags
>>>>>>> f0ba40ba
            case etcm of
              Left errs -> return (errs, Nothing)
              Right tcm ->
                let addReason diag =
                      map (Just (diagnosticReason (errMsgDiagnostic diag)),) $
                        diagFromErrMsg sourceTypecheck (hsc_dflags hscEnv) diag
                    errorPipeline = map (unDefer . hideDiag dflags . tagDiag) . addReason
                    diags = concatMap errorPipeline $ Compat.getMessages $ tmrWarnings tcm
                    deferredError = any fst diags
                in
                return (map snd diags, Just $ tcm{tmrDeferredError = deferredError})
    where
        demoteIfDefer = if defer then demoteTypeErrorsToWarnings else id

-- | Install hooks to capture the splices as well as the runtime module dependencies
captureSplicesAndDeps :: TypecheckHelpers -> HscEnv -> (HscEnv -> IO a) -> IO (a, Splices, ModuleEnv BS.ByteString)
captureSplicesAndDeps TypecheckHelpers{..} env k = do
  splice_ref <- newIORef mempty
  dep_ref <- newIORef emptyModuleEnv
  res <- k (hscSetHooks (addSpliceHook splice_ref . addLinkableDepHook dep_ref $ hsc_hooks env) env)
  splices <- readIORef splice_ref
  needed_mods <- readIORef dep_ref
  return (res, splices, needed_mods)
  where
    addLinkableDepHook :: IORef (ModuleEnv BS.ByteString) -> Hooks -> Hooks
    addLinkableDepHook var h = h { hscCompileCoreExprHook = Just (compile_bco_hook var) }

    -- We want to record exactly which linkables/modules the typechecker needed at runtime
    -- This is useful for recompilation checking.
    -- See Note [Recompilation avoidance in the presence of TH]
    --
    -- From hscCompileCoreExpr' in GHC
    -- To update, copy hscCompileCoreExpr' (the implementation of
    -- hscCompileCoreExprHook) verbatim, and add code to extract all the free
    -- names in the compiled bytecode, recording the modules that those names
    -- come from in the IORef,, as these are the modules on whose implementation
    -- we depend.
    compile_bco_hook :: IORef (ModuleEnv BS.ByteString) -> HscEnv -> SrcSpan -> CoreExpr
                     -> IO (ForeignHValue, [Linkable], PkgsLoaded)
    compile_bco_hook var hsc_env srcspan ds_expr
      = do { let dflags = hsc_dflags hsc_env

             {- Simplify it -}
           ; simpl_expr <- simplifyExpr dflags hsc_env ds_expr

             {- Tidy it (temporary, until coreSat does cloning) -}
           ; let tidy_expr = tidyExpr emptyTidyEnv simpl_expr

             {- Prepare for codegen -}
           ; prepd_expr <- corePrepExpr dflags hsc_env tidy_expr

             {- Lint if necessary -}
           ; lintInteractiveExpr "hscCompileExpr" hsc_env prepd_expr


           ; let iNTERACTIVELoc = G.ModLocation{ ml_hs_file   = Nothing,
                                        ml_hi_file   = panic "hscCompileCoreExpr':ml_hi_file",
                                        ml_obj_file  = panic "hscCompileCoreExpr':ml_obj_file",
                                        ml_dyn_obj_file = panic "hscCompileCoreExpr':ml_dyn_obj_file",
                                        ml_dyn_hi_file  = panic "hscCompileCoreExpr':ml_dyn_hi_file",
                                        ml_hie_file  = panic "hscCompileCoreExpr':ml_hie_file"
                                        }
           ; let ictxt = hsc_IC hsc_env

           ; (binding_id, stg_expr, _, _) <-
               myCoreToStgExpr (hsc_logger hsc_env)
                               (hsc_dflags hsc_env)
                               ictxt
                               True -- for bytecode
                               (icInteractiveModule ictxt)
                               iNTERACTIVELoc
                               prepd_expr

             {- Convert to BCOs -}
           ; bcos <- byteCodeGen hsc_env
                       (icInteractiveModule ictxt)
                       stg_expr
                       [] Nothing

            -- Exclude wired-in names because we may not have read
            -- their interface files, so getLinkDeps will fail
            -- All wired-in names are in the base package, which we link
            -- by default, so we can safely ignore them here.

            -- Find the linkables for the modules we need
           ; let needed_mods = mkUniqSet [
                                           mod -- We need the whole module for 9.4 because of multiple home units modules may have different unit ids

                                         | n <- concatMap (uniqDSetToList . bcoFreeNames) $ bc_bcos bcos
                                         , not (isWiredInName n) -- Exclude wired-in names
                                         , Just mod <- [nameModule_maybe n] -- Names from other modules
                                         , moduleUnitId mod `elem` home_unit_ids -- Only care about stuff from the home package set
                                         ]
                 home_unit_ids =
                    map fst (hugElts $ hsc_HUG hsc_env)
                 mods_transitive = getTransitiveMods hsc_env needed_mods

                 -- If we don't support multiple home units, ModuleNames are sufficient because all the units will be the same
                 mods_transitive_list =
                                         mapMaybe nodeKeyToInstalledModule $ Set.toList mods_transitive

           ; moduleLocs <- readIORef (fcModuleCache $ hsc_FC hsc_env)
           ; lbs <- getLinkables [toNormalizedFilePath' file
                                 | installedMod <- mods_transitive_list
                                 , let ifr = fromJust $ lookupInstalledModuleEnv moduleLocs installedMod
                                       file = case ifr of
                                         InstalledFound loc _ ->
                                           fromJust $ ml_hs_file loc
                                         _ -> panic "hscCompileCoreExprHook: module not found"
                                 ]
           ; let hsc_env' = loadModulesHome (map linkableHomeMod lbs) hsc_env

             {- load it -}
           ; (fv_hvs, lbss, pkgs) <- loadDecls (hscInterp hsc_env') hsc_env' srcspan bcos
           ; let hval = (expectJust "hscCompileCoreExpr'" $ lookup (idName binding_id) fv_hvs, lbss, pkgs)

           ; modifyIORef' var (flip extendModuleEnvList [(mi_module $ hm_iface hm, linkableHash lb) | lb <- lbs, let hm = linkableHomeMod lb])
           ; return hval }

    -- TODO: support backpack
    nodeKeyToInstalledModule :: NodeKey -> Maybe InstalledModule
    -- We shouldn't get boot files here, but to be safe, never map them to an installed module
    -- because boot files don't have linkables we can load, and we will fail if we try to look
    -- for them
    nodeKeyToInstalledModule (NodeKey_Module (ModNodeKeyWithUid (GWIB _ IsBoot) _)) = Nothing
    nodeKeyToInstalledModule (NodeKey_Module (ModNodeKeyWithUid (GWIB moduleName _) uid)) = Just $ mkModule uid moduleName
    nodeKeyToInstalledModule _ = Nothing
    moduleToNodeKey :: Module -> NodeKey
    moduleToNodeKey mod = NodeKey_Module $ ModNodeKeyWithUid (GWIB (moduleName mod) NotBoot) (moduleUnitId mod)

    -- Compute the transitive set of linkables required
    getTransitiveMods hsc_env needed_mods
      = Set.unions (Set.fromList (map moduleToNodeKey mods) : [ dep | m <- mods
                                                              , Just dep <- [Map.lookup (moduleToNodeKey m) (mgTransDeps (hsc_mod_graph hsc_env))]
                                                              ])
      where mods = nonDetEltsUniqSet needed_mods -- OK because we put them into a set immediately after

    -- | Add a Hook to the DynFlags which captures and returns the
    -- typechecked splices before they are run. This information
    -- is used for hover.
    addSpliceHook :: IORef Splices -> Hooks -> Hooks
    addSpliceHook var h = h { runMetaHook = Just (splice_hook (runMetaHook h) var) }

    splice_hook :: Maybe (MetaHook TcM) -> IORef Splices -> MetaHook TcM
    splice_hook (fromMaybe defaultRunMeta -> hook) var metaReq e = case metaReq of
        (MetaE f) -> do
            expr' <- metaRequestE hook e
            liftIO $ modifyIORef' var $ exprSplicesL %~ ((e, expr') :)
            pure $ f expr'
        (MetaP f) -> do
            pat' <- metaRequestP hook e
            liftIO $ modifyIORef' var $ patSplicesL %~ ((e, pat') :)
            pure $ f pat'
        (MetaT f) -> do
            type' <- metaRequestT hook e
            liftIO $ modifyIORef' var $ typeSplicesL %~ ((e, type') :)
            pure $ f type'
        (MetaD f) -> do
            decl' <- metaRequestD hook e
            liftIO $ modifyIORef' var $ declSplicesL %~ ((e, decl') :)
            pure $ f decl'
        (MetaAW f) -> do
            aw' <- metaRequestAW hook e
            liftIO $ modifyIORef' var $ awSplicesL %~ ((e, aw') :)
            pure $ f aw'


tcRnModule
  :: HscEnv
  -> TypecheckHelpers -- ^ Program linkables not to unload
  -> ParsedModule
  -> IO TcModuleResult
tcRnModule hsc_env tc_helpers pmod = do
  let ms = pm_mod_summary pmod
      hsc_env_tmp = hscSetFlags (ms_hspp_opts ms) hsc_env

  (((tc_gbl_env', mrn_info), warning_messages), splices, mod_env)
      <- captureSplicesAndDeps tc_helpers hsc_env_tmp $ \hscEnvTmp ->
             do  hscTypecheckRenameWithDiagnostics hscEnvTmp ms $
                          HsParsedModule { hpm_module = parsedSource pmod
                                         , hpm_src_files = pm_extra_src_files pmod
                                         }
  let rn_info = case mrn_info of
        Just x  -> x
        Nothing -> error "no renamed info tcRnModule"

      -- Serialize mod_env so we can read it from the interface
      mod_env_anns = map (\(mod, hash) -> Annotation (ModuleTarget mod) $ toSerialized BS.unpack hash)
                         (moduleEnvToList mod_env)
      tc_gbl_env = tc_gbl_env' { tcg_ann_env = extendAnnEnvList (tcg_ann_env tc_gbl_env') mod_env_anns }
  pure (TcModuleResult pmod rn_info tc_gbl_env splices False mod_env warning_messages)


-- Note [Clearing mi_globals after generating an iface]
-- ~~~~~~~~~~~~~~~~~~~~~~~~~~~~~~~~~~~~~~~~~~~~~~~~~~~~
-- GHC populates the mi_global field in interfaces for GHCi if we are using the bytecode
-- interpreter.
-- However, this field is expensive in terms of heap usage, and we don't use it in HLS
-- anywhere. So we zero it out.
-- The field is not serialized or deserialised from disk, so we don't need to remove it
-- while reading an iface from disk, only if we just generated an iface in memory
--



-- | See https://github.com/haskell/haskell-language-server/issues/3450
-- GHC's recompilation avoidance in the presense of TH is less precise than
-- HLS. To avoid GHC from pessimising HLS, we filter out certain dependency information
-- that we track ourselves. See also Note [Recompilation avoidance in the presence of TH]
filterUsages :: [Usage] -> [Usage]
filterUsages = filter $ \case UsageHomeModuleInterface{} -> False
                              _ -> True

-- | Mitigation for https://gitlab.haskell.org/ghc/ghc/-/issues/22744
-- Important to do this immediately after reading the unit before
-- anything else has a chance to read `mi_usages`
shareUsages :: ModIface -> ModIface
shareUsages iface
  = iface
-- Fixed upstream in GHC 9.8
#if !MIN_VERSION_ghc(9,7,0)
      {mi_usages = usages}
  where usages = map go (mi_usages iface)
        go usg@UsageFile{} = usg {usg_file_path = fp}
          where !fp = shareFilePath (usg_file_path usg)
        go usg = usg
#endif


mkHiFileResultNoCompile :: HscEnv -> TcModuleResult -> IO HiFileResult
mkHiFileResultNoCompile session tcm = do
  let hsc_env_tmp = hscSetFlags (ms_hspp_opts ms) session
      ms = pm_mod_summary $ tmrParsed tcm
      tcGblEnv = tmrTypechecked tcm
  details <- makeSimpleDetails hsc_env_tmp tcGblEnv
  sf <- finalSafeMode (ms_hspp_opts ms) tcGblEnv
  iface' <- mkIfaceTc hsc_env_tmp sf details ms Nothing tcGblEnv
  let iface = iface' { mi_globals = Nothing, mi_usages = filterUsages (mi_usages iface') } -- See Note [Clearing mi_globals after generating an iface]
  pure $! mkHiFileResult ms iface details (tmrRuntimeModules tcm) Nothing

mkHiFileResultCompile
    :: ShakeExtras
    -> HscEnv
    -> TcModuleResult
    -> ModGuts
    -> IO (IdeResult HiFileResult)
mkHiFileResultCompile se session' tcm simplified_guts = catchErrs $ do
  let session = hscSetFlags (ms_hspp_opts ms) session'
      ms = pm_mod_summary $ tmrParsed tcm

  (details, guts) <- do
        -- write core file
        -- give variables unique OccNames
        tidy_opts <- initTidyOpts session
        (guts, details) <- tidyProgram tidy_opts simplified_guts
        pure (details, guts)

  let !partial_iface = force $ mkPartialIface session
#if MIN_VERSION_ghc(9,5,0)
                                              (cg_binds guts)
#endif
                                              details
                                              ms
                                              simplified_guts

  final_iface' <- mkFullIface session partial_iface Nothing
#if MIN_VERSION_ghc(9,4,2)
                    Nothing
#endif
  let final_iface = final_iface' {mi_globals = Nothing, mi_usages = filterUsages (mi_usages final_iface')} -- See Note [Clearing mi_globals after generating an iface]

  -- Write the core file now
  core_file <- do
        let core_fp  = ml_core_file $ ms_location ms
            core_file = codeGutsToCoreFile iface_hash guts
            iface_hash = getModuleHash final_iface
        core_hash1 <- atomicFileWrite se core_fp $ \fp ->
          writeBinCoreFile fp core_file
        -- We want to drop references to guts and read in a serialized, compact version
        -- of the core file from disk (as it is deserialised lazily)
        -- This is because we don't want to keep the guts in memory for every file in
        -- the project as it becomes prohibitively expensive
        -- The serialized file however is much more compact and only requires a few
        -- hundred megabytes of memory total even in a large project with 1000s of
        -- modules
        (coreFile, !core_hash2) <- readBinCoreFile (mkUpdater $ hsc_NC session) core_fp
        pure $ assert (core_hash1 == core_hash2)
             $ Just (coreFile, fingerprintToBS core_hash2)

  -- Verify core file by roundtrip testing and comparison
  IdeOptions{optVerifyCoreFile} <- getIdeOptionsIO se
  case core_file of
    Just (core, _) | optVerifyCoreFile -> do
      let core_fp = ml_core_file $ ms_location ms
      traceIO $ "Verifying " ++ core_fp
      let CgGuts{cg_binds = unprep_binds, cg_tycons = tycons } = guts
          mod = ms_mod ms
          data_tycons = filter isDataTyCon tycons
      CgGuts{cg_binds = unprep_binds'} <- coreFileToCgGuts session final_iface details core

#if MIN_VERSION_ghc(9,5,0)
      cp_cfg <- initCorePrepConfig session
#endif

      let corePrep = corePrepPgm
#if MIN_VERSION_ghc(9,5,0)
                       (hsc_logger session) cp_cfg (initCorePrepPgmConfig (hsc_dflags session) (interactiveInScope $ hsc_IC session))
#else
                       session
#endif
                       mod (ms_location ms)

      -- Run corePrep first as we want to test the final version of the program that will
      -- get translated to STG/Bytecode
      prepd_binds
        <- corePrep unprep_binds data_tycons
      prepd_binds'
        <- corePrep unprep_binds' data_tycons
      let binds  = noUnfoldings $ (map flattenBinds . (:[])) prepd_binds
          binds' = noUnfoldings $ (map flattenBinds . (:[])) prepd_binds'

          -- diffBinds is unreliable, sometimes it goes down the wrong track.
          -- This fixes the order of the bindings so that it is less likely to do so.
          diffs2 = concat $ flip S.evalState (mkRnEnv2 emptyInScopeSet) $ zipWithM go binds binds'
          -- diffs1 = concat $ flip S.evalState (mkRnEnv2 emptyInScopeSet) $ zipWithM go (map (:[]) $ concat binds) (map (:[]) $ concat binds')
          -- diffs3  = flip S.evalState (mkRnEnv2 emptyInScopeSet) $ go (concat binds) (concat binds')

          diffs = diffs2
          go x y = S.state $ \s -> diffBinds True s x y

          -- The roundtrip doesn't preserver OtherUnfolding or occInfo, but neither are of these
          -- are used for generate core or bytecode, so we can safely ignore them
          -- SYB is slow but fine given that this is only used for testing
          noUnfoldings = everywhere $ mkT $ \v -> if isId v
            then
              let v' = if isOtherUnfolding (realIdUnfolding v) then setIdUnfolding v noUnfolding else v
                in setIdOccInfo v' noOccInfo
            else v
          isOtherUnfolding (OtherCon _) = True
          isOtherUnfolding _            = False


      when (not $ null diffs) $
        panicDoc "verify core failed!" (vcat $ punctuate (text "\n\n") diffs) -- ++ [ppr binds , ppr binds']))
    _ -> pure ()

  pure ([], Just $! mkHiFileResult ms final_iface details (tmrRuntimeModules tcm) core_file)

  where
    dflags = hsc_dflags session'
    source = "compile"
    catchErrs x = x `catches`
      [ Handler $ return . (,Nothing) . diagFromGhcException source dflags
      , Handler $ \diag ->
          return
            ( diagFromString
                source DiagnosticSeverity_Error (noSpan "<internal>")
                ("Error during " ++ T.unpack source ++ show @SomeException diag)
                Nothing
            , Nothing
            )
      ]

-- | Whether we should run the -O0 simplifier when generating core.
--
-- This is required for template Haskell to work but we disable this in DAML.
-- See #256
newtype RunSimplifier = RunSimplifier Bool

-- | Compile a single type-checked module to a 'CoreModule' value, or
-- provide errors.
compileModule
    :: RunSimplifier
    -> HscEnv
    -> ModSummary
    -> TcGblEnv
    -> IO (IdeResult ModGuts)
compileModule (RunSimplifier simplify) session ms tcg =
    fmap (either (, Nothing) (second Just)) $
        catchSrcErrors (hsc_dflags session) "compile" $ do
            (warnings,desugared_guts) <- withWarnings "compile" $ \tweak -> do
                 -- Breakpoints don't survive roundtripping from disk
                 -- and this trips up the verify-core-files check
                 -- They may also lead to other problems.
                 -- We have to setBackend ghciBackend in 9.8 as otherwise
                 -- non-exported definitions are stripped out.
                 -- However, setting this means breakpoints are generated.
                 -- Solution: prevent breakpoing generation by unsetting
                 -- Opt_InsertBreakpoints
               let session' = tweak $ flip hscSetFlags session
#if MIN_VERSION_ghc(9,7,0)
                                    $ flip gopt_unset Opt_InsertBreakpoints
                                    $ setBackend ghciBackend
#endif
                                    $ ms_hspp_opts ms
               -- TODO: maybe settings ms_hspp_opts is unnecessary?
               -- MP: the flags in ModSummary should be right, if they are wrong then
               -- the correct place to fix this is when the ModSummary is created.
               desugar <- hscDesugar session' (ms { ms_hspp_opts = hsc_dflags session' }) tcg
               if simplify
               then do
                 plugins <- readIORef (tcg_th_coreplugins tcg)
                 hscSimplify session' plugins desugar
               else pure desugar
            return (map snd warnings, desugared_guts)

generateObjectCode :: HscEnv -> ModSummary -> CgGuts -> IO (IdeResult Linkable)
generateObjectCode session summary guts = do
    fmap (either (, Nothing) (second Just)) $
          catchSrcErrors (hsc_dflags session) "object" $ do
              let dot_o =  ml_obj_file (ms_location summary)
                  mod = ms_mod summary
                  fp = replaceExtension dot_o "s"
              createDirectoryIfMissing True (takeDirectory fp)
              (warnings, dot_o_fp) <-
                withWarnings "object" $ \tweak -> do
                      let env' = tweak (hscSetFlags (ms_hspp_opts summary) session)
                          target = platformDefaultBackend (hsc_dflags env')
                          newFlags = setBackend target $ updOptLevel 0 $ setOutputFile
                              (Just dot_o)
                            $ hsc_dflags env'
                          session' = hscSetFlags newFlags session
#if MIN_VERSION_ghc(9,4,2)
                      (outputFilename, _mStub, _foreign_files, _cinfos, _stgcinfos) <- hscGenHardCode session' guts
#else
                      (outputFilename, _mStub, _foreign_files, _cinfos) <- hscGenHardCode session' guts
#endif
                                (ms_location summary)
                                fp
                      obj <- compileFile session' driverNoStop (outputFilename, Just (As False))
                      case obj of
                        Nothing -> throwGhcExceptionIO $ Panic "compileFile didn't generate object code"
                        Just x -> pure x
              let unlinked = DotO dot_o_fp
              -- Need time to be the modification time for recompilation checking
              t <- liftIO $ getModificationTime dot_o_fp
              let linkable = LM t mod [unlinked]

              pure (map snd warnings, linkable)

newtype CoreFileTime = CoreFileTime UTCTime

generateByteCode :: CoreFileTime -> HscEnv -> ModSummary -> CgGuts -> IO (IdeResult Linkable)
generateByteCode (CoreFileTime time) hscEnv summary guts = do
    fmap (either (, Nothing) (second Just)) $
          catchSrcErrors (hsc_dflags hscEnv) "bytecode" $ do
              (warnings, (_, bytecode, sptEntries)) <-
                withWarnings "bytecode" $ \_tweak -> do
                      let session = _tweak (hscSetFlags (ms_hspp_opts summary) hscEnv)
                          -- TODO: maybe settings ms_hspp_opts is unnecessary?
                          summary' = summary { ms_hspp_opts = hsc_dflags session }
                      hscInteractive session (mkCgInteractiveGuts guts)
                                (ms_location summary')
              let unlinked = BCOs bytecode sptEntries
              let linkable = LM time (ms_mod summary) [unlinked]
              pure (map snd warnings, linkable)

demoteTypeErrorsToWarnings :: ParsedModule -> ParsedModule
demoteTypeErrorsToWarnings =
  (update_pm_mod_summary . update_hspp_opts) demoteTEsToWarns where

  demoteTEsToWarns :: DynFlags -> DynFlags
  -- convert the errors into warnings, and also check the warnings are enabled
  demoteTEsToWarns = (`wopt_set` Opt_WarnDeferredTypeErrors)
                   . (`wopt_set` Opt_WarnTypedHoles)
                   . (`wopt_set` Opt_WarnDeferredOutOfScopeVariables)
                   . (`gopt_set` Opt_DeferTypeErrors)
                   . (`gopt_set` Opt_DeferTypedHoles)
                   . (`gopt_set` Opt_DeferOutOfScopeVariables)

update_hspp_opts :: (DynFlags -> DynFlags) -> ModSummary -> ModSummary
update_hspp_opts up ms = ms{ms_hspp_opts = up $ ms_hspp_opts ms}

update_pm_mod_summary :: (ModSummary -> ModSummary) -> ParsedModule -> ParsedModule
update_pm_mod_summary up pm =
  pm{pm_mod_summary = up $ pm_mod_summary pm}

unDefer :: (Maybe DiagnosticReason, FileDiagnostic) -> (Bool, FileDiagnostic)
unDefer (Just (WarningWithFlag Opt_WarnDeferredTypeErrors)         , fd) = (True, upgradeWarningToError fd)
unDefer (Just (WarningWithFlag Opt_WarnTypedHoles)                 , fd) = (True, upgradeWarningToError fd)
unDefer (Just (WarningWithFlag Opt_WarnDeferredOutOfScopeVariables), fd) = (True, upgradeWarningToError fd)
unDefer ( _                                        , fd) = (False, fd)

upgradeWarningToError :: FileDiagnostic -> FileDiagnostic
upgradeWarningToError =
  fdLspDiagnosticL %~ \diag -> diag {_severity = Just DiagnosticSeverity_Error, _message = warn2err $ _message diag}
  where
  warn2err :: T.Text -> T.Text
  warn2err = T.intercalate ": error:" . T.splitOn ": warning:"

hideDiag :: DynFlags -> (Maybe DiagnosticReason, FileDiagnostic) -> (Maybe DiagnosticReason, FileDiagnostic)
hideDiag originalFlags (w@(Just (WarningWithFlag warning)), fd)
  | not (wopt warning originalFlags)
  = (w, fd { fdShouldShowDiagnostic = HideDiag })
hideDiag _originalFlags t = t

-- | Warnings which lead to a diagnostic tag
unnecessaryDeprecationWarningFlags :: [WarningFlag]
unnecessaryDeprecationWarningFlags
  = [ Opt_WarnUnusedTopBinds
    , Opt_WarnUnusedLocalBinds
    , Opt_WarnUnusedPatternBinds
    , Opt_WarnUnusedImports
    , Opt_WarnUnusedMatches
    , Opt_WarnUnusedTypePatterns
    , Opt_WarnUnusedForalls
    , Opt_WarnUnusedRecordWildcards
    , Opt_WarnInaccessibleCode
#if !MIN_VERSION_ghc(9,7,0)
    , Opt_WarnWarningsDeprecations
#endif
    ]

-- | Add a unnecessary/deprecated tag to the required diagnostics.
tagDiag :: (Maybe DiagnosticReason, FileDiagnostic) -> (Maybe DiagnosticReason, FileDiagnostic)

#if MIN_VERSION_ghc(9,7,0)
tagDiag (w@(Just (WarningWithCategory cat)), fd)
  | cat == defaultWarningCategory -- default warning category is for deprecations
  = (w, fd & fdLspDiagnosticL %~ \diag -> diag { _tags = Just $ DiagnosticTag_Deprecated : concat (_tags diag) })
tagDiag (w@(Just (WarningWithFlags warnings)), fd)
  | tags <- mapMaybe requiresTag (toList warnings)
  = (w, fd & fdLspDiagnosticL %~ \diag -> diag { _tags = Just $ tags ++ concat (_tags diag) })
#else
tagDiag (w@(Just (WarningWithFlag warning)), fd)
  | Just tag <- requiresTag warning
  = (w, fd & fdLspDiagnosticL %~ \diag -> diag { _tags = Just $ tag : concat (_tags diag) })
#endif
    where
    requiresTag :: WarningFlag -> Maybe DiagnosticTag
#if !MIN_VERSION_ghc(9,7,0)
    -- doesn't exist on 9.8, we use WarningWithCategory instead
    requiresTag Opt_WarnWarningsDeprecations
      = Just DiagnosticTag_Deprecated
#endif
    requiresTag wflag  -- deprecation was already considered above
      | wflag `elem` unnecessaryDeprecationWarningFlags
      = Just DiagnosticTag_Unnecessary
    requiresTag _ = Nothing
-- other diagnostics are left unaffected
tagDiag t = t

addRelativeImport :: NormalizedFilePath -> ModuleName -> DynFlags -> DynFlags
addRelativeImport fp modu dflags = dflags
    {importPaths = nubOrd $ maybeToList (moduleImportPath fp modu) ++ importPaths dflags}

-- | Also resets the interface store
atomicFileWrite :: ShakeExtras -> FilePath -> (FilePath -> IO a) -> IO a
atomicFileWrite se targetPath write = do
  let dir = takeDirectory targetPath
  createDirectoryIfMissing True dir
  (tempFilePath, cleanUp) <- newTempFileWithin dir
  (write tempFilePath >>= \x -> renameFile tempFilePath targetPath >> atomically (resetInterfaceStore se (toNormalizedFilePath' targetPath)) >> pure x)
    `onException` cleanUp

generateHieAsts :: HscEnv -> TcModuleResult -> IO ([FileDiagnostic], Maybe (HieASTs Type))
generateHieAsts hscEnv tcm =
  handleGenerationErrors' dflags "extended interface generation" $ runHsc hscEnv $ do
    -- These varBinds use unitDataConId but it could be anything as the id name is not used
    -- during the hie file generation process. It's a workaround for the fact that the hie modules
    -- don't export an interface which allows for additional information to be added to hie files.
    let fake_splice_binds = Util.listToBag (map (mkVarBind unitDataConId) (spliceExpressions $ tmrTopLevelSplices tcm))
        real_binds = tcg_binds $ tmrTypechecked tcm
        ts = tmrTypechecked tcm :: TcGblEnv
        top_ev_binds = tcg_ev_binds ts :: Util.Bag EvBind
        insts = tcg_insts ts :: [ClsInst]
        tcs = tcg_tcs ts :: [TyCon]

    pure $ Just $
        GHC.enrichHie (fake_splice_binds `Util.unionBags` real_binds) (tmrRenamed tcm) top_ev_binds insts tcs
  where
    dflags = hsc_dflags hscEnv

spliceExpressions :: Splices -> [LHsExpr GhcTc]
spliceExpressions Splices{..} =
    DL.toList $ mconcat
        [ DL.fromList $ map fst exprSplices
        , DL.fromList $ map fst patSplices
        , DL.fromList $ map fst typeSplices
        , DL.fromList $ map fst declSplices
        , DL.fromList $ map fst awSplices
        ]

-- | In addition to indexing the `.hie` file, this function is responsible for
-- maintaining the 'IndexQueue' state and notifying the user about indexing
-- progress.
--
-- We maintain a record of all pending index operations in the 'indexPending'
-- TVar.
-- When 'indexHieFile' is called, it must check to ensure that the file hasn't
-- already be queued up for indexing. If it has, then we can just skip it
--
-- Otherwise, we record the current file as pending and write an indexing
-- operation to the queue
--
-- When the indexing operation is picked up and executed by the worker thread,
-- the first thing it does is ensure that a newer index for the same file hasn't
-- been scheduled by looking at 'indexPending'. If a newer index has been
-- scheduled, we can safely skip this one
--
-- Otherwise, we start or continue a progress reporting session, telling it
-- about progress so far and the current file we are attempting to index. Then
-- we can go ahead and call in to hiedb to actually do the indexing operation
--
-- Once this completes, we have to update the 'IndexQueue' state. First, we
-- must remove the just indexed file from 'indexPending' Then we check if
-- 'indexPending' is now empty. In that case, we end the progress session and
-- report the total number of file indexed. We also set the 'indexCompleted'
-- TVar to 0 in order to set it up for a fresh indexing session. Otherwise, we
-- can just increment the 'indexCompleted' TVar and exit.
--
indexHieFile :: ShakeExtras -> ModSummary -> NormalizedFilePath -> Util.Fingerprint -> Compat.HieFile -> IO ()
indexHieFile se mod_summary srcPath !hash hf = do
 atomically $ do
  pending <- readTVar indexPending
  case HashMap.lookup srcPath pending of
    Just pendingHash | pendingHash == hash -> pure () -- An index is already scheduled
    _ -> do
      -- hiedb doesn't use the Haskell src, so we clear it to avoid unnecessarily keeping it around
      let !hf' = hf{hie_hs_src = mempty}
      modifyTVar' indexPending $ HashMap.insert srcPath hash
      writeTQueue indexQueue $ \withHieDb -> do
        -- We are now in the worker thread
        -- Check if a newer index of this file has been scheduled, and if so skip this one
        newerScheduled <- atomically $ do
          pendingOps <- readTVar indexPending
          pure $ case HashMap.lookup srcPath pendingOps of
            Nothing          -> False
            -- If the hash in the pending list doesn't match the current hash, then skip
            Just pendingHash -> pendingHash /= hash
        unless newerScheduled $ do
          -- Using bracket, so even if an exception happen during withHieDb call,
          -- the `post` (which clean the progress indicator) will still be called.
          bracket_ pre post $
            withHieDb (\db -> HieDb.addRefsFromLoaded db targetPath (HieDb.RealFile $ fromNormalizedFilePath srcPath) hash hf')
  where
    mod_location    = ms_location mod_summary
    targetPath      = Compat.ml_hie_file mod_location
    HieDbWriter{..} = hiedbWriter se

    pre = progressUpdate indexProgressReporting ProgressStarted
    -- Report the progress once we are done indexing this file
    post = do
      mdone <- atomically $ do
        -- Remove current element from pending
        pending <- stateTVar indexPending $
          dupe . HashMap.update (\pendingHash -> guard (pendingHash /= hash) $> pendingHash) srcPath
        modifyTVar' indexCompleted (+1)
        -- If we are done, report and reset completed
        whenMaybe (HashMap.null pending) $
          swapTVar indexCompleted 0
      whenJust (lspEnv se) $ \env -> LSP.runLspT env $
        when (coerce $ ideTesting se) $
          LSP.sendNotification (LSP.SMethod_CustomMethod (Proxy @"ghcide/reference/ready")) $
            toJSON $ fromNormalizedFilePath srcPath
      whenJust mdone $ \_ -> progressUpdate indexProgressReporting ProgressCompleted

writeAndIndexHieFile :: HscEnv -> ShakeExtras -> ModSummary -> NormalizedFilePath -> [GHC.AvailInfo] -> HieASTs Type -> BS.ByteString -> IO [FileDiagnostic]
writeAndIndexHieFile hscEnv se mod_summary srcPath exports ast source =
  handleGenerationErrors dflags "extended interface write/compression" $ do
    hf <- runHsc hscEnv $
      GHC.mkHieFile' mod_summary exports ast source
    atomicFileWrite se targetPath $ flip GHC.writeHieFile hf
    hash <- Util.getFileHash targetPath
    indexHieFile se mod_summary srcPath hash hf
  where
    dflags       = hsc_dflags hscEnv
    mod_location = ms_location mod_summary
    targetPath   = Compat.ml_hie_file mod_location

writeHiFile :: ShakeExtras -> HscEnv -> HiFileResult -> IO [FileDiagnostic]
writeHiFile se hscEnv tc =
  handleGenerationErrors dflags "interface write" $ do
    atomicFileWrite se targetPath $ \fp ->
      writeIfaceFile hscEnv fp modIface
  where
    modIface = hirModIface tc
    targetPath = ml_hi_file $ ms_location $ hirModSummary tc
    dflags = hsc_dflags hscEnv

handleGenerationErrors :: DynFlags -> T.Text -> IO () -> IO [FileDiagnostic]
handleGenerationErrors dflags source action =
  action >> return [] `catches`
    [ Handler $ return . diagFromGhcException source dflags
    , Handler $ \(exception :: SomeException) -> return $
        diagFromString
          source DiagnosticSeverity_Error (noSpan "<internal>")
          ("Error during " ++ T.unpack source ++ show exception)
          Nothing
    ]

handleGenerationErrors' :: DynFlags -> T.Text -> IO (Maybe a) -> IO ([FileDiagnostic], Maybe a)
handleGenerationErrors' dflags source action =
  fmap ([],) action `catches`
    [ Handler $ return . (,Nothing) . diagFromGhcException source dflags
    , Handler $ \(exception :: SomeException) ->
        return
          ( diagFromString
              source DiagnosticSeverity_Error (noSpan "<internal>")
              ("Error during " ++ T.unpack source ++ show exception)
              Nothing
          , Nothing
          )
    ]


-- Merge the HPTs, module graphs and FinderCaches
-- See Note [GhcSessionDeps] in Development.IDE.Core.Rules
-- Add the current ModSummary to the graph, along with the
-- HomeModInfo's of all direct dependencies (by induction hypothesis all
-- transitive dependencies will be contained in envs)
mergeEnvs :: HscEnv -> ModuleGraph -> ModSummary -> [HomeModInfo] -> [HscEnv] -> IO HscEnv
mergeEnvs env mg ms extraMods envs = do
    let im  = Compat.installedModule (toUnitId $ moduleUnit $ ms_mod ms) (moduleName (ms_mod ms))
        ifr = InstalledFound (ms_location ms) im
        curFinderCache = Compat.extendInstalledModuleEnv Compat.emptyInstalledModuleEnv im ifr
    newFinderCache <- concatFC curFinderCache (map hsc_FC envs)
    return $! loadModulesHome extraMods $
      let newHug = foldl' mergeHUG (hsc_HUG env) (map hsc_HUG envs) in
      (hscUpdateHUG (const newHug) env){
          hsc_FC = newFinderCache,
          hsc_mod_graph = mg
      }

    where
        mergeHUG (UnitEnvGraph a) (UnitEnvGraph b) = UnitEnvGraph $ Map.unionWith mergeHUE a b
        mergeHUE a b = a { homeUnitEnv_hpt = mergeUDFM (homeUnitEnv_hpt a) (homeUnitEnv_hpt b) }
        mergeUDFM = plusUDFM_C combineModules

        combineModules a b
          | HsSrcFile <- mi_hsc_src (hm_iface a) = a
          | otherwise = b

        -- Prefer non-boot files over non-boot files
        -- otherwise we can get errors like https://gitlab.haskell.org/ghc/ghc/-/issues/19816
        -- if a boot file shadows over a non-boot file
        combineModuleLocations a@(InstalledFound ml _) _ | Just fp <- ml_hs_file ml, not ("boot" `isSuffixOf` fp) = a
        combineModuleLocations _ b = b

        concatFC :: FinderCacheState -> [FinderCache] -> IO FinderCache
        concatFC cur xs = do
          fcModules <- mapM (readIORef . fcModuleCache) xs
          fcFiles <- mapM (readIORef . fcFileCache) xs
          fcModules' <- newIORef $! foldl' (plusInstalledModuleEnv combineModuleLocations) cur fcModules
          fcFiles' <- newIORef $! Map.unions fcFiles
          pure $ FinderCache fcModules' fcFiles'


withBootSuffix :: HscSource -> ModLocation -> ModLocation
withBootSuffix HsBootFile = addBootSuffixLocnOut
withBootSuffix _          = id

-- | Given a buffer, env and filepath, produce a module summary by parsing only the imports.
--   Runs preprocessors as needed.
getModSummaryFromImports
  :: HscEnv
  -> FilePath
  -> UTCTime
  -> Maybe Util.StringBuffer
  -> ExceptT [FileDiagnostic] IO ModSummaryResult
-- modTime is only used in GHC < 9.4
getModSummaryFromImports env fp _modTime mContents = do
-- src_hash is only used in GHC >= 9.4
    (contents, opts, ppEnv, _src_hash) <- preprocessor env fp mContents

    let dflags = hsc_dflags ppEnv

    -- The warns will hopefully be reported when we actually parse the module
    (_warns, L main_loc hsmod) <- parseHeader dflags fp contents

    -- Copied from `HeaderInfo.getImports`, but we also need to keep the parsed imports
    let mb_mod = hsmodName hsmod
        imps = hsmodImports hsmod

        mod = fmap unLoc mb_mod `Util.orElse` mAIN_NAME

        (src_idecls, ord_idecls) = partition ((== IsBoot) . ideclSource.unLoc) imps

        -- GHC.Prim doesn't exist physically, so don't go looking for it.
        -- ghc_prim_imports is only used in GHC >= 9.4
        (ordinary_imps, _ghc_prim_imports)
          = partition ((/= moduleName gHC_PRIM) . unLoc
                      . ideclName . unLoc)
                      ord_idecls

        implicit_prelude = xopt LangExt.ImplicitPrelude dflags
        implicit_imports = mkPrelImports mod main_loc
                                         implicit_prelude imps


        convImport (L _ i) = (
                               (ideclPkgQual i)
                             , reLoc $ ideclName i)

        msrImports = implicit_imports ++ imps

        rn_pkg_qual = renameRawPkgQual (hsc_unit_env ppEnv)
        rn_imps = fmap (\(pk, lmn@(L _ mn)) -> (rn_pkg_qual mn pk, lmn))
        srcImports = rn_imps $ map convImport src_idecls
        textualImports = rn_imps $ map convImport (implicit_imports ++ ordinary_imps)
        ghc_prim_import = not (null _ghc_prim_imports)


    -- Force bits that might keep the string buffer and DynFlags alive unnecessarily
    liftIO $ evaluate $ rnf srcImports
    liftIO $ evaluate $ rnf textualImports


    modLoc <- liftIO $ if mod == mAIN_NAME
        -- specially in tests it's common to have lots of nameless modules
        -- mkHomeModLocation will map them to the same hi/hie locations
        then mkHomeModLocation dflags (pathToModuleName fp) fp
        else mkHomeModLocation dflags mod fp

    let modl = mkHomeModule (hscHomeUnit ppEnv) mod
        sourceType = if "-boot" `isSuffixOf` takeExtension fp then HsBootFile else HsSrcFile
        msrModSummary =
            ModSummary
                { ms_mod          = modl
                , ms_hie_date     = Nothing
                , ms_dyn_obj_date    = Nothing
                , ms_ghc_prim_import = ghc_prim_import
                , ms_hs_hash      = _src_hash

                , ms_hsc_src      = sourceType
                -- The contents are used by the GetModSummary rule
                , ms_hspp_buf     = Just contents
                , ms_hspp_file    = fp
                , ms_hspp_opts    = dflags
                , ms_iface_date   = Nothing
                , ms_location     = withBootSuffix sourceType modLoc
                , ms_obj_date     = Nothing
                , ms_parsed_mod   = Nothing
                , ms_srcimps      = srcImports
                , ms_textual_imps = textualImports
                }

    msrFingerprint <- liftIO $ computeFingerprint opts msrModSummary
    msrHscEnv <- liftIO $ Loader.initializePlugins (hscSetFlags (ms_hspp_opts msrModSummary) ppEnv)
    return ModSummaryResult{..}
    where
        -- Compute a fingerprint from the contents of `ModSummary`,
        -- eliding the timestamps, the preprocessed source and other non relevant fields
        computeFingerprint opts ModSummary{..} = do
            fingerPrintImports <- fingerprintFromPut $ do
                  put $ Util.uniq $ moduleNameFS $ moduleName ms_mod
                  forM_ (ms_srcimps ++ ms_textual_imps) $ \(mb_p, m) -> do
                    put $ Util.uniq $ moduleNameFS $ unLoc m
                    case mb_p of
                      G.NoPkgQual    -> pure ()
                      G.ThisPkg uid  -> put $ getKey $ getUnique uid
                      G.OtherPkg uid -> put $ getKey $ getUnique uid
            return $! Util.fingerprintFingerprints $
                    [ Util.fingerprintString fp
                    , fingerPrintImports
                    ] ++ map Util.fingerprintString opts


-- | Parse only the module header
parseHeader
       :: Monad m
       => DynFlags -- ^ flags to use
       -> FilePath  -- ^ the filename (for source locations)
       -> Util.StringBuffer -- ^ Haskell module source text (full Unicode is supported)
#if MIN_VERSION_ghc(9,5,0)
       -> ExceptT [FileDiagnostic] m ([FileDiagnostic], Located (HsModule GhcPs))
#else
       -> ExceptT [FileDiagnostic] m ([FileDiagnostic], Located HsModule)
#endif
parseHeader dflags filename contents = do
   let loc  = mkRealSrcLoc (Util.mkFastString filename) 1 1
   case unP Compat.parseHeader (initParserState (initParserOpts dflags) contents loc) of
     PFailedWithErrorMessages msgs ->
#if MIN_VERSION_ghc(9,6,1)
        throwE $ diagFromErrMsgs sourceParser dflags $ msgs dflags
#else
        throwE $ diagFromSDocErrMsgs sourceParser dflags $ msgs dflags
#endif
     POk pst rdr_module -> do
        let (warns, errs) = renderMessages $ getPsMessages pst

        -- Just because we got a `POk`, it doesn't mean there
        -- weren't errors! To clarify, the GHC parser
        -- distinguishes between fatal and non-fatal
        -- errors. Non-fatal errors are the sort that don't
        -- prevent parsing from continuing (that is, a parse
        -- tree can still be produced despite the error so that
        -- further errors/warnings can be collected). Fatal
        -- errors are those from which a parse tree just can't
        -- be produced.
        unless (null errs) $
#if MIN_VERSION_ghc(9,6,1)
            throwE $ diagFromErrMsgs sourceParser dflags errs
#else
            throwE $ diagFromSDocErrMsgs sourceParser dflags errs
#endif

#if MIN_VERSION_ghc(9,6,1)
        let warnings = diagFromErrMsgs sourceParser dflags warns
#else
        let warnings = diagFromSDocErrMsgs sourceParser dflags warns
#endif
        return (warnings, rdr_module)

-- | Given a buffer, flags, and file path, produce a
-- parsed module (or errors) and any parse warnings. Does not run any preprocessors
-- ModSummary must contain the (preprocessed) contents of the buffer
parseFileContents
       :: HscEnv
       -> (GHC.ParsedSource -> IdePreprocessedSource)
       -> FilePath  -- ^ the filename (for source locations)
       -> ModSummary
       -> ExceptT [FileDiagnostic] IO ([FileDiagnostic], ParsedModule)
parseFileContents env customPreprocessor filename ms = do
   let loc  = mkRealSrcLoc (Util.mkFastString filename) 1 1
       dflags = ms_hspp_opts ms
       contents = fromJust $ ms_hspp_buf ms
   case unP Compat.parseModule (initParserState (initParserOpts dflags) contents loc) of
     PFailedWithErrorMessages msgs ->
#if MIN_VERSION_ghc(9,6,1)
       throwE $ diagFromErrMsgs sourceParser dflags $ msgs dflags
#else
       throwE $ diagFromSDocErrMsgs sourceParser dflags $ msgs dflags
#endif
     POk pst rdr_module ->
         let
             psMessages = getPsMessages pst
         in
           do
               let IdePreprocessedSource preproc_warns preproc_errs parsed = customPreprocessor rdr_module
               let attachNoStructuredError (span, msg) = (span, msg, Nothing)

               unless (null preproc_errs) $
                  throwE $
                    diagFromStrings
                      sourceParser
                      DiagnosticSeverity_Error
                      (fmap attachNoStructuredError preproc_errs)

               let preproc_warning_file_diagnostics =
                     diagFromStrings
                      sourceParser
                      DiagnosticSeverity_Warning
                      (fmap attachNoStructuredError preproc_warns)
               (parsed', msgs) <- liftIO $ applyPluginsParsedResultAction env ms parsed psMessages
               let (warns, errors) = renderMessages msgs

               -- Just because we got a `POk`, it doesn't mean there
               -- weren't errors! To clarify, the GHC parser
               -- distinguishes between fatal and non-fatal
               -- errors. Non-fatal errors are the sort that don't
               -- prevent parsing from continuing (that is, a parse
               -- tree can still be produced despite the error so that
               -- further errors/warnings can be collected). Fatal
               -- errors are those from which a parse tree just can't
               -- be produced.
               unless (null errors) $
#if MIN_VERSION_ghc(9,6,1)
                 throwE $ diagFromErrMsgs sourceParser dflags errors
#else
                 throwE $ diagFromSDocErrMsgs sourceParser dflags errors
#endif


               -- To get the list of extra source files, we take the list
               -- that the parser gave us,
               --   - eliminate files beginning with '<'.  gcc likes to use
               --     pseudo-filenames like "<built-in>" and "<command-line>"
               --   - normalise them (eliminate differences between ./f and f)
               --   - filter out the preprocessed source file
               --   - filter out anything beginning with tmpdir
               --   - remove duplicates
               --   - filter out the .hs/.lhs source filename if we have one
               --
               let n_hspp  = normalise filename
                   TempDir tmp_dir = tmpDir dflags
                   srcs0 = nubOrd $ filter (not . (tmp_dir `isPrefixOf`))
                                  $ filter (/= n_hspp)
                                  $ map normalise
                                  $ filter (not . isPrefixOf "<")
                                  $ map Util.unpackFS
                                  $ srcfiles pst
                   srcs1 = case ml_hs_file (ms_location ms) of
                             Just f  -> filter (/= normalise f) srcs0
                             Nothing -> srcs0

               -- sometimes we see source files from earlier
               -- preprocessing stages that cannot be found, so just
               -- filter them out:
               srcs2 <- liftIO $ filterM doesFileExist srcs1

               let pm = ParsedModule ms parsed' srcs2
#if MIN_VERSION_ghc(9,6,1)
                   warnings = diagFromErrMsgs sourceParser dflags warns
#else
                   warnings = diagFromSDocErrMsgs sourceParser dflags warns
#endif
               pure (warnings ++ preproc_warning_file_diagnostics, pm)

loadHieFile :: Compat.NameCacheUpdater -> FilePath -> IO GHC.HieFile
loadHieFile ncu f = do
  GHC.hie_file_result <$> GHC.readHieFile ncu f


{- Note [Recompilation avoidance in the presence of TH]
   ~~~~~~~~~~~~~~~~~~~~~~~~~~~~~~~~~~~~~~~~~~~~~~~~~~~~
Most versions of GHC we currently support don't have a working implementation of
code unloading for object code, and no version of GHC supports this on certain
platforms like Windows. This makes it completely infeasible for interactive use,
as symbols from previous compiles will shadow over all future compiles.

This means that we need to use bytecode when generating code for Template
Haskell. Unfortunately, we can't serialize bytecode, so we will always need
to recompile when the IDE starts. However, we can put in place a much tighter
recompilation avoidance scheme for subsequent compiles:

1. If the source file changes, then we always need to recompile
   a. For files of interest, we will get explicit `textDocument/change` events
   that will let us invalidate our build products
   b. For files we read from disk, we can detect source file changes by
   comparing the `mtime` of the source file with the build product (.hi/.o) file
   on disk.
2. If GHC's recompilation avoidance scheme based on interface file hashes says
   that we need to recompile, the we need to recompile.
3. If the file in question requires code generation then, we need to recompile
   if we don't have the appropriate kind of build products.
   a. If we already have the build products in memory, and the conditions 1 and
   2 above hold, then we don't need to recompile
   b. If we are generating object code, then we can also search for it on
   disk and ensure it is up to date. Notably, we did _not_ previously re-use
   old bytecode from memory when `hls-graph`/`shake` decided to rebuild the
   `HiFileResult` for some reason

4. If the file in question used Template Haskell on the previous compile, then
we need to recompile if any `Linkable` in its transitive closure changed. This
sounds bad, but it is possible to make some improvements. In particular, we only
need to recompile if any of the `Linkable`s actually used during the previous
compile change.

How can we tell if a `Linkable` was actually used while running some TH?

GHC provides a `hscCompileCoreExprHook` which lets us intercept bytecode as
it is being compiled and linked. We can inspect the bytecode to see which
`Linkable` dependencies it requires, and record this for use in
recompilation checking.
We record all the home package modules of the free names that occur in the
bytecode. The `Linkable`s required are then the transitive closure of these
modules in the home-package environment. This is the same scheme as used by
GHC to find the correct things to link in before running bytecode.

This works fine if we already have previous build products in memory, but
what if we are reading an interface from disk? Well, we can smuggle in the
necessary information (linkable `Module`s required as well as the time they
were generated) using `Annotation`s, which provide a somewhat general purpose
way to serialise arbitrary information along with interface files.

Then when deciding whether to recompile, we need to check that the versions
(i.e. hashes) of the linkables used during a previous compile match whatever is
currently in the HPT.

As we always generate Linkables from core files, we use the core file hash
as a (hopefully) deterministic measure of whether the Linkable has changed.
This is better than using the object file hash (if we have one) because object
file generation is not deterministic.
-}

data RecompilationInfo m
  = RecompilationInfo
  { source_version :: FileVersion
  , old_value   :: Maybe (HiFileResult, FileVersion)
  , get_file_version :: NormalizedFilePath -> m (Maybe FileVersion)
  , get_linkable_hashes :: [NormalizedFilePath] -> m [BS.ByteString]
  , regenerate  :: Maybe LinkableType -> m ([FileDiagnostic], Maybe HiFileResult) -- ^ Action to regenerate an interface
  }

-- | Either a regular GHC linkable or a core file that
-- can be later turned into a proper linkable
data IdeLinkable = GhcLinkable !Linkable | CoreLinkable !UTCTime !CoreFile

instance NFData IdeLinkable where
  rnf (GhcLinkable lb)      = rnf lb
  rnf (CoreLinkable time _) = rnf time

ml_core_file :: ModLocation -> FilePath
ml_core_file ml = ml_hi_file ml <.> "core"

-- | Returns an up-to-date module interface, regenerating if needed.
--   Assumes file exists.
--   Requires the 'HscEnv' to be set up with dependencies
-- See Note [Recompilation avoidance in the presence of TH]
loadInterface
  :: (MonadIO m, MonadMask m)
  => HscEnv
  -> ModSummary
  -> Maybe LinkableType
  -> RecompilationInfo m
  -> m ([FileDiagnostic], Maybe HiFileResult)
loadInterface session ms linkableNeeded RecompilationInfo{..} = do
    let sessionWithMsDynFlags = hscSetFlags (ms_hspp_opts ms) session
        mb_old_iface = hirModIface . fst <$> old_value
        mb_old_version = snd <$> old_value

        core_file = ml_core_file (ms_location ms)
        iface_file = ml_hi_file (ms_location ms)

        !mod = ms_mod ms

    mb_dest_version <- case mb_old_version of
      Just ver -> pure $ Just ver
      Nothing  -> get_file_version (toNormalizedFilePath' iface_file)

    -- The source is modified if it is newer than the destination (iface file)
    -- A more precise check for the core file is performed later
    let _sourceMod = case mb_dest_version of -- sourceMod is only used in GHC < 9.4
          Nothing -> SourceModified -- destination file doesn't exist, assume modified source
          Just dest_version
            | source_version <= dest_version -> SourceUnmodified
            | otherwise -> SourceModified

    -- old_iface is only used in GHC >= 9.4
    _old_iface <- case mb_old_iface of
      Just iface -> pure (Just iface)
      Nothing -> do
        -- ncu and read_dflags are only used in GHC >= 9.4
        let _ncu = hsc_NC sessionWithMsDynFlags
            _read_dflags = hsc_dflags sessionWithMsDynFlags
        read_result <- liftIO $ readIface _read_dflags _ncu mod iface_file
        case read_result of
          Util.Failed{}        -> return Nothing
          -- important to call `shareUsages` here before checkOldIface
          -- consults `mi_usages`
          Util.Succeeded iface -> return $ Just (shareUsages iface)

    -- If mb_old_iface is nothing then checkOldIface will load it for us
    -- given that the source is unmodified
    (recomp_iface_reqd, mb_checked_iface)
      <- liftIO $ checkOldIface sessionWithMsDynFlags ms _old_iface >>= \case
        UpToDateItem x -> pure (UpToDate, Just x)
        OutOfDateItem reason x -> pure (NeedsRecompile reason, x)

    let do_regenerate _reason = withTrace "regenerate interface" $ \setTag -> do
          setTag "Module" $ moduleNameString $ moduleName mod
          setTag "Reason" $ showReason _reason
          liftIO $ traceMarkerIO $ "regenerate interface " ++ show (moduleNameString $ moduleName mod, showReason _reason)
          regenerate linkableNeeded

    case (mb_checked_iface, recomp_iface_reqd) of
      (Just iface, UpToDate) -> do
             details <- liftIO $ mkDetailsFromIface sessionWithMsDynFlags iface
             -- parse the runtime dependencies from the annotations
             let runtime_deps
                   | not (mi_used_th iface) = emptyModuleEnv
                   | otherwise = parseRuntimeDeps (md_anns details)
             -- Peform the fine grained recompilation check for TH
             maybe_recomp <- checkLinkableDependencies session get_linkable_hashes runtime_deps
             case maybe_recomp of
               Just msg -> do_regenerate msg
               Nothing
                 | isJust linkableNeeded -> handleErrs $ do
                   (coreFile@CoreFile{cf_iface_hash}, core_hash) <- liftIO $
                     readBinCoreFile (mkUpdater $ hsc_NC session) core_file
                   if cf_iface_hash == getModuleHash iface
                   then return ([], Just $ mkHiFileResult ms iface details runtime_deps (Just (coreFile, fingerprintToBS core_hash)))
                   else do_regenerate (recompBecause "Core file out of date (doesn't match iface hash)")
                 | otherwise -> return ([], Just $ mkHiFileResult ms iface details runtime_deps Nothing)
                 where handleErrs = flip catches
                         [Handler $ \(e :: IOException) -> do_regenerate (recompBecause $ "Reading core file failed (" ++ show e ++ ")")
                         ,Handler $ \(e :: GhcException) -> case e of
                            Signal _ -> throw e
                            Panic _  -> throw e
                            _        -> do_regenerate (recompBecause $ "Reading core file failed (" ++ show e ++ ")")
                         ]
      (_, _reason) -> do_regenerate _reason

-- | Find the runtime dependencies by looking at the annotations
-- serialized in the iface
-- The bytestrings are the hashes of the core files for modules we
-- required to run the TH splices in the given module.
-- See Note [Recompilation avoidance in the presence of TH]
parseRuntimeDeps :: [ModIfaceAnnotation] -> ModuleEnv BS.ByteString
parseRuntimeDeps anns = mkModuleEnv $ mapMaybe go anns
  where
    go (Annotation (ModuleTarget mod) payload)
      | Just bs <- fromSerialized BS.pack payload
      = Just (mod, bs)
    go _ = Nothing

-- | checkLinkableDependencies compares the core files in the build graph to
-- the runtime dependencies of the module, to check if any of them are out of date
-- Hopefully 'runtime_deps' will be empty if the module didn't actually use TH
-- See Note [Recompilation avoidance in the presence of TH]
checkLinkableDependencies :: MonadIO m => HscEnv -> ([NormalizedFilePath] -> m [BS.ByteString]) -> ModuleEnv BS.ByteString -> m (Maybe RecompileRequired)
checkLinkableDependencies hsc_env get_linkable_hashes runtime_deps = do
  moduleLocs <- liftIO $ readIORef (fcModuleCache $ hsc_FC hsc_env)
  let go (mod, hash) = do
        ifr <- lookupInstalledModuleEnv moduleLocs $ Compat.installedModule (toUnitId $ moduleUnit mod) (moduleName mod)
        case ifr of
          InstalledFound loc _ -> do
            hs <- ml_hs_file loc
            pure (toNormalizedFilePath' hs,hash)
          _ -> Nothing
      hs_files = mapM go (moduleEnvToList runtime_deps)
  case hs_files of
    Nothing -> error "invalid module graph"
    Just fs -> do
      store_hashes <- get_linkable_hashes (map fst fs)
      let out_of_date = [core_file | ((core_file, expected_hash), actual_hash) <- zip fs store_hashes, expected_hash /= actual_hash]
      case out_of_date of
        [] -> pure Nothing
        _ -> pure $ Just $ recompBecause
              $ "out of date runtime dependencies: " ++ intercalate ", " (map show out_of_date)

recompBecause :: String -> RecompileRequired
recompBecause =
                NeedsRecompile .
                RecompBecause
              . CustomReason

data SourceModified = SourceModified | SourceUnmodified deriving (Eq, Ord, Show)

showReason :: RecompileRequired -> String
showReason UpToDate                     = "UpToDate"
showReason (NeedsRecompile MustCompile) = "MustCompile"
showReason (NeedsRecompile s)           = printWithoutUniques s

mkDetailsFromIface :: HscEnv -> ModIface -> IO ModDetails
mkDetailsFromIface session iface = do
  fixIO $ \details -> do
    let !hsc' = hscUpdateHPT (\hpt -> addToHpt hpt (moduleName $ mi_module iface) (HomeModInfo iface details emptyHomeModInfoLinkable)) session
    initIfaceLoad hsc' (typecheckIface iface)

coreFileToCgGuts :: HscEnv -> ModIface -> ModDetails -> CoreFile -> IO CgGuts
coreFileToCgGuts session iface details core_file = do
  let act hpt = addToHpt hpt (moduleName this_mod)
                             (HomeModInfo iface details emptyHomeModInfoLinkable)
      this_mod = mi_module iface
  types_var <- newIORef (md_types details)
  let hsc_env' = hscUpdateHPT act (session {
        hsc_type_env_vars = knotVarsFromModuleEnv (mkModuleEnv [(this_mod, types_var)])
        })
  core_binds <- initIfaceCheck (text "l") hsc_env' $ typecheckCoreFile this_mod types_var core_file
      -- Implicit binds aren't saved, so we need to regenerate them ourselves.
  let _implicit_binds = concatMap getImplicitBinds tyCons -- only used if GHC < 9.6
      tyCons = typeEnvTyCons (md_types details)
#if MIN_VERSION_ghc(9,5,0)
  -- In GHC 9.6, the implicit binds are tidied and part of core_binds
  pure $ CgGuts this_mod tyCons core_binds [] NoStubs [] mempty (emptyHpcInfo False) Nothing []
#else
  pure $ CgGuts this_mod tyCons (_implicit_binds ++ core_binds) [] NoStubs [] mempty (emptyHpcInfo False) Nothing []
#endif

coreFileToLinkable :: LinkableType -> HscEnv -> ModSummary -> ModIface -> ModDetails -> CoreFile -> UTCTime -> IO ([FileDiagnostic], Maybe HomeModInfo)
coreFileToLinkable linkableType session ms iface details core_file t = do
  cgi_guts <- coreFileToCgGuts session iface details core_file
  (warns, lb) <- case linkableType of
    BCOLinkable    -> fmap (maybe emptyHomeModInfoLinkable justBytecode) <$> generateByteCode (CoreFileTime t) session ms cgi_guts
    ObjectLinkable -> fmap (maybe emptyHomeModInfoLinkable justObjects) <$> generateObjectCode session ms cgi_guts
  pure (warns, Just $ HomeModInfo iface details lb) -- TODO wz1000 handle emptyHomeModInfoLinkable

-- | Non-interactive, batch version of 'InteractiveEval.getDocs'.
--   The interactive paths create problems in ghc-lib builds
--- and leads to fun errors like "Cannot continue after interface file error".
getDocsBatch
  :: HscEnv
  -> [Name]
  -> IO [Either String (Maybe [HsDoc GhcRn], IntMap (HsDoc GhcRn))]
getDocsBatch hsc_env _names = do
    res <- initIfaceLoad hsc_env $ forM _names $ \name ->
        case nameModule_maybe name of
            Nothing -> return (Left $ NameHasNoModule name)
            Just mod -> do
             ModIface {
                        mi_docs = Just Docs{ docs_mod_hdr = mb_doc_hdr
                                      , docs_decls = dmap
                                      , docs_args = amap
                                      }
                      } <- loadSysInterface (text "getModuleInterface") mod
             if isNothing mb_doc_hdr && isNullUniqMap dmap && isNullUniqMap amap
               then pure (Left (NoDocsInIface mod $ compiled name))
               else pure (Right (
                                  lookupUniqMap dmap name,
                                  lookupWithDefaultUniqMap amap mempty name))
    return $ map (first $ T.unpack . printOutputable) res
  where
    compiled n =
      -- TODO: Find a more direct indicator.
      case nameSrcLoc n of
        RealSrcLoc {}   -> False
        UnhelpfulLoc {} -> True

-- | Non-interactive, batch version of 'InteractiveEval.lookupNames'.
--   The interactive paths create problems in ghc-lib builds
--- and leads to fun errors like "Cannot continue after interface file error".
lookupName :: HscEnv
           -> Name
           -> IO (Maybe TyThing)
lookupName _ name
  | Nothing <- nameModule_maybe name = pure Nothing
lookupName hsc_env name = exceptionHandle $ do
  mb_thing <- liftIO $ lookupType hsc_env name
  case mb_thing of
    x@(Just _) -> return x
    Nothing
      | x@(Just thing) <- wiredInNameTyThing_maybe name
      -> do when (needWiredInHomeIface thing)
                 (initIfaceLoad hsc_env (loadWiredInHomeIface name))
            return x
      | otherwise -> do
        res <- initIfaceLoad hsc_env $ importDecl name
        case res of
          Util.Succeeded x -> return (Just x)
          _                -> return Nothing
  where
    exceptionHandle x = x `catch` \(_ :: IOEnvFailure) -> pure Nothing

pathToModuleName :: FilePath -> ModuleName
pathToModuleName = mkModuleName . map rep
  where
      rep c | isPathSeparator c = '_'
      rep ':' = '_'
      rep c = c

{- Note [Guidelines For Using CPP In GHCIDE Import Statements]
   ~~~~~~~~~~~~~~~~~~~~~~~~~~~~~~~~~~~~~~~~~~~~~~~~~~~~~~~~~~~
  GHCIDE's interface with GHC is extensive, and unfortunately, because we have
  to work with multiple versions of GHC, we have several files that need to use
  a lot of CPP. In order to simplify the CPP in the import section of every file
  we have a few specific guidelines for using CPP in these sections.

  - We don't want to nest CPP clauses, nor do we want to use else clauses. Both
  nesting and else clauses end up drastically complicating the code, and require
  significant mental stack to unwind.

  - CPP clauses should be placed at the end of the imports section. The clauses
  should be ordered by the GHC version they target from earlier to later versions,
  with negative if clauses coming before positive if clauses of the same
  version. (If you think about which GHC version a clause activates for this
  should make sense `!MIN_VERSION_GHC(9,0,0)` refers to 8.10 and lower which is
  a earlier version than `MIN_VERSION_GHC(9,0,0)` which refers to versions 9.0
  and later). In addition there should be a space before and after each CPP
  clause.

  - In if clauses that use `&&` and depend on more than one statement, the
  positive statement should come before the negative statement. In addition the
  clause should come after the single positive clause for that GHC version.

  - There shouldn't be multiple identical CPP statements. The use of odd or even
  GHC numbers is identical, with the only preference being to use what is
  already there. (i.e. (`MIN_VERSION_GHC(9,2,0)` and `MIN_VERSION_GHC(9,1,0)`
  are functionally equivalent)
-}<|MERGE_RESOLUTION|>--- conflicted
+++ resolved
@@ -186,25 +186,10 @@
                                       (Loader.initializePlugins (hscSetFlags (ms_hspp_opts modSummary) hsc))
         case initialized of
           Left errs -> return (errs, Nothing)
-<<<<<<< HEAD
-          Right (modSummary', hscEnv) -> do
+          Right hscEnv -> do
             etcm <-
                 catchSrcErrors (hsc_dflags hscEnv) sourceTypecheck $ do
-                  tcRnModule hscEnv tc_helpers $ demoteIfDefer pm{pm_mod_summary = modSummary'}
-=======
-          Right hscEnv -> do
-            (warnings, etcm) <- withWarnings sourceTypecheck $ \tweak ->
-                let
-                  session = tweak (hscSetFlags dflags hscEnv)
-                   -- TODO: maybe settings ms_hspp_opts is unnecessary?
-                  mod_summary'' = modSummary { ms_hspp_opts = hsc_dflags session}
-                in
-                  catchSrcErrors (hsc_dflags hscEnv) sourceTypecheck $ do
-                    tcRnModule session tc_helpers $ demoteIfDefer pm{pm_mod_summary = mod_summary''}
-            let errorPipeline = unDefer . hideDiag dflags . tagDiag
-                diags = map errorPipeline warnings
-                deferredError = any fst diags
->>>>>>> f0ba40ba
+                  tcRnModule hscEnv tc_helpers $ demoteIfDefer pm{pm_mod_summary = modSummary}
             case etcm of
               Left errs -> return (errs, Nothing)
               Right tcm ->
