--- conflicted
+++ resolved
@@ -55,9 +55,9 @@
 import           Language.LSP.Types                (DiagnosticTag (..))
 
 #if MIN_VERSION_ghc(8,10,0)
-import           Control.DeepSeq                   (force, rnf, liftRnf, rwhnf)
+import           Control.DeepSeq                   (force, liftRnf, rnf, rwhnf)
 #else
-import           Control.DeepSeq                   (rnf, liftRnf, rwhnf)
+import           Control.DeepSeq                   (liftRnf, rnf, rwhnf)
 import           ErrUtils
 #endif
 
@@ -82,9 +82,9 @@
 import qualified Data.ByteString                   as BS
 import qualified Data.DList                        as DL
 import           Data.IORef
+import qualified Data.IntMap.Strict                as IntMap
 import           Data.List.Extra
 import qualified Data.Map.Strict                   as Map
-import qualified Data.IntMap.Strict                as IntMap
 import           Data.Maybe
 import qualified Data.Text                         as T
 import           Data.Time                         (UTCTime, getCurrentTime)
@@ -106,8 +106,8 @@
 import           Data.Coerce
 import           Data.Functor
 import qualified Data.HashMap.Strict               as HashMap
+import           Data.IntMap                       (IntMap)
 import           Data.Map                          (Map)
-import           Data.IntMap                       (IntMap)
 import           Data.Tuple.Extra                  (dupe)
 import           Data.Unique                       as Unique
 import           Development.IDE.Core.Tracing      (withTrace)
@@ -461,7 +461,7 @@
 
 generateHieAsts :: HscEnv -> TcModuleResult -> IO ([FileDiagnostic], Maybe (HieASTs Type))
 generateHieAsts hscEnv tcm =
-  handleGenerationErrors' dflags "extended interface generation" $ runHsc hscEnv $
+  handleGenerationErrors' dflags "extended interface generation" $ runHsc hscEnv $ do
     -- These varBinds use unitDataConId but it could be anything as the id name is not used
     -- during the hie file generation process. It's a workaround for the fact that the hie modules
     -- don't export an interface which allows for additional information to be added to hie files.
@@ -472,16 +472,19 @@
         top_ev_binds = tcg_ev_binds ts :: Util.Bag EvBind
         insts = tcg_insts ts :: [ClsInst]
         tcs = tcg_tcs ts :: [TyCon]
-    in
-#if MIN_VERSION_ghc(9,2,0)
-    fmap (join . snd) $ liftIO $ initDs hscEnv ts $
-#endif
+    run ts $
       Just <$> GHC.enrichHie (fake_splice_binds `Util.unionBags` real_binds) (tmrRenamed tcm) top_ev_binds insts tcs
 #else
-    in Just <$> GHC.enrichHie (fake_splice_binds `Util.unionBags` real_binds) (tmrRenamed tcm)
+    Just <$> GHC.enrichHie (fake_splice_binds `Util.unionBags` real_binds) (tmrRenamed tcm)
 #endif
   where
     dflags = hsc_dflags hscEnv
+    run ts =
+#if MIN_VERSION_ghc(9,2,0)
+        fmap (join . snd) . liftIO . initDs hscEnv ts
+#else
+        id
+#endif
 
 spliceExpresions :: Splices -> [LHsExpr GhcTc]
 spliceExpresions Splices{..} =
@@ -690,20 +693,16 @@
     prevFinderCache <- concatFC <$> mapM (readIORef . hsc_FC) envs
     let ims  = map (\ms -> Compat.installedModule (toUnitId $ moduleUnit $ ms_mod ms)  (moduleName (ms_mod ms))) extraModSummaries
         ifrs = zipWith (\ms -> InstalledFound (ms_location ms)) extraModSummaries ims
-<<<<<<< HEAD
-        -- We don't do any instantiation for backpack at this point of time, so it is OK to use
-        -- 'extendModSummaryNoDeps'.
-        -- This may have to change in the future.
-        module_graph_nodes =
-#if MIN_VERSION_ghc(9,2,0)
-          map extendModSummaryNoDeps $
-#endif
-=======
         -- Very important to force this as otherwise the hsc_mod_graph field is not
         -- forced and ends up retaining a reference to all the old hsc_envs we have merged to get
         -- this new one, which in turn leads to the EPS referencing the HPT.
         module_graph_nodes =
->>>>>>> ee0a0cc7
+#if MIN_VERSION_ghc(9,2,0)
+        -- We don't do any instantiation for backpack at this point of time, so it is OK to use
+        -- 'extendModSummaryNoDeps'.
+        -- This may have to change in the future.
+          map extendModSummaryNoDeps $
+#endif
           extraModSummaries ++ nubOrdOn ms_mod (concatMap (mgModSummaries . hsc_mod_graph) envs)
 
     newFinderCache <- newIORef $
@@ -714,11 +713,7 @@
         hsc_HPT = foldMapBy mergeUDFM emptyUDFM hsc_HPT envs,
         hsc_FC = newFinderCache,
         hsc_mod_graph = mkModuleGraph module_graph_nodes
-<<<<<<< HEAD
-    }
-=======
     })
->>>>>>> ee0a0cc7
     where
         mergeUDFM = plusUDFM_C combineModules
         combineModules a b
