-- Copyright (c) 2019 The DAML Authors. All rights reserved.
-- SPDX-License-Identifier: Apache-2.0

{-# LANGUAGE CPP   #-}
{-# LANGUAGE GADTs #-}

-- | Based on https://ghc.haskell.org/trac/ghc/wiki/Commentary/Compiler/API.
--   Given a list of paths to find libraries, and a file to compile, produce a list of 'CoreModule' values.
module Development.IDE.Core.Compile
  ( TcModuleResult(..)
  , RunSimplifier(..)
  , compileModule
  , parseModule
  , typecheckModule
  , computePackageDeps
  , addRelativeImport
  , mkHiFileResultCompile
  , mkHiFileResultNoCompile
  , generateObjectCode
  , generateByteCode
  , generateHieAsts
  , writeAndIndexHieFile
  , indexHieFile
  , writeHiFile
  , getModSummaryFromImports
  , loadHieFile
  , loadInterface
  , RecompilationInfo(..)
  , loadModulesHome
  , getDocsBatch
  , lookupName
  , mergeEnvs
  , ml_core_file
  , coreFileToLinkable
  , TypecheckHelpers(..)
  , sourceTypecheck
  , sourceParser
  , shareUsages
  ) where

import           Control.Concurrent.Extra
import           Control.Concurrent.STM.Stats      hiding (orElse)
import           Control.DeepSeq                   (NFData (..), force, rnf)
import           Control.Exception                 (evaluate)
import           Control.Exception.Safe
import           Control.Lens                      hiding (List, pre, (<.>))
import           Control.Monad.Extra
import           Control.Monad.IO.Class
import           Control.Monad.Trans.Except
import qualified Control.Monad.Trans.State.Strict  as S
import           Data.Aeson                        (toJSON)
import           Data.Bifunctor                    (first, second)
import           Data.Binary
import qualified Data.ByteString                   as BS
import           Data.Coerce
import qualified Data.DList                        as DL
import           Data.Functor
import           Data.Generics.Aliases
import           Data.Generics.Schemes
import qualified Data.HashMap.Strict               as HashMap
import           Data.IntMap                       (IntMap)
import           Data.IORef
import           Data.List.Extra
import qualified Data.Map.Strict                   as Map
import           Data.Maybe
import           Data.Proxy                        (Proxy (Proxy))
import qualified Data.Text                         as T
import           Data.Time                         (UTCTime (..))
import           Data.Tuple.Extra                  (dupe)
import           Debug.Trace
import           Development.IDE.Core.FileStore    (resetInterfaceStore)
import           Development.IDE.Core.Preprocessor
import           Development.IDE.Core.RuleTypes
import           Development.IDE.Core.Shake
import           Development.IDE.Core.Tracing      (withTrace)
import           Development.IDE.GHC.Compat        hiding (assert,
                                                    loadInterface, parseHeader,
                                                    parseModule, tcRnModule,
                                                    writeHieFile)
import qualified Development.IDE.GHC.Compat        as Compat
import qualified Development.IDE.GHC.Compat        as GHC
import qualified Development.IDE.GHC.Compat.Util   as Util
import           Development.IDE.Core.ProgressReporting (ProgressReporting (..), progressReportingOutsideState)
import           Development.IDE.GHC.CoreFile
import           Development.IDE.GHC.Error
import           Development.IDE.GHC.Orphans       ()
import           Development.IDE.GHC.Util
import           Development.IDE.GHC.Warnings
import           Development.IDE.Types.Diagnostics
import           Development.IDE.Types.Location
import           Development.IDE.Types.Options
import           GHC                               (ForeignHValue,
                                                    GetDocsFailure (..),
                                                    parsedSource)
import qualified GHC.LanguageExtensions            as LangExt
import           GHC.Serialized
import           HieDb                             hiding (withHieDb)
import qualified Language.LSP.Protocol.Message     as LSP
import           Language.LSP.Protocol.Types       (DiagnosticTag (..))
import qualified Language.LSP.Server               as LSP
import           Prelude                           hiding (mod)
import           System.Directory
import           System.FilePath
import           System.IO.Extra                   (fixIO, newTempFileWithin)

import qualified GHC                               as G
import           GHC.Tc.Gen.Splice
import           GHC.Types.Error
import           GHC.Types.ForeignStubs
import           GHC.Types.HpcInfo
import           GHC.Types.TypeEnv

-- See Note [Guidelines For Using CPP In GHCIDE Import Statements]


import qualified Data.Set                          as Set

#if MIN_VERSION_ghc(9,5,0)
import           GHC.Core.Lint.Interactive
import           GHC.Driver.Config.CoreToStg.Prep
#endif

#if MIN_VERSION_ghc(9,7,0)
import           Data.Foldable                     (toList)
import           GHC.Unit.Module.Warnings
#else
import           Development.IDE.Core.FileStore    (shareFilePath)
#endif

import           Development.IDE.GHC.Compat.Driver (hscTypecheckRenameWithDiagnostics)

--Simple constants to make sure the source is consistently named
sourceTypecheck :: T.Text
sourceTypecheck = "typecheck"
sourceParser :: T.Text
sourceParser = "parser"

-- | Given a string buffer, return the string (after preprocessing) and the 'ParsedModule'.
parseModule
    :: IdeOptions
    -> HscEnv
    -> FilePath
    -> ModSummary
    -> IO (IdeResult ParsedModule)
parseModule IdeOptions{..} env filename ms =
    fmap (either (, Nothing) id) $
    runExceptT $ do
        (diag, modu) <- parseFileContents env optPreprocessor filename ms
        return (diag, Just modu)


-- | Given a package identifier, what packages does it depend on
computePackageDeps
    :: HscEnv
    -> Unit
    -> IO (Either [FileDiagnostic] [UnitId])
computePackageDeps env pkg = do
    case lookupUnit env pkg of
        Nothing ->
          return $ Left
            [ ideErrorText
                Nothing
                (toNormalizedFilePath' noFilePath)
                (T.pack $ "unknown package: " ++ show pkg)
            ]
        Just pkgInfo -> return $ Right $ unitDepends pkgInfo

newtype TypecheckHelpers
  = TypecheckHelpers
  { getLinkables       :: [NormalizedFilePath] -> IO [LinkableResult] -- ^ hls-graph action to get linkables for files
  }

typecheckModule :: IdeDefer
                -> HscEnv
                -> TypecheckHelpers
                -> ParsedModule
                -> IO (IdeResult TcModuleResult)
typecheckModule (IdeDefer defer) hsc tc_helpers pm = do
        let modSummary = pm_mod_summary pm
            dflags = ms_hspp_opts modSummary
        initialized <- catchSrcErrors (hsc_dflags hsc) "typecheck (initialize plugins)"
                                      (initPlugins hsc modSummary)
        case initialized of
          Left errs -> return (errs, Nothing)
          Right (modSummary', hscEnv) -> do
            etcm <-
                catchSrcErrors (hsc_dflags hscEnv) sourceTypecheck $ do
                  tcRnModule hscEnv tc_helpers $ demoteIfDefer pm{pm_mod_summary = modSummary'}
            case etcm of
              Left errs -> return (errs, Nothing)
              Right tcm ->
                let addReason diag = map (Just (diagnosticReason (errMsgDiagnostic diag)),) $ diagFromErrMsg sourceTypecheck (hsc_dflags hscEnv) diag
                    errorPipeline = map (unDefer . hideDiag dflags . tagDiag) . addReason
                    diags = concatMap errorPipeline $ Compat.getMessages $ tmrWarnings tcm
                    deferredError = any fst diags
                in
                return (map snd diags, Just $ tcm{tmrDeferredError = deferredError})
    where
        demoteIfDefer = if defer then demoteTypeErrorsToWarnings else id

-- | Install hooks to capture the splices as well as the runtime module dependencies
captureSplicesAndDeps :: TypecheckHelpers -> HscEnv -> (HscEnv -> IO a) -> IO (a, Splices, ModuleEnv BS.ByteString)
captureSplicesAndDeps TypecheckHelpers{..} env k = do
  splice_ref <- newIORef mempty
  dep_ref <- newIORef emptyModuleEnv
  res <- k (hscSetHooks (addSpliceHook splice_ref . addLinkableDepHook dep_ref $ hsc_hooks env) env)
  splices <- readIORef splice_ref
  needed_mods <- readIORef dep_ref
  return (res, splices, needed_mods)
  where
    addLinkableDepHook :: IORef (ModuleEnv BS.ByteString) -> Hooks -> Hooks
    addLinkableDepHook var h = h { hscCompileCoreExprHook = Just (compile_bco_hook var) }

    -- We want to record exactly which linkables/modules the typechecker needed at runtime
    -- This is useful for recompilation checking.
    -- See Note [Recompilation avoidance in the presence of TH]
    --
    -- From hscCompileCoreExpr' in GHC
    -- To update, copy hscCompileCoreExpr' (the implementation of
    -- hscCompileCoreExprHook) verbatim, and add code to extract all the free
    -- names in the compiled bytecode, recording the modules that those names
    -- come from in the IORef,, as these are the modules on whose implementation
    -- we depend.
    compile_bco_hook :: IORef (ModuleEnv BS.ByteString) -> HscEnv -> SrcSpan -> CoreExpr
                     -> IO (ForeignHValue, [Linkable], PkgsLoaded)
    compile_bco_hook var hsc_env srcspan ds_expr
      = do { let dflags = hsc_dflags hsc_env

             {- Simplify it -}
           ; simpl_expr <- simplifyExpr dflags hsc_env ds_expr

             {- Tidy it (temporary, until coreSat does cloning) -}
           ; let tidy_expr = tidyExpr emptyTidyEnv simpl_expr

             {- Prepare for codegen -}
           ; prepd_expr <- corePrepExpr dflags hsc_env tidy_expr

             {- Lint if necessary -}
           ; lintInteractiveExpr "hscCompileExpr" hsc_env prepd_expr


           ; let iNTERACTIVELoc = G.ModLocation{ ml_hs_file   = Nothing,
                                        ml_hi_file   = panic "hscCompileCoreExpr':ml_hi_file",
                                        ml_obj_file  = panic "hscCompileCoreExpr':ml_obj_file",
                                        ml_dyn_obj_file = panic "hscCompileCoreExpr':ml_dyn_obj_file",
                                        ml_dyn_hi_file  = panic "hscCompileCoreExpr':ml_dyn_hi_file",
                                        ml_hie_file  = panic "hscCompileCoreExpr':ml_hie_file"
                                        }
           ; let ictxt = hsc_IC hsc_env

           ; (binding_id, stg_expr, _, _) <-
               myCoreToStgExpr (hsc_logger hsc_env)
                               (hsc_dflags hsc_env)
                               ictxt
                               True -- for bytecode
                               (icInteractiveModule ictxt)
                               iNTERACTIVELoc
                               prepd_expr

             {- Convert to BCOs -}
           ; bcos <- byteCodeGen hsc_env
                       (icInteractiveModule ictxt)
                       stg_expr
                       [] Nothing

            -- Exclude wired-in names because we may not have read
            -- their interface files, so getLinkDeps will fail
            -- All wired-in names are in the base package, which we link
            -- by default, so we can safely ignore them here.

            -- Find the linkables for the modules we need
           ; let needed_mods = mkUniqSet [
                                           mod -- We need the whole module for 9.4 because of multiple home units modules may have different unit ids

                                         | n <- concatMap (uniqDSetToList . bcoFreeNames) $ bc_bcos bcos
                                         , not (isWiredInName n) -- Exclude wired-in names
                                         , Just mod <- [nameModule_maybe n] -- Names from other modules
                                         , moduleUnitId mod `elem` home_unit_ids -- Only care about stuff from the home package set
                                         ]
                 home_unit_ids =
                    map fst (hugElts $ hsc_HUG hsc_env)
                 mods_transitive = getTransitiveMods hsc_env needed_mods

                 -- If we don't support multiple home units, ModuleNames are sufficient because all the units will be the same
                 mods_transitive_list =
                                         mapMaybe nodeKeyToInstalledModule $ Set.toList mods_transitive

           ; moduleLocs <- readIORef (fcModuleCache $ hsc_FC hsc_env)
           ; lbs <- getLinkables [toNormalizedFilePath' file
                                 | installedMod <- mods_transitive_list
                                 , let ifr = fromJust $ lookupInstalledModuleEnv moduleLocs installedMod
                                       file = case ifr of
                                         InstalledFound loc _ ->
                                           fromJust $ ml_hs_file loc
                                         _ -> panic "hscCompileCoreExprHook: module not found"
                                 ]
           ; let hsc_env' = loadModulesHome (map linkableHomeMod lbs) hsc_env

             {- load it -}
           ; (fv_hvs, lbss, pkgs) <- loadDecls (hscInterp hsc_env') hsc_env' srcspan bcos
           ; let hval = ((expectJust "hscCompileCoreExpr'" $ lookup (idName binding_id) fv_hvs), lbss, pkgs)

           ; modifyIORef' var (flip extendModuleEnvList [(mi_module $ hm_iface hm, linkableHash lb) | lb <- lbs, let hm = linkableHomeMod lb])
           ; return hval }

    -- TODO: support backpack
    nodeKeyToInstalledModule :: NodeKey -> Maybe InstalledModule
    -- We shouldn't get boot files here, but to be safe, never map them to an installed module
    -- because boot files don't have linkables we can load, and we will fail if we try to look
    -- for them
    nodeKeyToInstalledModule (NodeKey_Module (ModNodeKeyWithUid (GWIB _ IsBoot) _)) = Nothing
    nodeKeyToInstalledModule (NodeKey_Module (ModNodeKeyWithUid (GWIB moduleName _) uid)) = Just $ mkModule uid moduleName
    nodeKeyToInstalledModule _ = Nothing
    moduleToNodeKey :: Module -> NodeKey
    moduleToNodeKey mod = NodeKey_Module $ ModNodeKeyWithUid (GWIB (moduleName mod) NotBoot) (moduleUnitId mod)

    -- Compute the transitive set of linkables required
    getTransitiveMods hsc_env needed_mods
      = Set.unions (Set.fromList (map moduleToNodeKey mods) : [ dep | m <- mods
                                                              , Just dep <- [Map.lookup (moduleToNodeKey m) (mgTransDeps (hsc_mod_graph hsc_env))]
                                                              ])
      where mods = nonDetEltsUniqSet needed_mods -- OK because we put them into a set immediately after

    -- | Add a Hook to the DynFlags which captures and returns the
    -- typechecked splices before they are run. This information
    -- is used for hover.
    addSpliceHook :: IORef Splices -> Hooks -> Hooks
    addSpliceHook var h = h { runMetaHook = Just (splice_hook (runMetaHook h) var) }

    splice_hook :: Maybe (MetaHook TcM) -> IORef Splices -> MetaHook TcM
    splice_hook (fromMaybe defaultRunMeta -> hook) var metaReq e = case metaReq of
        (MetaE f) -> do
            expr' <- metaRequestE hook e
            liftIO $ modifyIORef' var $ exprSplicesL %~ ((e, expr') :)
            pure $ f expr'
        (MetaP f) -> do
            pat' <- metaRequestP hook e
            liftIO $ modifyIORef' var $ patSplicesL %~ ((e, pat') :)
            pure $ f pat'
        (MetaT f) -> do
            type' <- metaRequestT hook e
            liftIO $ modifyIORef' var $ typeSplicesL %~ ((e, type') :)
            pure $ f type'
        (MetaD f) -> do
            decl' <- metaRequestD hook e
            liftIO $ modifyIORef' var $ declSplicesL %~ ((e, decl') :)
            pure $ f decl'
        (MetaAW f) -> do
            aw' <- metaRequestAW hook e
            liftIO $ modifyIORef' var $ awSplicesL %~ ((e, aw') :)
            pure $ f aw'


tcRnModule
  :: HscEnv
  -> TypecheckHelpers -- ^ Program linkables not to unload
  -> ParsedModule
  -> IO TcModuleResult
tcRnModule hsc_env tc_helpers pmod = do
  let ms = pm_mod_summary pmod
      hsc_env_tmp = hscSetFlags (ms_hspp_opts ms) hsc_env

  (((tc_gbl_env', mrn_info), warning_messages), splices, mod_env)
      <- captureSplicesAndDeps tc_helpers hsc_env_tmp $ \hscEnvTmp ->
<<<<<<< HEAD
             do  hscTypecheckRenameWithDiagnostics hscEnvTmp ms $
                          HsParsedModule { hpm_module = parsedSource pmod,
                                           hpm_src_files = pm_extra_src_files pmod,
                                           hpm_annotations = pm_annotations pmod }
=======
             do  hscTypecheckRename hscEnvTmp ms $
                          HsParsedModule { hpm_module = parsedSource pmod
                                         , hpm_src_files = pm_extra_src_files pmod
                                         }
>>>>>>> f523690a
  let rn_info = case mrn_info of
        Just x  -> x
        Nothing -> error "no renamed info tcRnModule"

      -- Serialize mod_env so we can read it from the interface
      mod_env_anns = map (\(mod, hash) -> Annotation (ModuleTarget mod) $ toSerialized BS.unpack hash)
                         (moduleEnvToList mod_env)
      tc_gbl_env = tc_gbl_env' { tcg_ann_env = extendAnnEnvList (tcg_ann_env tc_gbl_env') mod_env_anns }
  pure (TcModuleResult pmod rn_info tc_gbl_env splices False mod_env warning_messages)


-- Note [Clearing mi_globals after generating an iface]
-- ~~~~~~~~~~~~~~~~~~~~~~~~~~~~~~~~~~~~~~~~~~~~~~~~~~~~
-- GHC populates the mi_global field in interfaces for GHCi if we are using the bytecode
-- interpreter.
-- However, this field is expensive in terms of heap usage, and we don't use it in HLS
-- anywhere. So we zero it out.
-- The field is not serialized or deserialised from disk, so we don't need to remove it
-- while reading an iface from disk, only if we just generated an iface in memory
--



-- | See https://github.com/haskell/haskell-language-server/issues/3450
-- GHC's recompilation avoidance in the presense of TH is less precise than
-- HLS. To avoid GHC from pessimising HLS, we filter out certain dependency information
-- that we track ourselves. See also Note [Recompilation avoidance in the presence of TH]
filterUsages :: [Usage] -> [Usage]
filterUsages = filter $ \case UsageHomeModuleInterface{} -> False
                              _ -> True

-- | Mitigation for https://gitlab.haskell.org/ghc/ghc/-/issues/22744
-- Important to do this immediately after reading the unit before
-- anything else has a chance to read `mi_usages`
shareUsages :: ModIface -> ModIface
shareUsages iface
  = iface
-- Fixed upstream in GHC 9.8
#if !MIN_VERSION_ghc(9,7,0)
      {mi_usages = usages}
  where usages = map go (mi_usages iface)
        go usg@UsageFile{} = usg {usg_file_path = fp}
          where !fp = shareFilePath (usg_file_path usg)
        go usg = usg
#endif


mkHiFileResultNoCompile :: HscEnv -> TcModuleResult -> IO HiFileResult
mkHiFileResultNoCompile session tcm = do
  let hsc_env_tmp = hscSetFlags (ms_hspp_opts ms) session
      ms = pm_mod_summary $ tmrParsed tcm
      tcGblEnv = tmrTypechecked tcm
  details <- makeSimpleDetails hsc_env_tmp tcGblEnv
  sf <- finalSafeMode (ms_hspp_opts ms) tcGblEnv
  iface' <- mkIfaceTc hsc_env_tmp sf details ms Nothing tcGblEnv
  let iface = iface' { mi_globals = Nothing, mi_usages = filterUsages (mi_usages iface') } -- See Note [Clearing mi_globals after generating an iface]
  pure $! mkHiFileResult ms iface details (tmrRuntimeModules tcm) Nothing

mkHiFileResultCompile
    :: ShakeExtras
    -> HscEnv
    -> TcModuleResult
    -> ModGuts
    -> IO (IdeResult HiFileResult)
mkHiFileResultCompile se session' tcm simplified_guts = catchErrs $ do
  let session = hscSetFlags (ms_hspp_opts ms) session'
      ms = pm_mod_summary $ tmrParsed tcm

  (details, guts) <- do
        -- write core file
        -- give variables unique OccNames
        tidy_opts <- initTidyOpts session
        (guts, details) <- tidyProgram tidy_opts simplified_guts
        pure (details, guts)

  let !partial_iface = force $ mkPartialIface session
#if MIN_VERSION_ghc(9,5,0)
                                              (cg_binds guts)
#endif
                                              details
                                              ms
                                              simplified_guts

  final_iface' <- mkFullIface session partial_iface Nothing
#if MIN_VERSION_ghc(9,4,2)
                    Nothing
#endif
  let final_iface = final_iface' {mi_globals = Nothing, mi_usages = filterUsages (mi_usages final_iface')} -- See Note [Clearing mi_globals after generating an iface]

  -- Write the core file now
  core_file <- do
        let core_fp  = ml_core_file $ ms_location ms
            core_file = codeGutsToCoreFile iface_hash guts
            iface_hash = getModuleHash final_iface
        core_hash1 <- atomicFileWrite se core_fp $ \fp ->
          writeBinCoreFile fp core_file
        -- We want to drop references to guts and read in a serialized, compact version
        -- of the core file from disk (as it is deserialised lazily)
        -- This is because we don't want to keep the guts in memory for every file in
        -- the project as it becomes prohibitively expensive
        -- The serialized file however is much more compact and only requires a few
        -- hundred megabytes of memory total even in a large project with 1000s of
        -- modules
        (coreFile, !core_hash2) <- readBinCoreFile (mkUpdater $ hsc_NC session) core_fp
        pure $ assert (core_hash1 == core_hash2)
             $ Just (coreFile, fingerprintToBS core_hash2)

  -- Verify core file by roundtrip testing and comparison
  IdeOptions{optVerifyCoreFile} <- getIdeOptionsIO se
  case core_file of
    Just (core, _) | optVerifyCoreFile -> do
      let core_fp = ml_core_file $ ms_location ms
      traceIO $ "Verifying " ++ core_fp
      let CgGuts{cg_binds = unprep_binds, cg_tycons = tycons } = guts
          mod = ms_mod ms
          data_tycons = filter isDataTyCon tycons
      CgGuts{cg_binds = unprep_binds'} <- coreFileToCgGuts session final_iface details core

#if MIN_VERSION_ghc(9,5,0)
      cp_cfg <- initCorePrepConfig session
#endif

      let corePrep = corePrepPgm
#if MIN_VERSION_ghc(9,5,0)
                       (hsc_logger session) cp_cfg (initCorePrepPgmConfig (hsc_dflags session) (interactiveInScope $ hsc_IC session))
#else
                       session
#endif
                       mod (ms_location ms)

      -- Run corePrep first as we want to test the final version of the program that will
      -- get translated to STG/Bytecode
      prepd_binds
        <- corePrep unprep_binds data_tycons
      prepd_binds'
        <- corePrep unprep_binds' data_tycons
      let binds  = noUnfoldings $ (map flattenBinds . (:[])) prepd_binds
          binds' = noUnfoldings $ (map flattenBinds . (:[])) prepd_binds'

          -- diffBinds is unreliable, sometimes it goes down the wrong track.
          -- This fixes the order of the bindings so that it is less likely to do so.
          diffs2 = concat $ flip S.evalState (mkRnEnv2 emptyInScopeSet) $ zipWithM go binds binds'
          -- diffs1 = concat $ flip S.evalState (mkRnEnv2 emptyInScopeSet) $ zipWithM go (map (:[]) $ concat binds) (map (:[]) $ concat binds')
          -- diffs3  = flip S.evalState (mkRnEnv2 emptyInScopeSet) $ go (concat binds) (concat binds')

          diffs = diffs2
          go x y = S.state $ \s -> diffBinds True s x y

          -- The roundtrip doesn't preserver OtherUnfolding or occInfo, but neither are of these
          -- are used for generate core or bytecode, so we can safely ignore them
          -- SYB is slow but fine given that this is only used for testing
          noUnfoldings = everywhere $ mkT $ \v -> if isId v
            then
              let v' = if isOtherUnfolding (realIdUnfolding v) then setIdUnfolding v noUnfolding else v
                in setIdOccInfo v' noOccInfo
            else v
          isOtherUnfolding (OtherCon _) = True
          isOtherUnfolding _            = False


      when (not $ null diffs) $
        panicDoc "verify core failed!" (vcat $ punctuate (text "\n\n") diffs) -- ++ [ppr binds , ppr binds']))
    _ -> pure ()

  pure ([], Just $! mkHiFileResult ms final_iface details (tmrRuntimeModules tcm) core_file)

  where
    dflags = hsc_dflags session'
    source = "compile"
    catchErrs x = x `catches`
      [ Handler $ return . (,Nothing) . diagFromGhcException source dflags
      , Handler $ \diag ->
          return
            ( diagFromString
                source DiagnosticSeverity_Error (noSpan "<internal>")
                ("Error during " ++ T.unpack source ++ show @SomeException diag)
                Nothing
            , Nothing
            )
      ]

-- | Whether we should run the -O0 simplifier when generating core.
--
-- This is required for template Haskell to work but we disable this in DAML.
-- See #256
newtype RunSimplifier = RunSimplifier Bool

-- | Compile a single type-checked module to a 'CoreModule' value, or
-- provide errors.
compileModule
    :: RunSimplifier
    -> HscEnv
    -> ModSummary
    -> TcGblEnv
    -> IO (IdeResult ModGuts)
compileModule (RunSimplifier simplify) session ms tcg =
    fmap (either (, Nothing) (second Just)) $
        catchSrcErrors (hsc_dflags session) "compile" $ do
            (warnings,desugared_guts) <- withWarnings "compile" $ \tweak -> do
                 -- Breakpoints don't survive roundtripping from disk
                 -- and this trips up the verify-core-files check
                 -- They may also lead to other problems.
                 -- We have to setBackend ghciBackend in 9.8 as otherwise
                 -- non-exported definitions are stripped out.
                 -- However, setting this means breakpoints are generated.
                 -- Solution: prevent breakpoing generation by unsetting
                 -- Opt_InsertBreakpoints
               let session' = tweak $ flip hscSetFlags session
#if MIN_VERSION_ghc(9,7,0)
                                    $ flip gopt_unset Opt_InsertBreakpoints
                                    $ setBackend ghciBackend
#endif
                                    $ ms_hspp_opts ms
               -- TODO: maybe settings ms_hspp_opts is unnecessary?
               -- MP: the flags in ModSummary should be right, if they are wrong then
               -- the correct place to fix this is when the ModSummary is created.
               desugar <- hscDesugar session' (ms { ms_hspp_opts = hsc_dflags session' }) tcg
               if simplify
               then do
                 plugins <- readIORef (tcg_th_coreplugins tcg)
                 hscSimplify session' plugins desugar
               else pure desugar
            return (map snd warnings, desugared_guts)

generateObjectCode :: HscEnv -> ModSummary -> CgGuts -> IO (IdeResult Linkable)
generateObjectCode session summary guts = do
    fmap (either (, Nothing) (second Just)) $
          catchSrcErrors (hsc_dflags session) "object" $ do
              let dot_o =  ml_obj_file (ms_location summary)
                  mod = ms_mod summary
                  fp = replaceExtension dot_o "s"
              createDirectoryIfMissing True (takeDirectory fp)
              (warnings, dot_o_fp) <-
                withWarnings "object" $ \tweak -> do
                      let env' = tweak (hscSetFlags (ms_hspp_opts summary) session)
                          target = platformDefaultBackend (hsc_dflags env')
                          newFlags = setBackend target $ updOptLevel 0 $ setOutputFile
                              (Just dot_o)
                            $ hsc_dflags env'
                          session' = hscSetFlags newFlags session
#if MIN_VERSION_ghc(9,4,2)
                      (outputFilename, _mStub, _foreign_files, _cinfos, _stgcinfos) <- hscGenHardCode session' guts
#else
                      (outputFilename, _mStub, _foreign_files, _cinfos) <- hscGenHardCode session' guts
#endif
                                (ms_location summary)
                                fp
                      obj <- compileFile session' driverNoStop (outputFilename, Just (As False))
                      case obj of
                        Nothing -> throwGhcExceptionIO $ Panic "compileFile didn't generate object code"
                        Just x -> pure x
              let unlinked = DotO dot_o_fp
              -- Need time to be the modification time for recompilation checking
              t <- liftIO $ getModificationTime dot_o_fp
              let linkable = LM t mod [unlinked]

              pure (map snd warnings, linkable)

newtype CoreFileTime = CoreFileTime UTCTime

generateByteCode :: CoreFileTime -> HscEnv -> ModSummary -> CgGuts -> IO (IdeResult Linkable)
generateByteCode (CoreFileTime time) hscEnv summary guts = do
    fmap (either (, Nothing) (second Just)) $
          catchSrcErrors (hsc_dflags hscEnv) "bytecode" $ do
              (warnings, (_, bytecode, sptEntries)) <-
                withWarnings "bytecode" $ \_tweak -> do
                      let session = _tweak (hscSetFlags (ms_hspp_opts summary) hscEnv)
                          -- TODO: maybe settings ms_hspp_opts is unnecessary?
                          summary' = summary { ms_hspp_opts = hsc_dflags session }
                      hscInteractive session (mkCgInteractiveGuts guts)
                                (ms_location summary')
              let unlinked = BCOs bytecode sptEntries
              let linkable = LM time (ms_mod summary) [unlinked]
              pure (map snd warnings, linkable)

demoteTypeErrorsToWarnings :: ParsedModule -> ParsedModule
demoteTypeErrorsToWarnings =
  (update_pm_mod_summary . update_hspp_opts) demoteTEsToWarns where

  demoteTEsToWarns :: DynFlags -> DynFlags
  -- convert the errors into warnings, and also check the warnings are enabled
  demoteTEsToWarns = (`wopt_set` Opt_WarnDeferredTypeErrors)
                   . (`wopt_set` Opt_WarnTypedHoles)
                   . (`wopt_set` Opt_WarnDeferredOutOfScopeVariables)
                   . (`gopt_set` Opt_DeferTypeErrors)
                   . (`gopt_set` Opt_DeferTypedHoles)
                   . (`gopt_set` Opt_DeferOutOfScopeVariables)

update_hspp_opts :: (DynFlags -> DynFlags) -> ModSummary -> ModSummary
update_hspp_opts up ms = ms{ms_hspp_opts = up $ ms_hspp_opts ms}

update_pm_mod_summary :: (ModSummary -> ModSummary) -> ParsedModule -> ParsedModule
update_pm_mod_summary up pm =
  pm{pm_mod_summary = up $ pm_mod_summary pm}

unDefer :: (Maybe DiagnosticReason, FileDiagnostic) -> (Bool, FileDiagnostic)
unDefer (Just (WarningWithFlag Opt_WarnDeferredTypeErrors)         , fd) = (True, upgradeWarningToError fd)
unDefer (Just (WarningWithFlag Opt_WarnTypedHoles)                 , fd) = (True, upgradeWarningToError fd)
unDefer (Just (WarningWithFlag Opt_WarnDeferredOutOfScopeVariables), fd) = (True, upgradeWarningToError fd)
unDefer ( _                                        , fd) = (False, fd)

upgradeWarningToError :: FileDiagnostic -> FileDiagnostic
upgradeWarningToError =
  fdLspDiagnosticL %~ \diag -> diag {_severity = Just DiagnosticSeverity_Error, _message = warn2err $ _message diag}
  where
  warn2err :: T.Text -> T.Text
  warn2err = T.intercalate ": error:" . T.splitOn ": warning:"

hideDiag :: DynFlags -> (Maybe DiagnosticReason, FileDiagnostic) -> (Maybe DiagnosticReason, FileDiagnostic)
<<<<<<< HEAD
hideDiag originalFlags (w@(Just (WarningWithFlag warning)), fd)
#else
hideDiag :: DynFlags -> (WarnReason, FileDiagnostic) -> (WarnReason, FileDiagnostic)
hideDiag originalFlags (w@(Reason warning), fd)
#endif
=======
hideDiag originalFlags (w@(Just (WarningWithFlag warning)), (nfp, _sh, fd))
>>>>>>> f523690a
  | not (wopt warning originalFlags)
  = (w, fd { fdShouldShowDiagnostic = HideDiag })
hideDiag _originalFlags t = t

-- | Warnings which lead to a diagnostic tag
unnecessaryDeprecationWarningFlags :: [WarningFlag]
unnecessaryDeprecationWarningFlags
  = [ Opt_WarnUnusedTopBinds
    , Opt_WarnUnusedLocalBinds
    , Opt_WarnUnusedPatternBinds
    , Opt_WarnUnusedImports
    , Opt_WarnUnusedMatches
    , Opt_WarnUnusedTypePatterns
    , Opt_WarnUnusedForalls
    , Opt_WarnUnusedRecordWildcards
    , Opt_WarnInaccessibleCode
#if !MIN_VERSION_ghc(9,7,0)
    , Opt_WarnWarningsDeprecations
#endif
    ]

-- | Add a unnecessary/deprecated tag to the required diagnostics.
tagDiag :: (Maybe DiagnosticReason, FileDiagnostic) -> (Maybe DiagnosticReason, FileDiagnostic)

#if MIN_VERSION_ghc(9,7,0)
tagDiag (w@(Just (WarningWithCategory cat)), fd)
  | cat == defaultWarningCategory -- default warning category is for deprecations
  = (w, fd & fdLspDiagnosticL %~ \diag -> diag { _tags = Just $ DiagnosticTag_Deprecated : concat (_tags diag) })
tagDiag (w@(Just (WarningWithFlags warnings)), fd)
  | tags <- mapMaybe requiresTag (toList warnings)
<<<<<<< HEAD
  = (w, fd & fdLspDiagnosticL %~ \diag -> diag { _tags = Just $ tags ++ concat (_tags diag) })
#elif MIN_VERSION_ghc(9,3,0)
tagDiag (w@(Just (WarningWithFlag warning)), fd)
  | Just tag <- requiresTag warning
  = (w, fd & fdLspDiagnosticL %~ \diag -> diag { _tags = Just $ tag : concat (_tags diag) })
#else
tagDiag (w@(Reason warning), fd)
=======
  = (w, (nfp, sh, fd { _tags = Just $ tags ++ concat (_tags fd) }))
#else
tagDiag (w@(Just (WarningWithFlag warning)), (nfp, sh, fd))
>>>>>>> f523690a
  | Just tag <- requiresTag warning
  = (w, fd & fdLspDiagnosticL %~ \diag -> { _tags = Just $ tag : concat (_tags diag) })
#endif
  where
    requiresTag :: WarningFlag -> Maybe DiagnosticTag
#if !MIN_VERSION_ghc(9,7,0)
    -- doesn't exist on 9.8, we use WarningWithCategory instead
    requiresTag Opt_WarnWarningsDeprecations
      = Just DiagnosticTag_Deprecated
#endif
    requiresTag wflag  -- deprecation was already considered above
      | wflag `elem` unnecessaryDeprecationWarningFlags
      = Just DiagnosticTag_Unnecessary
    requiresTag _ = Nothing
-- other diagnostics are left unaffected
tagDiag t = t

addRelativeImport :: NormalizedFilePath -> ModuleName -> DynFlags -> DynFlags
addRelativeImport fp modu dflags = dflags
    {importPaths = nubOrd $ maybeToList (moduleImportPath fp modu) ++ importPaths dflags}

-- | Also resets the interface store
atomicFileWrite :: ShakeExtras -> FilePath -> (FilePath -> IO a) -> IO a
atomicFileWrite se targetPath write = do
  let dir = takeDirectory targetPath
  createDirectoryIfMissing True dir
  (tempFilePath, cleanUp) <- newTempFileWithin dir
  (write tempFilePath >>= \x -> renameFile tempFilePath targetPath >> atomically (resetInterfaceStore se (toNormalizedFilePath' targetPath)) >> pure x)
    `onException` cleanUp

generateHieAsts :: HscEnv -> TcModuleResult -> IO ([FileDiagnostic], Maybe (HieASTs Type))
generateHieAsts hscEnv tcm =
  handleGenerationErrors' dflags "extended interface generation" $ runHsc hscEnv $ do
    -- These varBinds use unitDataConId but it could be anything as the id name is not used
    -- during the hie file generation process. It's a workaround for the fact that the hie modules
    -- don't export an interface which allows for additional information to be added to hie files.
    let fake_splice_binds = Util.listToBag (map (mkVarBind unitDataConId) (spliceExpressions $ tmrTopLevelSplices tcm))
        real_binds = tcg_binds $ tmrTypechecked tcm
        ts = tmrTypechecked tcm :: TcGblEnv
        top_ev_binds = tcg_ev_binds ts :: Util.Bag EvBind
        insts = tcg_insts ts :: [ClsInst]
        tcs = tcg_tcs ts :: [TyCon]

    pure $ Just $
        GHC.enrichHie (fake_splice_binds `Util.unionBags` real_binds) (tmrRenamed tcm) top_ev_binds insts tcs
  where
    dflags = hsc_dflags hscEnv

spliceExpressions :: Splices -> [LHsExpr GhcTc]
spliceExpressions Splices{..} =
    DL.toList $ mconcat
        [ DL.fromList $ map fst exprSplices
        , DL.fromList $ map fst patSplices
        , DL.fromList $ map fst typeSplices
        , DL.fromList $ map fst declSplices
        , DL.fromList $ map fst awSplices
        ]

-- | In addition to indexing the `.hie` file, this function is responsible for
-- maintaining the 'IndexQueue' state and notifying the user about indexing
-- progress.
--
-- We maintain a record of all pending index operations in the 'indexPending'
-- TVar.
-- When 'indexHieFile' is called, it must check to ensure that the file hasn't
-- already be queued up for indexing. If it has, then we can just skip it
--
-- Otherwise, we record the current file as pending and write an indexing
-- operation to the queue
--
-- When the indexing operation is picked up and executed by the worker thread,
-- the first thing it does is ensure that a newer index for the same file hasn't
-- been scheduled by looking at 'indexPending'. If a newer index has been
-- scheduled, we can safely skip this one
--
-- Otherwise, we start or continue a progress reporting session, telling it
-- about progress so far and the current file we are attempting to index. Then
-- we can go ahead and call in to hiedb to actually do the indexing operation
--
-- Once this completes, we have to update the 'IndexQueue' state. First, we
-- must remove the just indexed file from 'indexPending' Then we check if
-- 'indexPending' is now empty. In that case, we end the progress session and
-- report the total number of file indexed. We also set the 'indexCompleted'
-- TVar to 0 in order to set it up for a fresh indexing session. Otherwise, we
-- can just increment the 'indexCompleted' TVar and exit.
--
indexHieFile :: ShakeExtras -> ModSummary -> NormalizedFilePath -> Util.Fingerprint -> Compat.HieFile -> IO ()
indexHieFile se mod_summary srcPath !hash hf = do
 atomically $ do
  pending <- readTVar indexPending
  case HashMap.lookup srcPath pending of
    Just pendingHash | pendingHash == hash -> pure () -- An index is already scheduled
    _ -> do
      -- hiedb doesn't use the Haskell src, so we clear it to avoid unnecessarily keeping it around
      let !hf' = hf{hie_hs_src = mempty}
      modifyTVar' indexPending $ HashMap.insert srcPath hash
      writeTQueue indexQueue $ \withHieDb -> do
        -- We are now in the worker thread
        -- Check if a newer index of this file has been scheduled, and if so skip this one
        newerScheduled <- atomically $ do
          pendingOps <- readTVar indexPending
          pure $ case HashMap.lookup srcPath pendingOps of
            Nothing          -> False
            -- If the hash in the pending list doesn't match the current hash, then skip
            Just pendingHash -> pendingHash /= hash
        unless newerScheduled $ do
          -- Using bracket, so even if an exception happen during withHieDb call,
          -- the `post` (which clean the progress indicator) will still be called.
          bracket_ pre post $
            withHieDb (\db -> HieDb.addRefsFromLoaded db targetPath (HieDb.RealFile $ fromNormalizedFilePath srcPath) hash hf')
  where
    mod_location    = ms_location mod_summary
    targetPath      = Compat.ml_hie_file mod_location
    HieDbWriter{..} = hiedbWriter se

    pre = progressUpdate indexProgressReporting ProgressStarted
    -- Report the progress once we are done indexing this file
    post = do
      mdone <- atomically $ do
        -- Remove current element from pending
        pending <- stateTVar indexPending $
          dupe . HashMap.update (\pendingHash -> guard (pendingHash /= hash) $> pendingHash) srcPath
        modifyTVar' indexCompleted (+1)
        -- If we are done, report and reset completed
        whenMaybe (HashMap.null pending) $
          swapTVar indexCompleted 0
      whenJust (lspEnv se) $ \env -> LSP.runLspT env $
        when (coerce $ ideTesting se) $
          LSP.sendNotification (LSP.SMethod_CustomMethod (Proxy @"ghcide/reference/ready")) $
            toJSON $ fromNormalizedFilePath srcPath
      whenJust mdone $ \_ -> progressUpdate indexProgressReporting ProgressCompleted

writeAndIndexHieFile :: HscEnv -> ShakeExtras -> ModSummary -> NormalizedFilePath -> [GHC.AvailInfo] -> HieASTs Type -> BS.ByteString -> IO [FileDiagnostic]
writeAndIndexHieFile hscEnv se mod_summary srcPath exports ast source =
  handleGenerationErrors dflags "extended interface write/compression" $ do
    hf <- runHsc hscEnv $
      GHC.mkHieFile' mod_summary exports ast source
    atomicFileWrite se targetPath $ flip GHC.writeHieFile hf
    hash <- Util.getFileHash targetPath
    indexHieFile se mod_summary srcPath hash hf
  where
    dflags       = hsc_dflags hscEnv
    mod_location = ms_location mod_summary
    targetPath   = Compat.ml_hie_file mod_location

writeHiFile :: ShakeExtras -> HscEnv -> HiFileResult -> IO [FileDiagnostic]
writeHiFile se hscEnv tc =
  handleGenerationErrors dflags "interface write" $ do
    atomicFileWrite se targetPath $ \fp ->
      writeIfaceFile hscEnv fp modIface
  where
    modIface = hirModIface tc
    targetPath = ml_hi_file $ ms_location $ hirModSummary tc
    dflags = hsc_dflags hscEnv

handleGenerationErrors :: DynFlags -> T.Text -> IO () -> IO [FileDiagnostic]
handleGenerationErrors dflags source action =
  action >> return [] `catches`
    [ Handler $ return . diagFromGhcException source dflags
    , Handler $ \(exception :: SomeException) -> return $
        diagFromString
          source DiagnosticSeverity_Error (noSpan "<internal>")
          ("Error during " ++ T.unpack source ++ show exception)
          Nothing
    ]

handleGenerationErrors' :: DynFlags -> T.Text -> IO (Maybe a) -> IO ([FileDiagnostic], Maybe a)
handleGenerationErrors' dflags source action =
  fmap ([],) action `catches`
    [ Handler $ return . (,Nothing) . diagFromGhcException source dflags
    , Handler $ \(exception :: SomeException) ->
        return
          ( diagFromString
              source DiagnosticSeverity_Error (noSpan "<internal>")
              ("Error during " ++ T.unpack source ++ show exception)
              Nothing
          , Nothing
          )
    ]


-- Merge the HPTs, module graphs and FinderCaches
-- See Note [GhcSessionDeps] in Development.IDE.Core.Rules
-- Add the current ModSummary to the graph, along with the
-- HomeModInfo's of all direct dependencies (by induction hypothesis all
-- transitive dependencies will be contained in envs)
mergeEnvs :: HscEnv -> ModuleGraph -> ModSummary -> [HomeModInfo] -> [HscEnv] -> IO HscEnv
mergeEnvs env mg ms extraMods envs = do
    let im  = Compat.installedModule (toUnitId $ moduleUnit $ ms_mod ms) (moduleName (ms_mod ms))
        ifr = InstalledFound (ms_location ms) im
        curFinderCache = Compat.extendInstalledModuleEnv Compat.emptyInstalledModuleEnv im ifr
    newFinderCache <- concatFC curFinderCache (map hsc_FC envs)
    return $! loadModulesHome extraMods $
      let newHug = foldl' mergeHUG (hsc_HUG env) (map hsc_HUG envs) in
      (hscUpdateHUG (const newHug) env){
          hsc_FC = newFinderCache,
          hsc_mod_graph = mg
      }

    where
        mergeHUG (UnitEnvGraph a) (UnitEnvGraph b) = UnitEnvGraph $ Map.unionWith mergeHUE a b
        mergeHUE a b = a { homeUnitEnv_hpt = mergeUDFM (homeUnitEnv_hpt a) (homeUnitEnv_hpt b) }
        mergeUDFM = plusUDFM_C combineModules

        combineModules a b
          | HsSrcFile <- mi_hsc_src (hm_iface a) = a
          | otherwise = b

        -- Prefer non-boot files over non-boot files
        -- otherwise we can get errors like https://gitlab.haskell.org/ghc/ghc/-/issues/19816
        -- if a boot file shadows over a non-boot file
        combineModuleLocations a@(InstalledFound ml _) _ | Just fp <- ml_hs_file ml, not ("boot" `isSuffixOf` fp) = a
        combineModuleLocations _ b = b

        concatFC :: FinderCacheState -> [FinderCache] -> IO FinderCache
        concatFC cur xs = do
          fcModules <- mapM (readIORef . fcModuleCache) xs
          fcFiles <- mapM (readIORef . fcFileCache) xs
          fcModules' <- newIORef $! foldl' (plusInstalledModuleEnv combineModuleLocations) cur fcModules
          fcFiles' <- newIORef $! Map.unions fcFiles
          pure $ FinderCache fcModules' fcFiles'


withBootSuffix :: HscSource -> ModLocation -> ModLocation
withBootSuffix HsBootFile = addBootSuffixLocnOut
withBootSuffix _          = id

-- | Given a buffer, env and filepath, produce a module summary by parsing only the imports.
--   Runs preprocessors as needed.
getModSummaryFromImports
  :: HscEnv
  -> FilePath
  -> UTCTime
  -> Maybe Util.StringBuffer
  -> ExceptT [FileDiagnostic] IO ModSummaryResult
-- modTime is only used in GHC < 9.4
getModSummaryFromImports env fp _modTime mContents = do
-- src_hash is only used in GHC >= 9.4
    (contents, opts, ppEnv, _src_hash) <- preprocessor env fp mContents

    let dflags = hsc_dflags ppEnv

    -- The warns will hopefully be reported when we actually parse the module
    (_warns, L main_loc hsmod) <- parseHeader dflags fp contents

    -- Copied from `HeaderInfo.getImports`, but we also need to keep the parsed imports
    let mb_mod = hsmodName hsmod
        imps = hsmodImports hsmod

        mod = fmap unLoc mb_mod `Util.orElse` mAIN_NAME

        (src_idecls, ord_idecls) = partition ((== IsBoot) . ideclSource.unLoc) imps

        -- GHC.Prim doesn't exist physically, so don't go looking for it.
        -- ghc_prim_imports is only used in GHC >= 9.4
        (ordinary_imps, _ghc_prim_imports)
          = partition ((/= moduleName gHC_PRIM) . unLoc
                      . ideclName . unLoc)
                      ord_idecls

        implicit_prelude = xopt LangExt.ImplicitPrelude dflags
        implicit_imports = mkPrelImports mod main_loc
                                         implicit_prelude imps


        convImport (L _ i) = (
                               (ideclPkgQual i)
                             , reLoc $ ideclName i)

        msrImports = implicit_imports ++ imps

        rn_pkg_qual = renameRawPkgQual (hsc_unit_env ppEnv)
        rn_imps = fmap (\(pk, lmn@(L _ mn)) -> (rn_pkg_qual mn pk, lmn))
        srcImports = rn_imps $ map convImport src_idecls
        textualImports = rn_imps $ map convImport (implicit_imports ++ ordinary_imps)
        ghc_prim_import = not (null _ghc_prim_imports)


    -- Force bits that might keep the string buffer and DynFlags alive unnecessarily
    liftIO $ evaluate $ rnf srcImports
    liftIO $ evaluate $ rnf textualImports


    modLoc <- liftIO $ if mod == mAIN_NAME
        -- specially in tests it's common to have lots of nameless modules
        -- mkHomeModLocation will map them to the same hi/hie locations
        then mkHomeModLocation dflags (pathToModuleName fp) fp
        else mkHomeModLocation dflags mod fp

    let modl = mkHomeModule (hscHomeUnit ppEnv) mod
        sourceType = if "-boot" `isSuffixOf` takeExtension fp then HsBootFile else HsSrcFile
        msrModSummary2 =
            ModSummary
                { ms_mod          = modl
                , ms_hie_date     = Nothing
                , ms_dyn_obj_date    = Nothing
                , ms_ghc_prim_import = ghc_prim_import
                , ms_hs_hash      = _src_hash

                , ms_hsc_src      = sourceType
                -- The contents are used by the GetModSummary rule
                , ms_hspp_buf     = Just contents
                , ms_hspp_file    = fp
                , ms_hspp_opts    = dflags
                , ms_iface_date   = Nothing
                , ms_location     = withBootSuffix sourceType modLoc
                , ms_obj_date     = Nothing
                , ms_parsed_mod   = Nothing
                , ms_srcimps      = srcImports
                , ms_textual_imps = textualImports
                }

    msrFingerprint <- liftIO $ computeFingerprint opts msrModSummary2
    (msrModSummary, msrHscEnv) <- liftIO $ initPlugins ppEnv msrModSummary2
    return ModSummaryResult{..}
    where
        -- Compute a fingerprint from the contents of `ModSummary`,
        -- eliding the timestamps, the preprocessed source and other non relevant fields
        computeFingerprint opts ModSummary{..} = do
            fingerPrintImports <- fingerprintFromPut $ do
                  put $ Util.uniq $ moduleNameFS $ moduleName ms_mod
                  forM_ (ms_srcimps ++ ms_textual_imps) $ \(mb_p, m) -> do
                    put $ Util.uniq $ moduleNameFS $ unLoc m
                    case mb_p of
                      G.NoPkgQual    -> pure ()
                      G.ThisPkg uid  -> put $ getKey $ getUnique uid
                      G.OtherPkg uid -> put $ getKey $ getUnique uid
            return $! Util.fingerprintFingerprints $
                    [ Util.fingerprintString fp
                    , fingerPrintImports
                    ] ++ map Util.fingerprintString opts


-- | Parse only the module header
parseHeader
       :: Monad m
       => DynFlags -- ^ flags to use
       -> FilePath  -- ^ the filename (for source locations)
       -> Util.StringBuffer -- ^ Haskell module source text (full Unicode is supported)
#if MIN_VERSION_ghc(9,5,0)
       -> ExceptT [FileDiagnostic] m ([FileDiagnostic], Located (HsModule GhcPs))
#else
       -> ExceptT [FileDiagnostic] m ([FileDiagnostic], Located HsModule)
#endif
parseHeader dflags filename contents = do
   let loc  = mkRealSrcLoc (Util.mkFastString filename) 1 1
   case unP Compat.parseHeader (initParserState (initParserOpts dflags) contents loc) of
     PFailedWithErrorMessages msgs ->
        throwE $ diagFromErrMsgs sourceParser dflags $ msgs dflags
     POk pst rdr_module -> do
        let (warns, errs) = renderMessages $ getPsMessages pst

        -- Just because we got a `POk`, it doesn't mean there
        -- weren't errors! To clarify, the GHC parser
        -- distinguishes between fatal and non-fatal
        -- errors. Non-fatal errors are the sort that don't
        -- prevent parsing from continuing (that is, a parse
        -- tree can still be produced despite the error so that
        -- further errors/warnings can be collected). Fatal
        -- errors are those from which a parse tree just can't
        -- be produced.
        unless (null errs) $
            throwE $ diagFromErrMsgs sourceParser dflags errs

        let warnings = diagFromErrMsgs sourceParser dflags warns
        return (warnings, rdr_module)

-- | Given a buffer, flags, and file path, produce a
-- parsed module (or errors) and any parse warnings. Does not run any preprocessors
-- ModSummary must contain the (preprocessed) contents of the buffer
parseFileContents
       :: HscEnv
       -> (GHC.ParsedSource -> IdePreprocessedSource)
       -> FilePath  -- ^ the filename (for source locations)
       -> ModSummary
       -> ExceptT [FileDiagnostic] IO ([FileDiagnostic], ParsedModule)
parseFileContents env customPreprocessor filename ms = do
   let loc  = mkRealSrcLoc (Util.mkFastString filename) 1 1
       dflags = ms_hspp_opts ms
       contents = fromJust $ ms_hspp_buf ms
   case unP Compat.parseModule (initParserState (initParserOpts dflags) contents loc) of
     PFailedWithErrorMessages msgs -> throwE $ diagFromErrMsgs sourceParser dflags $ msgs dflags
     POk pst rdr_module ->
         let
             psMessages = getPsMessages pst
         in
           do
<<<<<<< HEAD
               let IdePreprocessedSource preproc_warns preproc_errs parsed = customPreprocessor rdr_module
               let attachNoStructuredError (span, msg) = (span, msg, Nothing)

               unless (null preproc_errs) $
                  throwE $
                    diagFromStrings
                      sourceParser
                      DiagnosticSeverity_Error
                      (fmap attachNoStructuredError preproc_errs)

               let preproc_warning_file_diagnostics =
                     diagFromStrings
                      sourceParser
                      DiagnosticSeverity_Warning
                      (fmap attachNoStructuredError preproc_warns)
               (parsed', msgs) <- liftIO $ applyPluginsParsedResultAction env ms hpm_annotations parsed psMessages
=======
               let IdePreprocessedSource preproc_warns errs parsed = customPreprocessor rdr_module

               unless (null errs) $
                  throwE $ diagFromStrings sourceParser DiagnosticSeverity_Error errs

               let preproc_warnings = diagFromStrings sourceParser DiagnosticSeverity_Warning preproc_warns
               (parsed', msgs) <- liftIO $ applyPluginsParsedResultAction env ms parsed psMessages
>>>>>>> f523690a
               let (warns, errors) = renderMessages msgs

               -- Just because we got a `POk`, it doesn't mean there
               -- weren't errors! To clarify, the GHC parser
               -- distinguishes between fatal and non-fatal
               -- errors. Non-fatal errors are the sort that don't
               -- prevent parsing from continuing (that is, a parse
               -- tree can still be produced despite the error so that
               -- further errors/warnings can be collected). Fatal
               -- errors are those from which a parse tree just can't
               -- be produced.
               unless (null errors) $
                 throwE $ diagFromErrMsgs sourceParser dflags errors


               -- To get the list of extra source files, we take the list
               -- that the parser gave us,
               --   - eliminate files beginning with '<'.  gcc likes to use
               --     pseudo-filenames like "<built-in>" and "<command-line>"
               --   - normalise them (eliminate differences between ./f and f)
               --   - filter out the preprocessed source file
               --   - filter out anything beginning with tmpdir
               --   - remove duplicates
               --   - filter out the .hs/.lhs source filename if we have one
               --
               let n_hspp  = normalise filename
                   TempDir tmp_dir = tmpDir dflags
                   srcs0 = nubOrd $ filter (not . (tmp_dir `isPrefixOf`))
                                  $ filter (/= n_hspp)
                                  $ map normalise
                                  $ filter (not . isPrefixOf "<")
                                  $ map Util.unpackFS
                                  $ srcfiles pst
                   srcs1 = case ml_hs_file (ms_location ms) of
                             Just f  -> filter (/= normalise f) srcs0
                             Nothing -> srcs0

               -- sometimes we see source files from earlier
               -- preprocessing stages that cannot be found, so just
               -- filter them out:
               srcs2 <- liftIO $ filterM doesFileExist srcs1

               let pm = ParsedModule ms parsed' srcs2
                   warnings = diagFromErrMsgs sourceParser dflags warns
               pure (warnings ++ preproc_warning_file_diagnostics, pm)

loadHieFile :: Compat.NameCacheUpdater -> FilePath -> IO GHC.HieFile
loadHieFile ncu f = do
  GHC.hie_file_result <$> GHC.readHieFile ncu f


{- Note [Recompilation avoidance in the presence of TH]
   ~~~~~~~~~~~~~~~~~~~~~~~~~~~~~~~~~~~~~~~~~~~~~~~~~~~~
Most versions of GHC we currently support don't have a working implementation of
code unloading for object code, and no version of GHC supports this on certain
platforms like Windows. This makes it completely infeasible for interactive use,
as symbols from previous compiles will shadow over all future compiles.

This means that we need to use bytecode when generating code for Template
Haskell. Unfortunately, we can't serialize bytecode, so we will always need
to recompile when the IDE starts. However, we can put in place a much tighter
recompilation avoidance scheme for subsequent compiles:

1. If the source file changes, then we always need to recompile
   a. For files of interest, we will get explicit `textDocument/change` events
   that will let us invalidate our build products
   b. For files we read from disk, we can detect source file changes by
   comparing the `mtime` of the source file with the build product (.hi/.o) file
   on disk.
2. If GHC's recompilation avoidance scheme based on interface file hashes says
   that we need to recompile, the we need to recompile.
3. If the file in question requires code generation then, we need to recompile
   if we don't have the appropriate kind of build products.
   a. If we already have the build products in memory, and the conditions 1 and
   2 above hold, then we don't need to recompile
   b. If we are generating object code, then we can also search for it on
   disk and ensure it is up to date. Notably, we did _not_ previously re-use
   old bytecode from memory when `hls-graph`/`shake` decided to rebuild the
   `HiFileResult` for some reason

4. If the file in question used Template Haskell on the previous compile, then
we need to recompile if any `Linkable` in its transitive closure changed. This
sounds bad, but it is possible to make some improvements. In particular, we only
need to recompile if any of the `Linkable`s actually used during the previous
compile change.

How can we tell if a `Linkable` was actually used while running some TH?

GHC provides a `hscCompileCoreExprHook` which lets us intercept bytecode as
it is being compiled and linked. We can inspect the bytecode to see which
`Linkable` dependencies it requires, and record this for use in
recompilation checking.
We record all the home package modules of the free names that occur in the
bytecode. The `Linkable`s required are then the transitive closure of these
modules in the home-package environment. This is the same scheme as used by
GHC to find the correct things to link in before running bytecode.

This works fine if we already have previous build products in memory, but
what if we are reading an interface from disk? Well, we can smuggle in the
necessary information (linkable `Module`s required as well as the time they
were generated) using `Annotation`s, which provide a somewhat general purpose
way to serialise arbitrary information along with interface files.

Then when deciding whether to recompile, we need to check that the versions
(i.e. hashes) of the linkables used during a previous compile match whatever is
currently in the HPT.

As we always generate Linkables from core files, we use the core file hash
as a (hopefully) deterministic measure of whether the Linkable has changed.
This is better than using the object file hash (if we have one) because object
file generation is not deterministic.
-}

data RecompilationInfo m
  = RecompilationInfo
  { source_version :: FileVersion
  , old_value   :: Maybe (HiFileResult, FileVersion)
  , get_file_version :: NormalizedFilePath -> m (Maybe FileVersion)
  , get_linkable_hashes :: [NormalizedFilePath] -> m [BS.ByteString]
  , regenerate  :: Maybe LinkableType -> m ([FileDiagnostic], Maybe HiFileResult) -- ^ Action to regenerate an interface
  }

-- | Either a regular GHC linkable or a core file that
-- can be later turned into a proper linkable
data IdeLinkable = GhcLinkable !Linkable | CoreLinkable !UTCTime !CoreFile

instance NFData IdeLinkable where
  rnf (GhcLinkable lb)      = rnf lb
  rnf (CoreLinkable time _) = rnf time

ml_core_file :: ModLocation -> FilePath
ml_core_file ml = ml_hi_file ml <.> "core"

-- | Returns an up-to-date module interface, regenerating if needed.
--   Assumes file exists.
--   Requires the 'HscEnv' to be set up with dependencies
-- See Note [Recompilation avoidance in the presence of TH]
loadInterface
  :: (MonadIO m, MonadMask m)
  => HscEnv
  -> ModSummary
  -> Maybe LinkableType
  -> RecompilationInfo m
  -> m ([FileDiagnostic], Maybe HiFileResult)
loadInterface session ms linkableNeeded RecompilationInfo{..} = do
    let sessionWithMsDynFlags = hscSetFlags (ms_hspp_opts ms) session
        mb_old_iface = hirModIface . fst <$> old_value
        mb_old_version = snd <$> old_value

        core_file = ml_core_file (ms_location ms)
        iface_file = ml_hi_file (ms_location ms)

        !mod = ms_mod ms

    mb_dest_version <- case mb_old_version of
      Just ver -> pure $ Just ver
      Nothing  -> get_file_version (toNormalizedFilePath' iface_file)

    -- The source is modified if it is newer than the destination (iface file)
    -- A more precise check for the core file is performed later
    let _sourceMod = case mb_dest_version of -- sourceMod is only used in GHC < 9.4
          Nothing -> SourceModified -- destination file doesn't exist, assume modified source
          Just dest_version
            | source_version <= dest_version -> SourceUnmodified
            | otherwise -> SourceModified

    -- old_iface is only used in GHC >= 9.4
    _old_iface <- case mb_old_iface of
      Just iface -> pure (Just iface)
      Nothing -> do
        -- ncu and read_dflags are only used in GHC >= 9.4
        let _ncu = hsc_NC sessionWithMsDynFlags
            _read_dflags = hsc_dflags sessionWithMsDynFlags
        read_result <- liftIO $ readIface _read_dflags _ncu mod iface_file
        case read_result of
          Util.Failed{}        -> return Nothing
          -- important to call `shareUsages` here before checkOldIface
          -- consults `mi_usages`
          Util.Succeeded iface -> return $ Just (shareUsages iface)

    -- If mb_old_iface is nothing then checkOldIface will load it for us
    -- given that the source is unmodified
    (recomp_iface_reqd, mb_checked_iface)
      <- liftIO $ checkOldIface sessionWithMsDynFlags ms _old_iface >>= \case
        UpToDateItem x -> pure (UpToDate, Just x)
        OutOfDateItem reason x -> pure (NeedsRecompile reason, x)

    let do_regenerate _reason = withTrace "regenerate interface" $ \setTag -> do
          setTag "Module" $ moduleNameString $ moduleName mod
          setTag "Reason" $ showReason _reason
          liftIO $ traceMarkerIO $ "regenerate interface " ++ show (moduleNameString $ moduleName mod, showReason _reason)
          regenerate linkableNeeded

    case (mb_checked_iface, recomp_iface_reqd) of
      (Just iface, UpToDate) -> do
             details <- liftIO $ mkDetailsFromIface sessionWithMsDynFlags iface
             -- parse the runtime dependencies from the annotations
             let runtime_deps
                   | not (mi_used_th iface) = emptyModuleEnv
                   | otherwise = parseRuntimeDeps (md_anns details)
             -- Peform the fine grained recompilation check for TH
             maybe_recomp <- checkLinkableDependencies session get_linkable_hashes runtime_deps
             case maybe_recomp of
               Just msg -> do_regenerate msg
               Nothing
                 | isJust linkableNeeded -> handleErrs $ do
                   (coreFile@CoreFile{cf_iface_hash}, core_hash) <- liftIO $
                     readBinCoreFile (mkUpdater $ hsc_NC session) core_file
                   if cf_iface_hash == getModuleHash iface
                   then return ([], Just $ mkHiFileResult ms iface details runtime_deps (Just (coreFile, fingerprintToBS core_hash)))
                   else do_regenerate (recompBecause "Core file out of date (doesn't match iface hash)")
                 | otherwise -> return ([], Just $ mkHiFileResult ms iface details runtime_deps Nothing)
                 where handleErrs = flip catches
                         [Handler $ \(e :: IOException) -> do_regenerate (recompBecause $ "Reading core file failed (" ++ show e ++ ")")
                         ,Handler $ \(e :: GhcException) -> case e of
                            Signal _ -> throw e
                            Panic _  -> throw e
                            _        -> do_regenerate (recompBecause $ "Reading core file failed (" ++ show e ++ ")")
                         ]
      (_, _reason) -> do_regenerate _reason

-- | Find the runtime dependencies by looking at the annotations
-- serialized in the iface
-- The bytestrings are the hashes of the core files for modules we
-- required to run the TH splices in the given module.
-- See Note [Recompilation avoidance in the presence of TH]
parseRuntimeDeps :: [ModIfaceAnnotation] -> ModuleEnv BS.ByteString
parseRuntimeDeps anns = mkModuleEnv $ mapMaybe go anns
  where
    go (Annotation (ModuleTarget mod) payload)
      | Just bs <- fromSerialized BS.pack payload
      = Just (mod, bs)
    go _ = Nothing

-- | checkLinkableDependencies compares the core files in the build graph to
-- the runtime dependencies of the module, to check if any of them are out of date
-- Hopefully 'runtime_deps' will be empty if the module didn't actually use TH
-- See Note [Recompilation avoidance in the presence of TH]
checkLinkableDependencies :: MonadIO m => HscEnv -> ([NormalizedFilePath] -> m [BS.ByteString]) -> ModuleEnv BS.ByteString -> m (Maybe RecompileRequired)
checkLinkableDependencies hsc_env get_linkable_hashes runtime_deps = do
  moduleLocs <- liftIO $ readIORef (fcModuleCache $ hsc_FC hsc_env)
  let go (mod, hash) = do
        ifr <- lookupInstalledModuleEnv moduleLocs $ Compat.installedModule (toUnitId $ moduleUnit mod) (moduleName mod)
        case ifr of
          InstalledFound loc _ -> do
            hs <- ml_hs_file loc
            pure (toNormalizedFilePath' hs,hash)
          _ -> Nothing
      hs_files = mapM go (moduleEnvToList runtime_deps)
  case hs_files of
    Nothing -> error "invalid module graph"
    Just fs -> do
      store_hashes <- get_linkable_hashes (map fst fs)
      let out_of_date = [core_file | ((core_file, expected_hash), actual_hash) <- zip fs store_hashes, expected_hash /= actual_hash]
      case out_of_date of
        [] -> pure Nothing
        _ -> pure $ Just $ recompBecause
              $ "out of date runtime dependencies: " ++ intercalate ", " (map show out_of_date)

recompBecause :: String -> RecompileRequired
recompBecause =
                NeedsRecompile .
                RecompBecause
              . CustomReason

data SourceModified = SourceModified | SourceUnmodified deriving (Eq, Ord, Show)

showReason :: RecompileRequired -> String
showReason UpToDate                     = "UpToDate"
showReason (NeedsRecompile MustCompile) = "MustCompile"
showReason (NeedsRecompile s)           = printWithoutUniques s

mkDetailsFromIface :: HscEnv -> ModIface -> IO ModDetails
mkDetailsFromIface session iface = do
  fixIO $ \details -> do
    let !hsc' = hscUpdateHPT (\hpt -> addToHpt hpt (moduleName $ mi_module iface) (HomeModInfo iface details emptyHomeModInfoLinkable)) session
    initIfaceLoad hsc' (typecheckIface iface)

coreFileToCgGuts :: HscEnv -> ModIface -> ModDetails -> CoreFile -> IO CgGuts
coreFileToCgGuts session iface details core_file = do
  let act hpt = addToHpt hpt (moduleName this_mod)
                             (HomeModInfo iface details emptyHomeModInfoLinkable)
      this_mod = mi_module iface
  types_var <- newIORef (md_types details)
  let hsc_env' = hscUpdateHPT act (session {
        hsc_type_env_vars = knotVarsFromModuleEnv (mkModuleEnv [(this_mod, types_var)])
        })
  core_binds <- initIfaceCheck (text "l") hsc_env' $ typecheckCoreFile this_mod types_var core_file
      -- Implicit binds aren't saved, so we need to regenerate them ourselves.
  let _implicit_binds = concatMap getImplicitBinds tyCons -- only used if GHC < 9.6
      tyCons = typeEnvTyCons (md_types details)
#if MIN_VERSION_ghc(9,5,0)
  -- In GHC 9.6, the implicit binds are tidied and part of core_binds
  pure $ CgGuts this_mod tyCons core_binds [] NoStubs [] mempty (emptyHpcInfo False) Nothing []
#else
  pure $ CgGuts this_mod tyCons (_implicit_binds ++ core_binds) [] NoStubs [] mempty (emptyHpcInfo False) Nothing []
#endif

coreFileToLinkable :: LinkableType -> HscEnv -> ModSummary -> ModIface -> ModDetails -> CoreFile -> UTCTime -> IO ([FileDiagnostic], Maybe HomeModInfo)
coreFileToLinkable linkableType session ms iface details core_file t = do
  cgi_guts <- coreFileToCgGuts session iface details core_file
  (warns, lb) <- case linkableType of
    BCOLinkable    -> fmap (maybe emptyHomeModInfoLinkable justBytecode) <$> generateByteCode (CoreFileTime t) session ms cgi_guts
    ObjectLinkable -> fmap (maybe emptyHomeModInfoLinkable justObjects) <$> generateObjectCode session ms cgi_guts
  pure (warns, Just $ HomeModInfo iface details lb) -- TODO wz1000 handle emptyHomeModInfoLinkable

-- | Non-interactive, batch version of 'InteractiveEval.getDocs'.
--   The interactive paths create problems in ghc-lib builds
--- and leads to fun errors like "Cannot continue after interface file error".
getDocsBatch
  :: HscEnv
  -> [Name]
  -> IO [Either String (Maybe [HsDoc GhcRn], IntMap (HsDoc GhcRn))]
getDocsBatch hsc_env _names = do
    res <- initIfaceLoad hsc_env $ forM _names $ \name ->
        case nameModule_maybe name of
            Nothing -> return (Left $ NameHasNoModule name)
            Just mod -> do
             ModIface {
                        mi_docs = Just Docs{ docs_mod_hdr = mb_doc_hdr
                                      , docs_decls = dmap
                                      , docs_args = amap
                                      }
                      } <- loadSysInterface (text "getModuleInterface") mod
             if isNothing mb_doc_hdr && isNullUniqMap dmap && isNullUniqMap amap
               then pure (Left (NoDocsInIface mod $ compiled name))
               else pure (Right (
                                  lookupUniqMap dmap name,
                                  lookupWithDefaultUniqMap amap mempty name))
    return $ map (first $ T.unpack . printOutputable) res
  where
    compiled n =
      -- TODO: Find a more direct indicator.
      case nameSrcLoc n of
        RealSrcLoc {}   -> False
        UnhelpfulLoc {} -> True

-- | Non-interactive, batch version of 'InteractiveEval.lookupNames'.
--   The interactive paths create problems in ghc-lib builds
--- and leads to fun errors like "Cannot continue after interface file error".
lookupName :: HscEnv
           -> Name
           -> IO (Maybe TyThing)
lookupName _ name
  | Nothing <- nameModule_maybe name = pure Nothing
lookupName hsc_env name = exceptionHandle $ do
  mb_thing <- liftIO $ lookupType hsc_env name
  case mb_thing of
    x@(Just _) -> return x
    Nothing
      | x@(Just thing) <- wiredInNameTyThing_maybe name
      -> do when (needWiredInHomeIface thing)
                 (initIfaceLoad hsc_env (loadWiredInHomeIface name))
            return x
      | otherwise -> do
        res <- initIfaceLoad hsc_env $ importDecl name
        case res of
          Util.Succeeded x -> return (Just x)
          _                -> return Nothing
  where
    exceptionHandle x = x `catch` \(_ :: IOEnvFailure) -> pure Nothing

pathToModuleName :: FilePath -> ModuleName
pathToModuleName = mkModuleName . map rep
  where
      rep c | isPathSeparator c = '_'
      rep ':' = '_'
      rep c = c

{- Note [Guidelines For Using CPP In GHCIDE Import Statements]
   ~~~~~~~~~~~~~~~~~~~~~~~~~~~~~~~~~~~~~~~~~~~~~~~~~~~~~~~~~~~
  GHCIDE's interface with GHC is extensive, and unfortunately, because we have
  to work with multiple versions of GHC, we have several files that need to use
  a lot of CPP. In order to simplify the CPP in the import section of every file
  we have a few specific guidelines for using CPP in these sections.

  - We don't want to nest CPP clauses, nor do we want to use else clauses. Both
  nesting and else clauses end up drastically complicating the code, and require
  significant mental stack to unwind.

  - CPP clauses should be placed at the end of the imports section. The clauses
  should be ordered by the GHC version they target from earlier to later versions,
  with negative if clauses coming before positive if clauses of the same
  version. (If you think about which GHC version a clause activates for this
  should make sense `!MIN_VERSION_GHC(9,0,0)` refers to 8.10 and lower which is
  a earlier version than `MIN_VERSION_GHC(9,0,0)` which refers to versions 9.0
  and later). In addition there should be a space before and after each CPP
  clause.

  - In if clauses that use `&&` and depend on more than one statement, the
  positive statement should come before the negative statement. In addition the
  clause should come after the single positive clause for that GHC version.

  - There shouldn't be multiple identical CPP statements. The use of odd or even
  GHC numbers is identical, with the only preference being to use what is
  already there. (i.e. (`MIN_VERSION_GHC(9,2,0)` and `MIN_VERSION_GHC(9,1,0)`
  are functionally equivalent)
-}<|MERGE_RESOLUTION|>--- conflicted
+++ resolved
@@ -362,17 +362,11 @@
 
   (((tc_gbl_env', mrn_info), warning_messages), splices, mod_env)
       <- captureSplicesAndDeps tc_helpers hsc_env_tmp $ \hscEnvTmp ->
-<<<<<<< HEAD
              do  hscTypecheckRenameWithDiagnostics hscEnvTmp ms $
-                          HsParsedModule { hpm_module = parsedSource pmod,
-                                           hpm_src_files = pm_extra_src_files pmod,
-                                           hpm_annotations = pm_annotations pmod }
-=======
-             do  hscTypecheckRename hscEnvTmp ms $
                           HsParsedModule { hpm_module = parsedSource pmod
                                          , hpm_src_files = pm_extra_src_files pmod
+                                         , hpm_annotations = pm_annotations pmod
                                          }
->>>>>>> f523690a
   let rn_info = case mrn_info of
         Just x  -> x
         Nothing -> error "no renamed info tcRnModule"
@@ -682,15 +676,7 @@
   warn2err = T.intercalate ": error:" . T.splitOn ": warning:"
 
 hideDiag :: DynFlags -> (Maybe DiagnosticReason, FileDiagnostic) -> (Maybe DiagnosticReason, FileDiagnostic)
-<<<<<<< HEAD
 hideDiag originalFlags (w@(Just (WarningWithFlag warning)), fd)
-#else
-hideDiag :: DynFlags -> (WarnReason, FileDiagnostic) -> (WarnReason, FileDiagnostic)
-hideDiag originalFlags (w@(Reason warning), fd)
-#endif
-=======
-hideDiag originalFlags (w@(Just (WarningWithFlag warning)), (nfp, _sh, fd))
->>>>>>> f523690a
   | not (wopt warning originalFlags)
   = (w, fd { fdShouldShowDiagnostic = HideDiag })
 hideDiag _originalFlags t = t
@@ -721,19 +707,8 @@
   = (w, fd & fdLspDiagnosticL %~ \diag -> diag { _tags = Just $ DiagnosticTag_Deprecated : concat (_tags diag) })
 tagDiag (w@(Just (WarningWithFlags warnings)), fd)
   | tags <- mapMaybe requiresTag (toList warnings)
-<<<<<<< HEAD
   = (w, fd & fdLspDiagnosticL %~ \diag -> diag { _tags = Just $ tags ++ concat (_tags diag) })
-#elif MIN_VERSION_ghc(9,3,0)
-tagDiag (w@(Just (WarningWithFlag warning)), fd)
-  | Just tag <- requiresTag warning
-  = (w, fd & fdLspDiagnosticL %~ \diag -> diag { _tags = Just $ tag : concat (_tags diag) })
-#else
-tagDiag (w@(Reason warning), fd)
-=======
-  = (w, (nfp, sh, fd { _tags = Just $ tags ++ concat (_tags fd) }))
-#else
 tagDiag (w@(Just (WarningWithFlag warning)), (nfp, sh, fd))
->>>>>>> f523690a
   | Just tag <- requiresTag warning
   = (w, fd & fdLspDiagnosticL %~ \diag -> { _tags = Just $ tag : concat (_tags diag) })
 #endif
@@ -1121,7 +1096,6 @@
              psMessages = getPsMessages pst
          in
            do
-<<<<<<< HEAD
                let IdePreprocessedSource preproc_warns preproc_errs parsed = customPreprocessor rdr_module
                let attachNoStructuredError (span, msg) = (span, msg, Nothing)
 
@@ -1138,15 +1112,6 @@
                       DiagnosticSeverity_Warning
                       (fmap attachNoStructuredError preproc_warns)
                (parsed', msgs) <- liftIO $ applyPluginsParsedResultAction env ms hpm_annotations parsed psMessages
-=======
-               let IdePreprocessedSource preproc_warns errs parsed = customPreprocessor rdr_module
-
-               unless (null errs) $
-                  throwE $ diagFromStrings sourceParser DiagnosticSeverity_Error errs
-
-               let preproc_warnings = diagFromStrings sourceParser DiagnosticSeverity_Warning preproc_warns
-               (parsed', msgs) <- liftIO $ applyPluginsParsedResultAction env ms parsed psMessages
->>>>>>> f523690a
                let (warns, errors) = renderMessages msgs
 
                -- Just because we got a `POk`, it doesn't mean there
