-- Copyright (c) 2019 The DAML Authors. All rights reserved.
-- SPDX-License-Identifier: Apache-2.0

{-# LANGUAGE CPP        #-}
{-# LANGUAGE GADTs      #-}
{-# LANGUAGE RankNTypes #-}

-- | Based on https://ghc.haskell.org/trac/ghc/wiki/Commentary/Compiler/API.
--   Given a list of paths to find libraries, and a file to compile, produce a list of 'CoreModule' values.
module Development.IDE.Core.Compile
  ( TcModuleResult(..)
  , RunSimplifier(..)
  , compileModule
  , parseModule
  , typecheckModule
  , computePackageDeps
  , addRelativeImport
  , mkHiFileResultCompile
  , mkHiFileResultNoCompile
  , generateObjectCode
  , generateByteCode
  , generateHieAsts
  , writeAndIndexHieFile
  , indexHieFile
  , writeHiFile
  , getModSummaryFromImports
  , loadHieFile
  , loadInterface
  , loadModulesHome
  , setupFinderCache
  , getDocsBatch
  , lookupName
  ) where

import           Development.IDE.Core.Preprocessor
import           Development.IDE.Core.RuleTypes
import           Development.IDE.Core.Shake
import           Development.IDE.GHC.Error
import           Development.IDE.GHC.Orphans       ()
import           Development.IDE.GHC.Util
import           Development.IDE.GHC.Warnings
import           Development.IDE.Spans.Common
import           Development.IDE.Types.Diagnostics
import           Development.IDE.Types.Location
import           Development.IDE.Types.Options
import           Outputable                        hiding ((<>))

import           HieDb

import           Language.LSP.Types                (DiagnosticTag (..))

import           DriverPhases
import           DriverPipeline                    hiding (unP)
import           HscTypes
import           LoadIface                         (loadModuleInterface)

import           Lexer
import qualified Parser
#if MIN_VERSION_ghc(8,10,0)
import           Control.DeepSeq                   (force, rnf)
#else
import           Control.DeepSeq                   (rnf)
import           ErrUtils
#endif

import           Development.IDE.GHC.Compat        hiding (parseModule,
                                                    typecheckModule,
                                                    writeHieFile)
import qualified Development.IDE.GHC.Compat        as Compat
import qualified Development.IDE.GHC.Compat        as GHC
import           Finder
import           GhcMonad
import           GhcPlugins                        as GHC hiding (fst3, (<>))
import           Hooks
import           HscMain                           (hscDesugar, hscGenHardCode,
                                                    hscInteractive, hscSimplify,
                                                    hscTypecheckRename,
                                                    makeSimpleDetails)
import           MkIface
import           StringBuffer                      as SB
import           TcIface                           (typecheckIface)
import           TcRnMonad                         hiding (newUnique)
#if MIN_VERSION_ghc(9,0,1)
import           GHC.Builtin.Names
import           GHC.Iface.Recomp
import           GHC.Tc.Gen.Splice
import           GHC.Tc.Types.Evidence             (EvBind)
#else
import           PrelNames
import           TcSplice
#endif
import           TidyPgm

import           Bag
import           Control.Exception                 (evaluate)
import           Control.Exception.Safe
import           Control.Lens                      hiding (List)
import           Control.Monad.Except
import           Control.Monad.Extra
import           Control.Monad.Trans.Except
import           Data.Bifunctor                    (first, second)
import qualified Data.ByteString                   as BS
import qualified Data.DList                        as DL
import           Data.IORef
import           Data.List.Extra
import qualified Data.Map.Strict                   as Map
import           Data.Maybe
import qualified Data.Text                         as T
import           Data.Time                         (UTCTime, getCurrentTime)
import qualified GHC.LanguageExtensions            as LangExt
import           HeaderInfo
import           Linker                            (unload)
import           Maybes                            (orElse)
import           System.Directory
import           System.FilePath
import           System.IO.Extra                   (fixIO, newTempFileWithin)
import           TcEnv                             (tcLookup)

import           Control.Concurrent.Extra
import           Control.Concurrent.STM            hiding (orElse)
import           Data.Aeson                        (toJSON)
import           Data.Binary
import           Data.Coerce
import           Data.Functor
import qualified Data.HashMap.Strict               as HashMap
import           Data.Tuple.Extra                  (dupe)
import           Data.Unique
import           GHC.Fingerprint
import qualified Language.LSP.Server               as LSP
import qualified Language.LSP.Types                as LSP

-- | Given a string buffer, return the string (after preprocessing) and the 'ParsedModule'.
parseModule
    :: IdeOptions
    -> HscEnv
    -> FilePath
    -> ModSummary
    -> IO (IdeResult ParsedModule)
parseModule IdeOptions{..} env filename ms =
    fmap (either (, Nothing) id) $
    runExceptT $ do
        (diag, modu) <- parseFileContents env optPreprocessor filename ms
        return (diag, Just modu)


-- | Given a package identifier, what packages does it depend on
computePackageDeps
    :: HscEnv
    -> InstalledUnitId
    -> IO (Either [FileDiagnostic] [InstalledUnitId])
computePackageDeps env pkg = do
    let dflags = hsc_dflags env
    case oldLookupInstalledPackage dflags pkg of
        Nothing -> return $ Left [ideErrorText (toNormalizedFilePath' noFilePath) $
            T.pack $ "unknown package: " ++ show pkg]
        Just pkgInfo -> return $ Right $ unitDepends pkgInfo

typecheckModule :: IdeDefer
                -> HscEnv
                -> [Linkable] -- ^ linkables not to unload
                -> ParsedModule
                -> IO (IdeResult TcModuleResult)
typecheckModule (IdeDefer defer) hsc keep_lbls pm = do
    fmap (either (,Nothing) id) $
      catchSrcErrors (hsc_dflags hsc) "typecheck" $ do

        let modSummary = pm_mod_summary pm
            dflags = ms_hspp_opts modSummary

        modSummary' <- initPlugins hsc modSummary
        (warnings, tcm) <- withWarnings "typecheck" $ \tweak ->
            tcRnModule hsc keep_lbls $ demoteIfDefer pm{pm_mod_summary = tweak modSummary'}
        let errorPipeline = unDefer . hideDiag dflags . tagDiag
            diags = map errorPipeline warnings
            deferedError = any fst diags
        return (map snd diags, Just $ tcm{tmrDeferedError = deferedError})
    where
        demoteIfDefer = if defer then demoteTypeErrorsToWarnings else id

-- | Add a Hook to the DynFlags which captures and returns the
-- typechecked splices before they are run. This information
-- is used for hover.
captureSplices :: DynFlags -> (DynFlags -> IO a) -> IO (a, Splices)
captureSplices dflags k = do
  splice_ref <- newIORef mempty
  res <- k (dflags { hooks = addSpliceHook splice_ref (hooks dflags)})
  splices <- readIORef splice_ref
  return (res, splices)
  where
    addSpliceHook :: IORef Splices -> Hooks -> Hooks
    addSpliceHook var h = h { runMetaHook = Just (splice_hook (runMetaHook h) var) }

    splice_hook :: Maybe (MetaHook TcM) -> IORef Splices -> MetaHook TcM
    splice_hook (fromMaybe defaultRunMeta -> hook) var metaReq e = case metaReq of
        (MetaE f) -> do
            expr' <- metaRequestE hook e
            liftIO $ modifyIORef' var $ exprSplicesL %~ ((e, expr') :)
            pure $ f expr'
        (MetaP f) -> do
            pat' <- metaRequestP hook e
            liftIO $ modifyIORef' var $ patSplicesL %~ ((e, pat') :)
            pure $ f pat'
        (MetaT f) -> do
            type' <- metaRequestT hook e
            liftIO $ modifyIORef' var $ typeSplicesL %~ ((e, type') :)
            pure $ f type'
        (MetaD f) -> do
            decl' <- metaRequestD hook e
            liftIO $ modifyIORef' var $ declSplicesL %~ ((e, decl') :)
            pure $ f decl'
        (MetaAW f) -> do
            aw' <- metaRequestAW hook e
            liftIO $ modifyIORef' var $ awSplicesL %~ ((e, aw') :)
            pure $ f aw'


tcRnModule :: HscEnv -> [Linkable] -> ParsedModule -> IO TcModuleResult
tcRnModule hsc_env keep_lbls pmod = do
  let ms = pm_mod_summary pmod
      hsc_env_tmp = hsc_env { hsc_dflags = ms_hspp_opts ms }

  unload hsc_env_tmp keep_lbls

  ((tc_gbl_env, mrn_info), splices)
      <- liftIO $ captureSplices (ms_hspp_opts ms) $ \dflags ->
             do  let hsc_env_tmp = hsc_env { hsc_dflags = dflags }
                 hscTypecheckRename hsc_env_tmp ms $
                          HsParsedModule { hpm_module = parsedSource pmod,
                                           hpm_src_files = pm_extra_src_files pmod,
                                           hpm_annotations = pm_annotations pmod }
  let rn_info = case mrn_info of
        Just x  -> x
        Nothing -> error "no renamed info tcRnModule"
  pure (TcModuleResult pmod rn_info tc_gbl_env splices False)

mkHiFileResultNoCompile :: HscEnv -> TcModuleResult -> IO HiFileResult
mkHiFileResultNoCompile session tcm = do
  let hsc_env_tmp = session { hsc_dflags = ms_hspp_opts ms }
      ms = pm_mod_summary $ tmrParsed tcm
      tcGblEnv = tmrTypechecked tcm
  details <- makeSimpleDetails hsc_env_tmp tcGblEnv
  sf <- finalSafeMode (ms_hspp_opts ms) tcGblEnv
#if MIN_VERSION_ghc(8,10,0)
  iface <- mkIfaceTc hsc_env_tmp sf details tcGblEnv
#else
  (iface, _) <- mkIfaceTc hsc_env_tmp Nothing sf details tcGblEnv
#endif
  let mod_info = HomeModInfo iface details Nothing
  pure $! mkHiFileResult ms mod_info

mkHiFileResultCompile
    :: HscEnv
    -> TcModuleResult
    -> ModGuts
    -> LinkableType -- ^ use object code or byte code?
    -> IO (IdeResult HiFileResult)
mkHiFileResultCompile session' tcm simplified_guts ltype = catchErrs $ do
  let session = session' { hsc_dflags = ms_hspp_opts ms }
      ms = pm_mod_summary $ tmrParsed tcm
      tcGblEnv = tmrTypechecked tcm

  let genLinkable = case ltype of
        ObjectLinkable -> generateObjectCode
        BCOLinkable    -> generateByteCode

  (linkable, details, diags) <-
    if mg_hsc_src simplified_guts == HsBootFile
    then do
        -- give variables unique OccNames
        details <- mkBootModDetailsTc session tcGblEnv
        pure (Nothing, details, [])
    else do
        -- give variables unique OccNames
        (guts, details) <- tidyProgram session simplified_guts
        (diags, linkable) <- genLinkable session ms guts
        pure (linkable, details, diags)
<<<<<<< HEAD
#if MIN_VERSION_ghc(9,0,1)
  let !partial_iface = force (mkPartialIface session details simplified_guts)
  final_iface <- mkFullIface session partial_iface Nothing
#elif MIN_VERSION_ghc(8,10,0)
=======
#if MIN_VERSION_ghc(8,10,0)
>>>>>>> 0da41684
  let !partial_iface = force (mkPartialIface session details simplified_guts)
  final_iface <- mkFullIface session partial_iface
#else
  (final_iface,_) <- mkIface session Nothing details simplified_guts
#endif
  let mod_info = HomeModInfo final_iface details linkable
  pure (diags, Just $! mkHiFileResult ms mod_info)

  where
    dflags = hsc_dflags session'
    source = "compile"
    catchErrs x = x `catches`
      [ Handler $ return . (,Nothing) . diagFromGhcException source dflags
      , Handler $ return . (,Nothing) . diagFromString source DsError (noSpan "<internal>")
      . (("Error during " ++ T.unpack source) ++) . show @SomeException
      ]

initPlugins :: HscEnv -> ModSummary -> IO ModSummary
initPlugins session modSummary = do
    dflags <- liftIO $ initializePlugins session $ ms_hspp_opts modSummary
    return modSummary{ms_hspp_opts = dflags}

-- | Whether we should run the -O0 simplifier when generating core.
--
-- This is required for template Haskell to work but we disable this in DAML.
-- See #256
newtype RunSimplifier = RunSimplifier Bool

-- | Compile a single type-checked module to a 'CoreModule' value, or
-- provide errors.
compileModule
    :: RunSimplifier
    -> HscEnv
    -> ModSummary
    -> TcGblEnv
    -> IO (IdeResult ModGuts)
compileModule (RunSimplifier simplify) session ms tcg =
    fmap (either (, Nothing) (second Just)) $
        catchSrcErrors (hsc_dflags session) "compile" $ do
            (warnings,desugared_guts) <- withWarnings "compile" $ \tweak -> do
               let ms' = tweak ms
                   session' = session{ hsc_dflags = ms_hspp_opts ms'}
               desugar <- hscDesugar session' ms' tcg
               if simplify
               then do
                 plugins <- readIORef (tcg_th_coreplugins tcg)
                 hscSimplify session' plugins desugar
               else pure desugar
            return (map snd warnings, desugared_guts)

generateObjectCode :: HscEnv -> ModSummary -> CgGuts -> IO (IdeResult Linkable)
generateObjectCode session summary guts = do
    fmap (either (, Nothing) (second Just)) $
          catchSrcErrors (hsc_dflags session) "object" $ do
              let dot_o =  ml_obj_file (ms_location summary)
                  mod = ms_mod summary
                  fp = replaceExtension dot_o "s"
              createDirectoryIfMissing True (takeDirectory fp)
              (warnings, dot_o_fp) <-
                withWarnings "object" $ \_tweak -> do
                      let summary' = _tweak summary
#if MIN_VERSION_ghc(8,10,0)
                          target = defaultObjectTarget $ hsc_dflags session
#else
                          target = defaultObjectTarget $ targetPlatform $ hsc_dflags session
#endif
                          session' = session { hsc_dflags = updOptLevel 0 $ (ms_hspp_opts summary') { outputFile = Just dot_o , hscTarget = target}}
#if MIN_VERSION_ghc(9,0,1)
                      (outputFilename, _mStub, _foreign_files, _cinfos) <- hscGenHardCode session' guts
#else
                      (outputFilename, _mStub, _foreign_files) <- hscGenHardCode session' guts
<<<<<<< HEAD
#endif
=======
>>>>>>> 0da41684
#if MIN_VERSION_ghc(8,10,0)
                                (ms_location summary')
#else
                                summary'
#endif
                                fp
                      compileFile session' StopLn (outputFilename, Just (As False))
              let unlinked = DotO dot_o_fp
              -- Need time to be the modification time for recompilation checking
              t <- liftIO $ getModificationTime dot_o_fp
              let linkable = LM t mod [unlinked]

              pure (map snd warnings, linkable)

generateByteCode :: HscEnv -> ModSummary -> CgGuts -> IO (IdeResult Linkable)
generateByteCode hscEnv summary guts = do
    fmap (either (, Nothing) (second Just)) $
          catchSrcErrors (hsc_dflags hscEnv) "bytecode" $ do
              (warnings, (_, bytecode, sptEntries)) <-
                withWarnings "bytecode" $ \_tweak -> do
                      let summary' = _tweak summary
                          session = hscEnv { hsc_dflags = ms_hspp_opts summary' }
                      hscInteractive session guts
#if MIN_VERSION_ghc(8,10,0)
                                (ms_location summary')
#else
                                summary'
#endif
              let unlinked = BCOs bytecode sptEntries
              time <- liftIO getCurrentTime
              let linkable = LM time (ms_mod summary) [unlinked]

              pure (map snd warnings, linkable)

demoteTypeErrorsToWarnings :: ParsedModule -> ParsedModule
demoteTypeErrorsToWarnings =
  (update_pm_mod_summary . update_hspp_opts) demoteTEsToWarns where

  demoteTEsToWarns :: DynFlags -> DynFlags
  -- convert the errors into warnings, and also check the warnings are enabled
  demoteTEsToWarns = (`wopt_set` Opt_WarnDeferredTypeErrors)
                   . (`wopt_set` Opt_WarnTypedHoles)
                   . (`wopt_set` Opt_WarnDeferredOutOfScopeVariables)
                   . (`gopt_set` Opt_DeferTypeErrors)
                   . (`gopt_set` Opt_DeferTypedHoles)
                   . (`gopt_set` Opt_DeferOutOfScopeVariables)

update_hspp_opts :: (DynFlags -> DynFlags) -> ModSummary -> ModSummary
update_hspp_opts up ms = ms{ms_hspp_opts = up $ ms_hspp_opts ms}

update_pm_mod_summary :: (ModSummary -> ModSummary) -> ParsedModule -> ParsedModule
update_pm_mod_summary up pm =
  pm{pm_mod_summary = up $ pm_mod_summary pm}

unDefer :: (WarnReason, FileDiagnostic) -> (Bool, FileDiagnostic)
unDefer (Reason Opt_WarnDeferredTypeErrors         , fd) = (True, upgradeWarningToError fd)
unDefer (Reason Opt_WarnTypedHoles                 , fd) = (True, upgradeWarningToError fd)
unDefer (Reason Opt_WarnDeferredOutOfScopeVariables, fd) = (True, upgradeWarningToError fd)
unDefer ( _                                        , fd) = (False, fd)

upgradeWarningToError :: FileDiagnostic -> FileDiagnostic
upgradeWarningToError (nfp, sh, fd) =
  (nfp, sh, fd{_severity = Just DsError, _message = warn2err $ _message fd}) where
  warn2err :: T.Text -> T.Text
  warn2err = T.intercalate ": error:" . T.splitOn ": warning:"

hideDiag :: DynFlags -> (WarnReason, FileDiagnostic) -> (WarnReason, FileDiagnostic)
hideDiag originalFlags (Reason warning, (nfp, _sh, fd))
  | not (wopt warning originalFlags)
  = (Reason warning, (nfp, HideDiag, fd))
hideDiag _originalFlags t = t

-- | Warnings which lead to a diagnostic tag
unnecessaryDeprecationWarningFlags :: [WarningFlag]
unnecessaryDeprecationWarningFlags
  = [ Opt_WarnUnusedTopBinds
    , Opt_WarnUnusedLocalBinds
    , Opt_WarnUnusedPatternBinds
    , Opt_WarnUnusedImports
    , Opt_WarnUnusedMatches
    , Opt_WarnUnusedTypePatterns
    , Opt_WarnUnusedForalls
#if MIN_VERSION_ghc(8,10,0)
    , Opt_WarnUnusedRecordWildcards
#endif
    , Opt_WarnInaccessibleCode
    , Opt_WarnWarningsDeprecations
    ]

-- | Add a unnecessary/deprecated tag to the required diagnostics.
tagDiag :: (WarnReason, FileDiagnostic) -> (WarnReason, FileDiagnostic)
tagDiag (Reason warning, (nfp, sh, fd))
  | Just tag <- requiresTag warning
  = (Reason warning, (nfp, sh, fd { _tags = addTag tag (_tags fd) }))
  where
    requiresTag :: WarningFlag -> Maybe DiagnosticTag
    requiresTag Opt_WarnWarningsDeprecations
      = Just DtDeprecated
    requiresTag wflag  -- deprecation was already considered above
      | wflag `elem` unnecessaryDeprecationWarningFlags
      = Just DtUnnecessary
    requiresTag _ = Nothing
    addTag :: DiagnosticTag -> Maybe (List DiagnosticTag) -> Maybe (List DiagnosticTag)
    addTag t Nothing          = Just (List [t])
    addTag t (Just (List ts)) = Just (List (t : ts))
-- other diagnostics are left unaffected
tagDiag t = t

addRelativeImport :: NormalizedFilePath -> ModuleName -> DynFlags -> DynFlags
addRelativeImport fp modu dflags = dflags
    {importPaths = nubOrd $ maybeToList (moduleImportPath fp modu) ++ importPaths dflags}

atomicFileWrite :: FilePath -> (FilePath -> IO a) -> IO ()
atomicFileWrite targetPath write = do
  let dir = takeDirectory targetPath
  createDirectoryIfMissing True dir
  (tempFilePath, cleanUp) <- newTempFileWithin dir
  (write tempFilePath >> renameFile tempFilePath targetPath) `onException` cleanUp

generateHieAsts :: HscEnv -> TcModuleResult -> IO ([FileDiagnostic], Maybe (HieASTs Type))
generateHieAsts hscEnv tcm =
  handleGenerationErrors' dflags "extended interface generation" $ runHsc hscEnv $ do
    -- These varBinds use unitDataConId but it could be anything as the id name is not used
    -- during the hie file generation process. It's a workaround for the fact that the hie modules
    -- don't export an interface which allows for additional information to be added to hie files.
    let fake_splice_binds = listToBag (map (mkVarBind unitDataConId) (spliceExpresions $ tmrTopLevelSplices tcm))
        real_binds = tcg_binds $ tmrTypechecked tcm
#if MIN_VERSION_ghc(9,0,1)
        -- TODO: Use some proper values here!
        evBinds = emptyBag @EvBind :: Bag EvBind
        clsInsts = [] :: [ClsInst]
        tyCons = []   :: [TyCon]
    Just <$> GHC.enrichHie (fake_splice_binds `unionBags` real_binds) (tmrRenamed tcm) evBinds clsInsts tyCons
#else
    Just <$> GHC.enrichHie (fake_splice_binds `unionBags` real_binds) (tmrRenamed tcm)
#endif
  where
    dflags = hsc_dflags hscEnv

spliceExpresions :: Splices -> [LHsExpr GhcTc]
spliceExpresions Splices{..} =
    DL.toList $ mconcat
        [ DL.fromList $ map fst exprSplices
        , DL.fromList $ map fst patSplices
        , DL.fromList $ map fst typeSplices
        , DL.fromList $ map fst declSplices
        , DL.fromList $ map fst awSplices
        ]

-- | In addition to indexing the `.hie` file, this function is responsible for
-- maintaining the 'IndexQueue' state and notfiying the user about indexing
-- progress.
--
-- We maintain a record of all pending index operations in the 'indexPending'
-- TVar.
-- When 'indexHieFile' is called, it must check to ensure that the file hasn't
-- already be queued up for indexing. If it has, then we can just skip it
--
-- Otherwise, we record the current file as pending and write an indexing
-- operation to the queue
--
-- When the indexing operation is picked up and executed by the worker thread,
-- the first thing it does is ensure that a newer index for the same file hasn't
-- been scheduled by looking at 'indexPending'. If a newer index has been
-- scheduled, we can safely skip this one
--
-- Otherwise, we start or continue a progress reporting session, telling it
-- about progress so far and the current file we are attempting to index. Then
-- we can go ahead and call in to hiedb to actually do the indexing operation
--
-- Once this completes, we have to update the 'IndexQueue' state. First, we
-- must remove the just indexed file from 'indexPending' Then we check if
-- 'indexPending' is now empty. In that case, we end the progress session and
-- report the total number of file indexed. We also set the 'indexCompleted'
-- TVar to 0 in order to set it up for a fresh indexing session. Otherwise, we
-- can just increment the 'indexCompleted' TVar and exit.
--
indexHieFile :: ShakeExtras -> ModSummary -> NormalizedFilePath -> Fingerprint -> Compat.HieFile -> IO ()
indexHieFile se mod_summary srcPath hash hf = do
 IdeOptions{optProgressStyle} <- getIdeOptionsIO se
 atomically $ do
  pending <- readTVar indexPending
  case HashMap.lookup srcPath pending of
    Just pendingHash | pendingHash == hash -> pure () -- An index is already scheduled
    _ -> do
      modifyTVar' indexPending $ HashMap.insert srcPath hash
      writeTQueue indexQueue $ \db -> do
        -- We are now in the worker thread
        -- Check if a newer index of this file has been scheduled, and if so skip this one
        newerScheduled <- atomically $ do
          pending <- readTVar indexPending
          pure $ case HashMap.lookup srcPath pending of
            Nothing          -> False
            -- If the hash in the pending list doesn't match the current hash, then skip
            Just pendingHash -> pendingHash /= hash
        unless newerScheduled $ do
          pre optProgressStyle
          addRefsFromLoaded db targetPath (RealFile $ fromNormalizedFilePath srcPath) hash hf
          post
  where
    mod_location    = ms_location mod_summary
    targetPath      = Compat.ml_hie_file mod_location
    HieDbWriter{..} = hiedbWriter se

    -- Get a progress token to report progress and update it for the current file
    pre style = do
      tok <- modifyVar indexProgressToken $ fmap dupe . \case
        x@(Just _) -> pure x
        -- Create a token if we don't already have one
        Nothing -> do
          case lspEnv se of
            Nothing -> pure Nothing
            Just env -> LSP.runLspT env $ do
              u <- LSP.ProgressTextToken . T.pack . show . hashUnique <$> liftIO newUnique
              -- TODO: Wait for the progress create response to use the token
              _ <- LSP.sendRequest LSP.SWindowWorkDoneProgressCreate (LSP.WorkDoneProgressCreateParams u) (const $ pure ())
              LSP.sendNotification LSP.SProgress $ LSP.ProgressParams u $
                LSP.Begin $ LSP.WorkDoneProgressBeginParams
                  { _title = "Indexing"
                  , _cancellable = Nothing
                  , _message = Nothing
                  , _percentage = Nothing
                  }
              pure (Just u)

      (!done, !remaining) <- atomically $ do
        done <- readTVar indexCompleted
        remaining <- HashMap.size <$> readTVar indexPending
        pure (done, remaining)

      whenJust (lspEnv se) $ \env -> whenJust tok $ \tok -> LSP.runLspT env $
        LSP.sendNotification LSP.SProgress $ LSP.ProgressParams tok $
          LSP.Report $
            case style of
                Percentage -> LSP.WorkDoneProgressReportParams
                    { _cancellable = Nothing
                    , _message = Nothing
                    , _percentage = Just (100 * fromIntegral done / fromIntegral (done + remaining) )
                    }
                Explicit -> LSP.WorkDoneProgressReportParams
                    { _cancellable = Nothing
                    , _message = Just $
                        T.pack " (" <> T.pack (show done) <> "/" <> T.pack (show $ done + remaining) <> ")..."
                    , _percentage = Nothing
                    }
                NoProgress -> LSP.WorkDoneProgressReportParams
                  { _cancellable = Nothing
                  , _message = Nothing
                  , _percentage = Nothing
                  }

    -- Report the progress once we are done indexing this file
    post = do
      mdone <- atomically $ do
        -- Remove current element from pending
        pending <- stateTVar indexPending $
          dupe . HashMap.update (\pendingHash -> guard (pendingHash /= hash) $> pendingHash) srcPath
        modifyTVar' indexCompleted (+1)
        -- If we are done, report and reset completed
        whenMaybe (HashMap.null pending) $
          swapTVar indexCompleted 0
      whenJust (lspEnv se) $ \env -> LSP.runLspT env $
        when (coerce $ ideTesting se) $
          LSP.sendNotification (LSP.SCustomMethod "ghcide/reference/ready") $
            toJSON $ fromNormalizedFilePath srcPath
      whenJust mdone $ \done ->
        modifyVar_ indexProgressToken $ \tok -> do
          whenJust (lspEnv se) $ \env -> LSP.runLspT env $
            whenJust tok $ \tok ->
              LSP.sendNotification LSP.SProgress $ LSP.ProgressParams tok $
                LSP.End $ LSP.WorkDoneProgressEndParams
                  { _message = Just $ "Finished indexing " <> T.pack (show done) <> " files"
                  }
          -- We are done with the current indexing cycle, so destroy the token
          pure Nothing

writeAndIndexHieFile :: HscEnv -> ShakeExtras -> ModSummary -> NormalizedFilePath -> [GHC.AvailInfo] -> HieASTs Type -> BS.ByteString -> IO [FileDiagnostic]
writeAndIndexHieFile hscEnv se mod_summary srcPath exports ast source =
  handleGenerationErrors dflags "extended interface write/compression" $ do
    hf <- runHsc hscEnv $
      GHC.mkHieFile' mod_summary exports ast source
    atomicFileWrite targetPath $ flip GHC.writeHieFile hf
    hash <- getFileHash targetPath
    indexHieFile se mod_summary srcPath hash hf
  where
    dflags       = hsc_dflags hscEnv
    mod_location = ms_location mod_summary
    targetPath   = Compat.ml_hie_file mod_location

writeHiFile :: HscEnv -> HiFileResult -> IO [FileDiagnostic]
writeHiFile hscEnv tc =
  handleGenerationErrors dflags "interface write" $ do
    atomicFileWrite targetPath $ \fp ->
      writeIfaceFile dflags fp modIface
  where
    modIface = hm_iface $ hirHomeMod tc
    targetPath = ml_hi_file $ ms_location $ hirModSummary tc
    dflags = hsc_dflags hscEnv

handleGenerationErrors :: DynFlags -> T.Text -> IO () -> IO [FileDiagnostic]
handleGenerationErrors dflags source action =
  action >> return [] `catches`
    [ Handler $ return . diagFromGhcException source dflags
    , Handler $ return . diagFromString source DsError (noSpan "<internal>")
    . (("Error during " ++ T.unpack source) ++) . show @SomeException
    ]

handleGenerationErrors' :: DynFlags -> T.Text -> IO (Maybe a) -> IO ([FileDiagnostic], Maybe a)
handleGenerationErrors' dflags source action =
  fmap ([],) action `catches`
    [ Handler $ return . (,Nothing) . diagFromGhcException source dflags
    , Handler $ return . (,Nothing) . diagFromString source DsError (noSpan "<internal>")
    . (("Error during " ++ T.unpack source) ++) . show @SomeException
    ]

-- | Initialise the finder cache, dependencies should be topologically
-- sorted.
setupFinderCache :: [ModSummary] -> HscEnv -> IO HscEnv
setupFinderCache mss session = do

    -- Make modules available for others that import them,
    -- by putting them in the finder cache.
    let ims  = map (installedModule (thisInstalledUnitId $ hsc_dflags session) . moduleName . ms_mod) mss
        ifrs = zipWith (\ms -> InstalledFound (ms_location ms)) mss ims
    -- set the target and module graph in the session
        graph = mkModuleGraph mss

    -- We have to create a new IORef here instead of modifying the existing IORef as
    -- it is shared between concurrent compilations.
    prevFinderCache <- readIORef $ hsc_FC session
    let newFinderCache =
            foldl'
                (\fc (im, ifr) -> GHC.extendInstalledModuleEnv fc im ifr) prevFinderCache
                $ zip ims ifrs
    newFinderCacheVar <- newIORef $! newFinderCache

    pure $ session { hsc_FC = newFinderCacheVar, hsc_mod_graph = graph }


-- | Load modules, quickly. Input doesn't need to be desugared.
-- A module must be loaded before dependent modules can be typechecked.
-- This variant of loadModuleHome will *never* cause recompilation, it just
-- modifies the session.
-- The order modules are loaded is important when there are hs-boot files.
-- In particular you should make sure to load the .hs version of a file after the
-- .hs-boot version.
loadModulesHome
    :: [HomeModInfo]
    -> HscEnv
    -> HscEnv
loadModulesHome mod_infos e =
    e { hsc_HPT = addListToHpt (hsc_HPT e) [(mod_name x, x) | x <- mod_infos]
      , hsc_type_env_var = Nothing }
    where
      mod_name = moduleName . mi_module . hm_iface

withBootSuffix :: HscSource -> ModLocation -> ModLocation
withBootSuffix HsBootFile = addBootSuffixLocnOut
withBootSuffix _          = id

-- | Given a buffer, env and filepath, produce a module summary by parsing only the imports.
--   Runs preprocessors as needed.
getModSummaryFromImports
  :: HscEnv
  -> FilePath
  -> UTCTime
  -> Maybe SB.StringBuffer
  -> ExceptT [FileDiagnostic] IO ModSummaryResult
getModSummaryFromImports env fp modTime contents = do
    (contents, opts, dflags) <- preprocessor env fp contents

    -- The warns will hopefully be reported when we actually parse the module
    (_warns, L main_loc hsmod) <- parseHeader dflags fp contents

    -- Copied from `HeaderInfo.getImports`, but we also need to keep the parsed imports
    let mb_mod = hsmodName hsmod
        imps = hsmodImports hsmod

        mod = fmap unLoc mb_mod `orElse` mAIN_NAME

        (src_idecls, ord_idecls) = partition ((== IsBoot) . ideclSource.unLoc) imps

        -- GHC.Prim doesn't exist physically, so don't go looking for it.
        ordinary_imps = filter ((/= moduleName gHC_PRIM) . unLoc
                                . ideclName . unLoc)
                               ord_idecls

        implicit_prelude = xopt LangExt.ImplicitPrelude dflags
        implicit_imports = mkPrelImports mod main_loc
                                         implicit_prelude imps
        convImport (L _ i) = (fmap sl_fs (ideclPkgQual i)
                                         , ideclName i)

        srcImports = map convImport src_idecls
        textualImports = map convImport (implicit_imports ++ ordinary_imps)

        msrImports = implicit_imports ++ imps

    -- Force bits that might keep the string buffer and DynFlags alive unnecessarily
    liftIO $ evaluate $ rnf srcImports
    liftIO $ evaluate $ rnf textualImports

    modLoc <- liftIO $ mkHomeModLocation dflags mod fp

    let modl = mkModule (thisPackage dflags) mod
        sourceType = if "-boot" `isSuffixOf` takeExtension fp then HsBootFile else HsSrcFile
        msrModSummary =
            ModSummary
                { ms_mod          = modl
#if MIN_VERSION_ghc(8,8,0)
                , ms_hie_date     = Nothing
#endif
                , ms_hs_date      = modTime
                , ms_hsc_src      = sourceType
                -- The contents are used by the GetModSummary rule
                , ms_hspp_buf     = Just contents
                , ms_hspp_file    = fp
                , ms_hspp_opts    = dflags
                , ms_iface_date   = Nothing
                , ms_location     = withBootSuffix sourceType modLoc
                , ms_obj_date     = Nothing
                , ms_parsed_mod   = Nothing
                , ms_srcimps      = srcImports
                , ms_textual_imps = textualImports
                }

    msrFingerprint <- liftIO $ computeFingerprint opts msrModSummary
    return ModSummaryResult{..}
    where
        -- Compute a fingerprint from the contents of `ModSummary`,
        -- eliding the timestamps, the preprocessed source and other non relevant fields
        computeFingerprint opts ModSummary{..} = do
            fingerPrintImports <- fingerprintFromPut $ do
                  put $ uniq $ moduleNameFS $ moduleName ms_mod
                  forM_ (ms_srcimps ++ ms_textual_imps) $ \(mb_p, m) -> do
                    put $ uniq $ moduleNameFS $ unLoc m
                    whenJust mb_p $ put . uniq
            return $! fingerprintFingerprints $
                    [ fingerprintString fp
                    , fingerPrintImports
                    ] ++ map fingerprintString opts


-- | Parse only the module header
parseHeader
       :: Monad m
       => DynFlags -- ^ flags to use
       -> FilePath  -- ^ the filename (for source locations)
       -> SB.StringBuffer -- ^ Haskell module source text (full Unicode is supported)
#if MIN_VERSION_ghc(9,0,1)
       -> ExceptT [FileDiagnostic] m ([FileDiagnostic], Located(HsModule))
#else
       -> ExceptT [FileDiagnostic] m ([FileDiagnostic], Located(HsModule GhcPs))
#endif
parseHeader dflags filename contents = do
   let loc  = mkRealSrcLoc (mkFastString filename) 1 1
   case unP Parser.parseHeader (mkPState dflags contents loc) of
#if MIN_VERSION_ghc(8,10,0)
     PFailed pst ->
        throwE $ diagFromErrMsgs "parser" dflags $ getErrorMessages pst dflags
#else
     PFailed _ locErr msgErr ->
        throwE $ diagFromErrMsg "parser" dflags $ mkPlainErrMsg dflags locErr msgErr
#endif
     POk pst rdr_module -> do
        let (warns, errs) = getMessages pst dflags
        -- Just because we got a `POk`, it doesn't mean there
        -- weren't errors! To clarify, the GHC parser
        -- distinguishes between fatal and non-fatal
        -- errors. Non-fatal errors are the sort that don't
        -- prevent parsing from continuing (that is, a parse
        -- tree can still be produced despite the error so that
        -- further errors/warnings can be collected). Fatal
        -- errors are those from which a parse tree just can't
        -- be produced.
        unless (null errs) $
            throwE $ diagFromErrMsgs "parser" dflags errs

        let warnings = diagFromErrMsgs "parser" dflags warns
        return (warnings, rdr_module)

-- | Given a buffer, flags, and file path, produce a
-- parsed module (or errors) and any parse warnings. Does not run any preprocessors
-- ModSummary must contain the (preprocessed) contents of the buffer
parseFileContents
       :: HscEnv
       -> (GHC.ParsedSource -> IdePreprocessedSource)
       -> FilePath  -- ^ the filename (for source locations)
       -> ModSummary
       -> ExceptT [FileDiagnostic] IO ([FileDiagnostic], ParsedModule)
parseFileContents env customPreprocessor filename ms = do
   let loc  = mkRealSrcLoc (mkFastString filename) 1 1
       dflags = ms_hspp_opts ms
       contents = fromJust $ ms_hspp_buf ms
   case unP Parser.parseModule (mkPState dflags contents loc) of
#if MIN_VERSION_ghc(8,10,0)
     PFailed pst -> throwE $ diagFromErrMsgs "parser" dflags $ getErrorMessages pst dflags
#else
     PFailed _ locErr msgErr ->
      throwE $ diagFromErrMsg "parser" dflags $ mkPlainErrMsg dflags locErr msgErr
#endif
     POk pst rdr_module ->
         let hpm_annotations :: ApiAnns
             hpm_annotations =
#if MIN_VERSION_ghc(9,0,1)
               -- Copied from GHC.Driver.Main
               ApiAnns {
                      apiAnnItems = Map.fromListWith (++) $ annotations pst,
                      apiAnnEofPos = eof_pos pst,
                      apiAnnComments = Map.fromList (annotations_comments pst),
                      apiAnnRogueComments = comment_q pst
                   }
#else
               (Map.fromListWith (++) $ annotations pst,
                 Map.fromList ((noSrcSpan,comment_q pst)
                                  :annotations_comments pst))
#endif
             (warns, errs) = getMessages pst dflags
         in
           do
               -- Just because we got a `POk`, it doesn't mean there
               -- weren't errors! To clarify, the GHC parser
               -- distinguishes between fatal and non-fatal
               -- errors. Non-fatal errors are the sort that don't
               -- prevent parsing from continuing (that is, a parse
               -- tree can still be produced despite the error so that
               -- further errors/warnings can be collected). Fatal
               -- errors are those from which a parse tree just can't
               -- be produced.
               unless (null errs) $
                 throwE $ diagFromErrMsgs "parser" dflags errs

               -- Ok, we got here. It's safe to continue.
               let IdePreprocessedSource preproc_warns errs parsed = customPreprocessor rdr_module

               unless (null errs) $
                  throwE $ diagFromStrings "parser" DsError errs

               let preproc_warnings = diagFromStrings "parser" DsWarning preproc_warns
               parsed' <- liftIO $ applyPluginsParsedResultAction env dflags ms hpm_annotations parsed

               -- To get the list of extra source files, we take the list
               -- that the parser gave us,
               --   - eliminate files beginning with '<'.  gcc likes to use
               --     pseudo-filenames like "<built-in>" and "<command-line>"
               --   - normalise them (eliminate differences between ./f and f)
               --   - filter out the preprocessed source file
               --   - filter out anything beginning with tmpdir
               --   - remove duplicates
               --   - filter out the .hs/.lhs source filename if we have one
               --
               let n_hspp  = normalise filename
                   srcs0 = nubOrd $ filter (not . (tmpDir dflags `isPrefixOf`))
                                  $ filter (/= n_hspp)
                                  $ map normalise
                                  $ filter (not . isPrefixOf "<")
                                  $ map unpackFS
                                  $ srcfiles pst
                   srcs1 = case ml_hs_file (ms_location ms) of
                             Just f  -> filter (/= normalise f) srcs0
                             Nothing -> srcs0

               -- sometimes we see source files from earlier
               -- preprocessing stages that cannot be found, so just
               -- filter them out:
               srcs2 <- liftIO $ filterM doesFileExist srcs1

               let pm =
                     ParsedModule {
                         pm_mod_summary = ms
                       , pm_parsed_source = parsed'
                       , pm_extra_src_files = srcs2
                       , pm_annotations = hpm_annotations
                      }
                   warnings = diagFromErrMsgs "parser" dflags warns
               pure (warnings ++ preproc_warnings, pm)

loadHieFile :: Compat.NameCacheUpdater -> FilePath -> IO GHC.HieFile
loadHieFile ncu f = do
  GHC.hie_file_result <$> GHC.readHieFile ncu f

-- | Retuns an up-to-date module interface, regenerating if needed.
--   Assumes file exists.
--   Requires the 'HscEnv' to be set up with dependencies
loadInterface
  :: MonadIO m => HscEnv
  -> ModSummary
  -> SourceModified
  -> Maybe LinkableType
  -> (Maybe LinkableType -> m ([FileDiagnostic], Maybe HiFileResult)) -- ^ Action to regenerate an interface
  -> m ([FileDiagnostic], Maybe HiFileResult)
loadInterface session ms sourceMod linkableNeeded regen = do
    let sessionWithMsDynFlags = session{hsc_dflags = ms_hspp_opts ms}
    res <- liftIO $ checkOldIface sessionWithMsDynFlags ms sourceMod Nothing
    case res of
          (UpToDate, Just iface)
            -- If the module used TH splices when it was last
            -- compiled, then the recompilation check is not
            -- accurate enough (https://gitlab.haskell.org/ghc/ghc/-/issues/481)
            -- and we must ignore
            -- it.  However, if the module is stable (none of
            -- the modules it depends on, directly or
            -- indirectly, changed), then we *can* skip
            -- recompilation. This is why the SourceModified
            -- type contains SourceUnmodifiedAndStable, and
            -- it's pretty important: otherwise ghc --make
            -- would always recompile TH modules, even if
            -- nothing at all has changed. Stability is just
            -- the same check that make is doing for us in
            -- one-shot mode.
            | not (mi_used_th iface) || SourceUnmodifiedAndStable == sourceMod
            -> do
             linkable <- case linkableNeeded of
               Just ObjectLinkable -> liftIO $ findObjectLinkableMaybe (ms_mod ms) (ms_location ms)
               _ -> pure Nothing

             -- We don't need to regenerate if the object is up do date, or we don't need one
             let objUpToDate = isNothing linkableNeeded || case linkable of
                   Nothing                -> False
                   Just (LM obj_time _ _) -> obj_time > ms_hs_date ms
             if objUpToDate
             then do
               hmi <- liftIO $ mkDetailsFromIface sessionWithMsDynFlags iface linkable
               return ([], Just $ mkHiFileResult ms hmi)
             else regen linkableNeeded
          (_reason, _) -> regen linkableNeeded

mkDetailsFromIface :: HscEnv -> ModIface -> Maybe Linkable -> IO HomeModInfo
mkDetailsFromIface session iface linkable = do
  details <- liftIO $ fixIO $ \details -> do
    let hsc' = session { hsc_HPT = addToHpt (hsc_HPT session) (moduleName $ mi_module iface) (HomeModInfo iface details linkable) }
    initIfaceLoad hsc' (typecheckIface iface)
  return (HomeModInfo iface details linkable)

-- | Non-interactive, batch version of 'InteractiveEval.getDocs'.
--   The interactive paths create problems in ghc-lib builds
--- and leads to fun errors like "Cannot continue after interface file error".
getDocsBatch
  :: HscEnv
  -> Module  -- ^ a moudle where the names are in scope
  -> [Name]
  -> IO [Either String (Maybe HsDocString, Map.Map Int HsDocString)]
getDocsBatch hsc_env _mod _names = do
    ((_warns,errs), res) <- initTc hsc_env HsSrcFile False _mod fakeSpan $ forM _names $ \name ->
        case nameModule_maybe name of
            Nothing -> return (Left $ NameHasNoModule name)
            Just mod -> do
             ModIface { mi_doc_hdr = mb_doc_hdr
                      , mi_decl_docs = DeclDocMap dmap
                      , mi_arg_docs = ArgDocMap amap
                      } <- loadModuleInterface "getModuleInterface" mod
             if isNothing mb_doc_hdr && Map.null dmap && Map.null amap
               then pure (Left (NoDocsInIface mod $ compiled name))
               else pure (Right ( Map.lookup name dmap
                                , Map.findWithDefault Map.empty name amap))
    case res of
        Just x  -> return $ map (first $ T.unpack . showGhc) x
        Nothing -> throwErrors errs
  where
    throwErrors = liftIO . throwIO . mkSrcErr
    compiled n =
      -- TODO: Find a more direct indicator.
      case nameSrcLoc n of
        RealSrcLoc {}   -> False
        UnhelpfulLoc {} -> True

fakeSpan :: RealSrcSpan
fakeSpan = realSrcLocSpan $ mkRealSrcLoc (fsLit "<ghcide>") 1 1

-- | Non-interactive, batch version of 'InteractiveEval.lookupNames'.
--   The interactive paths create problems in ghc-lib builds
--- and leads to fun errors like "Cannot continue after interface file error".
lookupName :: HscEnv
           -> Module -- ^ A module where the Names are in scope
           -> Name
           -> IO (Maybe TyThing)
lookupName hsc_env mod name = do
    (_messages, res) <- initTc hsc_env HsSrcFile False mod fakeSpan $ do
        tcthing <- tcLookup name
        case tcthing of
            AGlobal thing    -> return thing
            ATcId{tct_id=id} -> return (AnId id)
            _                -> panic "tcRnLookupName'"
    return res<|MERGE_RESOLUTION|>--- conflicted
+++ resolved
@@ -274,14 +274,10 @@
         (guts, details) <- tidyProgram session simplified_guts
         (diags, linkable) <- genLinkable session ms guts
         pure (linkable, details, diags)
-<<<<<<< HEAD
 #if MIN_VERSION_ghc(9,0,1)
   let !partial_iface = force (mkPartialIface session details simplified_guts)
   final_iface <- mkFullIface session partial_iface Nothing
 #elif MIN_VERSION_ghc(8,10,0)
-=======
-#if MIN_VERSION_ghc(8,10,0)
->>>>>>> 0da41684
   let !partial_iface = force (mkPartialIface session details simplified_guts)
   final_iface <- mkFullIface session partial_iface
 #else
@@ -353,10 +349,7 @@
                       (outputFilename, _mStub, _foreign_files, _cinfos) <- hscGenHardCode session' guts
 #else
                       (outputFilename, _mStub, _foreign_files) <- hscGenHardCode session' guts
-<<<<<<< HEAD
-#endif
-=======
->>>>>>> 0da41684
+#endif
 #if MIN_VERSION_ghc(8,10,0)
                                 (ms_location summary')
 #else
