--- conflicted
+++ resolved
@@ -672,16 +672,12 @@
           -> IO IdeState
 shakeOpen recorder lspEnv defaultConfig idePlugins debouncer
   shakeProfileDir (IdeReportProgress reportProgress)
-  ideTesting@(IdeTesting testing)
-<<<<<<< HEAD
-  withHieDb threadQueue opts monitoring rules = mdo
+  ideTesting
+  withHieDb threadQueue opts monitoring rules rootDir = mdo
     -- see Note [Serializing runs in separate thread]
     let indexQueue = tIndexQueue threadQueue
         restartQueue = tRestartQueue threadQueue
         loaderQueue = tLoaderQueue threadQueue
-=======
-  withHieDb indexQueue opts monitoring rules rootDir = mdo
->>>>>>> 838a51f7
 
 #if MIN_VERSION_ghc(9,3,0)
     ideNc <- initNameCache 'r' knownKeyNames
