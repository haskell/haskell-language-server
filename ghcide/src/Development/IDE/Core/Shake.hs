--- conflicted
+++ resolved
@@ -858,7 +858,6 @@
 --   Any actions running in the current session will be aborted,
 --   but actions added via 'shakeEnqueue' will be requeued.
 shakeRestart :: Recorder (WithPriority Log) -> IdeState -> VFSModified -> String -> [DelayedAction ()] -> IO [Key] -> IO ()
-<<<<<<< HEAD
 shakeRestart recorder IdeState{..} vfs reason acts ioActionBetweenShakeSession = do
     barrier <- newBarrier
     let restartArgs = RestartArguments
@@ -872,34 +871,6 @@
           }
     atomically $ writeTQueue (shakeOpQueue $ shakeExtras) restartArgs
     waitBarrier barrier
-=======
-shakeRestart recorder IdeState{..} vfs reason acts ioActionBetweenShakeSession =
-    withMVar'
-        shakeSession
-        (\runner -> do
-              (stopTime,()) <- duration $ logErrorAfter 10 $ cancelShakeSession runner
-              keys <- ioActionBetweenShakeSession
-              -- it is every important to update the dirty keys after we enter the critical section
-              -- see Note [Housekeeping rule cache and dirty key outside of hls-graph]
-              atomically $ modifyTVar' (dirtyKeys shakeExtras) $ \x -> foldl' (flip insertKeySet) x keys
-              res <- shakeDatabaseProfile shakeDb
-              backlog <- readTVarIO $ dirtyKeys shakeExtras
-              queue <- atomicallyNamed "actionQueue - peek" $ peekInProgress $ actionQueue shakeExtras
-
-              -- this log is required by tests
-              logWith recorder Debug $ LogBuildSessionRestart reason queue backlog stopTime res
-        )
-        -- It is crucial to be masked here, otherwise we can get killed
-        -- between spawning the new thread and updating shakeSession.
-        -- See https://github.com/haskell/ghcide/issues/79
-        (\() -> do
-          (,()) <$> newSession recorder shakeExtras vfs shakeDb acts reason)
-    where
-        logErrorAfter :: Seconds -> IO () -> IO ()
-        logErrorAfter seconds action = flip withAsync (const action) $ do
-            sleep seconds
-            logWith recorder Error (LogBuildSessionRestartTakingTooLong seconds)
->>>>>>> 3084c7f0
 
 -- | Enqueue an action in the existing 'ShakeSession'.
 --   Returns a computation to block until the action is run, propagating exceptions.
@@ -1354,11 +1325,8 @@
                     (if eq then ChangedRecomputeSame else ChangedRecomputeDiff)
                     (encodeShakeValue bs)
                     (A res) $ do
-<<<<<<< HEAD
-=======
                         -- this hook needs to be run in the same transaction as the key is marked clean
                         -- see Note [Housekeeping rule cache and dirty key outside of hls-graph]
->>>>>>> 3084c7f0
                         setValues state key file res (Vector.fromList diags)
                         modifyTVar' dirtyKeys (deleteKeySet $ toKey key file)
         return res
