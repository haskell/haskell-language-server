-- Copyright (c) 2019 The DAML Authors. All rights reserved.
-- SPDX-License-Identifier: Apache-2.0

{-# LANGUAGE CPP                   #-}
{-# LANGUAGE DerivingStrategies    #-}
{-# LANGUAGE DuplicateRecordFields #-}
{-# LANGUAGE PackageImports        #-}
{-# LANGUAGE RecursiveDo           #-}
{-# LANGUAGE TypeFamilies          #-}

-- | A Shake implementation of the compiler service.
--
--   There are two primary locations where data lives, and both of
--   these contain much the same data:
--
-- * The Shake database (inside 'shakeDb') stores a map of shake keys
--   to shake values. In our case, these are all of type 'Q' to 'A'.
--   During a single run all the values in the Shake database are consistent
--   so are used in conjunction with each other, e.g. in 'uses'.
--
-- * The 'Values' type stores a map of keys to values. These values are
--   always stored as real Haskell values, whereas Shake serialises all 'A' values
--   between runs. To deserialise a Shake value, we just consult Values.
module Development.IDE.Core.Shake(
    IdeState, shakeSessionInit, shakeExtras, shakeDb, rootDir,
    ShakeExtras(..), getShakeExtras, getShakeExtrasRules,
    KnownTargets, Target(..), toKnownFiles,
    IdeRule, IdeResult,
    GetModificationTime(GetModificationTime, GetModificationTime_, missingFileDiagnostics),
    shakeOpen, shakeShut,
    shakeEnqueue,
    newSession,
    use, useNoFile, uses, useWithStaleFast, useWithStaleFast', delayedAction,
    FastResult(..),
    use_, useNoFile_, uses_,
    useWithStale, usesWithStale,
    useWithStale_, usesWithStale_,
    BadDependency(..),
    RuleBody(..),
    define, defineNoDiagnostics,
    defineEarlyCutoff,
    defineNoFile, defineEarlyCutOffNoFile,
    getDiagnostics,
    mRunLspT, mRunLspTCallback,
    getHiddenDiagnostics,
    IsIdeGlobal, addIdeGlobal, addIdeGlobalExtras, getIdeGlobalState, getIdeGlobalAction,
    getIdeGlobalExtras,
    getIdeOptions,
    getIdeOptionsIO,
    GlobalIdeOptions(..),
    HLS.getClientConfig,
    getPluginConfigAction,
    knownTargets,
    ideLogger,
    actionLogger,
    getVirtualFile,
    FileVersion(..),
    updatePositionMapping,
    updatePositionMappingHelper,
    deleteValue,
    WithProgressFunc, WithIndefiniteProgressFunc,
    ProgressEvent(..),
    DelayedAction, mkDelayedAction,
    IdeAction(..), runIdeAction,
    mkUpdater,
    -- Exposed for testing.
    Q(..),
    IndexQueue,
    HieDb,
    HieDbWriter(..),
    addPersistentRule,
    garbageCollectDirtyKeys,
    garbageCollectDirtyKeysOlderThan,
    Log(..),
    VFSModified(..), getClientConfigAction,
    ) where

import           Control.Concurrent.Async
import           Control.Concurrent.STM
import           Control.Concurrent.STM.Stats           (atomicallyNamed)
import           Control.Concurrent.Strict
import           Control.DeepSeq
import           Control.Exception.Extra                hiding (bracket_)
import           Control.Lens                           ((&), (?~))
import           Control.Monad.Extra
import           Control.Monad.IO.Class
import           Control.Monad.Reader
import           Control.Monad.Trans.Maybe
import           Data.Aeson                             (Result (Success),
                                                         toJSON)
import qualified Data.Aeson.Types                       as A
import qualified Data.ByteString.Char8                  as BS
import qualified Data.ByteString.Char8                  as BS8
import           Data.Coerce                            (coerce)
import           Data.Default
import           Data.Dynamic
import           Data.EnumMap.Strict                    (EnumMap)
import qualified Data.EnumMap.Strict                    as EM
import           Data.Foldable                          (find, for_)
import           Data.Functor                           ((<&>))
import           Data.Functor.Identity
import           Data.Hashable
import qualified Data.HashMap.Strict                    as HMap
import           Data.HashSet                           (HashSet)
import qualified Data.HashSet                           as HSet
import           Data.List.Extra                        (foldl', partition,
                                                         takeEnd)
import qualified Data.Map.Strict                        as Map
import           Data.Maybe
import qualified Data.SortedList                        as SL
import           Data.String                            (fromString)
import qualified Data.Text                              as T
import           Data.Time
import           Data.Traversable
import           Data.Tuple.Extra
import           Data.Typeable
import           Data.Unique
import           Data.Vector                            (Vector)
import qualified Data.Vector                            as Vector
import           Development.IDE.Core.Debouncer
import           Development.IDE.Core.FileUtils         (getModTime)
import           Development.IDE.Core.PositionMapping
import           Development.IDE.Core.ProgressReporting
import           Development.IDE.Core.RuleTypes
import           Development.IDE.Core.Tracing
import           Development.IDE.GHC.Compat             (NameCache,
                                                         initNameCache,
                                                         knownKeyNames)
import           Development.IDE.GHC.Orphans            ()
import           Development.IDE.Graph                  hiding (ShakeValue,
                                                         action)
import qualified Development.IDE.Graph                  as Shake
import           Development.IDE.Graph.Database         (ShakeDatabase,
                                                         shakeGetBuildStep,
                                                         shakeGetDatabaseKeys,
                                                         shakeNewDatabase,
                                                         shakeProfileDatabase,
                                                         shakeRunDatabaseForKeys)
import           Development.IDE.Graph.Rule
import           Development.IDE.Types.Action
import           Development.IDE.Types.Diagnostics
import           Development.IDE.Types.Exports          hiding (exportsMapSize)
import qualified Development.IDE.Types.Exports          as ExportsMap
import           Development.IDE.Types.KnownTargets
import           Development.IDE.Types.Location
import           Development.IDE.Types.Monitoring       (Monitoring (..))
import           Development.IDE.Types.Options
import           Development.IDE.Types.Shake
import qualified Focus
import           GHC.Fingerprint
import           GHC.Stack                              (HasCallStack)
import           HieDb.Types
import           Ide.Logger                             hiding (Priority)
import qualified Ide.Logger                             as Logger
import           Ide.Plugin.Config
import qualified Ide.PluginUtils                        as HLS
import           Ide.Types                              (IdePlugins (IdePlugins),
                                                         PluginDescriptor (pluginId),
                                                         PluginId)
import           Language.LSP.Diagnostics
import qualified Language.LSP.Protocol.Lens             as L
import           Language.LSP.Protocol.Message
import           Language.LSP.Protocol.Types
import qualified Language.LSP.Protocol.Types            as LSP
import qualified Language.LSP.Server                    as LSP
import           Language.LSP.VFS                       hiding (start)
import qualified "list-t" ListT
import           OpenTelemetry.Eventlog                 hiding (addEvent)
import qualified Prettyprinter                          as Pretty
import qualified StmContainers.Map                      as STM
import           System.FilePath                        hiding (makeRelative)
import           System.IO.Unsafe                       (unsafePerformIO)
import           System.Time.Extra

-- See Note [Guidelines For Using CPP In GHCIDE Import Statements]

#if !MIN_VERSION_ghc(9,3,0)
import           Data.IORef
import           Development.IDE.GHC.Compat             (NameCacheUpdater (NCU),
                                                         mkSplitUniqSupply,
                                                         upNameCache)
#endif

#if MIN_VERSION_ghc(9,3,0)
import           Development.IDE.GHC.Compat             (NameCacheUpdater)
#endif

data Log
  = LogCreateHieDbExportsMapStart
  | LogCreateHieDbExportsMapFinish !Int
  | LogBuildSessionRestart !String ![DelayedActionInternal] !KeySet !Seconds !(Maybe FilePath)
  | LogBuildSessionRestartTakingTooLong !Seconds
  | LogDelayedAction !(DelayedAction ()) !Seconds
  | LogBuildSessionFinish !(Maybe SomeException)
  | LogDiagsDiffButNoLspEnv ![FileDiagnostic]
  | LogDefineEarlyCutoffRuleNoDiagHasDiag !FileDiagnostic
  | LogDefineEarlyCutoffRuleCustomNewnessHasDiag !FileDiagnostic
  | LogCancelledAction !T.Text
  | LogSessionInitialised
  | LogLookupPersistentKey !T.Text
  | LogShakeGarbageCollection !T.Text !Int !Seconds
  -- * OfInterest Log messages
  | LogSetFilesOfInterest ![(NormalizedFilePath, FileOfInterestStatus)]
  deriving Show

instance Pretty Log where
  pretty = \case
    LogCreateHieDbExportsMapStart ->
      "Initializing exports map from hiedb"
    LogCreateHieDbExportsMapFinish exportsMapSize ->
      "Done initializing exports map from hiedb. Size:" <+> pretty exportsMapSize
    LogBuildSessionRestart reason actionQueue keyBackLog abortDuration shakeProfilePath ->
      vcat
        [ "Restarting build session due to" <+> pretty reason
        , "Action Queue:" <+> pretty (map actionName actionQueue)
        , "Keys:" <+> pretty (map show $ toListKeySet keyBackLog)
        , "Aborting previous build session took" <+> pretty (showDuration abortDuration) <+> pretty shakeProfilePath ]
    LogBuildSessionRestartTakingTooLong seconds ->
        "Build restart is taking too long (" <> pretty seconds <> " seconds)"
    LogDelayedAction delayedAct seconds ->
      hsep
        [ "Finished:" <+> pretty (actionName delayedAct)
        , "Took:" <+> pretty (showDuration seconds) ]
    LogBuildSessionFinish e ->
      vcat
        [ "Finished build session"
        , pretty (fmap displayException e) ]
    LogDiagsDiffButNoLspEnv fileDiagnostics ->
      "updateFileDiagnostics published different from new diagnostics - file diagnostics:"
      <+> pretty (showDiagnosticsColored fileDiagnostics)
    LogDefineEarlyCutoffRuleNoDiagHasDiag fileDiagnostic ->
      "defineEarlyCutoff RuleNoDiagnostics - file diagnostic:"
      <+> pretty (showDiagnosticsColored [fileDiagnostic])
    LogDefineEarlyCutoffRuleCustomNewnessHasDiag fileDiagnostic ->
      "defineEarlyCutoff RuleWithCustomNewnessCheck - file diagnostic:"
      <+> pretty (showDiagnosticsColored [fileDiagnostic])
    LogCancelledAction action ->
        pretty action <+> "was cancelled"
    LogSessionInitialised -> "Shake session initialized"
    LogLookupPersistentKey key ->
        "LOOKUP PERSISTENT FOR:" <+> pretty key
    LogShakeGarbageCollection label number duration ->
        pretty label <+> "of" <+> pretty number <+> "keys (took " <+> pretty (showDuration duration) <> ")"
    LogSetFilesOfInterest ofInterest ->
        "Set files of interst to" <> Pretty.line
            <> indent 4 (pretty $ fmap (first fromNormalizedFilePath) ofInterest)

-- | We need to serialize writes to the database, so we send any function that
-- needs to write to the database over the channel, where it will be picked up by
-- a worker thread.
data HieDbWriter
  = HieDbWriter
  { indexQueue         :: IndexQueue
  , indexPending       :: TVar (HMap.HashMap NormalizedFilePath Fingerprint) -- ^ Avoid unnecessary/out of date indexing
  , indexCompleted     :: TVar Int -- ^ to report progress
  , indexProgressToken :: Var (Maybe LSP.ProgressToken)
  -- ^ This is a Var instead of a TVar since we need to do IO to initialise/update, so we need a lock
  }

-- | Actions to queue up on the index worker thread
-- The inner `(HieDb -> IO ()) -> IO ()` wraps `HieDb -> IO ()`
-- with (currently) retry functionality
type IndexQueue = TQueue (((HieDb -> IO ()) -> IO ()) -> IO ())

-- Note [Semantic Tokens Cache Location]
-- ~~~~~~~~~~~~~~~~~~~~~~~~~~~~~~~~~~~~~
-- storing semantic tokens cache for each file in shakeExtras might
-- not be ideal, since it most used in LSP request handlers
-- instead of rules. We should consider moving it to a more
-- appropriate place in the future if we find one, store it for now.

-- information we stash inside the shakeExtra field
data ShakeExtras = ShakeExtras
    { --eventer :: LSP.FromServerMessage -> IO ()
     lspEnv :: Maybe (LSP.LanguageContextEnv Config)
    ,debouncer :: Debouncer NormalizedUri
    ,shakeRecorder :: Recorder (WithPriority Log)
    ,idePlugins :: IdePlugins IdeState
    ,globals :: TVar (HMap.HashMap TypeRep Dynamic)
      -- ^ Registry of global state used by rules.
      -- Small and immutable after startup, so not worth using an STM.Map.
    ,state :: Values
    ,diagnostics :: STMDiagnosticStore
    ,hiddenDiagnostics :: STMDiagnosticStore
    ,publishedDiagnostics :: STM.Map NormalizedUri [Diagnostic]
    -- ^ This represents the set of diagnostics that we have published.
    -- Due to debouncing not every change might get published.

    ,semanticTokensCache:: STM.Map NormalizedFilePath SemanticTokens
    -- ^ Cache of last response of semantic tokens for each file,
    -- so we can compute deltas for semantic tokens(SMethod_TextDocumentSemanticTokensFullDelta).
    -- putting semantic tokens cache and id in shakeExtras might not be ideal
    -- see Note [Semantic Tokens Cache Location]
    ,semanticTokensId :: TVar Int
    -- ^ semanticTokensId is used to generate unique ids for each lsp response of semantic tokens.
    ,positionMapping :: STM.Map NormalizedUri (EnumMap Int32 (PositionDelta, PositionMapping))
    -- ^ Map from a text document version to a PositionMapping that describes how to map
    -- positions in a version of that document to positions in the latest version
    -- First mapping is delta from previous version and second one is an
    -- accumulation to the current version.
    ,progress :: ProgressReporting
    ,ideTesting :: IdeTesting
    -- ^ Whether to enable additional lsp messages used by the test suite for checking invariants
    ,restartShakeSession
        :: VFSModified
        -> String
        -> [DelayedAction ()]
        -> IO [Key]
        -> IO ()
#if MIN_VERSION_ghc(9,3,0)
    ,ideNc :: NameCache
#else
    ,ideNc :: IORef NameCache
#endif
    -- | A mapping of module name to known target (or candidate targets, if missing)
    ,knownTargetsVar :: TVar (Hashed KnownTargets)
    -- | A mapping of exported identifiers for local modules. Updated on kick
    ,exportsMap :: TVar ExportsMap
    -- | A work queue for actions added via 'runInShakeSession'
    ,actionQueue :: ActionQueue
    ,clientCapabilities :: ClientCapabilities
    , withHieDb :: WithHieDb -- ^ Use only to read.
    , hiedbWriter :: HieDbWriter -- ^ use to write
    , persistentKeys :: TVar (KeyMap GetStalePersistent)
      -- ^ Registry for functions that compute/get "stale" results for the rule
      -- (possibly from disk)
    , vfsVar :: TVar VFS
    -- ^ A snapshot of the current state of the virtual file system. Updated on shakeRestart
    -- VFS state is managed by LSP. However, the state according to the lsp library may be newer than the state of the current session,
    -- leaving us vulnerable to subtle race conditions. To avoid this, we take a snapshot of the state of the VFS on every
    -- restart, so that the whole session sees a single consistent view of the VFS.
    -- We don't need a STM.Map because we never update individual keys ourselves.
    , defaultConfig :: Config
      -- ^ Default HLS config, only relevant if the client does not provide any Config
    , dirtyKeys :: TVar KeySet
      -- ^ Set of dirty rule keys since the last Shake run
    }

type WithProgressFunc = forall a.
    T.Text -> LSP.ProgressCancellable -> ((LSP.ProgressAmount -> IO ()) -> IO a) -> IO a
type WithIndefiniteProgressFunc = forall a.
    T.Text -> LSP.ProgressCancellable -> IO a -> IO a

type GetStalePersistent = NormalizedFilePath -> IdeAction (Maybe (Dynamic,PositionDelta,Maybe Int32))

getShakeExtras :: Action ShakeExtras
getShakeExtras = do
    -- Will fail the action with a pattern match failure, but be caught
    Just x <- getShakeExtra @ShakeExtras
    return x

getShakeExtrasRules :: Rules ShakeExtras
getShakeExtrasRules = do
    mExtras <- getShakeExtraRules @ShakeExtras
    case mExtras of
      Just x  -> return x
      -- This will actually crash HLS
      Nothing -> liftIO $ fail "missing ShakeExtras"

-- See Note [Client configuration in Rules]
-- | Returns the client configuration, creating a build dependency.
--   You should always use this function when accessing client configuration
--   from build rules.
getClientConfigAction :: Action Config
getClientConfigAction = do
  ShakeExtras{lspEnv, idePlugins} <- getShakeExtras
  currentConfig <- (`LSP.runLspT` LSP.getConfig) `traverse` lspEnv
  mbVal <- unhashed <$> useNoFile_ GetClientSettings
  let defValue = fromMaybe def currentConfig
  case A.parse (parseConfig idePlugins defValue) <$> mbVal of
    Just (Success c) -> return c
    _                -> return defValue

getPluginConfigAction :: PluginId -> Action PluginConfig
getPluginConfigAction plId = do
    config <- getClientConfigAction
    ShakeExtras{idePlugins = IdePlugins plugins} <- getShakeExtras
    let plugin = fromMaybe (error $ "Plugin not found: " <> show plId) $
                    find (\p -> pluginId p == plId) plugins
    return $ HLS.configForPlugin config plugin

-- | Register a function that will be called to get the "stale" result of a rule, possibly from disk
-- This is called when we don't already have a result, or computing the rule failed.
-- The result of this function will always be marked as 'stale', and a 'proper' rebuild of the rule will
-- be queued if the rule hasn't run before.
addPersistentRule :: IdeRule k v => k -> (NormalizedFilePath -> IdeAction (Maybe (v,PositionDelta,Maybe Int32))) -> Rules ()
addPersistentRule k getVal = do
  ShakeExtras{persistentKeys} <- getShakeExtrasRules
  void $ liftIO $ atomically $ modifyTVar' persistentKeys $ insertKeyMap (newKey k) (fmap (fmap (first3 toDyn)) . getVal)

class Typeable a => IsIdeGlobal a where

-- | Read a virtual file from the current snapshot
getVirtualFile :: NormalizedFilePath -> Action (Maybe VirtualFile)
getVirtualFile nf = do
  vfs <- fmap _vfsMap . liftIO . readTVarIO . vfsVar =<< getShakeExtras
  pure $! Map.lookup (filePathToUri' nf) vfs -- Don't leak a reference to the entire map

-- Take a snapshot of the current LSP VFS
vfsSnapshot :: Maybe (LSP.LanguageContextEnv a) -> IO VFS
vfsSnapshot Nothing       = pure $ VFS mempty
vfsSnapshot (Just lspEnv) = LSP.runLspT lspEnv LSP.getVirtualFiles


addIdeGlobal :: IsIdeGlobal a => a -> Rules ()
addIdeGlobal x = do
    extras <- getShakeExtrasRules
    liftIO $ addIdeGlobalExtras extras x

addIdeGlobalExtras :: IsIdeGlobal a => ShakeExtras -> a -> IO ()
addIdeGlobalExtras ShakeExtras{globals} x@(typeOf -> ty) =
    void $ liftIO $ atomically $ modifyTVar' globals $ \mp -> case HMap.lookup ty mp of
        Just _ -> error $ "Internal error, addIdeGlobalExtras, got the same type twice for " ++ show ty
        Nothing -> HMap.insert ty (toDyn x) mp

getIdeGlobalExtras :: forall a . (HasCallStack, IsIdeGlobal a) => ShakeExtras -> IO a
getIdeGlobalExtras ShakeExtras{globals} = do
    let typ = typeRep (Proxy :: Proxy a)
    x <- HMap.lookup (typeRep (Proxy :: Proxy a)) <$> readTVarIO globals
    case x of
        Just y
            | Just z <- fromDynamic y -> pure z
            | otherwise -> errorIO $ "Internal error, getIdeGlobalExtras, wrong type for " ++ show typ ++ " (got " ++ show (dynTypeRep y) ++ ")"
        Nothing -> errorIO $ "Internal error, getIdeGlobalExtras, no entry for " ++ show typ

getIdeGlobalAction :: forall a . (HasCallStack, IsIdeGlobal a) => Action a
getIdeGlobalAction = liftIO . getIdeGlobalExtras =<< getShakeExtras

getIdeGlobalState :: forall a . IsIdeGlobal a => IdeState -> IO a
getIdeGlobalState = getIdeGlobalExtras . shakeExtras

newtype GlobalIdeOptions = GlobalIdeOptions IdeOptions
instance IsIdeGlobal GlobalIdeOptions

getIdeOptions :: Action IdeOptions
getIdeOptions = do
    GlobalIdeOptions x <- getIdeGlobalAction
    mbEnv <- lspEnv <$> getShakeExtras
    case mbEnv of
        Nothing -> return x
        Just env -> do
            config <- liftIO $ LSP.runLspT env HLS.getClientConfig
            return x{optCheckProject = pure $ checkProject config,
                     optCheckParents = pure $ checkParents config
                }

getIdeOptionsIO :: ShakeExtras -> IO IdeOptions
getIdeOptionsIO ide = do
    GlobalIdeOptions x <- getIdeGlobalExtras ide
    return x

-- | Return the most recent, potentially stale, value and a PositionMapping
-- for the version of that value.
lastValueIO :: IdeRule k v => ShakeExtras -> k -> NormalizedFilePath -> IO (Maybe (v, PositionMapping))
lastValueIO s@ShakeExtras{positionMapping,persistentKeys,state} k file = do

    let readPersistent
          | IdeTesting testing <- ideTesting s -- Don't read stale persistent values in tests
          , testing = pure Nothing
          | otherwise = do
          pmap <- readTVarIO persistentKeys
          mv <- runMaybeT $ do
            liftIO $ logWith (shakeRecorder s) Debug $ LogLookupPersistentKey (T.pack $ show k)
            f <- MaybeT $ pure $ lookupKeyMap (newKey k) pmap
            (dv,del,ver) <- MaybeT $ runIdeAction "lastValueIO" s $ f file
            MaybeT $ pure $ (,del,ver) <$> fromDynamic dv
          case mv of
            Nothing -> atomicallyNamed "lastValueIO 1" $ do
                STM.focus (Focus.alter (alterValue $ Failed True)) (toKey k file) state
                return Nothing
            Just (v,del,mbVer) -> do
                actual_version <- case mbVer of
                  Just ver -> pure (Just $ VFSVersion ver)
                  Nothing -> (Just . ModificationTime <$> getModTime (fromNormalizedFilePath file))
                              `catch` (\(_ :: IOException) -> pure Nothing)
                atomicallyNamed "lastValueIO 2" $ do
                  STM.focus (Focus.alter (alterValue $ Stale (Just del) actual_version (toDyn v))) (toKey k file) state
                  Just . (v,) . addOldDelta del <$> mappingForVersion positionMapping file actual_version

        -- We got a new stale value from the persistent rule, insert it in the map without affecting diagnostics
        alterValue new Nothing = Just (ValueWithDiagnostics new mempty) -- If it wasn't in the map, give it empty diagnostics
        alterValue new (Just old@(ValueWithDiagnostics val diags)) = Just $ case val of
          -- Old failed, we can update it preserving diagnostics
          Failed{} -> ValueWithDiagnostics new diags
          -- Something already succeeded before, leave it alone
          _        -> old

    atomicallyNamed "lastValueIO 4"  (STM.lookup (toKey k file) state) >>= \case
      Nothing -> readPersistent
      Just (ValueWithDiagnostics value _) -> case value of
        Succeeded ver (fromDynamic -> Just v) ->
            atomicallyNamed "lastValueIO 5"  $ Just . (v,) <$> mappingForVersion positionMapping file ver
        Stale del ver (fromDynamic -> Just v) ->
            atomicallyNamed "lastValueIO 6"  $ Just . (v,) . maybe id addOldDelta del <$> mappingForVersion positionMapping file ver
        Failed p | not p -> readPersistent
        _ -> pure Nothing

-- | Return the most recent, potentially stale, value and a PositionMapping
-- for the version of that value.
lastValue :: IdeRule k v => k -> NormalizedFilePath -> Action (Maybe (v, PositionMapping))
lastValue key file = do
    s <- getShakeExtras
    liftIO $ lastValueIO s key file

mappingForVersion
    :: STM.Map NormalizedUri (EnumMap Int32 (a, PositionMapping))
    -> NormalizedFilePath
    -> Maybe FileVersion
    -> STM PositionMapping
mappingForVersion allMappings file (Just (VFSVersion ver)) = do
    mapping <- STM.lookup (filePathToUri' file) allMappings
    return $ maybe zeroMapping snd $ EM.lookup ver =<< mapping
mappingForVersion _ _ _ = pure zeroMapping

type IdeRule k v =
  ( Shake.RuleResult k ~ v
  , Shake.ShakeValue k
  , Show v
  , Typeable v
  , NFData v
  )

-- | A live Shake session with the ability to enqueue Actions for running.
--   Keeps the 'ShakeDatabase' open, so at most one 'ShakeSession' per database.
newtype ShakeSession = ShakeSession
  { cancelShakeSession :: IO ()
    -- ^ Closes the Shake session
  }

-- Note [Root Directory]
-- ~~~~~~~~~~~~~~~~~~~~~
-- We keep track of the root directory explicitly, which is the directory of the project root.
-- We might be setting it via these options with decreasing priority:
--
-- 1. from LSP workspace root, `resRootPath` in `LanguageContextEnv`.
-- 2. command line (--cwd)
-- 3. default to the current directory.
--
-- Using `getCurrentDirectory` makes it more difficult to run the tests, as we spawn one thread of HLS per test case.
-- If we modify the global Variable CWD, via `setCurrentDirectory`, all other test threads are suddenly affected,
-- forcing us to run all integration tests sequentially.
--
-- Also, there might be a race condition if we depend on the current directory, as some plugin might change it.
-- e.g. stylish's `loadConfig`. https://github.com/haskell/haskell-language-server/issues/4234
--
-- But according to https://microsoft.github.io/language-server-protocol/specifications/lsp/3.17/specification/#workspace_workspaceFolders
-- The root dir is deprecated, that means we should cleanup dependency on the project root(Or $CWD) thing gradually,
-- so multi-workspaces can actually be supported when we use absolute path everywhere(might also need some high level design).
-- That might not be possible unless we have everything adapted to it, like 'hlint' and 'evaluation of template haskell'.
-- But we should still be working towards the goal.
--
-- We can drop it in the future once:
-- 1. We can get rid all the usages of root directory in the codebase.
-- 2. LSP version we support actually removes the root directory from the protocol.
--

-- | A Shake database plus persistent store. Can be thought of as storing
--   mappings from @(FilePath, k)@ to @RuleResult k@.
data IdeState = IdeState
    {shakeDb              :: ShakeDatabase
    ,shakeSession         :: MVar ShakeSession
    ,shakeExtras          :: ShakeExtras
    ,shakeDatabaseProfile :: ShakeDatabase -> IO (Maybe FilePath)
    ,stopMonitoring       :: IO ()
    -- | See Note [Root Directory]
    ,rootDir              :: FilePath
    }



-- This is debugging code that generates a series of profiles, if the Boolean is true
shakeDatabaseProfileIO :: Maybe FilePath -> IO(ShakeDatabase -> IO (Maybe FilePath))
shakeDatabaseProfileIO mbProfileDir = do
    profileStartTime <- formatTime defaultTimeLocale "%Y%m%d-%H%M%S" <$> getCurrentTime
    profileCounter <- newVar (0::Int)
    return $ \shakeDb ->
        for mbProfileDir $ \dir -> do
                count <- modifyVar profileCounter $ \x -> let !y = x+1 in return (y,y)
                let file = "ide-" ++ profileStartTime ++ "-" ++ takeEnd 5 ("0000" ++ show count) <.> "html"
                shakeProfileDatabase shakeDb $ dir </> file
                return (dir </> file)

setValues :: IdeRule k v
          => Values
          -> k
          -> NormalizedFilePath
          -> Value v
          -> Vector FileDiagnostic
          -> STM ()
setValues state key file val diags =
    STM.insert (ValueWithDiagnostics (fmap toDyn val) diags) (toKey key file) state


-- | Delete the value stored for a given ide build key
-- and return the key that was deleted.
deleteValue
  :: Shake.ShakeValue k
  => ShakeExtras
  -> k
  -> NormalizedFilePath
  -> STM [Key]
deleteValue ShakeExtras{state} key file = do
    STM.delete (toKey key file) state
    return [toKey key file]


-- | We return Nothing if the rule has not run and Just Failed if it has failed to produce a value.
getValues ::
  forall k v.
  IdeRule k v =>
  Values ->
  k ->
  NormalizedFilePath ->
  STM (Maybe (Value v, Vector FileDiagnostic))
getValues state key file = do
    STM.lookup (toKey key file) state >>= \case
        Nothing -> pure Nothing
        Just (ValueWithDiagnostics v diagsV) -> do
            let !r = seqValue $ fmap (fromJust . fromDynamic @v) v
                !res = (r,diagsV)
            -- Force to make sure we do not retain a reference to the HashMap
            -- and we blow up immediately if the fromJust should fail
            -- (which would be an internal error).
            return $ Just res

-- | Get all the files in the project
knownTargets :: Action (Hashed KnownTargets)
knownTargets = do
  ShakeExtras{knownTargetsVar} <- getShakeExtras
  liftIO $ readTVarIO knownTargetsVar

-- | Seq the result stored in the Shake value. This only
-- evaluates the value to WHNF not NF. We take care of the latter
-- elsewhere and doing it twice is expensive.
seqValue :: Value v -> Value v
seqValue val = case val of
    Succeeded ver v -> rnf ver `seq` v `seq` val
    Stale d ver v   -> rnf d `seq` rnf ver `seq` v `seq` val
    Failed _        -> val

-- | Open a 'IdeState', should be shut using 'shakeShut'.
shakeOpen :: Recorder (WithPriority Log)
          -> Maybe (LSP.LanguageContextEnv Config)
          -> Config
          -> IdePlugins IdeState
          -> Debouncer NormalizedUri
          -> Maybe FilePath
          -> IdeReportProgress
          -> IdeTesting
          -> WithHieDb
          -> IndexQueue
          -> ShakeOptions
          -> Monitoring
          -> Rules ()
          -> FilePath
          -- ^ Root directory, this one might be picking up from `LanguageContextEnv`'s `resRootPath`
          -- , see Note [Root Directory]
          -> IO IdeState
shakeOpen recorder lspEnv defaultConfig idePlugins debouncer
  shakeProfileDir (IdeReportProgress reportProgress)
<<<<<<< HEAD
  ideTesting
  withHieDb indexQueue opts monitoring rules = mdo
=======
  ideTesting@(IdeTesting testing)
  withHieDb indexQueue opts monitoring rules rootDir = mdo
>>>>>>> 838a51f7

#if MIN_VERSION_ghc(9,3,0)
    ideNc <- initNameCache 'r' knownKeyNames
#else
    us <- mkSplitUniqSupply 'r'
    ideNc <- newIORef (initNameCache us knownKeyNames)
#endif
    shakeExtras <- do
        globals <- newTVarIO HMap.empty
        state <- STM.newIO
        diagnostics <- STM.newIO
        hiddenDiagnostics <- STM.newIO
        publishedDiagnostics <- STM.newIO
        semanticTokensCache <- STM.newIO
        positionMapping <- STM.newIO
        knownTargetsVar <- newTVarIO $ hashed HMap.empty
        let restartShakeSession = shakeRestart recorder ideState
        persistentKeys <- newTVarIO mempty
        indexPending <- newTVarIO HMap.empty
        indexCompleted <- newTVarIO 0
        semanticTokensId <- newTVarIO 0
        indexProgressToken <- newVar Nothing
        let hiedbWriter = HieDbWriter{..}
        exportsMap <- newTVarIO mempty
        -- lazily initialize the exports map with the contents of the hiedb
        -- TODO: exceptions can be swallowed here?
        _ <- async $ do
            logWith recorder Debug LogCreateHieDbExportsMapStart
            em <- createExportsMapHieDb withHieDb
            atomically $ modifyTVar' exportsMap (<> em)
            logWith recorder Debug $ LogCreateHieDbExportsMapFinish (ExportsMap.size em)

        progress <-
            if reportProgress
                then progressReporting lspEnv optProgressStyle
                else noProgressReporting
        actionQueue <- newQueue

        let clientCapabilities = maybe def LSP.resClientCapabilities lspEnv
        dirtyKeys <- newTVarIO mempty
        -- Take one VFS snapshot at the start
        vfsVar <- newTVarIO =<< vfsSnapshot lspEnv
        pure ShakeExtras{shakeRecorder = recorder, ..}
    shakeDb  <-
        shakeNewDatabase
            opts { shakeExtra = newShakeExtra shakeExtras }
            rules
    shakeSession <- newEmptyMVar
    shakeDatabaseProfile <- shakeDatabaseProfileIO shakeProfileDir

    IdeOptions
        { optProgressStyle
        , optCheckParents
        } <- getIdeOptionsIO shakeExtras

    checkParents <- optCheckParents

    -- monitoring
    let readValuesCounter = fromIntegral . countRelevantKeys checkParents <$> getStateKeys shakeExtras
        readDirtyKeys = fromIntegral . countRelevantKeys checkParents . toListKeySet <$> readTVarIO(dirtyKeys shakeExtras)
        readIndexPending = fromIntegral . HMap.size <$> readTVarIO (indexPending $ hiedbWriter shakeExtras)
        readExportsMap = fromIntegral . ExportsMap.exportsMapSize <$> readTVarIO (exportsMap shakeExtras)
        readDatabaseCount = fromIntegral . countRelevantKeys checkParents . map fst <$> shakeGetDatabaseKeys shakeDb
        readDatabaseStep =  fromIntegral <$> shakeGetBuildStep shakeDb

    registerGauge monitoring "ghcide.values_count" readValuesCounter
    registerGauge monitoring "ghcide.dirty_keys_count" readDirtyKeys
    registerGauge monitoring "ghcide.indexing_pending_count" readIndexPending
    registerGauge monitoring "ghcide.exports_map_count" readExportsMap
    registerGauge monitoring "ghcide.database_count" readDatabaseCount
    registerCounter monitoring "ghcide.num_builds" readDatabaseStep

    stopMonitoring <- start monitoring

    let ideState = IdeState{..}
    return ideState


getStateKeys :: ShakeExtras -> IO [Key]
getStateKeys = (fmap.fmap) fst . atomically . ListT.toList . STM.listT . state

-- | Must be called in the 'Initialized' handler and only once
shakeSessionInit :: Recorder (WithPriority Log) -> IdeState -> IO ()
shakeSessionInit recorder IdeState{..} = do
    -- Take a snapshot of the VFS - it should be empty as we've received no notifications
    -- till now, but it can't hurt to be in sync with the `lsp` library.
    vfs <- vfsSnapshot (lspEnv shakeExtras)
    initSession <- newSession recorder shakeExtras (VFSModified vfs) shakeDb [] "shakeSessionInit"
    putMVar shakeSession initSession
    logWith recorder Debug LogSessionInitialised

shakeShut :: IdeState -> IO ()
shakeShut IdeState{..} = do
    runner <- tryReadMVar shakeSession
    -- Shake gets unhappy if you try to close when there is a running
    -- request so we first abort that.
    for_ runner cancelShakeSession
    void $ shakeDatabaseProfile shakeDb
    progressStop $ progress shakeExtras
    stopMonitoring


-- | This is a variant of withMVar where the first argument is run unmasked and if it throws
-- an exception, the previous value is restored while the second argument is executed masked.
withMVar' :: MVar a -> (a -> IO b) -> (b -> IO (a, c)) -> IO c
withMVar' var unmasked masked = uninterruptibleMask $ \restore -> do
    a <- takeMVar var
    b <- restore (unmasked a) `onException` putMVar var a
    (a', c) <- masked b
    putMVar var a'
    pure c


mkDelayedAction :: String -> Logger.Priority -> Action a -> DelayedAction a
mkDelayedAction = DelayedAction Nothing

-- | These actions are run asynchronously after the current action is
-- finished running. For example, to trigger a key build after a rule
-- has already finished as is the case with useWithStaleFast
delayedAction :: DelayedAction a -> IdeAction (IO a)
delayedAction a = do
  extras <- ask
  liftIO $ shakeEnqueue extras a

-- | Restart the current 'ShakeSession' with the given system actions.
--   Any actions running in the current session will be aborted,
--   but actions added via 'shakeEnqueue' will be requeued.
shakeRestart :: Recorder (WithPriority Log) -> IdeState -> VFSModified -> String -> [DelayedAction ()] -> IO [Key] -> IO ()
shakeRestart recorder IdeState{..} vfs reason acts ioActionBetweenShakeSession =
    withMVar'
        shakeSession
        (\runner -> do
              (stopTime,()) <- duration $ logErrorAfter 10 $ cancelShakeSession runner
              keys <- ioActionBetweenShakeSession
              -- it is every important to update the dirty keys after we enter the critical section
              -- see Note [Housekeeping rule cache and dirty key outside of hls-graph]
              atomically $ modifyTVar' (dirtyKeys shakeExtras) $ \x -> foldl' (flip insertKeySet) x keys
              res <- shakeDatabaseProfile shakeDb
              backlog <- readTVarIO $ dirtyKeys shakeExtras
              queue <- atomicallyNamed "actionQueue - peek" $ peekInProgress $ actionQueue shakeExtras

              -- this log is required by tests
              logWith recorder Debug $ LogBuildSessionRestart reason queue backlog stopTime res
        )
        -- It is crucial to be masked here, otherwise we can get killed
        -- between spawning the new thread and updating shakeSession.
        -- See https://github.com/haskell/ghcide/issues/79
        (\() -> do
          (,()) <$> newSession recorder shakeExtras vfs shakeDb acts reason)
    where
        logErrorAfter :: Seconds -> IO () -> IO ()
        logErrorAfter seconds action = flip withAsync (const action) $ do
            sleep seconds
            logWith recorder Error (LogBuildSessionRestartTakingTooLong seconds)

-- | Enqueue an action in the existing 'ShakeSession'.
--   Returns a computation to block until the action is run, propagating exceptions.
--   Assumes a 'ShakeSession' is available.
--
--   Appropriate for user actions other than edits.
shakeEnqueue :: ShakeExtras -> DelayedAction a -> IO (IO a)
shakeEnqueue ShakeExtras{actionQueue, shakeRecorder} act = do
    (b, dai) <- instantiateDelayedAction act
    atomicallyNamed "actionQueue - push" $ pushQueue dai actionQueue
    let wait' barrier =
            waitBarrier barrier `catches`
              [ Handler(\BlockedIndefinitelyOnMVar ->
                    fail $ "internal bug: forever blocked on MVar for " <>
                            actionName act)
              , Handler (\e@AsyncCancelled -> do
                  logWith shakeRecorder Debug $ LogCancelledAction (T.pack $ actionName act)

                  atomicallyNamed "actionQueue - abort" $ abortQueue dai actionQueue
                  throw e)
              ]
    return (wait' b >>= either throwIO return)

data VFSModified = VFSUnmodified | VFSModified !VFS

-- | Set up a new 'ShakeSession' with a set of initial actions
--   Will crash if there is an existing 'ShakeSession' running.
newSession
    :: Recorder (WithPriority Log)
    -> ShakeExtras
    -> VFSModified
    -> ShakeDatabase
    -> [DelayedActionInternal]
    -> String
    -> IO ShakeSession
newSession recorder extras@ShakeExtras{..} vfsMod shakeDb acts reason = do

    -- Take a new VFS snapshot
    case vfsMod of
      VFSUnmodified   -> pure ()
      VFSModified vfs -> atomically $ writeTVar vfsVar vfs

    IdeOptions{optRunSubset} <- getIdeOptionsIO extras
    reenqueued <- atomicallyNamed "actionQueue - peek" $ peekInProgress actionQueue
    allPendingKeys <-
        if optRunSubset
          then Just <$> readTVarIO dirtyKeys
          else return Nothing
    let
        -- A daemon-like action used to inject additional work
        -- Runs actions from the work queue sequentially
        pumpActionThread otSpan = do
            d <- liftIO $ atomicallyNamed "action queue - pop" $ popQueue actionQueue
            actionFork (run otSpan d) $ \_ -> pumpActionThread otSpan

        -- TODO figure out how to thread the otSpan into defineEarlyCutoff
        run _otSpan d  = do
            start <- liftIO offsetTime
            getAction d
            liftIO $ atomicallyNamed "actionQueue - done" $ doneQueue d actionQueue
            runTime <- liftIO start
            logWith recorder (actionPriority d) $ LogDelayedAction d runTime

        -- The inferred type signature doesn't work in ghc >= 9.0.1
        workRun :: (forall b. IO b -> IO b) -> IO (IO ())
        workRun restore = withSpan "Shake session" $ \otSpan -> do
          setTag otSpan "reason" (fromString reason)
          setTag otSpan "queue" (fromString $ unlines $ map actionName reenqueued)
          whenJust allPendingKeys $ \kk -> setTag otSpan "keys" (BS8.pack $ unlines $ map show $ toListKeySet kk)
          let keysActs = pumpActionThread otSpan : map (run otSpan) (reenqueued ++ acts)
          res <- try @SomeException $
            restore $ shakeRunDatabaseForKeys (toListKeySet <$> allPendingKeys) shakeDb keysActs
          return $ do
              let exception =
                    case res of
                      Left e -> Just e
                      _      -> Nothing
              logWith recorder Debug $ LogBuildSessionFinish exception

    -- Do the work in a background thread
    workThread <- asyncWithUnmask workRun

    -- run the wrap up in a separate thread since it contains interruptible
    -- commands (and we are not using uninterruptible mask)
    -- TODO: can possibly swallow exceptions?
    _ <- async $ join $ wait workThread

    --  Cancelling is required to flush the Shake database when either
    --  the filesystem or the Ghc configuration have changed
    let cancelShakeSession :: IO ()
        cancelShakeSession = cancel workThread

    pure (ShakeSession{..})

instantiateDelayedAction
    :: DelayedAction a
    -> IO (Barrier (Either SomeException a), DelayedActionInternal)
instantiateDelayedAction (DelayedAction _ s p a) = do
  u <- newUnique
  b <- newBarrier
  let a' = do
        -- work gets reenqueued when the Shake session is restarted
        -- it can happen that a work item finished just as it was reenqueued
        -- in that case, skipping the work is fine
        alreadyDone <- liftIO $ isJust <$> waitBarrierMaybe b
        unless alreadyDone $ do
          x <- actionCatch @SomeException (Right <$> a) (pure . Left)
          -- ignore exceptions if the barrier has been filled concurrently
          liftIO $ void $ try @SomeException $ signalBarrier b x
      d' = DelayedAction (Just u) s p a'
  return (b, d')

getDiagnostics :: IdeState -> STM [FileDiagnostic]
getDiagnostics IdeState{shakeExtras = ShakeExtras{diagnostics}} = do
    getAllDiagnostics diagnostics

getHiddenDiagnostics :: IdeState -> STM [FileDiagnostic]
getHiddenDiagnostics IdeState{shakeExtras = ShakeExtras{hiddenDiagnostics}} = do
    getAllDiagnostics hiddenDiagnostics

-- | Find and release old keys from the state Hashmap
--   For the record, there are other state sources that this process does not release:
--     * diagnostics store (normal, hidden and published)
--     * position mapping store
--     * indexing queue
--     * exports map
garbageCollectDirtyKeys :: Action [Key]
garbageCollectDirtyKeys = do
    IdeOptions{optCheckParents} <- getIdeOptions
    checkParents <- liftIO optCheckParents
    garbageCollectDirtyKeysOlderThan 0 checkParents

garbageCollectDirtyKeysOlderThan :: Int -> CheckParents -> Action [Key]
garbageCollectDirtyKeysOlderThan maxAge checkParents = otTracedGarbageCollection "dirty GC" $ do
    dirtySet <- getDirtySet
    garbageCollectKeys "dirty GC" maxAge checkParents dirtySet

garbageCollectKeys :: String -> Int -> CheckParents -> [(Key, Int)] -> Action [Key]
garbageCollectKeys label maxAge checkParents agedKeys = do
    start <- liftIO offsetTime
    ShakeExtras{state, dirtyKeys, lspEnv, shakeRecorder, ideTesting} <- getShakeExtras
    (n::Int, garbage) <- liftIO $
        foldM (removeDirtyKey dirtyKeys state) (0,[]) agedKeys
    t <- liftIO start
    when (n>0) $ liftIO $ do
        logWith shakeRecorder Debug $ LogShakeGarbageCollection (T.pack label) n t
    when (coerce ideTesting) $ liftIO $ mRunLspT lspEnv $
        LSP.sendNotification (SMethod_CustomMethod (Proxy @"ghcide/GC"))
                             (toJSON $ mapMaybe (fmap showKey . fromKeyType) garbage)
    return garbage

    where
        showKey = show . Q
        removeDirtyKey dk values st@(!counter, keys) (k, age)
            | age > maxAge
            , Just (kt,_) <- fromKeyType k
            , not(kt `HSet.member` preservedKeys checkParents)
            = atomicallyNamed "GC" $ do
                gotIt <- STM.focus (Focus.member <* Focus.delete) k values
                when gotIt $
                   modifyTVar' dk (insertKeySet k)
                return $ if gotIt then (counter+1, k:keys) else st
            | otherwise = pure st

countRelevantKeys :: CheckParents -> [Key] -> Int
countRelevantKeys checkParents =
    Prelude.length . filter (maybe False (not . (`HSet.member` preservedKeys checkParents) . fst) . fromKeyType)

preservedKeys :: CheckParents -> HashSet TypeRep
preservedKeys checkParents = HSet.fromList $
    -- always preserved
    [ typeOf GetFileExists
    , typeOf GetModificationTime
    , typeOf IsFileOfInterest
    , typeOf GhcSessionIO
    , typeOf GetClientSettings
    , typeOf AddWatchedFile
    , typeOf GetKnownTargets
    ]
    ++ concat
    -- preserved if CheckParents is enabled since we need to rebuild the ModuleGraph
    [ [ typeOf GetModSummary
       , typeOf GetModSummaryWithoutTimestamps
       , typeOf GetLocatedImports
       ]
    | checkParents /= NeverCheck
    ]

-- | Define a new Rule without early cutoff
define
    :: IdeRule k v
    => Recorder (WithPriority Log) -> (k -> NormalizedFilePath -> Action (IdeResult v)) -> Rules ()
define recorder op = defineEarlyCutoff recorder $ Rule $ \k v -> (Nothing,) <$> op k v

defineNoDiagnostics
    :: IdeRule k v
    => Recorder (WithPriority Log) -> (k -> NormalizedFilePath -> Action (Maybe v)) -> Rules ()
defineNoDiagnostics recorder op = defineEarlyCutoff recorder $ RuleNoDiagnostics $ \k v -> (Nothing,) <$> op k v

-- | Request a Rule result if available
use :: IdeRule k v
    => k -> NormalizedFilePath -> Action (Maybe v)
use key file = runIdentity <$> uses key (Identity file)

-- | Request a Rule result, it not available return the last computed result, if any, which may be stale
useWithStale :: IdeRule k v
    => k -> NormalizedFilePath -> Action (Maybe (v, PositionMapping))
useWithStale key file = runIdentity <$> usesWithStale key (Identity file)

-- |Request a Rule result, it not available return the last computed result
--  which may be stale.
--
-- Throws an `BadDependency` exception which is caught by the rule system if
-- none available.
--
-- WARNING: Not suitable for PluginHandlers. Use `useWithStaleE` instead.
useWithStale_ :: IdeRule k v
    => k -> NormalizedFilePath -> Action (v, PositionMapping)
useWithStale_ key file = runIdentity <$> usesWithStale_ key (Identity file)

-- |Plural version of 'useWithStale_'
--
-- Throws an `BadDependency` exception which is caught by the rule system if
-- none available.
--
-- WARNING: Not suitable for PluginHandlers.
usesWithStale_ :: (Traversable f, IdeRule k v) => k -> f NormalizedFilePath -> Action (f (v, PositionMapping))
usesWithStale_ key files = do
    res <- usesWithStale key files
    case sequence res of
        Nothing -> liftIO $ throwIO $ BadDependency (show key)
        Just v  -> return v

-- | IdeActions are used when we want to return a result immediately, even if it
-- is stale Useful for UI actions like hover, completion where we don't want to
-- block.
--
-- Run via 'runIdeAction'.
newtype IdeAction a = IdeAction { runIdeActionT  :: (ReaderT ShakeExtras IO) a }
    deriving newtype (MonadReader ShakeExtras, MonadIO, Functor, Applicative, Monad, Semigroup)

runIdeAction :: String -> ShakeExtras -> IdeAction a -> IO a
runIdeAction _herald s i = runReaderT (runIdeActionT i) s

askShake :: IdeAction ShakeExtras
askShake = ask


#if MIN_VERSION_ghc(9,3,0)
mkUpdater :: NameCache -> NameCacheUpdater
mkUpdater = id
#else
mkUpdater :: IORef NameCache -> NameCacheUpdater
mkUpdater ref = NCU (upNameCache ref)
#endif

-- | A (maybe) stale result now, and an up to date one later
data FastResult a = FastResult { stale :: Maybe (a,PositionMapping), uptoDate :: IO (Maybe a)  }

-- | Lookup value in the database and return with the stale value immediately
-- Will queue an action to refresh the value.
-- Might block the first time the rule runs, but never blocks after that.
useWithStaleFast :: IdeRule k v => k -> NormalizedFilePath -> IdeAction (Maybe (v, PositionMapping))
useWithStaleFast key file = stale <$> useWithStaleFast' key file

-- | Same as useWithStaleFast but lets you wait for an up to date result
useWithStaleFast' :: IdeRule k v => k -> NormalizedFilePath -> IdeAction (FastResult v)
useWithStaleFast' key file = do
  -- This lookup directly looks up the key in the shake database and
  -- returns the last value that was computed for this key without
  -- checking freshness.

  -- Async trigger the key to be built anyway because we want to
  -- keep updating the value in the key.
  waitValue <- delayedAction $ mkDelayedAction ("C:" ++ show key ++ ":" ++ fromNormalizedFilePath file) Debug $ use key file

  s@ShakeExtras{state} <- askShake
  r <- liftIO $ atomicallyNamed "useStateFast" $ getValues state key file
  liftIO $ case r of
    -- block for the result if we haven't computed before
    Nothing -> do
      -- Check if we can get a stale value from disk
      res <- lastValueIO s key file
      case res of
        Nothing -> do
          a <- waitValue
          pure $ FastResult ((,zeroMapping) <$> a) (pure a)
        Just _ -> pure $ FastResult res waitValue
    -- Otherwise, use the computed value even if it's out of date.
    Just _ -> do
      res <- lastValueIO s key file
      pure $ FastResult res waitValue

useNoFile :: IdeRule k v => k -> Action (Maybe v)
useNoFile key = use key emptyFilePath

-- Requests a rule if available.
--
-- Throws an `BadDependency` exception which is caught by the rule system if
-- none available.
--
-- WARNING: Not suitable for PluginHandlers. Use `useE` instead.
use_ :: IdeRule k v => k -> NormalizedFilePath -> Action v
use_ key file = runIdentity <$> uses_ key (Identity file)

useNoFile_ :: IdeRule k v => k -> Action v
useNoFile_ key = use_ key emptyFilePath

-- |Plural version of `use_`
--
-- Throws an `BadDependency` exception which is caught by the rule system if
-- none available.
--
-- WARNING: Not suitable for PluginHandlers. Use `usesE` instead.
uses_ :: (Traversable f, IdeRule k v) => k -> f NormalizedFilePath -> Action (f v)
uses_ key files = do
    res <- uses key files
    case sequence res of
        Nothing -> liftIO $ throwIO $ BadDependency (show key)
        Just v  -> return v

-- | Plural version of 'use'
uses :: (Traversable f, IdeRule k v)
    => k -> f NormalizedFilePath -> Action (f (Maybe v))
uses key files = fmap (\(A value) -> currentValue value) <$> apply (fmap (Q . (key,)) files)

-- | Return the last computed result which might be stale.
usesWithStale :: (Traversable f, IdeRule k v)
    => k -> f NormalizedFilePath -> Action (f (Maybe (v, PositionMapping)))
usesWithStale key files = do
    _ <- apply (fmap (Q . (key,)) files)
    -- We don't look at the result of the 'apply' since 'lastValue' will
    -- return the most recent successfully computed value regardless of
    -- whether the rule succeeded or not.
    traverse (lastValue key) files

useWithoutDependency :: IdeRule k v
    => k -> NormalizedFilePath -> Action (Maybe v)
useWithoutDependency key file =
    (\(Identity (A value)) -> currentValue value) <$> applyWithoutDependency (Identity (Q (key, file)))

data RuleBody k v
  = Rule (k -> NormalizedFilePath -> Action (Maybe BS.ByteString, IdeResult v))
  | RuleNoDiagnostics (k -> NormalizedFilePath -> Action (Maybe BS.ByteString, Maybe v))
  | RuleWithCustomNewnessCheck
    { newnessCheck :: BS.ByteString -> BS.ByteString -> Bool
    , build :: k -> NormalizedFilePath -> Action (Maybe BS.ByteString, Maybe v)
    }
  | RuleWithOldValue (k -> NormalizedFilePath -> Value v -> Action (Maybe BS.ByteString, IdeResult v))

-- | Define a new Rule with early cutoff
defineEarlyCutoff
    :: IdeRule k v
    => Recorder (WithPriority Log)
    -> RuleBody k v
    -> Rules ()
defineEarlyCutoff recorder (Rule op) = addRule $ \(Q (key, file)) (old :: Maybe BS.ByteString) mode -> otTracedAction key file mode traceA $ \traceDiagnostics -> do
    extras <- getShakeExtras
    let diagnostics ver diags = do
            traceDiagnostics diags
            updateFileDiagnostics recorder file ver (newKey key) extras . map (\(_,y,z) -> (y,z)) $ diags
    defineEarlyCutoff' diagnostics (==) key file old mode $ const $ op key file
defineEarlyCutoff recorder (RuleNoDiagnostics op) = addRule $ \(Q (key, file)) (old :: Maybe BS.ByteString) mode -> otTracedAction key file mode traceA $ \traceDiagnostics -> do
    let diagnostics _ver diags = do
            traceDiagnostics diags
            mapM_ (logWith recorder Warning . LogDefineEarlyCutoffRuleNoDiagHasDiag) diags
    defineEarlyCutoff' diagnostics (==) key file old mode $ const $ second (mempty,) <$> op key file
defineEarlyCutoff recorder RuleWithCustomNewnessCheck{..} =
    addRule $ \(Q (key, file)) (old :: Maybe BS.ByteString) mode ->
        otTracedAction key file mode traceA $ \ traceDiagnostics -> do
            let diagnostics _ver diags = do
                    traceDiagnostics diags
                    mapM_ (logWith recorder Warning . LogDefineEarlyCutoffRuleCustomNewnessHasDiag) diags
            defineEarlyCutoff' diagnostics newnessCheck key file old mode $
                const $ second (mempty,) <$> build key file
defineEarlyCutoff recorder (RuleWithOldValue op) = addRule $ \(Q (key, file)) (old :: Maybe BS.ByteString) mode -> otTracedAction key file mode traceA $ \traceDiagnostics -> do
    extras <- getShakeExtras
    let diagnostics ver diags = do
            traceDiagnostics diags
            updateFileDiagnostics recorder file ver (newKey key) extras . map (\(_,y,z) -> (y,z)) $ diags
    defineEarlyCutoff' diagnostics (==) key file old mode $ op key file

defineNoFile :: IdeRule k v => Recorder (WithPriority Log) -> (k -> Action v) -> Rules ()
defineNoFile recorder f = defineNoDiagnostics recorder $ \k file -> do
    if file == emptyFilePath then do res <- f k; return (Just res) else
        fail $ "Rule " ++ show k ++ " should always be called with the empty string for a file"

defineEarlyCutOffNoFile :: IdeRule k v => Recorder (WithPriority Log) -> (k -> Action (BS.ByteString, v)) -> Rules ()
defineEarlyCutOffNoFile recorder f = defineEarlyCutoff recorder $ RuleNoDiagnostics $ \k file -> do
    if file == emptyFilePath then do (hashString, res) <- f k; return (Just hashString, Just res) else
        fail $ "Rule " ++ show k ++ " should always be called with the empty string for a file"

defineEarlyCutoff'
    :: forall k v. IdeRule k v
    => (Maybe Int32 -> [FileDiagnostic] -> Action ()) -- ^ update diagnostics
    -- | compare current and previous for freshness
    -> (BS.ByteString -> BS.ByteString -> Bool)
    -> k
    -> NormalizedFilePath
    -> Maybe BS.ByteString
    -> RunMode
    -> (Value v -> Action (Maybe BS.ByteString, IdeResult v))
    -> Action (RunResult (A (RuleResult k)))
defineEarlyCutoff' doDiagnostics cmp key file mbOld mode action = do
    ShakeExtras{state, progress, dirtyKeys} <- getShakeExtras
    options <- getIdeOptions
    (if optSkipProgress options key then id else inProgress progress file) $ do
        val <- case mbOld of
            Just old | mode == RunDependenciesSame -> do
                mbValue <- liftIO $ atomicallyNamed "define - read 1" $ getValues state key file
                case mbValue of
                    -- No changes in the dependencies and we have
                    -- an existing successful result.
                    Just (v@(Succeeded _ x), diags) -> do
                        ver <- estimateFileVersionUnsafely key (Just x) file
                        doDiagnostics (vfsVersion =<< ver) $ Vector.toList diags
                        return $ Just $ RunResult ChangedNothing old (A v) $ return ()
                    _ -> return Nothing
            _ ->
                -- assert that a "clean" rule is never a cache miss
                -- as this is likely a bug in the dirty key tracking
                assert (mode /= RunDependenciesSame) $ return Nothing
        res <- case val of
            Just res -> return res
            Nothing -> do
                staleV <- liftIO $ atomicallyNamed "define -read 3" $ getValues state key file <&> \case
                    Nothing                   -> Failed False
                    Just (Succeeded ver v, _) -> Stale Nothing ver v
                    Just (Stale d ver v, _)   -> Stale d ver v
                    Just (Failed b, _)        -> Failed b
                (mbBs, (diags, mbRes)) <- actionCatch
                    (do v <- action staleV; liftIO $ evaluate $ force v) $
                    \(e :: SomeException) -> do
                        pure (Nothing, ([ideErrorText file $ T.pack $ show e | not $ isBadDependency e],Nothing))

                ver <- estimateFileVersionUnsafely key mbRes file
                (bs, res) <- case mbRes of
                    Nothing -> do
                        pure (toShakeValue ShakeStale mbBs, staleV)
                    Just v -> pure (maybe ShakeNoCutoff ShakeResult mbBs, Succeeded ver v)
                doDiagnostics (vfsVersion =<< ver) diags
                let eq = case (bs, fmap decodeShakeValue mbOld) of
                        (ShakeResult a, Just (ShakeResult b)) -> cmp a b
                        (ShakeStale a, Just (ShakeStale b))   -> cmp a b
                        -- If we do not have a previous result
                        -- or we got ShakeNoCutoff we always return False.
                        _                                     -> False
                return $ RunResult
                    (if eq then ChangedRecomputeSame else ChangedRecomputeDiff)
                    (encodeShakeValue bs)
                    (A res) $ do
                        -- this hook needs to be run in the same transaction as the key is marked clean
                        -- see Note [Housekeeping rule cache and dirty key outside of hls-graph]
                        setValues state key file res (Vector.fromList diags)
                        modifyTVar' dirtyKeys (deleteKeySet $ toKey key file)
        return res
  where
    -- Highly unsafe helper to compute the version of a file
    -- without creating a dependency on the GetModificationTime rule
    -- (and without creating cycles in the build graph).
    estimateFileVersionUnsafely
        :: k
        -> Maybe v
        -> NormalizedFilePath
        -> Action (Maybe FileVersion)
    estimateFileVersionUnsafely _k v fp
        | fp == emptyFilePath = pure Nothing
        | Just Refl <- eqT @k @GetModificationTime = pure v
        -- GetModificationTime depends on these rules, so avoid creating a cycle
        | Just Refl <- eqT @k @AddWatchedFile = pure Nothing
        | Just Refl <- eqT @k @IsFileOfInterest = pure Nothing
        -- GetFileExists gets called for missing files
        | Just Refl <- eqT @k @GetFileExists = pure Nothing
        -- For all other rules - compute the version properly without:
        --  * creating a dependency: If everything depends on GetModificationTime, we lose early cutoff
        --  * creating bogus "file does not exists" diagnostics
        | otherwise = useWithoutDependency (GetModificationTime_ False) fp

-- Note [Housekeeping rule cache and dirty key outside of hls-graph]
-- ~~~~~~~~~~~~~~~~~~~~~~~~~~~~~~~~~~~~~~~~~~~~~
-- Hls-graph contains its own internal running state for each key in the shakeDatabase.
-- ShakeExtras contains `state` field (rule result cache) and `dirtyKeys` (keys that became
-- dirty in between build sessions) that is not visible to the hls-graph
-- Essentially, we need to keep the rule cache and dirty key and hls-graph's internal state
-- in sync.

-- 1. A dirty key collected in a session should not be removed from dirty keys in the same session.
-- Since if we clean out the dirty key in the same session,
--     1.1. we will lose the chance to dirty its reverse dependencies. Since it only happens during session restart.
--     1.2. a key might be marked as dirty in ShakeExtras while it's being recomputed by hls-graph which could lead to it's premature removal from dirtyKeys.
--          See issue https://github.com/haskell/haskell-language-server/issues/4093 for more details.

-- 2. When a key is marked clean in the hls-graph's internal running
-- state, the rule cache and dirty keys are updated in the same transaction.
-- otherwise, some situations like the following can happen:
-- thread 1: hls-graph session run a key
-- thread 1: defineEarlyCutoff' run the action for the key
-- thread 1: the action is done, rule cache and dirty key are updated
-- thread 2: we restart the hls-graph session, thread 1 is killed, the
--           hls-graph's internal state is not updated.
-- This is problematic with early cut off because we are having a new rule cache matching the
-- old hls-graph's internal state, which might case it's reverse dependency to skip the recomputation.
-- See https://github.com/haskell/haskell-language-server/issues/4194 for more details.

traceA :: A v -> String
traceA (A Failed{})    = "Failed"
traceA (A Stale{})     = "Stale"
traceA (A Succeeded{}) = "Success"

updateFileDiagnostics :: MonadIO m
  => Recorder (WithPriority Log)
  -> NormalizedFilePath
  -> Maybe Int32
  -> Key
  -> ShakeExtras
  -> [(ShowDiagnostic,Diagnostic)] -- ^ current results
  -> m ()
updateFileDiagnostics recorder fp ver k ShakeExtras{diagnostics, hiddenDiagnostics, publishedDiagnostics, debouncer, lspEnv, ideTesting} current0 =
  liftIO $ withTrace ("update diagnostics " <> fromString(fromNormalizedFilePath fp)) $ \ addTag -> do
    addTag "key" (show k)
    let (currentShown, currentHidden) = partition ((== ShowDiag) . fst) current
        uri = filePathToUri' fp
        addTagUnsafe :: String -> String -> String -> a -> a
        addTagUnsafe msg t x v = unsafePerformIO(addTag (msg <> t) x) `seq` v
        update :: (forall a. String -> String -> a -> a) -> [Diagnostic] -> STMDiagnosticStore -> STM [Diagnostic]
        update addTagUnsafeMethod new store = addTagUnsafeMethod "count" (show $ Prelude.length new) $ setStageDiagnostics addTagUnsafeMethod uri ver (renderKey k) new store
        current = second diagsFromRule <$> current0
    addTag "version" (show ver)
    mask_ $ do
        -- Mask async exceptions to ensure that updated diagnostics are always
        -- published. Otherwise, we might never publish certain diagnostics if
        -- an exception strikes between modifyVar but before
        -- publishDiagnosticsNotification.
        newDiags <- liftIO $ atomicallyNamed "diagnostics - update" $ update (addTagUnsafe "shown ") (map snd currentShown) diagnostics
        _ <- liftIO $ atomicallyNamed "diagnostics - hidden" $ update (addTagUnsafe "hidden ") (map snd currentHidden) hiddenDiagnostics
        let uri' = filePathToUri' fp
        let delay = if null newDiags then 0.1 else 0
        registerEvent debouncer delay uri' $ withTrace ("report diagnostics " <> fromString (fromNormalizedFilePath fp)) $ \tag -> do
             join $ mask_ $ do
                 lastPublish <- atomicallyNamed "diagnostics - publish" $ STM.focus (Focus.lookupWithDefault [] <* Focus.insert newDiags) uri' publishedDiagnostics
                 let action = when (lastPublish /= newDiags) $ case lspEnv of
                        Nothing -> -- Print an LSP event.
                            logWith recorder Info $ LogDiagsDiffButNoLspEnv (map (fp, ShowDiag,) newDiags)
                        Just env -> LSP.runLspT env $ do
                            liftIO $ tag "count" (show $ Prelude.length newDiags)
                            liftIO $ tag "key" (show k)
                            LSP.sendNotification SMethod_TextDocumentPublishDiagnostics $
                                LSP.PublishDiagnosticsParams (fromNormalizedUri uri') (fmap fromIntegral ver) newDiags
                 return action
    where
        diagsFromRule :: Diagnostic -> Diagnostic
        diagsFromRule c@Diagnostic{_range}
            | coerce ideTesting = c & L.relatedInformation ?~
                         [
                        DiagnosticRelatedInformation
                            (Location
                                (filePathToUri $ fromNormalizedFilePath fp)
                                _range
                            )
                            (T.pack $ show k)
                            ]
            | otherwise = c


ideLogger :: IdeState -> Recorder (WithPriority Log)
ideLogger IdeState{shakeExtras=ShakeExtras{shakeRecorder}} = shakeRecorder

actionLogger :: Action (Recorder (WithPriority Log))
actionLogger = shakeRecorder <$> getShakeExtras

--------------------------------------------------------------------------------
type STMDiagnosticStore = STM.Map NormalizedUri StoreItem

getDiagnosticsFromStore :: StoreItem -> [Diagnostic]
getDiagnosticsFromStore (StoreItem _ diags) = concatMap SL.fromSortedList $ Map.elems diags

updateSTMDiagnostics ::
  (forall a. String -> String -> a -> a) ->
  STMDiagnosticStore ->
  NormalizedUri ->
  Maybe Int32 ->
  DiagnosticsBySource ->
  STM [LSP.Diagnostic]
updateSTMDiagnostics addTag store uri mv newDiagsBySource =
    getDiagnosticsFromStore . fromJust <$> STM.focus (Focus.alter update *> Focus.lookup) uri store
  where
    update (Just(StoreItem mvs dbs))
      | addTag "previous version" (show mvs) $
        addTag "previous count" (show $ Prelude.length $ filter (not.null) $ Map.elems dbs) False = undefined
      | mvs == mv = Just (StoreItem mv (newDiagsBySource <> dbs))
    update _ = Just (StoreItem mv newDiagsBySource)

-- | Sets the diagnostics for a file and compilation step
--   if you want to clear the diagnostics call this with an empty list
setStageDiagnostics
    :: (forall a. String -> String -> a -> a)
    -> NormalizedUri
    -> Maybe Int32 -- ^ the time that the file these diagnostics originate from was last edited
    -> T.Text
    -> [LSP.Diagnostic]
    -> STMDiagnosticStore
    -> STM [LSP.Diagnostic]
setStageDiagnostics addTag uri ver stage diags ds = updateSTMDiagnostics addTag ds uri ver updatedDiags
  where
    !updatedDiags = Map.singleton (Just stage) $! SL.toSortedList diags

getAllDiagnostics ::
    STMDiagnosticStore ->
    STM [FileDiagnostic]
getAllDiagnostics =
    fmap (concatMap (\(k,v) -> map (fromUri k,ShowDiag,) $ getDiagnosticsFromStore v)) . ListT.toList . STM.listT

updatePositionMapping :: IdeState -> VersionedTextDocumentIdentifier -> [TextDocumentContentChangeEvent] -> STM ()
updatePositionMapping IdeState{shakeExtras = ShakeExtras{positionMapping}} VersionedTextDocumentIdentifier{..} changes =
    STM.focus (Focus.alter f) uri positionMapping
      where
        uri = toNormalizedUri _uri
        f = Just . updatePositionMappingHelper _version changes . fromMaybe mempty


updatePositionMappingHelper ::
    Int32
    -> [TextDocumentContentChangeEvent]
    -> EnumMap Int32 (PositionDelta, PositionMapping)
    -> EnumMap Int32 (PositionDelta, PositionMapping)
updatePositionMappingHelper ver changes mappingForUri = snd $
        -- Very important to use mapAccum here so that the tails of
        -- each mapping can be shared, otherwise quadratic space is
        -- used which is evident in long running sessions.
        EM.mapAccumRWithKey (\acc _k (delta, _) -> let new = addOldDelta delta acc in (new, (delta, acc)))
            zeroMapping
            (EM.insert ver (mkDelta changes, zeroMapping) mappingForUri)<|MERGE_RESOLUTION|>--- conflicted
+++ resolved
@@ -658,13 +658,8 @@
           -> IO IdeState
 shakeOpen recorder lspEnv defaultConfig idePlugins debouncer
   shakeProfileDir (IdeReportProgress reportProgress)
-<<<<<<< HEAD
   ideTesting
-  withHieDb indexQueue opts monitoring rules = mdo
-=======
-  ideTesting@(IdeTesting testing)
   withHieDb indexQueue opts monitoring rules rootDir = mdo
->>>>>>> 838a51f7
 
 #if MIN_VERSION_ghc(9,3,0)
     ideNc <- initNameCache 'r' knownKeyNames
