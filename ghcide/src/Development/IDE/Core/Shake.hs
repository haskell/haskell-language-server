-- Copyright (c) 2019 The DAML Authors. All rights reserved.
-- SPDX-License-Identifier: Apache-2.0

{-# LANGUAGE ConstraintKinds           #-}
{-# LANGUAGE DerivingStrategies        #-}
{-# LANGUAGE DuplicateRecordFields     #-}
{-# LANGUAGE ExistentialQuantification #-}
{-# LANGUAGE PackageImports            #-}
{-# LANGUAGE PolyKinds                 #-}
{-# LANGUAGE RankNTypes                #-}
{-# LANGUAGE RecursiveDo               #-}
{-# LANGUAGE TypeFamilies              #-}

-- | A Shake implementation of the compiler service.
--
--   There are two primary locations where data lives, and both of
--   these contain much the same data:
--
-- * The Shake database (inside 'shakeDb') stores a map of shake keys
--   to shake values. In our case, these are all of type 'Q' to 'A'.
--   During a single run all the values in the Shake database are consistent
--   so are used in conjunction with each other, e.g. in 'uses'.
--
-- * The 'Values' type stores a map of keys to values. These values are
--   always stored as real Haskell values, whereas Shake serialises all 'A' values
--   between runs. To deserialise a Shake value, we just consult Values.
module Development.IDE.Core.Shake(
    IdeState, shakeSessionInit, shakeExtras, shakeDb,
    ShakeExtras(..), getShakeExtras, getShakeExtrasRules,
    KnownTargets, Target(..), toKnownFiles,
    IdeRule, IdeResult,
    GetModificationTime(GetModificationTime, GetModificationTime_, missingFileDiagnostics),
    shakeOpen, shakeShut,
    shakeEnqueue,
    newSession,
    use, useNoFile, uses, useWithStaleFast, useWithStaleFast', delayedAction,
    FastResult(..),
    use_, useNoFile_, uses_,
    useWithStale, usesWithStale,
    useWithStale_, usesWithStale_,
    BadDependency(..),
    RuleBody(..),
    define, defineNoDiagnostics,
    defineEarlyCutoff,
    defineOnDisk, needOnDisk, needOnDisks,
    defineNoFile, defineEarlyCutOffNoFile,
    getDiagnostics,
    mRunLspT, mRunLspTCallback,
    getHiddenDiagnostics,
    IsIdeGlobal, addIdeGlobal, addIdeGlobalExtras, getIdeGlobalState, getIdeGlobalAction,
    getIdeGlobalExtras,
    getIdeOptions,
    getIdeOptionsIO,
    GlobalIdeOptions(..),
    HLS.getClientConfig,
    getPluginConfig,
    knownTargets,
    setPriority,
    ideLogger,
    actionLogger,
    FileVersion(..),
    Priority(..),
    updatePositionMapping,
    deleteValue, recordDirtyKeys,
    OnDiskRule(..),
    WithProgressFunc, WithIndefiniteProgressFunc,
    ProgressEvent(..),
    DelayedAction, mkDelayedAction,
    IdeAction(..), runIdeAction,
    mkUpdater,
    -- Exposed for testing.
    Q(..),
    IndexQueue,
    HieDb,
    HieDbWriter(..),
    VFSHandle(..),
    addPersistentRule,
    garbageCollectDirtyKeys,
    garbageCollectDirtyKeysOlderThan,
    Log(..),
    logToPriority) where

import           Control.Concurrent.Async
import           Control.Concurrent.STM
import           Control.Concurrent.Strict
import           Control.DeepSeq
import           Control.Monad.Extra
import           Control.Monad.IO.Class
import           Control.Monad.Reader
import           Control.Monad.Trans.Maybe
import qualified Data.ByteString.Char8                  as BS
import           Data.Dynamic
import qualified Data.HashMap.Strict                    as HMap
import           Data.Hashable
import           Data.List.Extra                        (foldl', partition,
                                                         takeEnd)
import           Data.Map.Strict                        (Map)
import qualified Data.Map.Strict                        as Map
import           Data.Maybe
import qualified Data.SortedList                        as SL
import qualified Data.Text                              as T
import           Data.Time
import           Data.Traversable
import           Data.Tuple.Extra
import           Data.Typeable
import           Data.Unique
import           Data.Vector                            (Vector)
import qualified Data.Vector                            as Vector
import           Development.IDE.Core.Debouncer
import           Development.IDE.Core.PositionMapping
import           Development.IDE.Core.ProgressReporting
import           Development.IDE.Core.RuleTypes
import           Development.IDE.Core.Tracing
import           Development.IDE.GHC.Compat             (NameCache,
                                                         NameCacheUpdater (..),
                                                         initNameCache,
                                                         knownKeyNames,
                                                         mkSplitUniqSupply,
                                                         upNameCache)
import           Development.IDE.GHC.Orphans            ()
import           Development.IDE.Graph                  hiding (ShakeValue)
import qualified Development.IDE.Graph                  as Shake
import           Development.IDE.Graph.Database         (ShakeDatabase,
                                                         shakeGetBuildStep,
                                                         shakeOpenDatabase,
                                                         shakeProfileDatabase,
                                                         shakeRunDatabaseForKeys)
import           Development.IDE.Graph.Rule
import           Development.IDE.Types.Action
import           Development.IDE.Types.Diagnostics
import           Development.IDE.Types.Exports
import           Development.IDE.Types.KnownTargets
import           Development.IDE.Types.Location
import           Development.IDE.Types.Logger           hiding (Priority)
import qualified Development.IDE.Types.Logger           as Logger
import           Development.IDE.Types.Options
import           Development.IDE.Types.Shake
import           GHC.Generics
import           Language.LSP.Diagnostics
import qualified Language.LSP.Server                    as LSP
import           Language.LSP.Types
import qualified Language.LSP.Types                     as LSP
import           Language.LSP.VFS
import           System.FilePath                        hiding (makeRelative)
import           System.Time.Extra

import           Data.IORef
import           GHC.Fingerprint
import           Language.LSP.Types.Capabilities
import           OpenTelemetry.Eventlog

import           Control.Concurrent.STM.Stats           (atomicallyNamed)
import           Control.Exception.Extra                hiding (bracket_)
import           Data.Aeson                             (toJSON)
import qualified Data.ByteString.Char8                  as BS8
import           Data.Coerce                            (coerce)
import           Data.Default
import           Data.Foldable                          (for_, toList)
import           Data.HashSet                           (HashSet)
import qualified Data.HashSet                           as HSet
import           Data.String                            (fromString)
import           Debug.Trace.Flags                      (userTracingEnabled)
import qualified Development.IDE.Types.Exports          as ExportsMap
import qualified Focus
import           HieDb.Types
import           Ide.Plugin.Config
import qualified Ide.PluginUtils                        as HLS
import           Ide.Types                              (PluginId)
import qualified "list-t" ListT
import           Prettyprinter                          (Pretty (pretty), (<+>))
import qualified Prettyprinter
import qualified StmContainers.Map                      as STM

data Log
  = LogCreateHieDbExportsMapStart
  | LogCreateHieDbExportsMapFinish !Int
  | LogBuildSessionRestart !String ![DelayedActionInternal] !(HashSet Key) !Seconds !(Maybe FilePath)
  | LogDelayedAction !(DelayedAction ()) !Seconds
  | LogBuildSessionFinish !(Maybe SomeException)
  | LogDiagsDiffButNoLspEnv ![FileDiagnostic]
  | LogDefineEarlyCutoffRuleNoDiagDiags ![FileDiagnostic]
  | LogDefineEarlyCutoffRuleCustomNewnessDiags ![FileDiagnostic]
  deriving Show

instance Pretty Log where
  pretty = \case
    LogCreateHieDbExportsMapStart ->
      "Initializing exports map from hiedb"
    LogCreateHieDbExportsMapFinish exportsMapSize ->
      "Done initializing exports map from hiedb. Size:" <+> pretty exportsMapSize
    LogBuildSessionRestart reason actionQueue keyBackLog abortDuration shakeProfilePath ->
      Prettyprinter.vcat
        [ "Restarting build session due to" <+> pretty reason
        , "Action Queue:" <+> pretty (map actionName actionQueue)
        , "Keys:" <+> pretty (map show $ HSet.toList keyBackLog)
        , "Aborting previous build session took" <+> pretty (showDuration abortDuration) <+> pretty shakeProfilePath ]
    LogDelayedAction delayedAction duration ->
      Prettyprinter.hsep
        [ "Finished:" <+> pretty (actionName delayedAction)
        , "Took:" <+> pretty (showDuration duration) ]
    LogBuildSessionFinish e ->
      Prettyprinter.vcat
        [ "Finished build session"
        , pretty (fmap displayException e) ]
    LogDiagsDiffButNoLspEnv fileDiagnostics ->
      "updateFileDiagnostics published different from new diagnostics - file diagnostics:"
      <+> pretty (showDiagnosticsColored fileDiagnostics)
    LogDefineEarlyCutoffRuleNoDiagDiags fileDiagnostics ->
      "defineEarlyCutoff RuleNoDiagnostics - file diagnostics:"
      <+> pretty (showDiagnosticsColored fileDiagnostics)
    LogDefineEarlyCutoffRuleCustomNewnessDiags fileDiagnostics ->
      "defineEarlyCutoff RuleWithCustomNewnessCheck - file diagnostics:"
      <+> pretty (showDiagnosticsColored fileDiagnostics)

logToPriority :: Log -> Logger.Priority
logToPriority = \case
  LogCreateHieDbExportsMapStart                -> Logger.Debug
  LogCreateHieDbExportsMapFinish{}             -> Logger.Debug
  LogBuildSessionRestart{}                     -> Logger.Debug
  LogDelayedAction delayedAction _             -> actionPriority delayedAction
  LogBuildSessionFinish{}                      -> Logger.Debug
  LogDiagsDiffButNoLspEnv{}                    -> Logger.Info
  LogDefineEarlyCutoffRuleNoDiagDiags{}        -> Logger.Warning
  LogDefineEarlyCutoffRuleCustomNewnessDiags{} -> Logger.Warning

-- | We need to serialize writes to the database, so we send any function that
-- needs to write to the database over the channel, where it will be picked up by
-- a worker thread.
data HieDbWriter
  = HieDbWriter
  { indexQueue         :: IndexQueue
  , indexPending       :: TVar (HMap.HashMap NormalizedFilePath Fingerprint) -- ^ Avoid unnecessary/out of date indexing
  , indexCompleted     :: TVar Int -- ^ to report progress
  , indexProgressToken :: Var (Maybe LSP.ProgressToken)
  -- ^ This is a Var instead of a TVar since we need to do IO to initialise/update, so we need a lock
  }

-- | Actions to queue up on the index worker thread
-- The inner `(HieDb -> IO ()) -> IO ()` wraps `HieDb -> IO ()`
-- with (currently) retry functionality
type IndexQueue = TQueue (((HieDb -> IO ()) -> IO ()) -> IO ())

-- information we stash inside the shakeExtra field
data ShakeExtras = ShakeExtras
    { --eventer :: LSP.FromServerMessage -> IO ()
     lspEnv :: Maybe (LSP.LanguageContextEnv Config)
    ,debouncer :: Debouncer NormalizedUri
    ,logger :: Logger
    ,globals :: TVar (HMap.HashMap TypeRep Dynamic)
      -- ^ Registry of global state used by rules.
      -- Small and immutable after startup, so not worth using an STM.Map.
    ,state :: Values
    ,diagnostics :: STMDiagnosticStore
    ,hiddenDiagnostics :: STMDiagnosticStore
    ,publishedDiagnostics :: STM.Map NormalizedUri [Diagnostic]
    -- ^ This represents the set of diagnostics that we have published.
    -- Due to debouncing not every change might get published.
    ,positionMapping :: STM.Map NormalizedUri (Map TextDocumentVersion (PositionDelta, PositionMapping))
    -- ^ Map from a text document version to a PositionMapping that describes how to map
    -- positions in a version of that document to positions in the latest version
    -- First mapping is delta from previous version and second one is an
    -- accumlation of all previous mappings.
    ,progress :: ProgressReporting
    ,ideTesting :: IdeTesting
    -- ^ Whether to enable additional lsp messages used by the test suite for checking invariants
    ,restartShakeSession
        :: String
        -> [DelayedAction ()]
        -> IO ()
    ,ideNc :: IORef NameCache
    -- | A mapping of module name to known target (or candidate targets, if missing)
    ,knownTargetsVar :: TVar (Hashed KnownTargets)
    -- | A mapping of exported identifiers for local modules. Updated on kick
    ,exportsMap :: TVar ExportsMap
    -- | A work queue for actions added via 'runInShakeSession'
    ,actionQueue :: ActionQueue
    ,clientCapabilities :: ClientCapabilities
    , withHieDb :: WithHieDb -- ^ Use only to read.
    , hiedbWriter :: HieDbWriter -- ^ use to write
    , persistentKeys :: TVar (HMap.HashMap Key GetStalePersistent)
      -- ^ Registery for functions that compute/get "stale" results for the rule
      -- (possibly from disk)
      -- Small and immutable after startup, so not worth using an STM.Map.
    , vfs :: VFSHandle
    , defaultConfig :: Config
      -- ^ Default HLS config, only relevant if the client does not provide any Config
    , dirtyKeys :: TVar (HashSet Key)
      -- ^ Set of dirty rule keys since the last Shake run
    }

type WithProgressFunc = forall a.
    T.Text -> LSP.ProgressCancellable -> ((LSP.ProgressAmount -> IO ()) -> IO a) -> IO a
type WithIndefiniteProgressFunc = forall a.
    T.Text -> LSP.ProgressCancellable -> IO a -> IO a

type GetStalePersistent = NormalizedFilePath -> IdeAction (Maybe (Dynamic,PositionDelta,TextDocumentVersion))

getShakeExtras :: Action ShakeExtras
getShakeExtras = do
    Just x <- getShakeExtra @ShakeExtras
    return x

getShakeExtrasRules :: Rules ShakeExtras
getShakeExtrasRules = do
    Just x <- getShakeExtraRules @ShakeExtras
    return x

getPluginConfig
    :: LSP.MonadLsp Config m => PluginId -> m PluginConfig
getPluginConfig plugin = do
    config <- HLS.getClientConfig
    return $ HLS.configForPlugin config plugin

-- | Register a function that will be called to get the "stale" result of a rule, possibly from disk
-- This is called when we don't already have a result, or computing the rule failed.
-- The result of this function will always be marked as 'stale', and a 'proper' rebuild of the rule will
-- be queued if the rule hasn't run before.
addPersistentRule :: IdeRule k v => k -> (NormalizedFilePath -> IdeAction (Maybe (v,PositionDelta,TextDocumentVersion))) -> Rules ()
addPersistentRule k getVal = do
  ShakeExtras{persistentKeys} <- getShakeExtrasRules
  void $ liftIO $ atomically $ modifyTVar' persistentKeys $ HMap.insert (Key k) (fmap (fmap (first3 toDyn)) . getVal)

class Typeable a => IsIdeGlobal a where


-- | haskell-lsp manages the VFS internally and automatically so we cannot use
-- the builtin VFS without spawning up an LSP server. To be able to test things
-- like `setBufferModified` we abstract over the VFS implementation.
data VFSHandle = VFSHandle
    { getVirtualFile         :: NormalizedUri -> IO (Maybe VirtualFile)
        -- ^ get the contents of a virtual file
    , setVirtualFileContents :: Maybe (NormalizedUri -> Maybe T.Text -> IO ())
        -- ^ set a specific file to a value. If Nothing then we are ignoring these
        --   signals anyway so can just say something was modified
    }
instance IsIdeGlobal VFSHandle

addIdeGlobal :: IsIdeGlobal a => a -> Rules ()
addIdeGlobal x = do
    extras <- getShakeExtrasRules
    liftIO $ addIdeGlobalExtras extras x

addIdeGlobalExtras :: IsIdeGlobal a => ShakeExtras -> a -> IO ()
addIdeGlobalExtras ShakeExtras{globals} x@(typeOf -> ty) =
    void $ liftIO $ atomically $ modifyTVar' globals $ \mp -> case HMap.lookup ty mp of
        Just _ -> error $ "Internal error, addIdeGlobalExtras, got the same type twice for " ++ show ty
        Nothing -> HMap.insert ty (toDyn x) mp


getIdeGlobalExtras :: forall a . IsIdeGlobal a => ShakeExtras -> IO a
getIdeGlobalExtras ShakeExtras{globals} = do
    let typ = typeRep (Proxy :: Proxy a)
    x <- HMap.lookup (typeRep (Proxy :: Proxy a)) <$> readTVarIO globals
    case x of
        Just x
            | Just x <- fromDynamic x -> pure x
            | otherwise -> errorIO $ "Internal error, getIdeGlobalExtras, wrong type for " ++ show typ ++ " (got " ++ show (dynTypeRep x) ++ ")"
        Nothing -> errorIO $ "Internal error, getIdeGlobalExtras, no entry for " ++ show typ

getIdeGlobalAction :: forall a . IsIdeGlobal a => Action a
getIdeGlobalAction = liftIO . getIdeGlobalExtras =<< getShakeExtras

getIdeGlobalState :: forall a . IsIdeGlobal a => IdeState -> IO a
getIdeGlobalState = getIdeGlobalExtras . shakeExtras


newtype GlobalIdeOptions = GlobalIdeOptions IdeOptions
instance IsIdeGlobal GlobalIdeOptions

getIdeOptions :: Action IdeOptions
getIdeOptions = do
    GlobalIdeOptions x <- getIdeGlobalAction
    env <- lspEnv <$> getShakeExtras
    case env of
        Nothing -> return x
        Just env -> do
            config <- liftIO $ LSP.runLspT env HLS.getClientConfig
            return x{optCheckProject = pure $ checkProject config,
                     optCheckParents = pure $ checkParents config
                }

getIdeOptionsIO :: ShakeExtras -> IO IdeOptions
getIdeOptionsIO ide = do
    GlobalIdeOptions x <- getIdeGlobalExtras ide
    return x

-- | Return the most recent, potentially stale, value and a PositionMapping
-- for the version of that value.
lastValueIO :: IdeRule k v => ShakeExtras -> k -> NormalizedFilePath -> IO (Maybe (v, PositionMapping))
lastValueIO s@ShakeExtras{positionMapping,persistentKeys,state} k file = do

    let readPersistent
          | IdeTesting testing <- ideTesting s -- Don't read stale persistent values in tests
          , testing = pure Nothing
          | otherwise = do
          pmap <- readTVarIO persistentKeys
          mv <- runMaybeT $ do
            liftIO $ Logger.logDebug (logger s) $ T.pack $ "LOOKUP UP PERSISTENT FOR: " ++ show k
            f <- MaybeT $ pure $ HMap.lookup (Key k) pmap
            (dv,del,ver) <- MaybeT $ runIdeAction "lastValueIO" s $ f file
            MaybeT $ pure $ (,del,ver) <$> fromDynamic dv
          atomicallyNamed "lastValueIO" $ case mv of
            Nothing -> do
                STM.focus (Focus.alter (alterValue $ Failed True)) (toKey k file) state
                return Nothing
            Just (v,del,ver) -> do
                STM.focus (Focus.alter (alterValue $ Stale (Just del) ver (toDyn v))) (toKey k file) state
                Just . (v,) . addDelta del <$> mappingForVersion positionMapping file ver

        -- We got a new stale value from the persistent rule, insert it in the map without affecting diagnostics
        alterValue new Nothing = Just (ValueWithDiagnostics new mempty) -- If it wasn't in the map, give it empty diagnostics
        alterValue new (Just old@(ValueWithDiagnostics val diags)) = Just $ case val of
          -- Old failed, we can update it preserving diagnostics
          Failed{} -> ValueWithDiagnostics new diags
          -- Something already succeeded before, leave it alone
          _        -> old

    atomicallyNamed "lastValueIO 4"  (STM.lookup (toKey k file) state) >>= \case
      Nothing -> readPersistent
      Just (ValueWithDiagnostics v _) -> case v of
        Succeeded ver (fromDynamic -> Just v) ->
            atomicallyNamed "lastValueIO 5"  $ Just . (v,) <$> mappingForVersion positionMapping file ver
        Stale del ver (fromDynamic -> Just v) ->
            atomicallyNamed "lastValueIO 6"  $ Just . (v,) . maybe id addDelta del <$> mappingForVersion positionMapping file ver
        Failed p | not p -> readPersistent
        _ -> pure Nothing

-- | Return the most recent, potentially stale, value and a PositionMapping
-- for the version of that value.
lastValue :: IdeRule k v => k -> NormalizedFilePath -> Action (Maybe (v, PositionMapping))
lastValue key file = do
    s <- getShakeExtras
    liftIO $ lastValueIO s key file

mappingForVersion
    :: STM.Map NormalizedUri (Map TextDocumentVersion (a, PositionMapping))
    -> NormalizedFilePath
    -> TextDocumentVersion
    -> STM PositionMapping
mappingForVersion allMappings file ver = do
    mapping <- STM.lookup (filePathToUri' file) allMappings
    return $ maybe zeroMapping snd $ Map.lookup ver =<< mapping

type IdeRule k v =
  ( Shake.RuleResult k ~ v
  , Shake.ShakeValue k
  , Show v
  , Typeable v
  , NFData v
  )

-- | A live Shake session with the ability to enqueue Actions for running.
--   Keeps the 'ShakeDatabase' open, so at most one 'ShakeSession' per database.
newtype ShakeSession = ShakeSession
  { cancelShakeSession :: IO ()
    -- ^ Closes the Shake session
  }

-- | A Shake database plus persistent store. Can be thought of as storing
--   mappings from @(FilePath, k)@ to @RuleResult k@.
data IdeState = IdeState
    {shakeDb              :: ShakeDatabase
    ,shakeSession         :: MVar ShakeSession
    ,shakeClose           :: IO ()
    ,shakeExtras          :: ShakeExtras
    ,shakeDatabaseProfile :: ShakeDatabase -> IO (Maybe FilePath)
    }



-- This is debugging code that generates a series of profiles, if the Boolean is true
shakeDatabaseProfileIO :: Maybe FilePath -> IO(ShakeDatabase -> IO (Maybe FilePath))
shakeDatabaseProfileIO mbProfileDir = do
    profileStartTime <- formatTime defaultTimeLocale "%Y%m%d-%H%M%S" <$> getCurrentTime
    profileCounter <- newVar (0::Int)
    return $ \shakeDb ->
        for mbProfileDir $ \dir -> do
                count <- modifyVar profileCounter $ \x -> let !y = x+1 in return (y,y)
                let file = "ide-" ++ profileStartTime ++ "-" ++ takeEnd 5 ("0000" ++ show count) <.> "html"
                shakeProfileDatabase shakeDb $ dir </> file
                return (dir </> file)

setValues :: IdeRule k v
          => Values
          -> k
          -> NormalizedFilePath
          -> Value v
          -> Vector FileDiagnostic
          -> STM ()
setValues state key file val diags =
    STM.insert (ValueWithDiagnostics (fmap toDyn val) diags) (toKey key file) state


-- | Delete the value stored for a given ide build key
deleteValue
  :: Shake.ShakeValue k
  => ShakeExtras
  -> k
  -> NormalizedFilePath
  -> STM ()
deleteValue ShakeExtras{dirtyKeys, state} key file = do
    STM.delete (toKey key file) state
    modifyTVar' dirtyKeys $ HSet.insert (toKey key file)

recordDirtyKeys
  :: Shake.ShakeValue k
  => ShakeExtras
  -> k
  -> [NormalizedFilePath]
  -> STM (IO ())
recordDirtyKeys ShakeExtras{dirtyKeys} key file = do
    modifyTVar' dirtyKeys $ \x -> foldl' (flip HSet.insert) x (toKey key <$> file)
    return $ withEventTrace "recordDirtyKeys" $ \addEvent -> do
        addEvent (fromString $ unlines $ "dirty " <> show key : map fromNormalizedFilePath file)

-- | We return Nothing if the rule has not run and Just Failed if it has failed to produce a value.
getValues ::
  forall k v.
  IdeRule k v =>
  Values ->
  k ->
  NormalizedFilePath ->
  STM (Maybe (Value v, Vector FileDiagnostic))
getValues state key file = do
    STM.lookup (toKey key file) state >>= \case
        Nothing -> pure Nothing
        Just (ValueWithDiagnostics v diagsV) -> do
            let !r = seqValue $ fmap (fromJust . fromDynamic @v) v
                !res = (r,diagsV)
            -- Force to make sure we do not retain a reference to the HashMap
            -- and we blow up immediately if the fromJust should fail
            -- (which would be an internal error).
            return $ Just res

-- | Get all the files in the project
knownTargets :: Action (Hashed KnownTargets)
knownTargets = do
  ShakeExtras{knownTargetsVar} <- getShakeExtras
  liftIO $ readTVarIO knownTargetsVar

-- | Seq the result stored in the Shake value. This only
-- evaluates the value to WHNF not NF. We take care of the latter
-- elsewhere and doing it twice is expensive.
seqValue :: Value v -> Value v
seqValue val = case val of
    Succeeded ver v -> rnf ver `seq` v `seq` val
    Stale d ver v   -> rnf d `seq` rnf ver `seq` v `seq` val
    Failed _        -> val

-- | Open a 'IdeState', should be shut using 'shakeShut'.
shakeOpen :: Recorder Log
          -> Maybe (LSP.LanguageContextEnv Config)
          -> Config
          -> Logger
          -> Debouncer NormalizedUri
          -> Maybe FilePath
          -> IdeReportProgress
          -> IdeTesting
          -> WithHieDb
          -> IndexQueue
          -> VFSHandle
          -> ShakeOptions
          -> Rules ()
          -> IO IdeState
shakeOpen recorder lspEnv defaultConfig logger debouncer
  shakeProfileDir (IdeReportProgress reportProgress) ideTesting@(IdeTesting testing) withHieDb indexQueue vfs opts rules = mdo
    let log :: Log -> IO ()
        log = logWith recorder

    us <- mkSplitUniqSupply 'r'
    ideNc <- newIORef (initNameCache us knownKeyNames)
    shakeExtras <- do
        globals <- newTVarIO HMap.empty
        state <- STM.newIO
        diagnostics <- STM.newIO
        hiddenDiagnostics <- STM.newIO
        publishedDiagnostics <- STM.newIO
        positionMapping <- STM.newIO
        knownTargetsVar <- newTVarIO $ hashed HMap.empty
        let restartShakeSession = shakeRestart recorder ideState
        persistentKeys <- newTVarIO HMap.empty
        indexPending <- newTVarIO HMap.empty
        indexCompleted <- newTVarIO 0
        indexProgressToken <- newVar Nothing
        let hiedbWriter = HieDbWriter{..}
        exportsMap <- newTVarIO mempty
        -- lazily initialize the exports map with the contents of the hiedb
        -- TODO: exceptions can be swallowed here?
        _ <- async $ do
            log LogCreateHieDbExportsMapStart
            em <- createExportsMapHieDb withHieDb
            atomically $ modifyTVar' exportsMap (<> em)
            log $ LogCreateHieDbExportsMapFinish (ExportsMap.size em)

        progress <- do
            let (before, after) = if testing then (0,0.1) else (0.1,0.1)
            if reportProgress
                then delayedProgressReporting before after lspEnv optProgressStyle
                else noProgressReporting
        actionQueue <- newQueue

        let clientCapabilities = maybe def LSP.resClientCapabilities lspEnv

        dirtyKeys <- newTVarIO mempty
        pure ShakeExtras{..}
    (shakeDbM, shakeClose) <-
        shakeOpenDatabase
            opts { shakeExtra = newShakeExtra shakeExtras }
            rules
    shakeDb <- shakeDbM
    shakeSession <- newEmptyMVar
    shakeDatabaseProfile <- shakeDatabaseProfileIO shakeProfileDir
    let ideState = IdeState{..}

    IdeOptions
        { optOTMemoryProfiling = IdeOTMemoryProfiling otProfilingEnabled
        , optProgressStyle
        } <- getIdeOptionsIO shakeExtras

    void $ startTelemetry shakeDb shakeExtras
    startProfilingTelemetry otProfilingEnabled logger $ state shakeExtras

    return ideState

startTelemetry :: ShakeDatabase -> ShakeExtras -> IO (Async ())
startTelemetry db extras@ShakeExtras{..}
  | userTracingEnabled = do
    countKeys <- mkValueObserver "cached keys count"
    countDirty <- mkValueObserver "dirty keys count"
    countBuilds <- mkValueObserver "builds count"
    IdeOptions{optCheckParents} <- getIdeOptionsIO extras
    checkParents <- optCheckParents
    regularly 1 $ do
        observe countKeys . countRelevantKeys checkParents . map fst =<< (atomically . ListT.toList . STM.listT) state
        readTVarIO dirtyKeys >>= observe countDirty . countRelevantKeys checkParents . HSet.toList
        shakeGetBuildStep db >>= observe countBuilds

  | otherwise = async (pure ())
    where
        regularly :: Seconds -> IO () -> IO (Async ())
        regularly delay act = async $ forever (act >> sleep delay)


-- | Must be called in the 'Initialized' handler and only once
shakeSessionInit :: Recorder Log -> IdeState -> IO ()
shakeSessionInit recorder ide@IdeState{..} = do
    initSession <- newSession recorder shakeExtras shakeDb [] "shakeSessionInit"
    putMVar shakeSession initSession
    logDebug (ideLogger ide) "Shake session initialized"

shakeShut :: IdeState -> IO ()
shakeShut IdeState{..} = do
    runner <- tryReadMVar shakeSession
    -- Shake gets unhappy if you try to close when there is a running
    -- request so we first abort that.
    for_ runner cancelShakeSession
    void $ shakeDatabaseProfile shakeDb
    shakeClose
    progressStop $ progress shakeExtras


-- | This is a variant of withMVar where the first argument is run unmasked and if it throws
-- an exception, the previous value is restored while the second argument is executed masked.
withMVar' :: MVar a -> (a -> IO b) -> (b -> IO (a, c)) -> IO c
withMVar' var unmasked masked = uninterruptibleMask $ \restore -> do
    a <- takeMVar var
    b <- restore (unmasked a) `onException` putMVar var a
    (a', c) <- masked b
    putMVar var a'
    pure c


mkDelayedAction :: String -> Logger.Priority -> Action a -> DelayedAction a
mkDelayedAction = DelayedAction Nothing

-- | These actions are run asynchronously after the current action is
-- finished running. For example, to trigger a key build after a rule
-- has already finished as is the case with useWithStaleFast
delayedAction :: DelayedAction a -> IdeAction (IO a)
delayedAction a = do
  extras <- ask
  liftIO $ shakeEnqueue extras a

-- | Restart the current 'ShakeSession' with the given system actions.
--   Any actions running in the current session will be aborted,
--   but actions added via 'shakeEnqueue' will be requeued.
shakeRestart :: Recorder Log -> IdeState -> String -> [DelayedAction ()] -> IO ()
shakeRestart recorder IdeState{..} reason acts =
    withMVar'
        shakeSession
        (\runner -> do
              let log = logWith recorder
              (stopTime,()) <- duration (cancelShakeSession runner)
              res <- shakeDatabaseProfile shakeDb
              backlog <- readTVarIO $ dirtyKeys shakeExtras
              queue <- atomicallyNamed "actionQueue - peek" $ peekInProgress $ actionQueue shakeExtras

              log $ LogBuildSessionRestart reason queue backlog stopTime res

              let profile = case res of
                      Just fp -> ", profile saved at " <> fp
                      _       -> ""
              -- TODO: should replace with logging using a logger that sends lsp message
              let msg = T.pack $ "Restarting build session " ++ reason' ++ queueMsg ++ keysMsg ++ abortMsg
                  reason' = "due to " ++ reason
                  queueMsg = " with queue " ++ show (map actionName queue)
                  keysMsg = " for keys " ++ show (HSet.toList backlog) ++ " "
                  abortMsg = "(aborting the previous one took " ++ showDuration stopTime ++ profile ++ ")"
              notifyTestingLogMessage shakeExtras msg
        )
        -- It is crucial to be masked here, otherwise we can get killed
        -- between spawning the new thread and updating shakeSession.
        -- See https://github.com/haskell/ghcide/issues/79
        (\() -> do
          (,()) <$> newSession recorder shakeExtras shakeDb acts reason)

notifyTestingLogMessage :: ShakeExtras -> T.Text -> IO ()
notifyTestingLogMessage extras msg = do
    (IdeTesting isTestMode) <- optTesting <$> getIdeOptionsIO extras
    let notif = LSP.LogMessageParams LSP.MtLog msg
    when isTestMode $ mRunLspT (lspEnv extras) $ LSP.sendNotification LSP.SWindowLogMessage notif


-- | Enqueue an action in the existing 'ShakeSession'.
--   Returns a computation to block until the action is run, propagating exceptions.
--   Assumes a 'ShakeSession' is available.
--
--   Appropriate for user actions other than edits.
shakeEnqueue :: ShakeExtras -> DelayedAction a -> IO (IO a)
shakeEnqueue ShakeExtras{actionQueue, logger} act = do
    (b, dai) <- instantiateDelayedAction act
    atomicallyNamed "actionQueue - push" $ pushQueue dai actionQueue
    let wait' b =
            waitBarrier b `catches`
              [ Handler(\BlockedIndefinitelyOnMVar ->
                    fail $ "internal bug: forever blocked on MVar for " <>
                            actionName act)
              , Handler (\e@AsyncCancelled -> do
                  logPriority logger Debug $ T.pack $ actionName act <> " was cancelled"

                  atomicallyNamed "actionQueue - abort" $ abortQueue dai actionQueue
                  throw e)
              ]
    return (wait' b >>= either throwIO return)

-- | Set up a new 'ShakeSession' with a set of initial actions
--   Will crash if there is an existing 'ShakeSession' running.
newSession
    :: Recorder Log
    -> ShakeExtras
    -> ShakeDatabase
    -> [DelayedActionInternal]
    -> String
    -> IO ShakeSession
newSession recorder extras@ShakeExtras{..} shakeDb acts reason = do
    IdeOptions{optRunSubset} <- getIdeOptionsIO extras
    reenqueued <- atomicallyNamed "actionQueue - peek" $ peekInProgress actionQueue
    allPendingKeys <-
        if optRunSubset
          then Just <$> readTVarIO dirtyKeys
          else return Nothing
    let
        -- A daemon-like action used to inject additional work
        -- Runs actions from the work queue sequentially
        pumpActionThread otSpan = do
            d <- liftIO $ atomicallyNamed "action queue - pop" $ popQueue actionQueue
            actionFork (run otSpan d) $ \_ -> pumpActionThread otSpan

        -- TODO figure out how to thread the otSpan into defineEarlyCutoff
        run _otSpan d  = do
            start <- liftIO offsetTime
            getAction d
            liftIO $ atomicallyNamed "actionQueue - done" $ doneQueue d actionQueue
            runTime <- liftIO start
            let msg = T.pack $ "finish: " ++ actionName d
                            ++ " (took " ++ showDuration runTime ++ ")"
            liftIO $ do
<<<<<<< HEAD
                logWith recorder $ LogDelayedAction d runTime
                notifyTestingLogMessage extras msg
=======
                logPriority logger (actionPriority d) msg
>>>>>>> 9cd1fdd4

        -- The inferred type signature doesn't work in ghc >= 9.0.1
        workRun :: (forall b. IO b -> IO b) -> IO (IO ())
        workRun restore = withSpan "Shake session" $ \otSpan -> do
          setTag otSpan "reason" (fromString reason)
          setTag otSpan "queue" (fromString $ unlines $ map actionName reenqueued)
          whenJust allPendingKeys $ \kk -> setTag otSpan "keys" (BS8.pack $ unlines $ map show $ toList kk)
          let keysActs = pumpActionThread otSpan : map (run otSpan) (reenqueued ++ acts)
          res <- try @SomeException $
            restore $ shakeRunDatabaseForKeys (HSet.toList <$> allPendingKeys) shakeDb keysActs
          let res' = case res of
                      Left e  -> "exception: " <> displayException e
                      Right _ -> "completed"
          let msg = T.pack $ "Finishing build session(" ++ res' ++ ")"
          return $ do
              let exception =
                    case res of
                      Left e -> Just e
                      _      -> Nothing
              logWith recorder $ LogBuildSessionFinish exception
              notifyTestingLogMessage extras msg

    -- Do the work in a background thread
    workThread <- asyncWithUnmask workRun

    -- run the wrap up in a separate thread since it contains interruptible
    -- commands (and we are not using uninterruptible mask)
    -- TODO: can possibly swallow exceptions?
    _ <- async $ join $ wait workThread

    --  Cancelling is required to flush the Shake database when either
    --  the filesystem or the Ghc configuration have changed
    let cancelShakeSession :: IO ()
        cancelShakeSession = cancel workThread

    pure (ShakeSession{..})

instantiateDelayedAction
    :: DelayedAction a
    -> IO (Barrier (Either SomeException a), DelayedActionInternal)
instantiateDelayedAction (DelayedAction _ s p a) = do
  u <- newUnique
  b <- newBarrier
  let a' = do
        -- work gets reenqueued when the Shake session is restarted
        -- it can happen that a work item finished just as it was reenqueud
        -- in that case, skipping the work is fine
        alreadyDone <- liftIO $ isJust <$> waitBarrierMaybe b
        unless alreadyDone $ do
          x <- actionCatch @SomeException (Right <$> a) (pure . Left)
          -- ignore exceptions if the barrier has been filled concurrently
          liftIO $ void $ try @SomeException $ signalBarrier b x
      d' = DelayedAction (Just u) s p a'
  return (b, d')

getDiagnostics :: IdeState -> STM [FileDiagnostic]
getDiagnostics IdeState{shakeExtras = ShakeExtras{diagnostics}} = do
    getAllDiagnostics diagnostics

getHiddenDiagnostics :: IdeState -> STM [FileDiagnostic]
getHiddenDiagnostics IdeState{shakeExtras = ShakeExtras{hiddenDiagnostics}} = do
    getAllDiagnostics hiddenDiagnostics

-- | Find and release old keys from the state Hashmap
--   For the record, there are other state sources that this process does not release:
--     * diagnostics store (normal, hidden and published)
--     * position mapping store
--     * indexing queue
--     * exports map
garbageCollectDirtyKeys :: Action [Key]
garbageCollectDirtyKeys = do
    IdeOptions{optCheckParents} <- getIdeOptions
    checkParents <- liftIO optCheckParents
    garbageCollectDirtyKeysOlderThan 0 checkParents

garbageCollectDirtyKeysOlderThan :: Int -> CheckParents -> Action [Key]
garbageCollectDirtyKeysOlderThan maxAge checkParents = otTracedGarbageCollection "dirty GC" $ do
    dirtySet <- getDirtySet
    garbageCollectKeys "dirty GC" maxAge checkParents dirtySet

garbageCollectKeys :: String -> Int -> CheckParents -> [(Key, Int)] -> Action [Key]
garbageCollectKeys label maxAge checkParents agedKeys = do
    start <- liftIO offsetTime
    ShakeExtras{state, dirtyKeys, lspEnv, logger, ideTesting} <- getShakeExtras
    (n::Int, garbage) <- liftIO $
        foldM (removeDirtyKey dirtyKeys state) (0,[]) agedKeys
    t <- liftIO start
    when (n>0) $ liftIO $ do
        logDebug logger $ T.pack $
            label <> " of " <> show n <> " keys (took " <> showDuration t <> ")"
    when (coerce ideTesting) $ liftIO $ mRunLspT lspEnv $
        LSP.sendNotification (SCustomMethod "ghcide/GC")
                             (toJSON $ mapMaybe (fmap showKey . fromKeyType) garbage)
    return garbage

    where
        showKey = show . Q
        removeDirtyKey dk values st@(!counter, keys) (k, age)
            | age > maxAge
            , Just (kt,_) <- fromKeyType k
            , not(kt `HSet.member` preservedKeys checkParents)
            = atomicallyNamed "GC" $ do
                gotIt <- STM.focus (Focus.member <* Focus.delete) k values
                when gotIt $
                   modifyTVar' dk (HSet.insert k)
                return $ if gotIt then (counter+1, k:keys) else st
            | otherwise = pure st

countRelevantKeys :: CheckParents -> [Key] -> Int
countRelevantKeys checkParents =
    Prelude.length . filter (maybe False (not . (`HSet.member` preservedKeys checkParents) . fst) . fromKeyType)

preservedKeys :: CheckParents -> HashSet TypeRep
preservedKeys checkParents = HSet.fromList $
    -- always preserved
    [ typeOf GetFileExists
    , typeOf GetModificationTime
    , typeOf IsFileOfInterest
    , typeOf GhcSessionIO
    , typeOf GetClientSettings
    , typeOf AddWatchedFile
    , typeOf GetKnownTargets
    ]
    ++ concat
    -- preserved if CheckParents is enabled since we need to rebuild the ModuleGraph
    [ [ typeOf GetModSummary
       , typeOf GetModSummaryWithoutTimestamps
       , typeOf GetLocatedImports
       ]
    | checkParents /= NeverCheck
    ]

-- | Define a new Rule without early cutoff
define
    :: IdeRule k v
    => Recorder Log -> (k -> NormalizedFilePath -> Action (IdeResult v)) -> Rules ()
define recorder op = defineEarlyCutoff recorder $ Rule $ \k v -> (Nothing,) <$> op k v

defineNoDiagnostics
    :: IdeRule k v
    => Recorder Log -> (k -> NormalizedFilePath -> Action (Maybe v)) -> Rules ()
defineNoDiagnostics recorder op = defineEarlyCutoff recorder $ RuleNoDiagnostics $ \k v -> (Nothing,) <$> op k v

-- | Request a Rule result if available
use :: IdeRule k v
    => k -> NormalizedFilePath -> Action (Maybe v)
use key file = head <$> uses key [file]

-- | Request a Rule result, it not available return the last computed result, if any, which may be stale
useWithStale :: IdeRule k v
    => k -> NormalizedFilePath -> Action (Maybe (v, PositionMapping))
useWithStale key file = head <$> usesWithStale key [file]

-- | Request a Rule result, it not available return the last computed result which may be stale.
--   Errors out if none available.
useWithStale_ :: IdeRule k v
    => k -> NormalizedFilePath -> Action (v, PositionMapping)
useWithStale_ key file = head <$> usesWithStale_ key [file]

-- | Plural version of 'useWithStale_'
usesWithStale_ :: IdeRule k v => k -> [NormalizedFilePath] -> Action [(v, PositionMapping)]
usesWithStale_ key files = do
    res <- usesWithStale key files
    case sequence res of
        Nothing -> liftIO $ throwIO $ BadDependency (show key)
        Just v  -> return v

-- | IdeActions are used when we want to return a result immediately, even if it
-- is stale Useful for UI actions like hover, completion where we don't want to
-- block.
--
-- Run via 'runIdeAction'.
newtype IdeAction a = IdeAction { runIdeActionT  :: (ReaderT ShakeExtras IO) a }
    deriving newtype (MonadReader ShakeExtras, MonadIO, Functor, Applicative, Monad)

runIdeAction :: String -> ShakeExtras -> IdeAction a -> IO a
runIdeAction _herald s i = runReaderT (runIdeActionT i) s

askShake :: IdeAction ShakeExtras
askShake = ask

mkUpdater :: IORef NameCache -> NameCacheUpdater
mkUpdater ref = NCU (upNameCache ref)

-- | A (maybe) stale result now, and an up to date one later
data FastResult a = FastResult { stale :: Maybe (a,PositionMapping), uptoDate :: IO (Maybe a)  }

-- | Lookup value in the database and return with the stale value immediately
-- Will queue an action to refresh the value.
-- Might block the first time the rule runs, but never blocks after that.
useWithStaleFast :: IdeRule k v => k -> NormalizedFilePath -> IdeAction (Maybe (v, PositionMapping))
useWithStaleFast key file = stale <$> useWithStaleFast' key file

-- | Same as useWithStaleFast but lets you wait for an up to date result
useWithStaleFast' :: IdeRule k v => k -> NormalizedFilePath -> IdeAction (FastResult v)
useWithStaleFast' key file = do
  -- This lookup directly looks up the key in the shake database and
  -- returns the last value that was computed for this key without
  -- checking freshness.

  -- Async trigger the key to be built anyway because we want to
  -- keep updating the value in the key.
  wait <- delayedAction $ mkDelayedAction ("C:" ++ show key ++ ":" ++ fromNormalizedFilePath file) Debug $ use key file

  s@ShakeExtras{state} <- askShake
  r <- liftIO $ atomicallyNamed "useStateFast" $ getValues state key file
  liftIO $ case r of
    -- block for the result if we haven't computed before
    Nothing -> do
      -- Check if we can get a stale value from disk
      res <- lastValueIO s key file
      case res of
        Nothing -> do
          a <- wait
          pure $ FastResult ((,zeroMapping) <$> a) (pure a)
        Just _ -> pure $ FastResult res wait
    -- Otherwise, use the computed value even if it's out of date.
    Just _ -> do
      res <- lastValueIO s key file
      pure $ FastResult res wait

useNoFile :: IdeRule k v => k -> Action (Maybe v)
useNoFile key = use key emptyFilePath

use_ :: IdeRule k v => k -> NormalizedFilePath -> Action v
use_ key file = head <$> uses_ key [file]

useNoFile_ :: IdeRule k v => k -> Action v
useNoFile_ key = use_ key emptyFilePath

uses_ :: IdeRule k v => k -> [NormalizedFilePath] -> Action [v]
uses_ key files = do
    res <- uses key files
    case sequence res of
        Nothing -> liftIO $ throwIO $ BadDependency (show key)
        Just v  -> return v

-- | Plural version of 'use'
uses :: IdeRule k v
    => k -> [NormalizedFilePath] -> Action [Maybe v]
uses key files = map (\(A value) -> currentValue value) <$> apply (map (Q . (key,)) files)

-- | Return the last computed result which might be stale.
usesWithStale :: IdeRule k v
    => k -> [NormalizedFilePath] -> Action [Maybe (v, PositionMapping)]
usesWithStale key files = do
    _ <- apply (map (Q . (key,)) files)
    -- We don't look at the result of the 'apply' since 'lastValue' will
    -- return the most recent successfully computed value regardless of
    -- whether the rule succeeded or not.
    mapM (lastValue key) files

data RuleBody k v
  = Rule (k -> NormalizedFilePath -> Action (Maybe BS.ByteString, IdeResult v))
  | RuleNoDiagnostics (k -> NormalizedFilePath -> Action (Maybe BS.ByteString, Maybe v))
  | RuleWithCustomNewnessCheck
    { newnessCheck :: BS.ByteString -> BS.ByteString -> Bool
    , build :: k -> NormalizedFilePath -> Action (Maybe BS.ByteString, Maybe v)
    }

-- | Define a new Rule with early cutoff
defineEarlyCutoff
    :: IdeRule k v
    => Recorder Log
    -> RuleBody k v
    -> Rules ()
defineEarlyCutoff recorder (Rule op) = addRule $ \(Q (key, file)) (old :: Maybe BS.ByteString) mode -> otTracedAction key file mode traceA $ \traceDiagnostics -> do
    extras <- getShakeExtras
    let diagnostics diags = do
            traceDiagnostics diags
            updateFileDiagnostics recorder file (Key key) extras . map (\(_,y,z) -> (y,z)) $ diags
    defineEarlyCutoff' diagnostics (==) key file old mode $ op key file
defineEarlyCutoff recorder (RuleNoDiagnostics op) = addRule $ \(Q (key, file)) (old :: Maybe BS.ByteString) mode -> otTracedAction key file mode traceA $ \traceDiagnostics -> do
    let diagnostics diags = do
            traceDiagnostics diags
            logWith recorder $ LogDefineEarlyCutoffRuleNoDiagDiags diags
    defineEarlyCutoff' diagnostics (==) key file old mode $ second (mempty,) <$> op key file
defineEarlyCutoff recorder RuleWithCustomNewnessCheck{..} =
    addRule $ \(Q (key, file)) (old :: Maybe BS.ByteString) mode ->
        otTracedAction key file mode traceA $ \ traceDiagnostics -> do
            let diagnostics diags = do
                    logWith recorder $ LogDefineEarlyCutoffRuleCustomNewnessDiags diags
                    traceDiagnostics diags
            defineEarlyCutoff' diagnostics newnessCheck key file old mode $
                second (mempty,) <$> build key file

defineNoFile :: IdeRule k v => Recorder Log -> (k -> Action v) -> Rules ()
defineNoFile recorder f = defineNoDiagnostics recorder $ \k file -> do
    if file == emptyFilePath then do res <- f k; return (Just res) else
        fail $ "Rule " ++ show k ++ " should always be called with the empty string for a file"

defineEarlyCutOffNoFile :: IdeRule k v => Recorder Log -> (k -> Action (BS.ByteString, v)) -> Rules ()
defineEarlyCutOffNoFile recorder f = defineEarlyCutoff recorder $ RuleNoDiagnostics $ \k file -> do
    if file == emptyFilePath then do (hash, res) <- f k; return (Just hash, Just res) else
        fail $ "Rule " ++ show k ++ " should always be called with the empty string for a file"

defineEarlyCutoff'
    :: IdeRule k v
    => ([FileDiagnostic] -> Action ()) -- ^ update diagnostics
    -- | compare current and previous for freshness
    -> (BS.ByteString -> BS.ByteString -> Bool)
    -> k
    -> NormalizedFilePath
    -> Maybe BS.ByteString
    -> RunMode
    -> Action (Maybe BS.ByteString, IdeResult v)
    -> Action (RunResult (A (RuleResult k)))
defineEarlyCutoff' doDiagnostics cmp key file old mode action = do
    ShakeExtras{state, progress, dirtyKeys} <- getShakeExtras
    options <- getIdeOptions
    (if optSkipProgress options key then id else inProgress progress file) $ do
        val <- case old of
            Just old | mode == RunDependenciesSame -> do
                v <- liftIO $ atomicallyNamed "define - read 1" $ getValues state key file
                case v of
                    -- No changes in the dependencies and we have
                    -- an existing successful result.
                    Just (v@Succeeded{}, diags) -> do
                        doDiagnostics $ Vector.toList diags
                        return $ Just $ RunResult ChangedNothing old $ A v
                    _ -> return Nothing
            _ ->
                -- assert that a "clean" rule is never a cache miss
                -- as this is likely a bug in the dirty key tracking
                assert (mode /= RunDependenciesSame) $ return Nothing
        res <- case val of
            Just res -> return res
            Nothing -> do
                (bs, (diags, res)) <- actionCatch
                    (do v <- action; liftIO $ evaluate $ force v) $
                    \(e :: SomeException) -> do
                        pure (Nothing, ([ideErrorText file $ T.pack $ show e | not $ isBadDependency e],Nothing))
                modTime <- liftIO $ (currentValue . fst =<<) <$> atomicallyNamed "define - read 2" (getValues state GetModificationTime file)
                (bs, res) <- case res of
                    Nothing -> do
                        staleV <- liftIO $ atomicallyNamed "define -read 3" $ getValues state key file
                        pure $ case staleV of
                            Nothing -> (toShakeValue ShakeResult bs, Failed False)
                            Just v -> case v of
                                (Succeeded ver v, _) ->
                                    (toShakeValue ShakeStale bs, Stale Nothing ver v)
                                (Stale d ver v, _) ->
                                    (toShakeValue ShakeStale bs, Stale d ver v)
                                (Failed b, _) ->
                                    (toShakeValue ShakeResult bs, Failed b)
                    Just v -> pure (maybe ShakeNoCutoff ShakeResult bs, Succeeded (vfsVersion =<< modTime) v)
                liftIO $ atomicallyNamed "define - write" $ setValues state key file res (Vector.fromList diags)
                doDiagnostics diags
                let eq = case (bs, fmap decodeShakeValue old) of
                        (ShakeResult a, Just (ShakeResult b)) -> cmp a b
                        (ShakeStale a, Just (ShakeStale b))   -> cmp a b
                        -- If we do not have a previous result
                        -- or we got ShakeNoCutoff we always return False.
                        _                                     -> False
                return $ RunResult
                    (if eq then ChangedRecomputeSame else ChangedRecomputeDiff)
                    (encodeShakeValue bs) $
                    A res
        liftIO $ atomicallyNamed "define - dirtyKeys" $ modifyTVar' dirtyKeys (HSet.delete $ toKey key file)
        return res

traceA :: A v -> String
traceA (A Failed{})    = "Failed"
traceA (A Stale{})     = "Stale"
traceA (A Succeeded{}) = "Success"

-- | Rule type, input file
data QDisk k = QDisk k NormalizedFilePath
  deriving (Eq, Generic)

instance Hashable k => Hashable (QDisk k)

instance NFData k => NFData (QDisk k)

instance Show k => Show (QDisk k) where
    show (QDisk k file) =
        show k ++ "; " ++ fromNormalizedFilePath file

type instance RuleResult (QDisk k) = Bool

data OnDiskRule = OnDiskRule
  { getHash :: Action BS.ByteString
  -- This is used to figure out if the state on disk corresponds to the state in the Shake
  -- database and we can therefore avoid rerunning. Often this can just be the file hash but
  -- in some cases we can be more aggressive, e.g., for GHC interface files this can be the ABI hash which
  -- is more stable than the hash of the interface file.
  -- An empty bytestring indicates that the state on disk is invalid, e.g., files are missing.
  -- We do not use a Maybe since we have to deal with encoding things into a ByteString anyway in the Shake DB.
  , runRule :: Action (IdeResult BS.ByteString)
  -- The actual rule code which produces the new hash (or Nothing if the rule failed) and the diagnostics.
  }

-- This is used by the DAML compiler for incremental builds. Right now this is not used by
-- ghcide itself but that might change in the future.
-- The reason why this code lives in ghcide and in particular in this module is that it depends quite heavily on
-- the internals of this module that we do not want to expose.
defineOnDisk
  :: (Shake.ShakeValue k, RuleResult k ~ ())
  => Recorder Log
  -> (k -> NormalizedFilePath -> OnDiskRule)
  -> Rules ()
defineOnDisk recorder act = addRule $
  \(QDisk key file) (mbOld :: Maybe BS.ByteString) mode -> do
      extras <- getShakeExtras
      let OnDiskRule{..} = act key file
      let validateHash h
              | BS.null h = Nothing
              | otherwise = Just h
      let runAct = actionCatch runRule $
              \(e :: SomeException) -> pure ([ideErrorText file $ T.pack $ displayException e | not $ isBadDependency e], Nothing)
      case mbOld of
          Nothing -> do
              (diags, mbHash) <- runAct
              updateFileDiagnostics recorder file (Key key) extras $ map (\(_,y,z) -> (y,z)) diags
              pure $ RunResult ChangedRecomputeDiff (fromMaybe "" mbHash) (isJust mbHash)
          Just old -> do
              current <- validateHash <$> (actionCatch getHash $ \(_ :: SomeException) -> pure "")
              if mode == RunDependenciesSame && Just old == current && not (BS.null old)
                  then
                    -- None of our dependencies changed, we’ve had a successful run before and
                    -- the state on disk matches the state in the Shake database.
                    pure $ RunResult ChangedNothing (fromMaybe "" current) (isJust current)
                  else do
                    (diags, mbHash) <- runAct
                    updateFileDiagnostics recorder file (Key key) extras $ map (\(_,y,z) -> (y,z)) diags
                    let change
                          | mbHash == Just old = ChangedRecomputeSame
                          | otherwise = ChangedRecomputeDiff
                    pure $ RunResult change (fromMaybe "" mbHash) (isJust mbHash)

needOnDisk :: (Shake.ShakeValue k, RuleResult k ~ ()) => k -> NormalizedFilePath -> Action ()
needOnDisk k file = do
    successfull <- apply1 (QDisk k file)
    liftIO $ unless successfull $ throwIO $ BadDependency (show k)

needOnDisks :: (Shake.ShakeValue k, RuleResult k ~ ()) => k -> [NormalizedFilePath] -> Action ()
needOnDisks k files = do
    successfulls <- apply $ map (QDisk k) files
    liftIO $ unless (and successfulls) $ throwIO $ BadDependency (show k)

updateFileDiagnostics :: MonadIO m
  => Recorder Log
  -> NormalizedFilePath
  -> Key
  -> ShakeExtras
  -> [(ShowDiagnostic,Diagnostic)] -- ^ current results
  -> m ()
updateFileDiagnostics recorder fp k ShakeExtras{diagnostics, hiddenDiagnostics, publishedDiagnostics, state, debouncer, lspEnv} current = liftIO $ do
    modTime <- (currentValue . fst =<<) <$> atomicallyNamed "diagnostics - read" (getValues state GetModificationTime fp)
    let (currentShown, currentHidden) = partition ((== ShowDiag) . fst) current
        uri = filePathToUri' fp
        ver = vfsVersion =<< modTime
        update new store = setStageDiagnostics uri ver (T.pack $ show k) new store
    mask_ $ do
        -- Mask async exceptions to ensure that updated diagnostics are always
        -- published. Otherwise, we might never publish certain diagnostics if
        -- an exception strikes between modifyVar but before
        -- publishDiagnosticsNotification.
        newDiags <- liftIO $ atomicallyNamed "diagnostics - update" $ update (map snd currentShown) diagnostics
        _ <- liftIO $ atomicallyNamed "diagnostics - hidden" $ update (map snd currentHidden) hiddenDiagnostics
        let uri = filePathToUri' fp
        let delay = if null newDiags then 0.1 else 0
        registerEvent debouncer delay uri $ do
             join $ mask_ $ do
                 lastPublish <- atomicallyNamed "diagnostics - publish" $ STM.focus (Focus.lookupWithDefault [] <* Focus.insert newDiags) uri publishedDiagnostics
                 let action = when (lastPublish /= newDiags) $ case lspEnv of
                        Nothing -> -- Print an LSP event.
                            logWith recorder $ LogDiagsDiffButNoLspEnv (map (fp, ShowDiag,) newDiags)
                        Just env -> LSP.runLspT env $
                            LSP.sendNotification LSP.STextDocumentPublishDiagnostics $
                            LSP.PublishDiagnosticsParams (fromNormalizedUri uri) (fmap fromIntegral ver) (List newDiags)
                 return action

newtype Priority = Priority Double

setPriority :: Priority -> Action ()
setPriority (Priority p) = reschedule p

ideLogger :: IdeState -> Logger
ideLogger IdeState{shakeExtras=ShakeExtras{logger}} = logger

actionLogger :: Action Logger
actionLogger = do
    ShakeExtras{logger} <- getShakeExtras
    return logger

--------------------------------------------------------------------------------
type STMDiagnosticStore = STM.Map NormalizedUri StoreItem

getDiagnosticsFromStore :: StoreItem -> [Diagnostic]
getDiagnosticsFromStore (StoreItem _ diags) = concatMap SL.fromSortedList $ Map.elems diags

updateSTMDiagnostics :: STMDiagnosticStore
                  -> NormalizedUri -> TextDocumentVersion -> DiagnosticsBySource
                  -> STM [LSP.Diagnostic]
updateSTMDiagnostics store uri mv newDiagsBySource =
    getDiagnosticsFromStore . fromJust <$> STM.focus (Focus.alter update *> Focus.lookup) uri store
  where
    update (Just(StoreItem mvs dbs))
      | mvs == mv = Just (StoreItem mv (newDiagsBySource <> dbs))
    update _ = Just (StoreItem mv newDiagsBySource)

-- | Sets the diagnostics for a file and compilation step
--   if you want to clear the diagnostics call this with an empty list
setStageDiagnostics
    :: NormalizedUri
    -> TextDocumentVersion -- ^ the time that the file these diagnostics originate from was last edited
    -> T.Text
    -> [LSP.Diagnostic]
    -> STMDiagnosticStore
    -> STM [LSP.Diagnostic]
setStageDiagnostics uri ver stage diags ds = updateSTMDiagnostics ds uri ver updatedDiags
  where
    updatedDiags = Map.singleton (Just stage) (SL.toSortedList diags)

getAllDiagnostics ::
    STMDiagnosticStore ->
    STM [FileDiagnostic]
getAllDiagnostics =
    fmap (concatMap (\(k,v) -> map (fromUri k,ShowDiag,) $ getDiagnosticsFromStore v)) . ListT.toList . STM.listT

updatePositionMapping :: IdeState -> VersionedTextDocumentIdentifier -> List TextDocumentContentChangeEvent -> STM ()
updatePositionMapping IdeState{shakeExtras = ShakeExtras{positionMapping}} VersionedTextDocumentIdentifier{..} (List changes) =
    STM.focus (Focus.alter f) uri positionMapping
      where
        uri = toNormalizedUri _uri
        f = Just . f' . fromMaybe mempty
        f' mappingForUri = snd $
                -- Very important to use mapAccum here so that the tails of
                -- each mapping can be shared, otherwise quadratic space is
                -- used which is evident in long running sessions.
                Map.mapAccumRWithKey (\acc _k (delta, _) -> let new = addDelta delta acc in (new, (delta, acc)))
                  zeroMapping
                  (Map.insert _version (shared_change, zeroMapping) mappingForUri)
        shared_change = mkDelta changes<|MERGE_RESOLUTION|>--- conflicted
+++ resolved
@@ -774,13 +774,7 @@
             runTime <- liftIO start
             let msg = T.pack $ "finish: " ++ actionName d
                             ++ " (took " ++ showDuration runTime ++ ")"
-            liftIO $ do
-<<<<<<< HEAD
-                logWith recorder $ LogDelayedAction d runTime
-                notifyTestingLogMessage extras msg
-=======
-                logPriority logger (actionPriority d) msg
->>>>>>> 9cd1fdd4
+            liftIO $ logWith recorder $ LogDelayedAction d runTime
 
         -- The inferred type signature doesn't work in ghc >= 9.0.1
         workRun :: (forall b. IO b -> IO b) -> IO (IO ())
