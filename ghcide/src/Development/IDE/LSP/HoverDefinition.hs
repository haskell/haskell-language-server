-- Copyright (c) 2019 The DAML Authors. All rights reserved.
-- SPDX-License-Identifier: Apache-2.0
{-# LANGUAGE GADTs      #-}
{-# LANGUAGE RankNTypes #-}

-- | Display information on hover.
module Development.IDE.LSP.HoverDefinition
    (
    -- * For haskell-language-server
    hover
    , gotoDefinition
    , gotoTypeDefinition
    , documentHighlight
    , references
    , wsSymbols
    ) where

import           Control.Monad.IO.Class
import           Data.Maybe                     (fromMaybe)
import           Development.IDE.Core.Actions
import           Development.IDE.Core.Rules
import           Development.IDE.Core.Shake
import           Development.IDE.Types.Location
<<<<<<< HEAD
import           Development.IDE.Types.Logger
import           Ide.Plugin.Error
=======
import           Ide.Logger
>>>>>>> 47cf162e
import           Language.LSP.Protocol.Message
import           Language.LSP.Protocol.Types
import qualified Language.LSP.Server            as LSP

import qualified Data.Text                      as T

gotoDefinition :: IdeState -> TextDocumentPositionParams -> LSP.LspM c (Either PluginError (MessageResult Method_TextDocumentDefinition))
hover          :: IdeState -> TextDocumentPositionParams -> LSP.LspM c (Either PluginError (Hover |? Null))
gotoTypeDefinition :: IdeState -> TextDocumentPositionParams -> LSP.LspM c (Either PluginError (MessageResult Method_TextDocumentTypeDefinition))
documentHighlight :: IdeState -> TextDocumentPositionParams -> LSP.LspM c (Either PluginError ([DocumentHighlight] |? Null))
gotoDefinition = request "Definition" getDefinition (InR $ InR Null) (InL . Definition. InR)
gotoTypeDefinition = request "TypeDefinition" getTypeDefinition (InR $ InR Null) (InL . Definition. InR)
hover          = request "Hover"      getAtPoint     (InR Null)     foundHover
documentHighlight = request "DocumentHighlight" highlightAtPoint (InR Null) InL

references :: IdeState -> ReferenceParams -> LSP.LspM c (Either PluginError ([Location] |? Null))
references ide (ReferenceParams (TextDocumentIdentifier uri) pos _ _ _) = runExceptT $ do
  nfp <- getNormalizedFilePathE uri
  liftIO $ logDebug (ideLogger ide) $
        "References request at position " <> T.pack (showPosition pos) <>
        " in file: " <> T.pack (show nfp)
  InL <$> (liftIO $ runAction "references" ide $ refsAtPoint nfp pos)

wsSymbols :: IdeState -> WorkspaceSymbolParams -> LSP.LspM c (Either PluginError [SymbolInformation])
wsSymbols ide (WorkspaceSymbolParams _ _ query) = liftIO $ do
  logDebug (ideLogger ide) $ "Workspace symbols request: " <> query
  runIdeAction "WorkspaceSymbols" (shakeExtras ide) $ Right . fromMaybe [] <$> workspaceSymbols query

foundHover :: (Maybe Range, [T.Text]) -> Hover |? Null
foundHover (mbRange, contents) =
  InL $ Hover (InL $ MarkupContent MarkupKind_Markdown $ T.intercalate sectionSeparator contents) mbRange

-- | Respond to and log a hover or go-to-definition request
request
  :: T.Text
  -> (NormalizedFilePath -> Position -> IdeAction (Maybe a))
  -> b
  -> (a -> b)
  -> IdeState
  -> TextDocumentPositionParams
  -> LSP.LspM c (Either PluginError b)
request label getResults notFound found ide (TextDocumentPositionParams (TextDocumentIdentifier uri) pos) = liftIO $ do
    mbResult <- case uriToFilePath' uri of
        Just path -> logAndRunRequest label getResults ide pos path
        Nothing   -> pure Nothing
    pure $ Right $ maybe notFound found mbResult

logAndRunRequest :: T.Text -> (NormalizedFilePath -> Position -> IdeAction b) -> IdeState -> Position -> String -> IO b
logAndRunRequest label getResults ide pos path = do
  let filePath = toNormalizedFilePath' path
  logDebug (ideLogger ide) $
    label <> " request at position " <> T.pack (showPosition pos) <>
    " in file: " <> T.pack path
  runIdeAction (T.unpack label) (shakeExtras ide) (getResults filePath pos)<|MERGE_RESOLUTION|>--- conflicted
+++ resolved
@@ -21,12 +21,8 @@
 import           Development.IDE.Core.Rules
 import           Development.IDE.Core.Shake
 import           Development.IDE.Types.Location
-<<<<<<< HEAD
-import           Development.IDE.Types.Logger
+import           Ide.Logger
 import           Ide.Plugin.Error
-=======
-import           Ide.Logger
->>>>>>> 47cf162e
 import           Language.LSP.Protocol.Message
 import           Language.LSP.Protocol.Types
 import qualified Language.LSP.Server            as LSP
