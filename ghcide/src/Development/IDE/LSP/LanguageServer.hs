--- conflicted
+++ resolved
@@ -94,50 +94,6 @@
     -- This MVar becomes full when the server thread exits or we receive exit message from client.
     -- LSP server will be canceled when it's full.
     clientMsgVar <- newEmptyMVar
-<<<<<<< HEAD
-=======
-    -- Forcefully exit
-    let exit = void $ tryPutMVar clientMsgVar ()
-
-    -- An MVar to control the lifetime of the reactor loop.
-    -- The loop will be stopped and resources freed when it's full
-    reactorLifetime <- newEmptyMVar
-    let stopReactorLoop = void $ tryPutMVar reactorLifetime ()
-
-    -- The set of requests ids that we have received but not finished processing
-    pendingRequests <- newTVarIO Set.empty
-    -- The set of requests that have been cancelled and are also in pendingRequests
-    cancelledRequests <- newTVarIO Set.empty
-
-    let cancelRequest reqId = atomically $ do
-            queued <- readTVar pendingRequests
-            -- We want to avoid that the list of cancelled requests
-            -- keeps growing if we receive cancellations for requests
-            -- that do not exist or have already been processed.
-            when (reqId `elem` queued) $
-                modifyTVar cancelledRequests (Set.insert reqId)
-    let clearReqId reqId = atomically $ do
-            modifyTVar pendingRequests (Set.delete reqId)
-            modifyTVar cancelledRequests (Set.delete reqId)
-        -- We implement request cancellation by racing waitForCancel against
-        -- the actual request handler.
-    let waitForCancel reqId = atomically $ do
-            cancelled <- readTVar cancelledRequests
-            unless (reqId `Set.member` cancelled) retry
-
-    -- Send everything over a channel, since you need to wait until after initialise before
-    -- LspFuncs is available
-    clientMsgChan :: Chan ReactorMessage <- newChan
-
-    let asyncHandlers = mconcat
-          [ userHandlers
-          , cancelHandler cancelRequest
-          , exitHandler exit
-          , shutdownHandler stopReactorLoop
-          ]
-          -- Cancel requests are special since they need to be handled
-          -- out of order to be useful. Existing handlers are run afterwards.
->>>>>>> efcb8e25
 
     (doInitialize, staticHandlers, interpretHandler) <- setup clientMsgVar
 
@@ -194,25 +150,20 @@
   let clearReqId reqId = atomically $ do
           modifyTVar pendingRequests (Set.delete reqId)
           modifyTVar cancelledRequests (Set.delete reqId)
-
       -- We implement request cancellation by racing waitForCancel against
       -- the actual request handler.
   let waitForCancel reqId = atomically $ do
           cancelled <- readTVar cancelledRequests
           unless (reqId `Set.member` cancelled) retry
 
-  let ideHandlers = mconcat
-        [ setIdeHandlers
-        , userHandlers
-        ]
   let asyncHandlers = mconcat
-        [ ideHandlers
+        [ userHandlers
         , cancelHandler cancelRequest
         , exitHandler exit
         , shutdownHandler stopReactorLoop
         ]
-     -- Cancel requests are special since they need to be handled
-     -- out of order to be useful. Existing handlers are run afterwards.
+        -- Cancel requests are special since they need to be handled
+        -- out of order to be useful. Existing handlers are run afterwards.
 
   let doInitialize = handleInit recorder getHieDbLoc getIdeState reactorLifetime exit clearReqId waitForCancel clientMsgChan
 
