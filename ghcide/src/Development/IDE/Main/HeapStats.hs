{-# LANGUAGE NumericUnderscores #-}
-- | Logging utilities for reporting heap statistics
<<<<<<< HEAD
module Development.IDE.Main.HeapStats ( withHeapStats, Log(..)) where
=======
module Development.IDE.Main.HeapStats ( withHeapStats ) where
>>>>>>> 411db028

import           Control.Concurrent
import           Control.Concurrent.Async
import           Control.Monad
<<<<<<< HEAD
import           Data.Word
import           Development.IDE.Types.Logger (Priority (Info), Recorder,
                                               WithPriority, logWith)
import           GHC.Stats
import           Prettyprinter                (Pretty (pretty), (<+>))
import qualified Prettyprinter
import           Text.Printf                  (printf)

data Log
  = LogHeapStatsPeriod !Int
  | LogHeapStatsDisabled
  | LogHeapStats !Word64 !Word64
  deriving Show

instance Pretty Log where
  pretty log = case log of
    LogHeapStatsPeriod period ->
      "Logging heap statistics every" <+> pretty (toFormattedSeconds period)
    LogHeapStatsDisabled ->
      "Heap statistics are not enabled (RTS option -T is needed)"
    LogHeapStats liveBytes heapSize ->
      Prettyprinter.hsep
        [ "Live bytes:"
        , pretty (toFormattedMegabytes liveBytes)
        , "Heap size:"
        , pretty (toFormattedMegabytes heapSize) ]
    where
      toFormattedSeconds :: Int -> String
      toFormattedSeconds s = printf "%.2fs" (fromIntegral @Int @Double s / 1e6)

      toFormattedMegabytes :: Word64 -> String
      toFormattedMegabytes b = printf "%.2fMB" (fromIntegral @Word64 @Double b / 1e6)

=======
import qualified Data.Text                    as T
import           Data.Word
import           Development.IDE.Types.Logger (Logger, logInfo)
import           GHC.Stats
import           Text.Printf                  (printf)

>>>>>>> 411db028
-- | Interval at which to report the latest heap statistics.
heapStatsInterval :: Int
heapStatsInterval = 60_000_000 -- 60s

-- | Report the live bytes and heap size at the last major collection.
<<<<<<< HEAD
logHeapStats :: Recorder (WithPriority Log) -> IO ()
=======
logHeapStats :: Logger -> IO ()
>>>>>>> 411db028
logHeapStats l = do
  stats <- getRTSStats
  -- live_bytes is the total amount of live memory in a program
  -- (corresponding to the amount on a heap profile)
  let live_bytes = gcdetails_live_bytes (gc stats)
  -- heap_size is the total amount of memory the RTS is using
  -- this corresponds closer to OS memory usage
      heap_size  = gcdetails_mem_in_use_bytes (gc stats)
<<<<<<< HEAD
  logWith l Info $ LogHeapStats live_bytes heap_size

-- | An action which logs heap statistics at the 'heapStatsInterval'
heapStatsThread :: Recorder (WithPriority Log) -> IO r
=======
      format :: Word64 -> T.Text
      format m = T.pack (printf "%.2fMB" (fromIntegral @Word64 @Double m / 1e6))
      message = "Live bytes: " <> format live_bytes  <> " " <>
                "Heap size: " <> format heap_size
  logInfo l message

-- | An action which logs heap statistics at the 'heapStatsInterval'
heapStatsThread :: Logger -> IO r
>>>>>>> 411db028
heapStatsThread l = forever $ do
  threadDelay heapStatsInterval
  logHeapStats l

-- | A helper function which lauches the 'heapStatsThread' and kills it
-- appropiately when the inner action finishes. It also checks to see
-- if `-T` is enabled.
<<<<<<< HEAD
withHeapStats :: Recorder (WithPriority Log) -> IO r -> IO r
=======
withHeapStats :: Logger -> IO r -> IO r
>>>>>>> 411db028
withHeapStats l k = do
  enabled <- getRTSStatsEnabled
  if enabled
    then do
<<<<<<< HEAD
      logWith l Info $ LogHeapStatsPeriod heapStatsInterval
      withAsync (heapStatsThread l) (const k)
    else do
      logWith l Info LogHeapStatsDisabled
=======
      logInfo l ("Logging heap statistics every "
                  <> T.pack (printf "%.2fs" (fromIntegral @Int @Double heapStatsInterval / 1e6)))
      withAsync (heapStatsThread l) (const k)
    else do
      logInfo l "Heap statistics are not enabled (RTS option -T is needed)"
>>>>>>> 411db028
      k<|MERGE_RESOLUTION|>--- conflicted
+++ resolved
@@ -1,15 +1,10 @@
 {-# LANGUAGE NumericUnderscores #-}
 -- | Logging utilities for reporting heap statistics
-<<<<<<< HEAD
 module Development.IDE.Main.HeapStats ( withHeapStats, Log(..)) where
-=======
-module Development.IDE.Main.HeapStats ( withHeapStats ) where
->>>>>>> 411db028
 
 import           Control.Concurrent
 import           Control.Concurrent.Async
 import           Control.Monad
-<<<<<<< HEAD
 import           Data.Word
 import           Development.IDE.Types.Logger (Priority (Info), Recorder,
                                                WithPriority, logWith)
@@ -43,24 +38,12 @@
       toFormattedMegabytes :: Word64 -> String
       toFormattedMegabytes b = printf "%.2fMB" (fromIntegral @Word64 @Double b / 1e6)
 
-=======
-import qualified Data.Text                    as T
-import           Data.Word
-import           Development.IDE.Types.Logger (Logger, logInfo)
-import           GHC.Stats
-import           Text.Printf                  (printf)
-
->>>>>>> 411db028
 -- | Interval at which to report the latest heap statistics.
 heapStatsInterval :: Int
 heapStatsInterval = 60_000_000 -- 60s
 
 -- | Report the live bytes and heap size at the last major collection.
-<<<<<<< HEAD
 logHeapStats :: Recorder (WithPriority Log) -> IO ()
-=======
-logHeapStats :: Logger -> IO ()
->>>>>>> 411db028
 logHeapStats l = do
   stats <- getRTSStats
   -- live_bytes is the total amount of live memory in a program
@@ -69,21 +52,10 @@
   -- heap_size is the total amount of memory the RTS is using
   -- this corresponds closer to OS memory usage
       heap_size  = gcdetails_mem_in_use_bytes (gc stats)
-<<<<<<< HEAD
   logWith l Info $ LogHeapStats live_bytes heap_size
 
 -- | An action which logs heap statistics at the 'heapStatsInterval'
 heapStatsThread :: Recorder (WithPriority Log) -> IO r
-=======
-      format :: Word64 -> T.Text
-      format m = T.pack (printf "%.2fMB" (fromIntegral @Word64 @Double m / 1e6))
-      message = "Live bytes: " <> format live_bytes  <> " " <>
-                "Heap size: " <> format heap_size
-  logInfo l message
-
--- | An action which logs heap statistics at the 'heapStatsInterval'
-heapStatsThread :: Logger -> IO r
->>>>>>> 411db028
 heapStatsThread l = forever $ do
   threadDelay heapStatsInterval
   logHeapStats l
@@ -91,25 +63,13 @@
 -- | A helper function which lauches the 'heapStatsThread' and kills it
 -- appropiately when the inner action finishes. It also checks to see
 -- if `-T` is enabled.
-<<<<<<< HEAD
 withHeapStats :: Recorder (WithPriority Log) -> IO r -> IO r
-=======
-withHeapStats :: Logger -> IO r -> IO r
->>>>>>> 411db028
 withHeapStats l k = do
   enabled <- getRTSStatsEnabled
   if enabled
     then do
-<<<<<<< HEAD
       logWith l Info $ LogHeapStatsPeriod heapStatsInterval
       withAsync (heapStatsThread l) (const k)
     else do
       logWith l Info LogHeapStatsDisabled
-=======
-      logInfo l ("Logging heap statistics every "
-                  <> T.pack (printf "%.2fs" (fromIntegral @Int @Double heapStatsInterval / 1e6)))
-      withAsync (heapStatsThread l) (const k)
-    else do
-      logInfo l "Heap statistics are not enabled (RTS option -T is needed)"
->>>>>>> 411db028
-      k+      k
