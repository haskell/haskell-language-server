--- conflicted
+++ resolved
@@ -37,18 +37,13 @@
                                                                hscEnv)
 import qualified Development.IDE.Types.KnownTargets           as KT
 import           Development.IDE.Types.Location
-<<<<<<< HEAD
-import           Development.IDE.Types.Logger                 (logDebug,
-                                                               logError)
-import           GHC.Exts                                     (IsList (fromList),
-                                                               toList)
-=======
 import           Development.IDE.Types.Logger                 (Pretty (pretty),
                                                                Recorder,
                                                                WithPriority,
-                                                               cmapWithPrio)
+                                                               cmapWithPrio,
+                                                               logDebug,
+                                                               logInfo)
 import           GHC.Exts                                     (fromList, toList)
->>>>>>> 252c365f
 import           Ide.Plugin.Config                            (Config)
 import           Ide.Types
 import qualified Language.LSP.Server                          as LSP
