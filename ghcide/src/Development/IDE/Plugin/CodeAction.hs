--- conflicted
+++ resolved
@@ -1352,16 +1352,10 @@
 -- * otherwise inserted one line after the last file-header pragma
 newImportInsertRange :: ParsedSource -> T.Text -> Maybe (Range, Int)
 newImportInsertRange (L _ HsModule {..}) fileContents
-<<<<<<< HEAD
-  |  Just (uncurry Position -> insertPos, col) <- case hsmodImports of
+  |  Just ((l, c), col) <- case hsmodImports of
       [] -> findPositionNoImports (fmap reLoc hsmodName) (fmap reLoc hsmodExports) fileContents
       _  -> findPositionFromImportsOrModuleDecl (map reLoc hsmodImports) last True
-=======
-  |  Just ((l, c), col) <- case hsmodImports of
-      [] -> findPositionNoImports hsmodName hsmodExports fileContents
-      _  -> findPositionFromImportsOrModuleDecl hsmodImports last True
   , let insertPos = Position (fromIntegral l) (fromIntegral c)
->>>>>>> 7518a3a7
     = Just (Range insertPos insertPos, col)
   | otherwise = Nothing
 
