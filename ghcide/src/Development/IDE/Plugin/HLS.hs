--- conflicted
+++ resolved
@@ -61,8 +61,8 @@
         errorBody = pretty $ err ^. LSP.message
 
 -- various error message specific builders
-pluginNotEnabled :: SMethod m -> Text
-pluginNotEnabled method = "No plugin enabled for " <> T.pack (show method)
+pluginNotEnabled :: SMethod m -> [(PluginId, b, a)] -> Text
+pluginNotEnabled method availPlugins = "No plugin enabled for " <> T.pack (show method) <> ", available: " <> T.pack (show $ map (\(plid,_,_) -> plid) availPlugins)
 
 pluginDoesntExist :: PluginId -> Text
 pluginDoesntExist (PluginId pid) = "Plugin " <> pid <> " doesn't exist"
@@ -88,15 +88,9 @@
 asGhcIdePlugin :: Recorder (WithPriority Log) -> IdePlugins IdeState -> Plugin Config
 asGhcIdePlugin recorder (IdePlugins ls) =
     mkPlugin rulesPlugins HLS.pluginRules <>
-<<<<<<< HEAD
     mkPlugin (executeCommandPlugins recorder) HLS.pluginCommands <>
-    mkPlugin (extensiblePlugins recorder) HLS.pluginHandlers <>
-    mkPlugin (extensibleNotificationPlugins recorder) HLS.pluginNotificationHandlers <>
-=======
-    mkPlugin executeCommandPlugins HLS.pluginCommands <>
     mkPlugin (extensiblePlugins recorder) id <>
     mkPlugin (extensibleNotificationPlugins recorder) id <>
->>>>>>> efcb8e25
     mkPlugin dynFlagsPlugins HLS.pluginModifyDynflags
     where
 
@@ -184,11 +178,7 @@
 
 -- ---------------------------------------------------------------------
 
-<<<<<<< HEAD
-extensiblePlugins :: Recorder (WithPriority Log) -> [(PluginId, PluginHandlers IdeState)] -> Plugin Config
-=======
 extensiblePlugins ::  Recorder (WithPriority Log) -> [(PluginId, PluginDescriptor IdeState)] -> Plugin Config
->>>>>>> efcb8e25
 extensiblePlugins recorder xs = mempty { P.pluginHandlers = handlers }
   where
     IdeHandlers handlers' = foldMap bakePluginId xs
@@ -202,23 +192,11 @@
       (IdeMethod m :=> IdeHandler fs') <- DMap.assocs handlers'
       pure $ requestHandler m $ \ide params -> do
         config <- Ide.PluginUtils.getClientConfig
-<<<<<<< HEAD
-        let fs = filter (\(pid,_) -> pluginEnabled m pid config) fs'
+        -- Only run plugins that are allowed to run on this request
+        let fs = filter (\(_, desc, _) -> pluginEnabled m params desc config) fs'
         -- Clients generally don't display ResponseErrors so instead we log any that we come across
         case nonEmpty fs of
-          Nothing -> logAndReturnError recorder InvalidRequest (pluginNotEnabled m)
-=======
-        -- Only run plugins that are allowed to run on this request
-        let fs = filter (\(_, desc, _) -> pluginEnabled m params desc config) fs'
-        case nonEmpty fs of
-          Nothing -> do
-            logWith recorder Info LogNoEnabledPlugins
-            pure $ Left $ ResponseError InvalidRequest
-              (  "No plugin enabled for " <> T.pack (show m) 
-              <> ", available: " <> T.pack (show $ map (\(plid,_,_) -> plid) fs)
-              )
-              Nothing
->>>>>>> efcb8e25
+          Nothing -> logAndReturnError recorder InvalidRequest (pluginNotEnabled m fs')
           Just fs -> do
             let msg e pid = "Exception in plugin " <> T.pack (show pid) <> "while processing " <> T.pack (show m) <> ": " <> T.pack (show e)
                 handlers = fmap (\(plid,_,handler) -> (plid,handler)) fs
@@ -249,13 +227,7 @@
         -- Only run plugins that are allowed to run on this request
         let fs = filter (\(_, desc, _) -> pluginEnabled m params desc config) fs'
         case nonEmpty fs of
-<<<<<<< HEAD
-          Nothing -> void $ logAndReturnError recorder InvalidRequest (pluginNotEnabled m)
-=======
-          Nothing -> do
-            logWith recorder Info LogNoEnabledPlugins
-            pure ()
->>>>>>> efcb8e25
+          Nothing -> void $ logAndReturnError recorder InvalidRequest (pluginNotEnabled m fs')
           Just fs -> do
             -- We run the notifications in order, so the core ghcide provider
             -- (which restarts the shake process) hopefully comes last
