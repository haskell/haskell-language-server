{-# LANGUAGE DataKinds         #-}
{-# LANGUAGE GADTs             #-}
{-# LANGUAGE OverloadedStrings #-}
{-# LANGUAGE PolyKinds         #-}

module Development.IDE.Plugin.HLS
    (
      asGhcIdePlugin
    , Log(..)
    ) where

import           Control.Exception            (SomeException)
import           Control.Lens                 ((^.))
import           Control.Monad
import qualified Data.Aeson                   as J
import           Data.Bifunctor               (first)
import           Data.Dependent.Map           (DMap)
import qualified Data.Dependent.Map           as DMap
import           Data.Dependent.Sum
import           Data.Either
import qualified Data.List                    as List
import           Data.List.NonEmpty           (NonEmpty, nonEmpty, toList)
import qualified Data.List.NonEmpty           as NE
import qualified Data.Map                     as Map
import           Data.Some
import           Data.String
import           Data.Text                    (Text)
import qualified Data.Text                    as T
import           Development.IDE.Core.Shake   hiding (Log)
import           Development.IDE.Core.Tracing
import           Development.IDE.Graph        (Rules)
import           Development.IDE.LSP.Server
import           Development.IDE.Plugin
import qualified Development.IDE.Plugin       as P
import           Development.IDE.Types.Logger
import           Ide.Plugin.Config
import           Ide.PluginUtils              (getClientConfig)
import           Ide.Types                    as HLS
import qualified Language.LSP.Server          as LSP
import           Language.LSP.Types
import qualified Language.LSP.Types           as J
import qualified Language.LSP.Types.Lens      as LSP
import           Language.LSP.VFS
import           Prettyprinter.Render.String  (renderString)
import           Text.Regex.TDFA.Text         ()
import           UnliftIO                     (MonadUnliftIO)
import           UnliftIO.Async               (forConcurrently)
import           UnliftIO.Exception           (catchAny)

-- ---------------------------------------------------------------------
--

data Log
    = LogPluginError PluginId ResponseError
    | LogNoPluginForMethod (Some SMethod)
    | LogInvalidCommandIdentifier
instance Pretty Log where
  pretty = \case
    LogPluginError (PluginId pId) err -> pretty pId <> ":" <+> prettyResponseError err
    LogNoPluginForMethod (Some method) ->
        "No plugin enabled for " <> pretty (show method)
    LogInvalidCommandIdentifier-> "Invalid command identifier"

instance Show Log where show = renderString . layoutCompact . pretty

-- various error message specific builders
prettyResponseError :: ResponseError -> Doc a
prettyResponseError err = errorCode <> ":" <+> errorBody
    where
        errorCode = pretty $ show $ err ^. LSP.code
        errorBody = pretty $ err ^. LSP.message

pluginNotEnabled :: SMethod m -> [(PluginId, b, a)] -> Text
pluginNotEnabled method availPlugins =
    "No plugin enabled for " <> T.pack (show method) <> ", available: "
        <> (T.intercalate ", " $ map (\(PluginId plid, _, _) -> plid) availPlugins)

pluginDoesntExist :: PluginId -> Text
pluginDoesntExist (PluginId pid) = "Plugin " <> pid <> " doesn't exist"

commandDoesntExist :: CommandId -> PluginId -> [PluginCommand ideState] -> Text
commandDoesntExist (CommandId com) (PluginId pid) legalCmds =
    "Command " <> com <> " isn't defined for plugin " <> pid <> ". Legal commands are: "
        <> (T.intercalate ", " $ map (\(PluginCommand{commandId = CommandId cid}) -> cid) legalCmds)

failedToParseArgs :: CommandId  -- ^ command that failed to parse
                    -> PluginId -- ^ Plugin that created the command
                    -> String   -- ^ The JSON Error message
                    -> J.Value  -- ^ The Argument Values
                    -> Text
failedToParseArgs (CommandId com) (PluginId pid) err arg =
    "Error while parsing args for " <> com <> " in plugin " <> pid <> ": "
        <> T.pack err <> ", arg = " <> T.pack (show arg)

-- | Build a ResponseError and log it before returning to the caller
logAndReturnError :: Recorder (WithPriority Log) -> PluginId -> ErrorCode -> Text -> LSP.LspT Config IO (Either ResponseError a)
logAndReturnError recorder p errCode msg = do
    let err = ResponseError errCode msg Nothing
    logWith recorder Warning $ LogPluginError p err
    pure $ Left err

-- | Map a set of plugins to the underlying ghcide engine.
asGhcIdePlugin :: Recorder (WithPriority Log) -> IdePlugins IdeState -> Plugin Config
asGhcIdePlugin recorder (IdePlugins ls) =
    mkPlugin rulesPlugins HLS.pluginRules <>
    mkPlugin (executeCommandPlugins recorder) HLS.pluginCommands <>
    mkPlugin (extensiblePlugins recorder) id <>
    mkPlugin (extensibleNotificationPlugins recorder) id <>
    mkPlugin dynFlagsPlugins HLS.pluginModifyDynflags
    where

        mkPlugin :: ([(PluginId, b)] -> Plugin Config) -> (PluginDescriptor IdeState -> b) -> Plugin Config
        mkPlugin maker selector =
          case map (\p -> (pluginId p, selector p)) ls of
            -- If there are no plugins that provide a descriptor, use mempty to
            -- create the plugin – otherwise we we end up declaring handlers for
            -- capabilities that there are no plugins for
            [] -> mempty
            xs -> maker xs

-- ---------------------------------------------------------------------

rulesPlugins :: [(PluginId, Rules ())] -> Plugin Config
rulesPlugins rs = mempty { P.pluginRules = rules }
    where
        rules = foldMap snd rs

dynFlagsPlugins :: [(PluginId, GhcOptsModifications)] -> Plugin Config
dynFlagsPlugins rs = mempty
  { P.pluginModifyDynflags =
      flip foldMap rs $ \(plId, dflag_mods) cfg ->
        let plg_cfg = configForPlugin cfg plId
         in if plcGlobalOn plg_cfg
              then dflag_mods
              else mempty
  }

-- ---------------------------------------------------------------------

executeCommandPlugins :: Recorder (WithPriority Log) -> [(PluginId, [PluginCommand IdeState])] -> Plugin Config
executeCommandPlugins recorder ecs = mempty { P.pluginHandlers = executeCommandHandlers recorder ecs }

executeCommandHandlers :: Recorder (WithPriority Log) -> [(PluginId, [PluginCommand IdeState])] -> LSP.Handlers (ServerM Config)
executeCommandHandlers recorder ecs = requestHandler SWorkspaceExecuteCommand execCmd
  where
    pluginMap = Map.fromListWith (++) ecs

    parseCmdId :: T.Text -> Maybe (PluginId, CommandId)
    parseCmdId x = case T.splitOn ":" x of
      [plugin, command]    -> Just (PluginId plugin, CommandId command)
      [_, plugin, command] -> Just (PluginId plugin, CommandId command)
      _                    -> Nothing

    -- The parameters to the HLS command are always the first element

    execCmd ide (ExecuteCommandParams _ cmdId args) = do
      let cmdParams :: J.Value
          cmdParams = case args of
            Just (J.List (x:_)) -> x
            _                   -> J.Null
      case parseCmdId cmdId of
        -- Shortcut for immediately applying a applyWorkspaceEdit as a fallback for v3.8 code actions
        Just ("hls", "fallbackCodeAction") ->
          case J.fromJSON cmdParams of
            J.Success (FallbackCodeActionParams mEdit mCmd) -> do

              -- Send off the workspace request if it has one
              forM_ mEdit $ \edit ->
                LSP.sendRequest SWorkspaceApplyEdit (ApplyWorkspaceEditParams Nothing edit) (\_ -> pure ())

              case mCmd of
                -- If we have a command, continue to execute it
                Just (J.Command _ innerCmdId innerArgs)
                    -> execCmd ide (ExecuteCommandParams Nothing innerCmdId innerArgs)
                Nothing -> return $ Right J.Null

            J.Error _str -> return $ Right J.Null

        -- Just an ordinary HIE command
        Just (plugin, cmd) -> runPluginCommand ide plugin cmd cmdParams

        -- Couldn't parse the command identifier
        _ -> do
            logWith recorder Warning LogInvalidCommandIdentifier
            return $ Left $ ResponseError InvalidParams "Invalid command identifier" Nothing

    runPluginCommand ide p com arg =
      case Map.lookup p pluginMap  of
        Nothing -> logAndReturnError recorder p InvalidRequest (pluginDoesntExist p)
        Just xs -> case List.find ((com ==) . commandId) xs of
          Nothing -> logAndReturnError recorder p InvalidRequest (commandDoesntExist com p xs)
          Just (PluginCommand _ _ f) -> case J.fromJSON arg of
            J.Error err -> logAndReturnError recorder p InvalidParams (failedToParseArgs com p err arg)
            J.Success a -> f ide a

-- ---------------------------------------------------------------------

extensiblePlugins ::  Recorder (WithPriority Log) -> [(PluginId, PluginDescriptor IdeState)] -> Plugin Config
extensiblePlugins recorder xs = mempty { P.pluginHandlers = handlers }
  where
    IdeHandlers handlers' = foldMap bakePluginId xs
    bakePluginId :: (PluginId, PluginDescriptor IdeState) -> IdeHandlers
    bakePluginId (pid,pluginDesc) = IdeHandlers $ DMap.map
      (\(PluginHandler f) -> IdeHandler [(pid,pluginDesc,f pid)])
      hs
      where
        PluginHandlers hs = HLS.pluginHandlers pluginDesc
    handlers = mconcat $ do
      (IdeMethod m :=> IdeHandler fs') <- DMap.assocs handlers'
      pure $ requestHandler m $ \ide params -> do
        config <- Ide.PluginUtils.getClientConfig
        -- Only run plugins that are allowed to run on this request
        let fs = filter (\(_, desc, _) -> pluginEnabled m params desc config) fs'
        -- Clients generally don't display ResponseErrors so instead we log any that we come across
        case nonEmpty fs of
          Nothing -> do
<<<<<<< HEAD
            logWith recorder Info LogNoEnabledPlugins
            pure $ Left $ ResponseError InvalidRequest
              (  "No plugin enabled for " <> T.pack (show m)
              <> ", available: " <> T.pack (show $ map (\(plid,_,_) -> plid) fs)
              )
              Nothing
=======
            logWith recorder Warning (LogNoPluginForMethod $ Some m)
            let err = ResponseError InvalidRequest msg Nothing
                msg = pluginNotEnabled m fs'
            return $ Left err
>>>>>>> 385dd1b5
          Just fs -> do
            let msg e pid = "Exception in plugin " <> T.pack (show pid) <> " while processing " <> T.pack (show m) <> ": " <> T.pack (show e)
                handlers = fmap (\(plid,_,handler) -> (plid,handler)) fs
            es <- runConcurrently msg (show m) handlers ide params

            let (errs,succs) = partitionEithers $ toList $ join $ NE.zipWith (\(pId,_) -> fmap (first (pId,))) handlers es
            unless (null errs) $ forM_ errs $ \(pId, err) ->
                logWith recorder Warning $ LogPluginError pId err
            case nonEmpty succs of
              Nothing -> pure $ Left $ combineErrors $ map snd errs
              Just xs -> do
                caps <- LSP.getClientCapabilities
                pure $ Right $ combineResponses m config caps params xs

-- ---------------------------------------------------------------------

extensibleNotificationPlugins :: Recorder (WithPriority Log) -> [(PluginId, PluginDescriptor IdeState)] -> Plugin Config
extensibleNotificationPlugins recorder xs = mempty { P.pluginHandlers = handlers }
  where
    IdeNotificationHandlers handlers' = foldMap bakePluginId xs
    bakePluginId :: (PluginId, PluginDescriptor IdeState) -> IdeNotificationHandlers
    bakePluginId (pid,pluginDesc) = IdeNotificationHandlers $ DMap.map
      (\(PluginNotificationHandler f) -> IdeNotificationHandler [(pid,pluginDesc,f pid)])
      hs
      where PluginNotificationHandlers hs = HLS.pluginNotificationHandlers pluginDesc
    handlers = mconcat $ do
      (IdeNotification m :=> IdeNotificationHandler fs') <- DMap.assocs handlers'
      pure $ notificationHandler m $ \ide vfs params -> do
        config <- Ide.PluginUtils.getClientConfig
        -- Only run plugins that are allowed to run on this request
        let fs = filter (\(_, desc, _) -> pluginEnabled m params desc config) fs'
        case nonEmpty fs of
          Nothing -> do
            logWith recorder Warning (LogNoPluginForMethod $ Some m)
          Just fs -> do
            -- We run the notifications in order, so the core ghcide provider
            -- (which restarts the shake process) hopefully comes last
            mapM_ (\(pid,_,f) -> otTracedProvider pid (fromString $ show m) $ f ide vfs params) fs

-- ---------------------------------------------------------------------

runConcurrently
  :: MonadUnliftIO m
  => (SomeException -> PluginId -> T.Text)
  -> String -- ^ label
  -> NonEmpty (PluginId, a -> b -> m (NonEmpty (Either ResponseError d)))
  -- ^ Enabled plugin actions that we are allowed to run
  -> a
  -> b
  -> m (NonEmpty(NonEmpty (Either ResponseError d)))
runConcurrently msg method fs a b = forConcurrently fs $ \(pid,f) -> otTracedProvider pid (fromString method) $ do
  f a b
     `catchAny` (\e -> pure $ pure $ Left $ ResponseError InternalError (msg e pid) Nothing)

combineErrors :: [ResponseError] -> ResponseError
combineErrors [x] = x
combineErrors xs  = ResponseError InternalError (T.pack (show xs)) Nothing

-- | Combine the 'PluginHandler' for all plugins
newtype IdeHandler (m :: J.Method FromClient Request)
  = IdeHandler [(PluginId, PluginDescriptor IdeState, IdeState -> MessageParams m -> LSP.LspM Config (NonEmpty (Either ResponseError (ResponseResult m))))]

-- | Combine the 'PluginHandler' for all plugins
newtype IdeNotificationHandler (m :: J.Method FromClient Notification)
  = IdeNotificationHandler [(PluginId, PluginDescriptor IdeState, IdeState -> VFS -> MessageParams m -> LSP.LspM Config ())]
-- type NotificationHandler (m :: Method FromClient Notification) = MessageParams m -> IO ()`

-- | Combine the 'PluginHandlers' for all plugins
newtype IdeHandlers             = IdeHandlers             (DMap IdeMethod       IdeHandler)
newtype IdeNotificationHandlers = IdeNotificationHandlers (DMap IdeNotification IdeNotificationHandler)

instance Semigroup IdeHandlers where
  (IdeHandlers a) <> (IdeHandlers b) = IdeHandlers $ DMap.unionWithKey go a b
    where
      go _ (IdeHandler a) (IdeHandler b) = IdeHandler (a <> b)
instance Monoid IdeHandlers where
  mempty = IdeHandlers mempty

instance Semigroup IdeNotificationHandlers where
  (IdeNotificationHandlers a) <> (IdeNotificationHandlers b) = IdeNotificationHandlers $ DMap.unionWithKey go a b
    where
      go _ (IdeNotificationHandler a) (IdeNotificationHandler b) = IdeNotificationHandler (a <> b)
instance Monoid IdeNotificationHandlers where
  mempty = IdeNotificationHandlers mempty<|MERGE_RESOLUTION|>--- conflicted
+++ resolved
@@ -214,19 +214,15 @@
         -- Clients generally don't display ResponseErrors so instead we log any that we come across
         case nonEmpty fs of
           Nothing -> do
-<<<<<<< HEAD
-            logWith recorder Info LogNoEnabledPlugins
             pure $ Left $ ResponseError InvalidRequest
               (  "No plugin enabled for " <> T.pack (show m)
               <> ", available: " <> T.pack (show $ map (\(plid,_,_) -> plid) fs)
               )
               Nothing
-=======
             logWith recorder Warning (LogNoPluginForMethod $ Some m)
             let err = ResponseError InvalidRequest msg Nothing
                 msg = pluginNotEnabled m fs'
             return $ Left err
->>>>>>> 385dd1b5
           Just fs -> do
             let msg e pid = "Exception in plugin " <> T.pack (show pid) <> " while processing " <> T.pack (show m) <> ": " <> T.pack (show e)
                 handlers = fmap (\(plid,_,handler) -> (plid,handler)) fs
