{-# LANGUAGE DataKinds         #-}
{-# LANGUAGE GADTs             #-}
{-# LANGUAGE OverloadedStrings #-}
{-# LANGUAGE PolyKinds         #-}

module Development.IDE.Plugin.HLS
    (
      asGhcIdePlugin
    , Log(..)
    ) where

import           Control.Exception             (SomeException)
import           Control.Lens                  ((^.))
import           Control.Monad
import qualified Data.Aeson                    as A
import           Data.Bifunctor                (first)
import           Data.Dependent.Map            (DMap)
import qualified Data.Dependent.Map            as DMap
import           Data.Dependent.Sum
import           Data.Either
import qualified Data.List                     as List
import           Data.List.NonEmpty            (NonEmpty, nonEmpty, toList)
import qualified Data.List.NonEmpty            as NE
import qualified Data.Map                      as Map
import           Data.Some
import           Data.String
import           Data.Text                     (Text)
import qualified Data.Text                     as T
import           Development.IDE.Core.Shake    hiding (Log)
import           Development.IDE.Core.Tracing
import           Development.IDE.Graph         (Rules)
import           Development.IDE.LSP.Server
import           Development.IDE.Plugin
import qualified Development.IDE.Plugin        as P
<<<<<<< HEAD
import           Development.IDE.Types.Logger
=======
import           Ide.Logger                    hiding (Error)
>>>>>>> 47cf162e
import           Ide.Plugin.Config
import           Ide.Plugin.Error
import           Ide.PluginUtils               (getClientConfig)
import           Ide.Types                     as HLS
import qualified Language.LSP.Protocol.Lens    as L
import           Language.LSP.Protocol.Message
import           Language.LSP.Protocol.Types
import qualified Language.LSP.Server           as LSP
import           Language.LSP.VFS
import           Prettyprinter.Render.String   (renderString)
import           Text.Regex.TDFA.Text          ()
import           UnliftIO                      (MonadUnliftIO, liftIO)
import           UnliftIO.Async                (forConcurrently)
import           UnliftIO.Exception            (catchAny)

-- ---------------------------------------------------------------------
--

data Log
    =  LogPluginError PluginId PluginError
    | LogResponseError PluginId ResponseError
    | LogDependencyFailed (NE.NonEmpty (T.Text, NE.NonEmpty PluginId))
    | LogRequestRefused (NE.NonEmpty PluginId)
    | LogRuleFailed (NE.NonEmpty (T.Text, NE.NonEmpty PluginId))
    | LogNoPluginForMethod (Some SMethod)
    | LogInvalidCommandIdentifier
    | ExceptionInPlugin PluginId (Some SMethod) SomeException

instance Pretty Log where
  pretty = \case
    LogPluginError (PluginId pId) err ->
      pretty pId <> ":" <+> pretty err
    LogResponseError (PluginId pId) err ->
      pretty pId <> ":" <+> prettyResponseError err
    LogNoPluginForMethod (Some method) ->
        "No plugin enabled for " <> pretty (show method)
    LogInvalidCommandIdentifier-> "Invalid command identifier"
    ExceptionInPlugin plId (Some method) exception ->
        "Exception in plugin " <> viaShow plId <> " while processing "
          <> viaShow method <> ": " <> viaShow exception
    LogDependencyFailed (toList -> xs) ->
      let prettyDep (plId, (toList -> xs)) = pretty plId <> ":" <+> hsep (punctuate comma (pretty . unwrapPlId <$> xs))
      in "The following dependencies and their dependent plugins failed:"
           <+> hsep (punctuate semi (prettyDep <$> xs))
    LogRequestRefused (toList -> xs) ->
      "Handlers from the following plugins refused requests:"
        <+> hsep (punctuate comma (pretty . unwrapPlId <$> xs))
    LogRuleFailed (toList -> xs) ->
      let prettyRule (plId, (toList -> xs)) = pretty plId <> ":" <+> hsep (punctuate comma (pretty . unwrapPlId <$> xs))
      in "The following rules and their dependent plugins failed:"
           <+> hsep (punctuate semi (prettyRule <$> xs))
    where unwrapPlId (PluginId plId) = plId
instance Show Log where show = renderString . layoutCompact . pretty

-- various error message specific builders
prettyResponseError :: ResponseError -> Doc a
prettyResponseError err = errorCode <> ":" <+> errorBody
    where
        errorCode = pretty $ show $ err ^. L.code
        errorBody = pretty $ err ^. L.message

pluginNotEnabled :: SMethod m -> [(PluginId, b, a)] -> Text
pluginNotEnabled method availPlugins =
    "No plugin enabled for " <> T.pack (show method) <> ", Potentially available: "
        <> (T.intercalate ", " $ map (\(PluginId plid, _, _) -> plid) availPlugins)

pluginDoesntExist :: PluginId -> Text
pluginDoesntExist (PluginId pid) = "Plugin " <> pid <> " doesn't exist"

commandDoesntExist :: CommandId -> PluginId -> [PluginCommand ideState] -> Text
commandDoesntExist (CommandId com) (PluginId pid) legalCmds =
    "Command " <> com <> " isn't defined for plugin " <> pid <> ". Legal commands are: "
        <> (T.intercalate ", " $ map (\(PluginCommand{commandId = CommandId cid}) -> cid) legalCmds)

failedToParseArgs :: CommandId  -- ^ command that failed to parse
                    -> PluginId -- ^ Plugin that created the command
                    -> String   -- ^ The JSON Error message
                    -> A.Value  -- ^ The Argument Values
                    -> Text
failedToParseArgs (CommandId com) (PluginId pid) err arg =
    "Error while parsing args for " <> com <> " in plugin " <> pid <> ": "
        <> T.pack err <> ", arg = " <> T.pack (show arg)

exceptionInPlugin :: PluginId -> SMethod m -> SomeException -> Text
exceptionInPlugin plId method exception =
    "Exception in plugin " <> T.pack (show plId) <> " while processing "<> T.pack (show method) <> ": " <> T.pack (show exception)

-- | Build a ResponseError and log it before returning to the caller
logAndReturnError :: Recorder (WithPriority Log) -> PluginId -> (LSPErrorCodes |? ErrorCodes) -> Text -> LSP.LspT Config IO (Either ResponseError a)
logAndReturnError recorder p errCode msg = do
    let err = ResponseError errCode msg Nothing
    logWith recorder Warning $ LogResponseError p err
    pure $ Left err

-- | Logs the provider error before returning it to the caller
logAndReturnError' :: Recorder (WithPriority Log) -> (LSPErrorCodes |? ErrorCodes) -> Log -> LSP.LspT Config IO (Either ResponseError a)
logAndReturnError' recorder errCode msg = do
    let err = ResponseError errCode (fromString $ show msg) Nothing
    logWith recorder Warning $ msg
    pure $ Left err

-- | Map a set of plugins to the underlying ghcide engine.
asGhcIdePlugin :: Recorder (WithPriority Log) -> IdePlugins IdeState -> Plugin Config
asGhcIdePlugin recorder (IdePlugins ls) =
    mkPlugin rulesPlugins HLS.pluginRules <>
    mkPlugin (executeCommandPlugins recorder) HLS.pluginCommands <>
    mkPlugin (extensiblePlugins recorder) id <>
    mkPlugin (extensibleNotificationPlugins recorder) id <>
    mkPluginFromDescriptor dynFlagsPlugins HLS.pluginModifyDynflags
    where
        mkPlugin f = mkPluginFromDescriptor (f . map (first pluginId))

        mkPluginFromDescriptor
            :: ([(PluginDescriptor IdeState, b)]
            -> Plugin Config)
            -> (PluginDescriptor IdeState -> b)
            -> Plugin Config
        mkPluginFromDescriptor maker selector =
          case map (\p -> (p, selector p)) ls of
            -- If there are no plugins that provide a descriptor, use mempty to
            -- create the plugin – otherwise we we end up declaring handlers for
            -- capabilities that there are no plugins for
            [] -> mempty
            xs -> maker xs

-- ---------------------------------------------------------------------

rulesPlugins :: [(PluginId, Rules ())] -> Plugin Config
rulesPlugins rs = mempty { P.pluginRules = rules }
    where
        rules = foldMap snd rs

dynFlagsPlugins :: [(PluginDescriptor c, DynFlagsModifications)] -> Plugin Config
dynFlagsPlugins rs = mempty
  { P.pluginModifyDynflags =
      flip foldMap rs $ \(plId, dflag_mods) cfg ->
        let plg_cfg = configForPlugin cfg plId
         in if plcGlobalOn plg_cfg
              then dflag_mods
              else mempty
  }

-- ---------------------------------------------------------------------

executeCommandPlugins :: Recorder (WithPriority Log) -> [(PluginId, [PluginCommand IdeState])] -> Plugin Config
executeCommandPlugins recorder ecs = mempty { P.pluginHandlers = executeCommandHandlers recorder ecs }

executeCommandHandlers :: Recorder (WithPriority Log) -> [(PluginId, [PluginCommand IdeState])] -> LSP.Handlers (ServerM Config)
executeCommandHandlers recorder ecs = requestHandler SMethod_WorkspaceExecuteCommand execCmd
  where
    pluginMap = Map.fromListWith (++) ecs

    parseCmdId :: T.Text -> Maybe (PluginId, CommandId)
    parseCmdId x = case T.splitOn ":" x of
      [plugin, command]    -> Just (PluginId plugin, CommandId command)
      [_, plugin, command] -> Just (PluginId plugin, CommandId command)
      _                    -> Nothing

    -- The parameters to the HLS command are always the first element
    execCmd :: IdeState -> ExecuteCommandParams -> LSP.LspT Config IO (Either ResponseError (A.Value |? Null))
    execCmd ide (ExecuteCommandParams _ cmdId args) = do
      let cmdParams :: A.Value
          cmdParams = case args of
            Just ((x:_)) -> x
            _            -> A.Null
      case parseCmdId cmdId of
        -- Shortcut for immediately applying a applyWorkspaceEdit as a fallback for v3.8 code actions
        Just ("hls", "fallbackCodeAction") ->
          case A.fromJSON cmdParams of
            A.Success (FallbackCodeActionParams mEdit mCmd) -> do

              -- Send off the workspace request if it has one
              forM_ mEdit $ \edit ->
                LSP.sendRequest SMethod_WorkspaceApplyEdit (ApplyWorkspaceEditParams Nothing edit) (\_ -> pure ())

              case mCmd of
                -- If we have a command, continue to execute it
                Just (Command _ innerCmdId innerArgs)
                    -> execCmd ide (ExecuteCommandParams Nothing innerCmdId innerArgs)
                Nothing -> return $ Right $ InR Null

            A.Error _str -> return $ Right $ InR Null

        -- Just an ordinary HIE command
        Just (plugin, cmd) -> runPluginCommand ide plugin cmd cmdParams

        -- Couldn't parse the command identifier
        _ -> do
            logWith recorder Warning LogInvalidCommandIdentifier
            return $ Left $ ResponseError (InR ErrorCodes_InvalidParams) "Invalid command identifier" Nothing

    runPluginCommand :: IdeState -> PluginId -> CommandId -> A.Value -> LSP.LspT Config IO (Either ResponseError (A.Value |? Null))
    runPluginCommand ide p com arg =
      case Map.lookup p pluginMap  of
        Nothing -> logAndReturnError recorder p (InR ErrorCodes_InvalidRequest) (pluginDoesntExist p)
        Just xs -> case List.find ((com ==) . commandId) xs of
          Nothing -> logAndReturnError recorder p (InR ErrorCodes_InvalidRequest) (commandDoesntExist com p xs)
          Just (PluginCommand _ _ f) -> case A.fromJSON arg of
            A.Error err -> logAndReturnError recorder p (InR ErrorCodes_InvalidParams) (failedToParseArgs com p err arg)
            A.Success a -> do
              (first (toResponseError . (p,)) <$> f ide a) `catchAny` -- See Note [Exception handling in plugins]
                (\e -> logAndReturnError' recorder (InR ErrorCodes_InternalError) (ExceptionInPlugin p (Some SMethod_WorkspaceApplyEdit) e))

-- ---------------------------------------------------------------------

extensiblePlugins ::  Recorder (WithPriority Log) -> [(PluginId, PluginDescriptor IdeState)] -> Plugin Config
extensiblePlugins recorder xs = mempty { P.pluginHandlers = handlers }
  where
    IdeHandlers handlers' = foldMap bakePluginId xs
    bakePluginId :: (PluginId, PluginDescriptor IdeState) -> IdeHandlers
    bakePluginId (pid,pluginDesc) = IdeHandlers $ DMap.map
      (\(PluginHandler f) -> IdeHandler [(pid,pluginDesc,f pid)])
      hs
      where
        PluginHandlers hs = HLS.pluginHandlers pluginDesc
    handlers = mconcat $ do
      (IdeMethod m :=> IdeHandler fs') <- DMap.assocs handlers'
      pure $ requestHandler m $ \ide params -> do
        config <- Ide.PluginUtils.getClientConfig
        -- Only run plugins that are allowed to run on this request
        let fs = filter (\(_, desc, _) -> pluginEnabled m params desc config) fs'
        -- Clients generally don't display ResponseErrors so instead we log any that we come across
        case nonEmpty fs of
          Nothing -> liftIO $ noPluginEnabled m fs'
          Just fs -> do
            let  handlers = fmap (\(plid,_,handler) -> (plid,handler)) fs
            es <- runConcurrently exceptionInPlugin m handlers ide params
            caps <- LSP.getClientCapabilities
            let (errs,succs) = partitionEithers $ toList $ join $ NE.zipWith (\(pId,_) -> fmap (first (pId,))) handlers es
            liftIO $ unless (null errs) $ logErrors recorder errs
            case nonEmpty succs of
              Nothing -> do
                let noRefused (_, PluginRequestRefused) = False
                    noRefused (_, _)                    = True
                    filteredErrs = filter noRefused errs
                case nonEmpty filteredErrs of
                  Nothing -> liftIO $ noPluginEnabled m fs'
                  Just xs -> pure $ Left $ combineErrors xs
              Just xs -> do
                pure $ Right $ combineResponses m config caps params xs
    noPluginEnabled :: SMethod m -> [(PluginId, b, a)] -> IO (Either ResponseError c)
    noPluginEnabled m fs' = do
      logWith recorder Warning (LogNoPluginForMethod $ Some m)
      let err = ResponseError (InR ErrorCodes_InvalidRequest) msg Nothing
          msg = pluginNotEnabled m fs'
      return $ Left err

-- ---------------------------------------------------------------------

extensibleNotificationPlugins :: Recorder (WithPriority Log) -> [(PluginId, PluginDescriptor IdeState)] -> Plugin Config
extensibleNotificationPlugins recorder xs = mempty { P.pluginHandlers = handlers }
  where
    IdeNotificationHandlers handlers' = foldMap bakePluginId xs
    bakePluginId :: (PluginId, PluginDescriptor IdeState) -> IdeNotificationHandlers
    bakePluginId (pid,pluginDesc) = IdeNotificationHandlers $ DMap.map
      (\(PluginNotificationHandler f) -> IdeNotificationHandler [(pid,pluginDesc,f pid)])
      hs
      where PluginNotificationHandlers hs = HLS.pluginNotificationHandlers pluginDesc
    handlers = mconcat $ do
      (IdeNotification m :=> IdeNotificationHandler fs') <- DMap.assocs handlers'
      pure $ notificationHandler m $ \ide vfs params -> do
        config <- Ide.PluginUtils.getClientConfig
        -- Only run plugins that are allowed to run on this request
        let fs = filter (\(_, desc, _) -> pluginEnabled m params desc config) fs'
        case nonEmpty fs of
          Nothing -> do
            logWith recorder Warning (LogNoPluginForMethod $ Some m)
          Just fs -> do
            -- We run the notifications in order, so the core ghcide provider
            -- (which restarts the shake process) hopefully comes last
            mapM_ (\(pid,_,f) -> otTracedProvider pid (fromString $ show m) $ f ide vfs params
                                    `catchAny` -- See Note [Exception handling in plugins]
                                    (\e -> logWith recorder Warning (ExceptionInPlugin pid (Some m) e))) fs


-- ---------------------------------------------------------------------

runConcurrently
  :: MonadUnliftIO m
  => (PluginId -> SMethod method -> SomeException -> T.Text)
  -> SMethod method -- ^ Method (used for errors and tracing)
  -> NonEmpty (PluginId, a -> b -> m (NonEmpty (Either PluginError d)))
  -- ^ Enabled plugin actions that we are allowed to run
  -> a
  -> b
  -> m (NonEmpty(NonEmpty (Either PluginError d)))
runConcurrently msg method fs a b = forConcurrently fs $ \(pid,f) -> otTracedProvider pid (fromString (show method)) $ do
  f a b  -- See Note [Exception handling in plugins]
     `catchAny` (\e -> pure $ pure $ Left $ PluginInternalError (msg pid method e))

combineErrors :: NonEmpty (PluginId, PluginError) -> ResponseError
combineErrors (x NE.:| []) = toResponseError x
combineErrors (toList -> xs)  =
  case filter (isPrecedence1 . snd) xs of
    (x: _) -> toResponseError x
    _ -> case filter (isPrecedence2 . snd) xs of
          (x: _) -> toResponseError x
          _ -> case filter (isPrecedence3 . snd) xs of
                (x: _) -> toResponseError x
                _ -> ResponseError (InR ErrorCodes_InternalError) "Something impossible happened: No error left to return" Nothing
  where isPrecedence1 :: PluginError -> Bool
        isPrecedence1 (PluginInternalError _) = True
        isPrecedence1 _                       = False
        isPrecedence2 :: PluginError -> Bool
        isPrecedence2 (PluginInvalidRequest _) = True
        isPrecedence2 (PluginInvalidParams _)  = True
        isPrecedence2 (PluginParseError _)     = True
        isPrecedence2 _                        = False
        isPrecedence3 :: PluginError -> Bool
        isPrecedence3 (PluginDependencyFailed _) = True
        isPrecedence3 (PluginRuleFailed _)       = True
        isPrecedence3 PluginStaleResolve         = True
        isPrecedence3 _                          = False



toResponseError :: (PluginId, PluginError) -> ResponseError
toResponseError = \case
    (PluginId plId, err@(PluginInternalError _)) ->
        ResponseError (InR ErrorCodes_InternalError) (plId <> ": " <> tPretty err) Nothing
    (PluginId plId, err@(PluginInvalidParams _)) ->
        ResponseError (InR ErrorCodes_InvalidParams) (plId <> ": " <> tPretty err) Nothing
    (PluginId plId, err@(PluginInvalidRequest _)) ->
        ResponseError (InR ErrorCodes_InvalidRequest) (plId <> ": " <> tPretty err) Nothing
    (PluginId plId, err@(PluginParseError _)) ->
        ResponseError (InR ErrorCodes_ParseError) (plId <> ": " <> tPretty err) Nothing
    (PluginId plId, err@(PluginDependencyFailed _)) ->
        ResponseError (InL LSPErrorCodes_ContentModified) (plId <> ": " <> tPretty err) Nothing
    -- PluginRequestRefused should never be a argument to `toResponseError`, as
    -- it should be dealt with in `extensiblePlugins`, but this is here to make
    -- this function complete
    (PluginId plId, err@PluginRequestRefused) ->
        ResponseError (InR ErrorCodes_InvalidRequest) (plId <> ": " <> tPretty err) Nothing
    (PluginId plId, err@(PluginRuleFailed _)) ->
        ResponseError (InL LSPErrorCodes_ContentModified) (plId <> ": " <> tPretty err) Nothing
    (PluginId plId, err@PluginStaleResolve) ->
        ResponseError (InL LSPErrorCodes_ContentModified) (plId <> ": " <> tPretty err) Nothing
    where tPretty = T.pack . show . pretty

logErrors :: Recorder (WithPriority Log) -> [(PluginId, PluginError)] -> IO ()
logErrors recorder errs = do
  forM_ errs $ \(pId, err) ->
                logIndividualErrors pId err
  logDependencyFailed errs
  logRequestRefused errs
  logRuleFailed errs
  where logIndividualErrors plId err@(PluginInternalError _) =
          logWith recorder Error $ LogPluginError plId err
        logIndividualErrors plId err@(PluginInvalidParams _) =
          logWith recorder Warning $ LogPluginError plId err
        logIndividualErrors plId err@(PluginInvalidRequest _) =
          logWith recorder Warning $ LogPluginError plId err
        logIndividualErrors plId err@(PluginParseError _) =
          logWith recorder Warning $ LogPluginError plId err
        logIndividualErrors plId err@PluginStaleResolve =
          logWith recorder Info $ LogPluginError plId err
        logIndividualErrors _ _ = pure ()
        logDependencyFailed errs = do
          let pmfErrs = [(plId, dep)
                        | (plId, PluginDependencyFailed dep) <- errs]
          case groupBySnd pmfErrs of
            Nothing -> pure ()
            Just xs -> logWith recorder Info $ LogDependencyFailed xs
        logRequestRefused errs = do
          let rrErrs = [plId
                        | (plId, PluginRequestRefused) <- errs]
          case nonEmpty rrErrs of
            Nothing -> pure ()
            Just xs -> logWith recorder Info $ LogRequestRefused xs
        logRuleFailed errs = do
          let rfErrs = [(plId, rule)
                        | (plId, PluginRuleFailed rule) <- errs]
          case groupBySnd rfErrs of
            Nothing -> pure ()
            Just xs -> logWith recorder Info $ LogRuleFailed xs
        -- gives us the list of plugins that failed for each rule/dependency
        groupBySnd :: [(PluginId, T.Text)] -> Maybe (NonEmpty (T.Text, NonEmpty PluginId))
        groupBySnd errs =
          let setify xs@(x NE.:| _) = (snd x, fst <$> xs)
          in fmap setify <$> nonEmpty (NE.groupAllWith snd errs)


-- | Combine the 'PluginHandler' for all plugins
newtype IdeHandler (m :: Method ClientToServer Request)
  = IdeHandler [(PluginId, PluginDescriptor IdeState, IdeState -> MessageParams m -> LSP.LspM Config (NonEmpty (Either PluginError (MessageResult m))))]

-- | Combine the 'PluginHandler' for all plugins
newtype IdeNotificationHandler (m :: Method ClientToServer Notification)
  = IdeNotificationHandler [(PluginId, PluginDescriptor IdeState, IdeState -> VFS -> MessageParams m -> LSP.LspM Config ())]
-- type NotificationHandler (m :: Method ClientToServer Notification) = MessageParams m -> IO ()`

-- | Combine the 'PluginHandlers' for all plugins
newtype IdeHandlers             = IdeHandlers             (DMap IdeMethod       IdeHandler)
newtype IdeNotificationHandlers = IdeNotificationHandlers (DMap IdeNotification IdeNotificationHandler)

instance Semigroup IdeHandlers where
  (IdeHandlers a) <> (IdeHandlers b) = IdeHandlers $ DMap.unionWithKey go a b
    where
      go _ (IdeHandler a) (IdeHandler b) = IdeHandler (a <> b)
instance Monoid IdeHandlers where
  mempty = IdeHandlers mempty

instance Semigroup IdeNotificationHandlers where
  (IdeNotificationHandlers a) <> (IdeNotificationHandlers b) = IdeNotificationHandlers $ DMap.unionWithKey go a b
    where
      go _ (IdeNotificationHandler a) (IdeNotificationHandler b) = IdeNotificationHandler (a <> b)
instance Monoid IdeNotificationHandlers where
  mempty = IdeNotificationHandlers mempty

{- Note [Exception handling in plugins]
Plugins run in LspM, and so have access to IO. This means they are likely to
throw exceptions, even if only by accident or through calling libraries that
throw exceptions. Ultimately, we're running a bunch of less-trusted IO code,
so we should be robust to it throwing.

We don't want these to bring down HLS. So we catch and log exceptions wherever
we run a handler defined in a plugin.

The flip side of this is that it's okay for plugins to throw exceptions as a
way of signalling failure!
-}<|MERGE_RESOLUTION|>--- conflicted
+++ resolved
@@ -32,11 +32,7 @@
 import           Development.IDE.LSP.Server
 import           Development.IDE.Plugin
 import qualified Development.IDE.Plugin        as P
-<<<<<<< HEAD
-import           Development.IDE.Types.Logger
-=======
-import           Ide.Logger                    hiding (Error)
->>>>>>> 47cf162e
+import           Ide.Logger
 import           Ide.Plugin.Config
 import           Ide.Plugin.Error
 import           Ide.PluginUtils               (getClientConfig)
