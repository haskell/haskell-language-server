--- conflicted
+++ resolved
@@ -29,7 +29,6 @@
 import Development.IDE.GHC.Compat hiding (parseExpr)
 import Development.IDE.GHC.ExactPrint
     ( Annotate, ASTElement(parseAST) )
-import Development.IDE.Types.Location
 import FieldLabel (flLabel)
 import GhcPlugins (sigPrec)
 import Language.Haskell.GHC.ExactPrint
@@ -61,25 +60,13 @@
   DynFlags ->
   Anns ->
   Rewrite ->
-<<<<<<< HEAD
-  Either String WorkspaceEdit
-rewriteToEdit dflags uri anns (Rewrite dst f) = do
+  Either String [TextEdit]
+rewriteToEdit dflags anns (Rewrite dst f) = do
   (ast, (anns, _), _) <- runTransformT anns $ do
       ast <- f dflags
       ast <$ setEntryDPT ast (DP (0,0))
-  let editMap =
-        HMap.fromList
-          [ ( uri,
-              List
-                [ TextEdit (fromJust $ srcSpanToRange dst) $
+  let editMap = [ TextEdit (fromJust $ srcSpanToRange dst) $
                     T.pack $ exactPrint ast anns
-=======
-  Either String [TextEdit]
-rewriteToEdit dflags anns (Rewrite dst f) = do
-  (ast, (anns, _), _) <- runTransformT anns $ f dflags
-  let editMap = [ TextEdit (fromJust $ srcSpanToRange dst) $
-                    T.pack $ tail $ exactPrint ast anns
->>>>>>> b97b4698
                 ]
   pure editMap
 
