--- conflicted
+++ resolved
@@ -50,11 +50,7 @@
 import           Ide.Logger                           (Pretty (pretty),
                                                        Recorder, WithPriority,
                                                        cmapWithPrio)
-<<<<<<< HEAD
-import           GHC.Generics                         (Generic)
 import           Ide.Plugin.Error
-=======
->>>>>>> 47cf162e
 import           Ide.Plugin.Properties
 import           Ide.PluginUtils                      (mkLspCommand)
 import           Ide.Types                            (CommandFunction,
