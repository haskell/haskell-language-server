{-# LANGUAGE CPP              #-}
{-# LANGUAGE DeriveAnyClass   #-}
{-# LANGUAGE OverloadedLabels #-}
{-# LANGUAGE TypeFamilies     #-}

-- | An HLS plugin to provide code lenses for type signatures
module Development.IDE.Plugin.TypeLenses (
  descriptor,
  suggestSignature,
  typeLensCommandId,
  GlobalBindingTypeSig (..),
  GetGlobalBindingTypeSigs (..),
  GlobalBindingTypeSigsResult (..),
  Log(..)
  ) where

import           Control.Concurrent.STM.Stats         (atomically)
import           Control.DeepSeq                      (rwhnf)
import           Control.Lens                         ((?~), (^.))
import           Control.Monad                        (mzero)
import           Control.Monad.Extra                  (whenMaybe)
import           Control.Monad.IO.Class               (MonadIO (liftIO))
import           Control.Monad.Trans.Class            (MonadTrans (lift))
import           Data.Aeson.Types                     (toJSON)
import qualified Data.Aeson.Types                     as A
import           Data.Generics                        (GenericQ, everything,
                                                       extQ, mkQ, something)
import           Data.List                            (find)
import qualified Data.Map                             as Map
import           Data.Maybe                           (catMaybes, fromMaybe,
                                                       mapMaybe, maybeToList)
import qualified Data.Text                            as T
import           Development.IDE                      (FileDiagnostic (..),
                                                       GhcSession (..),
                                                       HscEnvEq (hscEnv),
                                                       RuleResult, Rules, Uri,
                                                       define, srcSpanToRange,
                                                       usePropertyAction)
import           Development.IDE.Core.Compile         (TcModuleResult (..))
import           Development.IDE.Core.PluginUtils
import           Development.IDE.Core.PositionMapping (PositionMapping,
                                                       fromCurrentRange,
                                                       toCurrentRange)
import           Development.IDE.Core.Rules           (IdeState, runAction)
import           Development.IDE.Core.RuleTypes       (TypeCheck (TypeCheck))
import           Development.IDE.Core.Service         (getDiagnostics)
import           Development.IDE.Core.Shake           (getHiddenDiagnostics,
                                                       use)
import qualified Development.IDE.Core.Shake           as Shake
import           Development.IDE.GHC.Compat
import           Development.IDE.GHC.Util             (printName)
import           Development.IDE.Graph.Classes
import           Development.IDE.Types.Location       (Position (..),
                                                       Range (..))
import           GHC.Exts                             (IsString)
import           GHC.Generics                         (Generic)
import           GHC.Hs                               (realSrcSpan)
import           Ide.Logger                           (Pretty (pretty),
                                                       Recorder, WithPriority,
                                                       cmapWithPrio)
import           Ide.Plugin.Error
import           Ide.Plugin.Properties
import           Ide.PluginUtils                      (mkLspCommand)
import           Ide.Types                            (CommandFunction,
                                                       PluginCommand (PluginCommand),
                                                       PluginDescriptor (..),
                                                       PluginId,
                                                       PluginMethodHandler,
                                                       ResolveFunction,
                                                       configCustomConfig,
                                                       defaultConfigDescriptor,
                                                       defaultPluginDescriptor,
                                                       mkCustomConfig,
                                                       mkPluginHandler,
                                                       mkResolveHandler,
                                                       pluginSendRequest)
import qualified Language.LSP.Protocol.Lens           as L
import           Language.LSP.Protocol.Message        (Method (..),
                                                       SMethod (..))
import           Language.LSP.Protocol.Types          (ApplyWorkspaceEditParams (ApplyWorkspaceEditParams),
                                                       CodeLens (..),
                                                       CodeLensParams (CodeLensParams, _textDocument),
                                                       Command, Diagnostic (..),
                                                       InlayHint (..),
                                                       InlayHintParams (InlayHintParams),
                                                       Null (Null),
                                                       TextDocumentIdentifier (TextDocumentIdentifier),
                                                       TextEdit (TextEdit),
                                                       WorkspaceEdit (WorkspaceEdit),
                                                       isSubrangeOf,
                                                       type (|?) (..))
import           Text.Regex.TDFA                      ((=~))

data Log = LogShake Shake.Log deriving Show

instance Pretty Log where
  pretty = \case
    LogShake msg -> pretty msg


typeLensCommandId :: IsString s => s
typeLensCommandId = "typesignature.add"

descriptor :: Recorder (WithPriority Log) -> PluginId -> PluginDescriptor IdeState
descriptor recorder plId =
  (defaultPluginDescriptor plId desc)
    { pluginHandlers = mkPluginHandler SMethod_TextDocumentCodeLens codeLensProvider
                    <> mkResolveHandler SMethod_CodeLensResolve codeLensResolveProvider
                    <> mkPluginHandler SMethod_TextDocumentInlayHint localBindingInlayHints
    , pluginCommands = [PluginCommand typeLensCommandId "adds a signature" commandHandler]
    , pluginRules = globalBindingRules recorder *> localBindingRules recorder
    , pluginConfigDescriptor = defaultConfigDescriptor {configCustomConfig = mkCustomConfig properties}
    }
  where
    desc = "Provides type signatures through code lenses and inlay hints"

properties :: Properties
  '[ 'PropertyKey "localBindingInlayHintOn" 'TBoolean,
     'PropertyKey "mode" ('TEnum Mode)]
properties = emptyProperties
  & defineEnumProperty #mode "Control how type lenses are shown"
    [ (Always, "Always displays type lenses of global bindings")
    , (Exported, "Only display type lenses of exported global bindings")
    , (Diagnostics, "Follows error messages produced by GHC about missing signatures")
    ] Always
  & defineBooleanProperty #localBindingInlayHintOn
    "Display inlay hints of local bindings"
    True

codeLensProvider :: PluginMethodHandler IdeState Method_TextDocumentCodeLens
codeLensProvider ideState pId CodeLensParams{_textDocument = TextDocumentIdentifier uri} = do
    mode <- liftIO $ runAction "codeLens.config" ideState $ usePropertyAction #mode pId properties
    nfp <- getNormalizedFilePathE uri
    -- We have two ways we can possibly generate code lenses for type lenses.
    -- Different options are with different "modes" of the type-lenses plugin.
    -- (Remember here, as the code lens is not resolved yet, we only really need
    -- the range and any data that will help us resolve it later)
    let -- The first option is to generate lens from diagnostics about
        -- top level bindings.
        generateLensFromGlobalDiags diags =
          -- We don't actually pass any data to resolve, however we need this
          -- dummy type to make sure HLS resolves our lens
          [ CodeLens _range Nothing (Just $ toJSON TypeLensesResolve)
            | diag <- diags
            , let lspDiag@Diagnostic {_range} = fdLspDiagnostic diag
            , fdFilePath diag == nfp
            , isGlobalDiagnostic lspDiag]
        -- The second option is to generate lenses from the GlobalBindingTypeSig
        -- rule. This is the only type that needs to have the range adjusted
        -- with PositionMapping.
        -- PositionMapping for diagnostics doesn't make sense, because we always
        -- have fresh diagnostics even if current module parsed failed (the
        -- diagnostic would then be parse failed). See
        -- https://github.com/haskell/haskell-language-server/pull/3558 for this
        -- discussion.
        generateLensFromGlobal sigs mp = do
          [ CodeLens newRange Nothing (Just $ toJSON TypeLensesResolve)
            | sig <- sigs
            , Just range <- [srcSpanToRange (gbSrcSpan sig)]
            , Just newRange <- [toCurrentRange mp range]]
    if mode == Always || mode == Exported
      then do
        -- In this mode we get the global bindings from the
        -- GlobalBindingTypeSigs rule.
        (GlobalBindingTypeSigsResult gblSigs, gblSigsMp) <-
          runActionE "codeLens.GetGlobalBindingTypeSigs" ideState
          $ useWithStaleE GetGlobalBindingTypeSigs nfp
        -- Depending on whether we only want exported or not we filter our list
        -- of signatures to get what we want
        let relevantGlobalSigs =
              if mode == Exported
                then filter gbExported gblSigs
                else gblSigs
        pure $ InL $ generateLensFromGlobal relevantGlobalSigs gblSigsMp
      else do
        -- For this mode we exclusively use diagnostics to create the lenses.
        -- However we will still use the GlobalBindingTypeSigs to resolve them.
        diags <- liftIO $ atomically $ getDiagnostics ideState
        hDiags <- liftIO $ atomically $ getHiddenDiagnostics ideState
        let allDiags = diags <> hDiags
        pure $ InL $ generateLensFromGlobalDiags allDiags

codeLensResolveProvider :: ResolveFunction IdeState TypeLensesResolve Method_CodeLensResolve
codeLensResolveProvider ideState pId lens@CodeLens{_range} uri TypeLensesResolve = do
  nfp <- getNormalizedFilePathE uri
  (gblSigs@(GlobalBindingTypeSigsResult _), pm) <-
    runActionE "codeLens.GetGlobalBindingTypeSigs" ideState
    $ useWithStaleE GetGlobalBindingTypeSigs nfp
  -- regardless of how the original lens was generated, we want to get the range
  -- that the global bindings rule would expect here, hence the need to reverse
  -- position map the range, regardless of whether it was position mapped in the
  -- beginning or freshly taken from diagnostics.
  newRange <- handleMaybe PluginStaleResolve (fromCurrentRange pm _range)
  -- We also pass on the PositionMapping so that the generated text edit can
  -- have the range adjusted.
  (title, edit) <-
        handleMaybe PluginStaleResolve $ suggestGlobalSignature' False (Just gblSigs) (Just pm) newRange
  pure $ lens & L.command ?~ generateLensCommand pId uri title edit

generateLensCommand :: PluginId -> Uri -> T.Text -> TextEdit -> Command
generateLensCommand pId uri title edit =
  let wEdit = WorkspaceEdit (Just $ Map.singleton uri [edit]) Nothing Nothing
  in mkLspCommand pId typeLensCommandId title (Just [toJSON wEdit])

-- Since the lenses are created with diagnostics, and since the globalTypeSig
-- rule can't be changed as it is also used by the hls-refactor plugin, we can't
-- rely on actions. Because we can't rely on actions it doesn't make sense to
-- recompute the edit upon command. Hence the command here just takes a edit
-- and applies it.
commandHandler :: CommandFunction IdeState WorkspaceEdit
commandHandler _ideState _ wedit = do
  _ <- lift $ pluginSendRequest SMethod_WorkspaceApplyEdit (ApplyWorkspaceEditParams Nothing wedit) (\_ -> pure ())
  pure $ InR Null

--------------------------------------------------------------------------------
suggestSignature :: Bool -> Maybe GlobalBindingTypeSigsResult -> Diagnostic -> [(T.Text, TextEdit)]
suggestSignature isQuickFix mGblSigs diag =
  maybeToList (suggestGlobalSignature isQuickFix mGblSigs diag)

-- The suggestGlobalSignature is separated into two functions. The main function
-- works with a diagnostic, which then calls the secondary function with
-- whatever pieces of the diagnostic it needs. This allows the resolve function,
-- which no longer has the Diagnostic, to still call the secondary functions.
suggestGlobalSignature :: Bool -> Maybe GlobalBindingTypeSigsResult -> Diagnostic -> Maybe (T.Text, TextEdit)
suggestGlobalSignature isQuickFix mGblSigs diag@Diagnostic{_range}
  | isGlobalDiagnostic diag =
    suggestGlobalSignature' isQuickFix mGblSigs Nothing _range
  | otherwise = Nothing

isGlobalDiagnostic :: Diagnostic -> Bool
isGlobalDiagnostic Diagnostic{_message} = _message =~ ("(Top-level binding|Pattern synonym) with no type signature" :: T.Text)

-- If a PositionMapping is supplied, this function will call
-- gblBindingTypeSigToEdit with it to create a TextEdit in the right location.
suggestGlobalSignature' :: Bool -> Maybe GlobalBindingTypeSigsResult -> Maybe PositionMapping -> Range -> Maybe (T.Text, TextEdit)
suggestGlobalSignature' isQuickFix mGblSigs pm range
  |   Just (GlobalBindingTypeSigsResult sigs) <- mGblSigs
    , Just sig <- find (\x -> sameThing (gbSrcSpan x) range) sigs
    , signature <- T.pack $ gbRendered sig
    , title <- if isQuickFix then "add signature: " <> signature else signature
    , Just action <- gblBindingTypeSigToEdit sig pm =
    Just (title, action)
  | otherwise = Nothing

sameThing :: SrcSpan -> Range -> Bool
sameThing s1 s2 = (_start <$> srcSpanToRange s1) == (_start <$> Just s2)

gblBindingTypeSigToEdit :: GlobalBindingTypeSig -> Maybe PositionMapping -> Maybe TextEdit
gblBindingTypeSigToEdit GlobalBindingTypeSig{..} mmp
  | Just Range{..} <- srcSpanToRange $ getSrcSpan gbName
    , startOfLine <- Position (_line _start) 0
    , beforeLine <- Range startOfLine startOfLine
    -- If `mmp` is `Nothing`, return the original range,
    -- otherwise we apply `toCurrentRange`, and the guard should fail if `toCurrentRange` failed.
    , Just range <- maybe (Just beforeLine) (flip toCurrentRange beforeLine) mmp
    -- We need to flatten the signature, as otherwise long signatures are
    -- rendered on multiple lines with invalid formatting.
    , renderedFlat <- unwords $ lines gbRendered
    = Just $ TextEdit range $ T.pack renderedFlat <> "\n"
  | otherwise = Nothing

-- |We don't need anything to resolve our lens, but a data field is mandatory
-- to get types resolved in HLS
data TypeLensesResolve = TypeLensesResolve
  deriving (Generic, A.FromJSON, A.ToJSON)

data Mode
  = -- | always displays type lenses of global bindings, no matter what GHC flags are set
    Always
  | -- | similar to 'Always', but only displays for exported global bindings
    Exported
  | -- | follows error messages produced by GHC
    Diagnostics
  deriving (Eq, Ord, Show, Read, Enum)

instance A.ToJSON Mode where
  toJSON Always      = "always"
  toJSON Exported    = "exported"
  toJSON Diagnostics = "diagnostics"

instance A.FromJSON Mode where
  parseJSON = A.withText "Mode" $ \case
    "always"      -> pure Always
    "exported"    -> pure Exported
    "diagnostics" -> pure Diagnostics
    _             -> mzero

--------------------------------------------------------------------------------

showDocRdrEnv :: HscEnv -> GlobalRdrEnv -> SDoc -> String
showDocRdrEnv env rdrEnv = showSDocForUser' env (mkPrintUnqualifiedDefault env rdrEnv)

ghostSpan :: RealSrcSpan
ghostSpan = realSrcLocSpan $ mkRealSrcLoc "<dummy>" 1 1

data GetGlobalBindingTypeSigs = GetGlobalBindingTypeSigs
  deriving (Generic, Show, Eq, Ord, Hashable, NFData)

data GlobalBindingTypeSig = GlobalBindingTypeSig
  { gbName     :: Name
  , gbRendered :: String
  , gbExported :: Bool
  }

gbSrcSpan :: GlobalBindingTypeSig -> SrcSpan
gbSrcSpan GlobalBindingTypeSig{gbName} = getSrcSpan gbName

newtype GlobalBindingTypeSigsResult = GlobalBindingTypeSigsResult [GlobalBindingTypeSig]

instance Show GlobalBindingTypeSigsResult where
  show _ = "<GetTypeResult.global>"

instance NFData GlobalBindingTypeSigsResult where
  rnf = rwhnf

type instance RuleResult GetGlobalBindingTypeSigs = GlobalBindingTypeSigsResult

globalBindingRules :: Recorder (WithPriority Log) -> Rules ()
globalBindingRules recorder = do
  define (cmapWithPrio LogShake recorder) $ \GetGlobalBindingTypeSigs nfp -> do
    tmr <- use TypeCheck nfp
    -- we need session here for tidying types
    hsc <- use GhcSession nfp
    result <- liftIO $ gblBindingType (hscEnv <$> hsc) (tmrTypechecked <$> tmr)
    pure ([], result)

-- | Convert a given haskell bind to its corresponding type signature.
bindToSig :: HscEnv -> GlobalRdrEnv -> Id -> IOEnv (Env TcGblEnv TcLclEnv) String
bindToSig hsc rdrEnv id = do
    env <-
#if MIN_VERSION_ghc(9,7,0)
      liftZonkM
#endif
      tcInitTidyEnv
    let (_, ty) = tidyOpenType env (idType id)
    pure (showDocRdrEnv hsc rdrEnv (pprSigmaType ty))

gblBindingType :: Maybe HscEnv -> Maybe TcGblEnv -> IO (Maybe GlobalBindingTypeSigsResult)
gblBindingType (Just hsc) (Just gblEnv) = do
  let exports = availsToNameSet $ tcg_exports gblEnv
      sigs = tcg_sigs gblEnv
      binds = collectHsBindsBinders $ tcg_binds gblEnv
      patSyns = tcg_patsyns gblEnv
      rdrEnv = tcg_rdr_env gblEnv
      hasSig :: (Monad m) => Name -> m a -> m (Maybe a)
      hasSig name = whenMaybe (name `elemNameSet` sigs)
      renderBind id = do
        let name = idName id
        hasSig name $ do
<<<<<<< HEAD
          env <- tcInitTidyEnv
#if MIN_VERSION_ghc(9,11,0)
          let ty = tidyOpenType env (idType identifier)
#else
          let (_, ty) = tidyOpenType env (idType identifier)
#endif
          pure $ GlobalBindingTypeSig name (printName name <> " :: " <> showDoc (pprSigmaType ty)) (name `elemNameSet` exports)
=======
          -- convert from bind id to its signature
          sig <- bindToSig hsc rdrEnv id
          pure $ GlobalBindingTypeSig name (printName name <> " :: " <> sig) (name `elemNameSet` exports)
>>>>>>> 94c6841c
      patToSig p = do
        let name = patSynName p
        hasSig name
            $ pure
            $ GlobalBindingTypeSig
                name
                ("pattern " <> printName name <> " :: " <> showDocRdrEnv hsc rdrEnv (pprPatSynTypeWithoutForalls p))
                (name `elemNameSet` exports)
  (_, maybe [] catMaybes -> bindings) <- initTcWithGbl hsc gblEnv ghostSpan $ mapM renderBind binds
  patterns <- catMaybes <$> mapM patToSig patSyns
  pure . Just . GlobalBindingTypeSigsResult $ bindings <> patterns
gblBindingType _ _ = pure Nothing

pprPatSynTypeWithoutForalls :: PatSyn -> SDoc
pprPatSynTypeWithoutForalls p = pprPatSynType pWithoutTypeVariables
  where
    pWithoutTypeVariables = mkPatSyn name declared_infix ([], req_theta) ([], prov_theta) orig_args' orig_res_ty matcher builder field_labels
    (_univ_tvs, req_theta, _ex_tvs, prov_theta, orig_args, orig_res_ty) = patSynSig p
    name = patSynName p
    declared_infix = patSynIsInfix p
    matcher = patSynMatcher p
    builder = patSynBuilder p
    field_labels = patSynFieldLabels p
    orig_args' = map scaledThing orig_args

-- --------------------------------------------------------------------------------

-- | A binding expression with its id and location.
data LocalBinding = LocalBinding
    { bindingId  :: Id
    -- ^ Each LocalBinding represents an id in binding expression.
    , bindingLoc :: SrcSpan
    -- ^ Location for an individual binding in a pattern.
    -- Here we use the 'bindingLoc' and offset to render the type signature at the proper place.
    , offset     :: Int
    -- ^ Column offset between whole binding and individual binding in a pattern.
    --
    -- Example: For @(a, b) = (1, True)@, there will be two `LocalBinding`s:
    -- - `a`: LocalBinding id_a loc_a 0
    -- - `b`: LocalBinding id_b loc_b 4
    }

-- | Existing local bindings
data LocalBindings = LocalBindings
  { bindings         :: [LocalBinding]
  , existingSigNames :: [Name]
  -- ^ Names of existing signatures.
  -- It is used to hide type lens for existing signatures.
  --
  -- NOTE: The location of this name is equal to
  -- the binding name.
  --
  -- Example:
  -- @
  -- f :: Int
  -- f = 42
  -- @
  -- The location of signature name `f`(first line) is equal to
  -- the definition of `f`(second line).
  }

data GetLocalBindingTypeSigs = GetLocalBindingTypeSigs
  deriving (Generic, Show, Eq, Ord, Hashable, NFData)

type BindingSigMap = Map.Map Id String

newtype LocalBindingTypeSigsResult = LocalBindingTypeSigsResult ([LocalBindings], BindingSigMap)

instance Show LocalBindingTypeSigsResult where
  show _ = "<GetTypeResult.local>"

instance NFData LocalBindingTypeSigsResult where
  rnf = rwhnf

type instance RuleResult GetLocalBindingTypeSigs = LocalBindingTypeSigsResult

localBindingRules :: Recorder (WithPriority Log) -> Rules ()
localBindingRules recorder = do
  define (cmapWithPrio LogShake recorder) $ \GetLocalBindingTypeSigs nfp -> do
    tmr <- use TypeCheck nfp
    -- we need session here for tidying types
    hsc <- use GhcSession nfp
    result <- liftIO $ localBindingType (tmrTypechecked <$> tmr) (hscEnv <$> hsc)
    pure ([], result)

localBindingType :: Maybe TcGblEnv -> Maybe HscEnv -> IO (Maybe LocalBindingTypeSigsResult)
localBindingType (Just gblEnv) (Just hsc) = do
  let locals = findLocalQ (tcg_binds gblEnv)
      localBindings = mapMaybe findBindingsQ locals
      bindToSig' = bindToSig hsc (tcg_rdr_env gblEnv)
      findSigs (LocalBindings bindings _) = fmap findSig bindings
        where findSig (LocalBinding bindingId _ _) = sequence (bindingId, bindToSig' bindingId)
  (_, Map.fromList . fromMaybe [] -> sigMap) <-
    initTcWithGbl hsc gblEnv ghostSpan $ sequence $ concatMap findSigs localBindings
  pure $ Just (LocalBindingTypeSigsResult (localBindings, sigMap))
localBindingType _ _                   = pure Nothing

-- | All local bind expression from type checked source.
findLocalQ :: GenericQ [HsLocalBinds GhcTc]
findLocalQ = everything (<>) ([] `mkQ` (pure . findWhere) `extQ` findLet)
  where
    findWhere :: GRHSs GhcTc (LHsExpr GhcTc) -> HsLocalBinds GhcTc
    findWhere = grhssLocalBinds

    findLet :: LHsExpr GhcTc -> [HsLocalBinds GhcTc]
    findLet = findLetExpr . unLoc

    findLetExpr :: HsExpr GhcTc -> [HsLocalBinds GhcTc]
#if !MIN_VERSION_ghc(9,9,0)
    findLetExpr (HsLet _ _ binds _ _)       = [binds]
#else
    findLetExpr (HsLet _ binds _)           = [binds]
#endif
    findLetExpr (HsDo _ _ (unLoc -> stmts)) = concatMap (findLetStmt . unLoc) stmts
    findLetExpr _                           = []

    findLetStmt :: ExprStmt GhcTc -> [HsLocalBinds GhcTc]
    findLetStmt (LetStmt _ binds) = [binds]
    -- TODO(jinser): why `foo <- expr` does not exist
    -- findLetStmt (BindStmt _ _ expr) = findLetExpr (unLoc expr)
    findLetStmt _                 = []

-- | Find all bindings for **one** local bind expression.
findBindingsQ :: GenericQ (Maybe LocalBindings)
findBindingsQ = something (mkQ Nothing findBindings)
  where
    findBindings :: NHsValBindsLR GhcTc -> Maybe LocalBindings
    findBindings (NValBinds binds sigs) =
      Just $ LocalBindings
        { bindings = concat $ mapMaybe (something (mkQ Nothing findBindingIds) . snd) binds
        , existingSigNames = concatMap findSigIds sigs
        }

    findBindingIds :: LHsBindLR GhcTc GhcTc -> Maybe [LocalBinding]
    findBindingIds bind = case unLoc bind of
      FunBind{..} ->
        let localBinding = LocalBinding (unLoc fun_id) (getLoc fun_id)
                           (col (getLoc fun_id) - col (getLoc bind))
        in Just $ pure localBinding
      PatBind{..} ->
        let wb id srcSpan = LocalBinding id srcSpan (col srcSpan - col (getLoc pat_lhs))

            -- | Example: Find `a` and `b` from @(a,b) = (1,True)@
            findIdFromPat :: Pat GhcTc -> Maybe (Id, SrcSpan)
            findIdFromPat (VarPat _ located) = Just (unLoc located, getLoc located)
            findIdFromPat _                  = Nothing

            findIdsFromPat :: LocatedA (Pat GhcTc) -> [LocalBinding]
            findIdsFromPat = everything (<>) $ mkQ [] (fmap (uncurry wb) . maybeToList . findIdFromPat)
        in Just $ findIdsFromPat pat_lhs
      _           -> Nothing
      where
        col = srcSpanStartCol . realSrcSpan

    findSigIds :: LSig GhcRn -> [Name]
    findSigIds (unLoc -> (TypeSig _ names _)) = map unLoc names
    findSigIds _                              = []

-- | Provide code lens for local bindings.
localBindingInlayHints :: PluginMethodHandler IdeState Method_TextDocumentInlayHint
localBindingInlayHints state plId (InlayHintParams _ (TextDocumentIdentifier uri) visibleRange)  = do
  enabled <- liftIO $ runAction "inlayHint.config" state $ usePropertyAction #localBindingInlayHintOn plId properties
  if not enabled then pure $ InL [] else do
    nfp <- getNormalizedFilePathE uri
    (LocalBindingTypeSigsResult (localBindings, sigMap), pm)
        <- runActionE "InlayHint.GetWhereBindingTypeSigs" state $ useWithStaleE GetLocalBindingTypeSigs nfp
    let bindingToInlayHints :: Id -> Maybe String -> Range -> Int -> Maybe InlayHint
        bindingToInlayHints id (Just sig) range offset =
          Just $ generateWhereInlayHints (T.pack $ printName (idName id)) (T.pack sig) range offset
        bindingToInlayHints _ Nothing _ _              = Nothing

        -- | Note there may multi ids for one binding,
        -- like @(a, b) = (42, True)@, there are `a` and `b`
        -- in one binding.
        inlayHints = catMaybes
          [ bindingToInlayHints bindingId bindingSig bindingRange offset
          | LocalBindings{..} <- localBindings
          , let sigSpans = getSrcSpan <$> existingSigNames
          , LocalBinding{..} <- bindings
          , let bindingSpan = getSrcSpan (idName bindingId)
          , let bindingSig = Map.lookup bindingId sigMap
          , bindingSpan `notElem` sigSpans
          , Just bindingRange <- maybeToList $ toCurrentRange pm <$> srcSpanToRange bindingLoc
          -- Show inlay hints only within visible range
          , isSubrangeOf bindingRange visibleRange
          ]
    pure $ InL inlayHints
    where
      generateWhereInlayHints :: T.Text -> T.Text -> Range -> Int -> InlayHint
      generateWhereInlayHints name ty range offset =
        let edit = makeEdit range (name <> " :: " <> ty) offset
        in InlayHint { _textEdits = Just [edit]
                     , _paddingRight = Nothing
                     , _paddingLeft = Just True
                     , _tooltip = Nothing
                     , _position = _end range
                     , _kind = Nothing
                     , _label = InL $ ":: " <> ty
                     , _data_ = Nothing
                     }

      makeEdit :: Range -> T.Text -> Int -> TextEdit
      makeEdit range text offset =
        let startPos = range ^. L.start
            -- Subtract the offset to align with the whole binding expression
            insertChar = _character startPos - fromIntegral offset
            startPos' = startPos { _character = insertChar }
            insertRange = Range startPos' startPos'
        in TextEdit insertRange (text <> "\n" <> T.replicate (fromIntegral insertChar) " ")<|MERGE_RESOLUTION|>--- conflicted
+++ resolved
@@ -332,7 +332,11 @@
       liftZonkM
 #endif
       tcInitTidyEnv
+#if MIN_VERSION_ghc(9,11,0)
+    let ty = tidyOpenType env (idType id)
+#else
     let (_, ty) = tidyOpenType env (idType id)
+#endif
     pure (showDocRdrEnv hsc rdrEnv (pprSigmaType ty))
 
 gblBindingType :: Maybe HscEnv -> Maybe TcGblEnv -> IO (Maybe GlobalBindingTypeSigsResult)
@@ -347,19 +351,9 @@
       renderBind id = do
         let name = idName id
         hasSig name $ do
-<<<<<<< HEAD
-          env <- tcInitTidyEnv
-#if MIN_VERSION_ghc(9,11,0)
-          let ty = tidyOpenType env (idType identifier)
-#else
-          let (_, ty) = tidyOpenType env (idType identifier)
-#endif
-          pure $ GlobalBindingTypeSig name (printName name <> " :: " <> showDoc (pprSigmaType ty)) (name `elemNameSet` exports)
-=======
           -- convert from bind id to its signature
           sig <- bindToSig hsc rdrEnv id
           pure $ GlobalBindingTypeSig name (printName name <> " :: " <> sig) (name `elemNameSet` exports)
->>>>>>> 94c6841c
       patToSig p = do
         let name = patSynName p
         hasSig name
