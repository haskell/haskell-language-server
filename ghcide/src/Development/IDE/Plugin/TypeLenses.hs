--- conflicted
+++ resolved
@@ -14,22 +14,13 @@
 
 import           Avail                               (availsToNameSet)
 import           Control.DeepSeq                     (rwhnf)
-<<<<<<< HEAD
-import           Control.Monad                       (join)
-=======
 import           Control.Monad                       (mzero)
-import           Control.Monad.Extra                 (whenMaybe)
->>>>>>> c7fd931d
 import           Control.Monad.IO.Class              (MonadIO (liftIO))
+import           Data.Aeson.Types                    (Value (..), toJSON)
 import qualified Data.Aeson.Types                    as A
-import           Data.Aeson.Types                    (Value (..), toJSON)
 import qualified Data.HashMap.Strict                 as Map
 import           Data.List                           (find)
-<<<<<<< HEAD
-import           Data.Maybe                          (catMaybes, fromMaybe)
-=======
-import           Data.Maybe                          (catMaybes, fromJust)
->>>>>>> c7fd931d
+import           Data.Maybe                          (catMaybes)
 import qualified Data.Text                           as T
 import           Development.IDE                     (RuleResult, Rules, define,
                                                       srcSpanToRange,
@@ -215,8 +206,8 @@
   deriving (Eq, Ord, Show, Read, Enum)
 
 instance A.ToJSON Mode where
-  toJSON Always = "always"
-  toJSON Exported = "exported"
+  toJSON Always      = "always"
+  toJSON Exported    = "exported"
   toJSON Diagnostics = "diagnostics"
 
 instance A.FromJSON Mode where
@@ -260,16 +251,9 @@
     result <- liftIO $ gblBindingType (ms_hspp_opts . tmrModSummary <$> tmr) (tmrTypechecked <$> tmr)
     pure ([], result)
 
-<<<<<<< HEAD
-parseCustomConfig :: A.Object -> Maybe Mode
-parseCustomConfig = A.parseMaybe (A..: "mode")
 
 gblBindingType :: Maybe DynFlags -> Maybe TcGblEnv -> IO (Maybe GlobalBindingTypeSigsResult)
 gblBindingType (Just dflags) (Just gblEnv) = do
-=======
-gblBindingType :: Maybe HscEnv -> Maybe TcGblEnv -> IO (Maybe GlobalBindingTypeSigsResult)
-gblBindingType (Just hsc) (Just gblEnv) = do
->>>>>>> c7fd931d
   let exports = availsToNameSet $ tcg_exports gblEnv
       sigs = tcg_sigs gblEnv
       binds = collectHsBindsBinders $ tcg_binds gblEnv
