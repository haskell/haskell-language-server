{-# LANGUAGE CPP #-}
{-# LANGUAGE DisambiguateRecordFields #-}
-- Copyright (c) 2019 The DAML Authors. All rights reserved.
-- SPDX-License-Identifier: Apache-2.0
module Development.IDE.GHC.Error
  (
    -- * Producing Diagnostic values
    diagFromErrMsgs
  , diagFromErrMsg
  , diagFromSDocErrMsgs
  , diagFromSDocErrMsg
  , diagFromString
  , diagFromStrings
  , diagFromGhcException
  , catchSrcErrors

  -- * utilities working with spans
  , srcSpanToLocation
  , srcSpanToRange
  , realSrcSpanToRange
  , realSrcLocToPosition
  , realSrcSpanToLocation
  , realSrcSpanToCodePointRange
  , realSrcLocToCodePointPosition
  , srcSpanToFilename
  , rangeToSrcSpan
  , rangeToRealSrcSpan
  , positionToRealSrcLoc
  , zeroSpan
  , realSpan
  , isInsideSrcSpan
  , spanContainsRange
  , noSpan

  -- * utilities working with severities
  , toDSeverity
  ) where

import           Control.Lens
import           Data.Maybe
import           Data.String                       (fromString)
import qualified Data.Text                         as T
import           Data.Tuple.Extra                  (uncurry3)
import           Development.IDE.GHC.Compat        (MsgEnvelope,
                                                    errMsgSeverity, errMsgSpan, errMsgDiagnostic,
                                                    formatErrorWithQual,
                                                    srcErrorMessages, GhcMessage)
import qualified Development.IDE.GHC.Compat        as Compat
import qualified Development.IDE.GHC.Compat.Util   as Compat
import           Development.IDE.GHC.Orphans       ()
import           Development.IDE.Types.Diagnostics as D
import           Development.IDE.Types.Location
import           GHC
import           Language.LSP.Protocol.Types       (isSubrangeOf)
import           Language.LSP.VFS                  (CodePointPosition (CodePointPosition),
                                                    CodePointRange (CodePointRange))


diagFromText :: T.Text -> D.DiagnosticSeverity -> SrcSpan -> T.Text -> Maybe (MsgEnvelope GhcMessage) -> FileDiagnostic
diagFromText diagSource sev loc msg origMsg =
  D.ideErrorWithSource
    (Just diagSource) (Just sev)
    (toNormalizedFilePath' $ fromMaybe noFilePath $ srcSpanToFilename loc)
    msg origMsg
    & fdLspDiagnosticL %~ \diag -> diag { D._range = fromMaybe noRange $ srcSpanToRange loc }

-- | Produce a GHC-style error from a source span and a message.
diagFromErrMsg :: T.Text -> DynFlags -> MsgEnvelope GhcMessage -> [FileDiagnostic]
diagFromErrMsg diagSource dflags origErr =
    let err = fmap (\e -> (Compat.renderDiagnosticMessageWithHints e, Just origErr)) origErr
    in
    diagFromSDocWithOptionalOrigMsg diagSource dflags err

diagFromErrMsgs :: T.Text -> DynFlags -> Compat.Bag (MsgEnvelope GhcMessage) -> [FileDiagnostic]
diagFromErrMsgs diagSource dflags = concatMap (diagFromErrMsg diagSource dflags) . Compat.bagToList

diagFromSDocErrMsg :: T.Text -> DynFlags -> MsgEnvelope Compat.DecoratedSDoc -> [FileDiagnostic]
diagFromSDocErrMsg diagSource dflags err =
    diagFromSDocWithOptionalOrigMsg diagSource dflags (fmap (,Nothing) err)

diagFromSDocErrMsgs :: T.Text -> DynFlags -> Compat.Bag (MsgEnvelope Compat.DecoratedSDoc) -> [FileDiagnostic]
diagFromSDocErrMsgs diagSource dflags = concatMap (diagFromSDocErrMsg diagSource dflags) . Compat.bagToList

diagFromSDocWithOptionalOrigMsg :: T.Text -> DynFlags -> MsgEnvelope (Compat.DecoratedSDoc, Maybe (MsgEnvelope GhcMessage)) -> [FileDiagnostic]
diagFromSDocWithOptionalOrigMsg diagSource dflags err =
    [ diagFromText diagSource sev (errMsgSpan err) (T.pack (formatErrorWithQual dflags (fmap fst err))) (snd (errMsgDiagnostic err))
    | Just sev <- [toDSeverity $ errMsgSeverity err]]

-- | Convert a GHC SrcSpan to a DAML compiler Range
srcSpanToRange :: SrcSpan -> Maybe Range
srcSpanToRange (UnhelpfulSpan _)           = Nothing
srcSpanToRange (Compat.RealSrcSpan real _) = Just $ realSrcSpanToRange real
-- srcSpanToRange = fmap realSrcSpanToRange . realSpan

realSrcSpanToRange :: RealSrcSpan -> Range
realSrcSpanToRange real =
  Range (realSrcLocToPosition $ Compat.realSrcSpanStart real)
        (realSrcLocToPosition $ Compat.realSrcSpanEnd   real)

realSrcLocToPosition :: RealSrcLoc -> Position
realSrcLocToPosition real =
  Position (fromIntegral $ srcLocLine real - 1) (fromIntegral $ srcLocCol real - 1)

-- Note [Unicode support]
-- ~~~~~~~~~~~~~~~~~~~~~~
-- the current situation is:
-- LSP Positions use UTF-16 code units(Unicode may count as variable columns);
-- GHC use Unicode code points(Unicode count as one column).
-- To support unicode, ideally range should be in lsp standard,
-- and codePoint should be in ghc standard.
-- see https://github.com/haskell/lsp/pull/407

-- | Convert a GHC SrcSpan to CodePointRange
-- see Note [Unicode support]
realSrcSpanToCodePointRange :: RealSrcSpan -> CodePointRange
realSrcSpanToCodePointRange real =
  CodePointRange
    (realSrcLocToCodePointPosition $ Compat.realSrcSpanStart real)
    (realSrcLocToCodePointPosition $ Compat.realSrcSpanEnd real)

-- | Convert a GHC RealSrcLoc to CodePointPosition
-- see Note [Unicode support]
realSrcLocToCodePointPosition :: RealSrcLoc -> CodePointPosition
realSrcLocToCodePointPosition real =
  CodePointPosition (fromIntegral $ srcLocLine real - 1) (fromIntegral $ srcLocCol real - 1)

-- | Extract a file name from a GHC SrcSpan (use message for unhelpful ones)
-- FIXME This may not be an _absolute_ file name, needs fixing.
srcSpanToFilename :: SrcSpan -> Maybe FilePath
srcSpanToFilename (UnhelpfulSpan _)  = Nothing
srcSpanToFilename (Compat.RealSrcSpan real _) = Just $ Compat.unpackFS $ srcSpanFile real
-- srcSpanToFilename = fmap (FS.unpackFS . srcSpanFile) . realSpan

realSrcSpanToLocation :: RealSrcSpan -> Location
realSrcSpanToLocation real = Location file (realSrcSpanToRange real)
  where file = fromNormalizedUri $ filePathToUri' $ toNormalizedFilePath' $ Compat.unpackFS $ srcSpanFile real

srcSpanToLocation :: SrcSpan -> Maybe Location
srcSpanToLocation src = do
  fs <- srcSpanToFilename src
  rng <- srcSpanToRange src
  -- important that the URI's we produce have been properly normalized, otherwise they point at weird places in VS Code
  pure $ Location (fromNormalizedUri $ filePathToUri' $ toNormalizedFilePath' fs) rng

rangeToSrcSpan :: NormalizedFilePath -> Range -> SrcSpan
rangeToSrcSpan = fmap (\x -> Compat.RealSrcSpan x Nothing) . rangeToRealSrcSpan

rangeToRealSrcSpan
    :: NormalizedFilePath -> Range -> RealSrcSpan
rangeToRealSrcSpan nfp =
    Compat.mkRealSrcSpan
        <$> positionToRealSrcLoc nfp . _start
        <*> positionToRealSrcLoc nfp . _end

positionToRealSrcLoc :: NormalizedFilePath -> Position -> RealSrcLoc
positionToRealSrcLoc nfp (Position l c)=
    Compat.mkRealSrcLoc (fromString $ fromNormalizedFilePath nfp) (fromIntegral $ l + 1) (fromIntegral $ c + 1)

isInsideSrcSpan :: Position -> SrcSpan -> Bool
p `isInsideSrcSpan` r = case srcSpanToRange r of
  Just (Range sp ep) -> sp <= p && p <= ep
  _                  -> False

-- Returns Nothing if the SrcSpan does not represent a valid range
spanContainsRange :: SrcSpan -> Range -> Maybe Bool
spanContainsRange srcSpan range = (range `isSubrangeOf`) <$> srcSpanToRange srcSpan

-- | Convert a GHC severity to a DAML compiler Severity. Severities below
-- "Warning" level are dropped (returning Nothing).
toDSeverity :: GHC.Severity -> Maybe D.DiagnosticSeverity
toDSeverity SevIgnore  = Nothing
toDSeverity SevWarning = Just DiagnosticSeverity_Warning
toDSeverity SevError   = Just DiagnosticSeverity_Error


-- | Produce a bag of GHC-style errors (@ErrorMessages@) from the given
--   (optional) locations and message strings.
diagFromStrings :: T.Text -> D.DiagnosticSeverity -> [(SrcSpan, String, Maybe (MsgEnvelope GhcMessage))] -> [FileDiagnostic]
diagFromStrings diagSource sev = concatMap (uncurry3 (diagFromString diagSource sev))

-- | Produce a GHC-style error from a source span and a message.
diagFromString :: T.Text -> D.DiagnosticSeverity -> SrcSpan -> String -> Maybe (MsgEnvelope GhcMessage) -> [FileDiagnostic]
diagFromString diagSource sev sp x origMsg = [diagFromText diagSource sev sp (T.pack x) origMsg]


-- | Produces an "unhelpful" source span with the given string.
noSpan :: String -> SrcSpan
noSpan = Compat.mkGeneralSrcSpan . Compat.fsLit


-- | creates a span with zero length in the filename of the argument passed
zeroSpan :: Compat.FastString -- ^ file path of span
         -> RealSrcSpan
zeroSpan file = Compat.realSrcLocSpan (Compat.mkRealSrcLoc file 1 1)

realSpan :: SrcSpan
         -> Maybe RealSrcSpan
realSpan = \case
  Compat.RealSrcSpan r _ -> Just r
  UnhelpfulSpan _        -> Nothing


-- | Catch the errors thrown by GHC (SourceErrors and
-- compiler-internal exceptions like Panic or InstallationError), and turn them into
-- diagnostics
catchSrcErrors :: DynFlags -> T.Text -> IO a -> IO (Either [FileDiagnostic] a)
catchSrcErrors dflags fromWhere ghcM = do
    Compat.handleGhcException ghcExceptionToDiagnostics $
      handleSourceError sourceErrorToDiagnostics $
      Right <$> ghcM
    where
        ghcExceptionToDiagnostics = return . Left . diagFromGhcException fromWhere dflags
<<<<<<< HEAD
        sourceErrorToDiagnostics diag = pure $ Left $
          diagFromErrMsgs fromWhere dflags (Compat.getMessages (srcErrorMessages diag))
=======
        sourceErrorToDiagnostics = return . Left . diagFromErrMsgs fromWhere dflags
                                        . fmap (fmap Compat.renderDiagnosticMessageWithHints) . Compat.getMessages
                                        . srcErrorMessages

>>>>>>> f523690a

diagFromGhcException :: T.Text -> DynFlags -> GhcException -> [FileDiagnostic]
diagFromGhcException diagSource dflags exc = diagFromString diagSource DiagnosticSeverity_Error (noSpan "<Internal>") (showGHCE dflags exc) Nothing

showGHCE :: DynFlags -> GhcException -> String
showGHCE dflags exc = case exc of
        Signal n
          -> "Signal: " <> show n

        Panic s
          -> unwords ["Compilation Issue:", s, "\n", requestReport]
        PprPanic  s sdoc
          -> unlines ["Compilation Issue", s,""
                     , Compat.showSDoc dflags sdoc
                     , requestReport ]

        Sorry s
          -> "Unsupported feature: " <> s
        PprSorry s sdoc
          -> unlines ["Unsupported feature: ", s,""
                     , Compat.showSDoc dflags sdoc]


        ---------- errors below should not happen at all --------
        InstallationError str
          -> "Installation error: " <> str

        UsageError str -- should never happen
          -> unlines ["Unexpected usage error", str]

        CmdLineError str
          -> unlines ["Unexpected usage error", str]

        ProgramError str
            -> "Program error: " <> str
        PprProgramError str  sdoc  ->
            unlines ["Program error:", str,""
                    , Compat.showSDoc dflags sdoc]
  where
    requestReport = "Please report this bug to the compiler authors."<|MERGE_RESOLUTION|>--- conflicted
+++ resolved
@@ -210,15 +210,8 @@
       Right <$> ghcM
     where
         ghcExceptionToDiagnostics = return . Left . diagFromGhcException fromWhere dflags
-<<<<<<< HEAD
         sourceErrorToDiagnostics diag = pure $ Left $
           diagFromErrMsgs fromWhere dflags (Compat.getMessages (srcErrorMessages diag))
-=======
-        sourceErrorToDiagnostics = return . Left . diagFromErrMsgs fromWhere dflags
-                                        . fmap (fmap Compat.renderDiagnosticMessageWithHints) . Compat.getMessages
-                                        . srcErrorMessages
-
->>>>>>> f523690a
 
 diagFromGhcException :: T.Text -> DynFlags -> GhcException -> [FileDiagnostic]
 diagFromGhcException diagSource dflags exc = diagFromString diagSource DiagnosticSeverity_Error (noSpan "<Internal>") (showGHCE dflags exc) Nothing
