-- Copyright (c) 2019 The DAML Authors. All rights reserved.
-- SPDX-License-Identifier: Apache-2.0

{-# LANGUAGE CPP             #-}
{-# LANGUAGE PatternSynonyms #-}

-- | Attempt at hiding the GHC version differences we can.
module Development.IDE.GHC.Compat(
    hPutStringBuffer,
    addIncludePathsQuote,
    getModuleHash,
    setUpTypedHoles,
    lookupNameCache,
    disableWarningsAsErrors,
    reLoc,
    reLocA,
    renderMessages,
    pattern PFailedWithErrorMessages,
    myCoreToStgExpr,
    Usage(..),
    FastStringCompat,
    bytesFS,
    mkFastStringByteString,
    nodeInfo',
    getNodeIds,
    getSourceNodeIds,
    sourceNodeInfo,
    generatedNodeInfo,
    simpleNodeInfoCompat,
    isAnnotationInNodeInfo,
    nodeAnnotations,
    mkAstNode,
    combineRealSrcSpans,
    isQualifiedImport,
    GhcVersion(..),
    ghcVersion,
    ghcVersionStr,
    -- * HIE Compat
    HieFileResult(..),
    HieFile(..),
    hieExportNames,
    mkHieFile',
    enrichHie,
    writeHieFile,
    readHieFile,
    setHieDir,
    dontWriteHieFiles,
    module Compat.HieTypes,
    module Compat.HieUtils,
    -- * Compat modules
    module Development.IDE.GHC.Compat.Core,
    module Development.IDE.GHC.Compat.Env,
    module Development.IDE.GHC.Compat.Iface,
    module Development.IDE.GHC.Compat.Logger,
    module Development.IDE.GHC.Compat.Outputable,
    module Development.IDE.GHC.Compat.Parser,
    module Development.IDE.GHC.Compat.Plugins,
    module Development.IDE.GHC.Compat.Units,
    -- * Extras that rely on compat modules
    -- * SysTools
    Option (..),
    runUnlit,
    runPp,

    -- * Recompilation avoidance
    hscCompileCoreExprHook,
    CoreExpr,
    simplifyExpr,
    tidyExpr,
    emptyTidyEnv,
    corePrepExpr,
    corePrepPgm,
    lintInteractiveExpr,
    icInteractiveModule,
    HomePackageTable,
    lookupHpt,
    loadModulesHome,
    bcoFreeNames,
    ModIfaceAnnotation,
    pattern Annotation,
    AnnTarget(ModuleTarget),
    extendAnnEnvList,
    module UniqDSet,
    module UniqSet,
    module UniqDFM,
    getDependentMods,
    flattenBinds,
    mkRnEnv2,
    emptyInScopeSet,
    Unfolding(..),
    noUnfolding,
    loadExpr,
    byteCodeGen,
    bc_bcos,
    loadDecls,
    hscInterp,
    expectJust,
    extract_cons,
    recDotDot,


    Dependencies(dep_direct_mods),
    NameCacheUpdater,

#if MIN_VERSION_ghc(9,5,0)
    XModulePs(..),
#endif

#if !MIN_VERSION_ghc(9,7,0)
    liftZonkM,
    nonDetFoldOccEnv,
#endif

#if MIN_VERSION_ghc(9,7,0)
    tcInitTidyEnv,
#endif
    ) where

import           Compat.HieAst                           (enrichHie)
import           Compat.HieBin
import           Compat.HieTypes                         hiding
                                                         (nodeAnnotations)
import qualified Compat.HieTypes                         as GHC (nodeAnnotations)
import           Compat.HieUtils
import           Control.Applicative                     ((<|>))
import qualified Data.ByteString                         as BS
import           Data.Coerce                             (coerce)
import           Data.List                               (foldl')
import qualified Data.Map                                as Map
import qualified Data.Set                                as S
import           Data.String                             (IsString (fromString))
import           Development.IDE.GHC.Compat.Core
import           Development.IDE.GHC.Compat.Env
import           Development.IDE.GHC.Compat.Iface
import           Development.IDE.GHC.Compat.Logger
import           Development.IDE.GHC.Compat.Outputable
import           Development.IDE.GHC.Compat.Parser
import           Development.IDE.GHC.Compat.Plugins
import           Development.IDE.GHC.Compat.Units
import           Development.IDE.GHC.Compat.Util
import           GHC                                     hiding (ModLocation,
                                                          RealSrcSpan, exprType,
                                                          getLoc, lookupName)
import           Prelude                                 hiding (mod)

import qualified GHC.Core.Opt.Pipeline                   as GHC
import           GHC.Core.Tidy                           (tidyExpr)
import           GHC.CoreToStg.Prep                      (corePrepPgm)
import qualified GHC.CoreToStg.Prep                      as GHC
import           GHC.Driver.Hooks                        (hscCompileCoreExprHook)

import           GHC.ByteCode.Asm                        (bcoFreeNames)
import           GHC.Core
import           GHC.Data.FastString
import           GHC.Data.StringBuffer
import           GHC.Driver.Session                      hiding (ExposePackage)
import           GHC.Iface.Make                          (mkIfaceExports)
import           GHC.SysTools.Tasks                      (runPp, runUnlit)
import           GHC.Types.Annotations                   (AnnTarget (ModuleTarget),
                                                          Annotation (..),
                                                          extendAnnEnvList)
import qualified GHC.Types.Avail                         as Avail
import           GHC.Types.Unique.DFM                    as UniqDFM
import           GHC.Types.Unique.DSet                   as UniqDSet
import           GHC.Types.Unique.Set                    as UniqSet
import           GHC.Types.Var.Env

import           GHC.Builtin.Uniques
import           GHC.ByteCode.Types
import           GHC.CoreToStg
import           GHC.Data.Maybe
import           GHC.Driver.Env                          as Env
import           GHC.Iface.Env
import           GHC.Linker.Loader                       (loadDecls, loadExpr)
import           GHC.Runtime.Context                     (icInteractiveModule)
import           GHC.Stg.Pipeline
import           GHC.Stg.Syntax
import           GHC.StgToByteCode
import           GHC.Types.CostCentre
import           GHC.Types.IPE
import           GHC.Types.SrcLoc                        (combineRealSrcSpans)
import           GHC.Unit.Home.ModInfo                   (HomePackageTable,
                                                          lookupHpt)
import           GHC.Unit.Module.ModIface

-- See Note [Guidelines For Using CPP In GHCIDE Import Statements]


import           GHC.Driver.Config.Stg.Pipeline
import           GHC.Unit.Module.Deps                    (Dependencies (dep_direct_mods),
                                                          Usage (..))

#if !MIN_VERSION_ghc(9,5,0)
import           GHC.Core.Lint                           (lintInteractiveExpr)
#endif

#if MIN_VERSION_ghc(9,5,0)
import           GHC.Core.Lint.Interactive               (interactiveInScope)
import           GHC.Driver.Config.Core.Lint.Interactive (lintInteractiveExpr)
import           GHC.Driver.Config.Core.Opt.Simplify     (initSimplifyExprOpts)
import           GHC.Driver.Config.CoreToStg             (initCoreToStgOpts)
import           GHC.Driver.Config.CoreToStg.Prep        (initCorePrepConfig)
#endif

#if MIN_VERSION_ghc(9,7,0)
import           GHC.Tc.Zonk.TcType                      (tcInitTidyEnv)
#endif

#if !MIN_VERSION_ghc(9,7,0)
liftZonkM :: a -> a
liftZonkM = id

nonDetFoldOccEnv :: (a -> b -> b) -> b -> OccEnv a -> b
nonDetFoldOccEnv = foldOccEnv
#endif


type ModIfaceAnnotation = Annotation


myCoreToStgExpr :: Logger -> DynFlags -> InteractiveContext
            -> Bool
                -> Module -> ModLocation -> CoreExpr
                -> IO ( Id
                      ,[CgStgTopBinding] -- output program
                      , InfoTableProvMap
                      , CollectedCCs )
myCoreToStgExpr logger dflags ictxt
                for_bytecode
                this_mod ml prepd_expr = do
    {- Create a temporary binding (just because myCoreToStg needs a
       binding for the stg2stg step) -}
    let bco_tmp_id = mkSysLocal (fsLit "BCO_toplevel")
                                (mkPseudoUniqueE 0)
#if MIN_VERSION_ghc(9,5,0)
                                ManyTy
#else
                                Many
#endif
                                (exprType prepd_expr)
    (stg_binds, prov_map, collected_ccs) <-
       myCoreToStg logger
                   dflags
                   ictxt
                   for_bytecode
                   this_mod
                   ml
                   [NonRec bco_tmp_id prepd_expr]
    return (bco_tmp_id, stg_binds, prov_map, collected_ccs)

myCoreToStg :: Logger -> DynFlags -> InteractiveContext
            -> Bool
            -> Module -> ModLocation -> CoreProgram
            -> IO ( [CgStgTopBinding] -- output program
                  , InfoTableProvMap
                  , CollectedCCs )  -- CAF cost centre info (declared and used)
myCoreToStg logger dflags ictxt
            for_bytecode
            this_mod ml prepd_binds = do
    let (stg_binds, denv, cost_centre_info)
         = {-# SCC "Core2Stg" #-}
           coreToStg
#if MIN_VERSION_ghc(9,5,0)
             (initCoreToStgOpts dflags)
#else
             dflags
#endif
             this_mod ml prepd_binds

#if MIN_VERSION_ghc(9,8,0)
    (unzip -> (stg_binds2,_),_)
#elif MIN_VERSION_ghc(9,4,2)
    (stg_binds2,_)
#else
    stg_binds2
#endif
        <- {-# SCC "Stg2Stg" #-}
           stg2stg logger
#if MIN_VERSION_ghc(9,5,0)
                   (interactiveInScope ictxt)
#else
                   ictxt
#endif
                   (initStgPipelineOpts dflags for_bytecode) this_mod stg_binds

    return (stg_binds2, denv, cost_centre_info)

#if MIN_VERSION_ghc(9,9,0)
reLocA :: (HasLoc (GenLocated a e), HasAnnotation b)
      => GenLocated a e -> GenLocated b e
reLocA = reLoc
#endif

getDependentMods :: ModIface -> [ModuleName]
getDependentMods = map (gwib_mod . snd) . S.toList . dep_direct_mods . mi_deps

simplifyExpr :: DynFlags -> HscEnv -> CoreExpr -> IO CoreExpr
#if MIN_VERSION_ghc(9,5,0)
simplifyExpr _ env = GHC.simplifyExpr (Development.IDE.GHC.Compat.Env.hsc_logger env) (ue_eps (Development.IDE.GHC.Compat.Env.hsc_unit_env env)) (initSimplifyExprOpts (hsc_dflags env) (hsc_IC env))
#else
simplifyExpr _ = GHC.simplifyExpr
#endif

corePrepExpr :: DynFlags -> HscEnv -> CoreExpr -> IO CoreExpr
#if MIN_VERSION_ghc(9,5,0)
corePrepExpr _ env expr = do
  cfg <- initCorePrepConfig env
  GHC.corePrepExpr (Development.IDE.GHC.Compat.Env.hsc_logger env) cfg expr
#else
corePrepExpr _ = GHC.corePrepExpr
#endif

renderMessages :: PsMessages -> (Bag WarnMsg, Bag ErrMsg)
renderMessages msgs =
<<<<<<< HEAD
#if MIN_VERSION_ghc(9,6,1)
  let renderMsgs extractor = (fmap . fmap) GhcPsMessage . getMessages $ extractor msgs
  in (renderMsgs psWarnings, renderMsgs psErrors)
#elif MIN_VERSION_ghc(9,3,0)
=======
>>>>>>> f523690a
  let renderMsgs extractor = (fmap . fmap) renderDiagnosticMessageWithHints . getMessages $ extractor msgs
  in (renderMsgs psWarnings, renderMsgs psErrors)

#if MIN_VERSION_ghc(9,6,1)
pattern PFailedWithErrorMessages :: forall a b. (b -> Bag (MsgEnvelope GhcMessage)) -> ParseResult a
#elif MIN_VERSION_ghc(9,3,0)
pattern PFailedWithErrorMessages :: forall a b. (b -> Bag (MsgEnvelope DecoratedSDoc)) -> ParseResult a
#endif
pattern PFailedWithErrorMessages msgs
<<<<<<< HEAD
#if MIN_VERSION_ghc(9,6,1)
     <- PFailed (const . fmap (fmap GhcPsMessage) . getMessages . getPsErrorMessages -> msgs)
#elif MIN_VERSION_ghc(9,3,0)
=======
>>>>>>> f523690a
     <- PFailed (const . fmap (fmap renderDiagnosticMessageWithHints) . getMessages . getPsErrorMessages -> msgs)
{-# COMPLETE POk, PFailedWithErrorMessages #-}

hieExportNames :: HieFile -> [(SrcSpan, Name)]
hieExportNames = nameListFromAvails . hie_exports

type NameCacheUpdater = NameCache

mkHieFile' :: ModSummary
           -> [Avail.AvailInfo]
           -> HieASTs Type
           -> BS.ByteString
           -> Hsc HieFile
mkHieFile' ms exports asts src = do
  let Just src_file = ml_hs_file $ ms_location ms
      (asts',arr) = compressTypes asts
  return $ HieFile
      { hie_hs_file = src_file
      , hie_module = ms_mod ms
      , hie_types = arr
      , hie_asts = asts'
      -- mkIfaceExports sorts the AvailInfos for stability
      , hie_exports = mkIfaceExports exports
      , hie_hs_src = src
      }

addIncludePathsQuote :: FilePath -> DynFlags -> DynFlags
addIncludePathsQuote path x = x{includePaths = f $ includePaths x}
    where f i = i{includePathsQuote = path : includePathsQuote i}

setHieDir :: FilePath -> DynFlags -> DynFlags
setHieDir _f d = d { hieDir = Just _f}

dontWriteHieFiles :: DynFlags -> DynFlags
dontWriteHieFiles d = gopt_unset d Opt_WriteHie

setUpTypedHoles :: DynFlags -> DynFlags
setUpTypedHoles df
  = flip gopt_unset Opt_AbstractRefHoleFits    -- too spammy
  $ flip gopt_unset Opt_ShowDocsOfHoleFits     -- not used
  $ flip gopt_unset Opt_ShowMatchesOfHoleFits  -- nice but broken (forgets module qualifiers)
  $ flip gopt_unset Opt_ShowProvOfHoleFits     -- not used
  $ flip gopt_unset Opt_ShowTypeAppOfHoleFits  -- not used
  $ flip gopt_unset Opt_ShowTypeAppVarsOfHoleFits -- not used
  $ flip gopt_unset Opt_ShowTypeOfHoleFits     -- massively simplifies parsing
  $ flip gopt_set   Opt_SortBySubsumHoleFits   -- very nice and fast enough in most cases
  $ flip gopt_unset Opt_SortValidHoleFits
  $ flip gopt_unset Opt_UnclutterValidHoleFits
  $ df
  { refLevelHoleFits = refLevelHoleFits df <|> Just 1   -- becomes slow at higher levels

   -- Sometimes GHC can emit a lot of hole fits, this causes editors to be slow
   -- or just crash, we limit the hole fits to 10. The number was chosen
   -- arbirtarily by the author.
  , maxRefHoleFits   = maxRefHoleFits df <|> Just 10
  , maxValidHoleFits = maxValidHoleFits df <|> Just 10
  }


nameListFromAvails :: [Avail.AvailInfo] -> [(SrcSpan, Name)]
nameListFromAvails as =
  map (\n -> (nameSrcSpan n, n)) (concatMap Avail.availNames as)


getModuleHash :: ModIface -> Fingerprint
getModuleHash = mi_mod_hash . mi_final_exts


disableWarningsAsErrors :: DynFlags -> DynFlags
disableWarningsAsErrors df =
    flip gopt_unset Opt_WarnIsError $! foldl' wopt_unset_fatal df [toEnum 0 ..]

isQualifiedImport :: ImportDecl a -> Bool
isQualifiedImport ImportDecl{ideclQualified = NotQualified} = False
isQualifiedImport ImportDecl{}                              = True
isQualifiedImport _                                         = False

-- | Like getNodeIds but with generated node removed
getSourceNodeIds :: HieAST a -> Map.Map Identifier (IdentifierDetails a)
getSourceNodeIds = Map.foldl' combineNodeIds Map.empty . Map.filterWithKey (\k _ -> k == SourceInfo) . getSourcedNodeInfo . sourcedNodeInfo

getNodeIds :: HieAST a -> Map.Map Identifier (IdentifierDetails a)
getNodeIds = Map.foldl' combineNodeIds Map.empty . getSourcedNodeInfo . sourcedNodeInfo

combineNodeIds :: Map.Map Identifier (IdentifierDetails a)
                        -> NodeInfo a -> Map.Map Identifier (IdentifierDetails a)
ad `combineNodeIds` (NodeInfo _ _ bd) = Map.unionWith (<>) ad bd

--  Copied from GHC and adjusted to accept TypeIndex instead of Type
-- nodeInfo' :: Ord a => HieAST a -> NodeInfo a
nodeInfo' :: HieAST TypeIndex -> NodeInfo TypeIndex
nodeInfo' = Map.foldl' combineNodeInfo' emptyNodeInfo . getSourcedNodeInfo . sourcedNodeInfo

combineNodeInfo' :: Ord a => NodeInfo a -> NodeInfo a -> NodeInfo a
(NodeInfo as ai ad) `combineNodeInfo'` (NodeInfo bs bi bd) =
  NodeInfo (S.union as bs) (mergeSorted ai bi) (Map.unionWith (<>) ad bd)
  where
    mergeSorted :: Ord a => [a] -> [a] -> [a]
    mergeSorted la@(a:axs) lb@(b:bxs) = case compare a b of
                                        LT -> a : mergeSorted axs lb
                                        EQ -> a : mergeSorted axs bxs
                                        GT -> b : mergeSorted la bxs
    mergeSorted axs [] = axs
    mergeSorted [] bxs = bxs

sourceNodeInfo :: HieAST a -> Maybe (NodeInfo a)
sourceNodeInfo = Map.lookup SourceInfo . getSourcedNodeInfo . sourcedNodeInfo

generatedNodeInfo :: HieAST a -> Maybe (NodeInfo a)
generatedNodeInfo = Map.lookup GeneratedInfo . getSourcedNodeInfo . sourcedNodeInfo

data GhcVersion
  = GHC94
  | GHC96
  | GHC98
  | GHC910
  deriving (Eq, Ord, Show, Enum)

ghcVersionStr :: String
ghcVersionStr = VERSION_ghc

ghcVersion :: GhcVersion
#if MIN_VERSION_GLASGOW_HASKELL(9,10,0,0)
ghcVersion = GHC910
#elif MIN_VERSION_GLASGOW_HASKELL(9,8,0,0)
ghcVersion = GHC98
#elif MIN_VERSION_GLASGOW_HASKELL(9,6,0,0)
ghcVersion = GHC96
#elif MIN_VERSION_GLASGOW_HASKELL(9,4,0,0)
ghcVersion = GHC94
#endif

simpleNodeInfoCompat :: FastStringCompat -> FastStringCompat -> NodeInfo a
simpleNodeInfoCompat ctor typ = simpleNodeInfo (coerce ctor) (coerce typ)

isAnnotationInNodeInfo :: (FastStringCompat, FastStringCompat) -> NodeInfo a -> Bool
isAnnotationInNodeInfo p = S.member p . nodeAnnotations

nodeAnnotations :: NodeInfo a -> S.Set (FastStringCompat, FastStringCompat)
nodeAnnotations = S.map (\(NodeAnnotation ctor typ) -> (coerce ctor, coerce typ)) . GHC.nodeAnnotations

newtype FastStringCompat = FastStringCompat LexicalFastString
    deriving (Show, Eq, Ord)

instance IsString FastStringCompat where
    fromString = FastStringCompat . LexicalFastString . fromString

mkAstNode :: NodeInfo a -> Span -> [HieAST a] -> HieAST a
mkAstNode n = Node (SourcedNodeInfo $ Map.singleton GeneratedInfo n)

-- | Load modules, quickly. Input doesn't need to be desugared.
-- A module must be loaded before dependent modules can be typechecked.
-- This variant of loadModuleHome will *never* cause recompilation, it just
-- modifies the session.
-- The order modules are loaded is important when there are hs-boot files.
-- In particular you should make sure to load the .hs version of a file after the
-- .hs-boot version.
loadModulesHome
    :: [HomeModInfo]
    -> HscEnv
    -> HscEnv
loadModulesHome mod_infos e =
  hscUpdateHUG (\hug -> foldl' (flip addHomeModInfoToHug) hug mod_infos) (e { hsc_type_env_vars = emptyKnotVars })

recDotDot :: HsRecFields (GhcPass p) arg -> Maybe Int
recDotDot x =
#if MIN_VERSION_ghc(9,5,0)
            unRecFieldsDotDot <$>
#endif
            unLoc <$> rec_dotdot x

#if MIN_VERSION_ghc(9,5,0)
extract_cons (NewTypeCon x) = [x]
extract_cons (DataTypeCons _ xs) = xs
#else
extract_cons = id
#endif<|MERGE_RESOLUTION|>--- conflicted
+++ resolved
@@ -312,29 +312,25 @@
 
 renderMessages :: PsMessages -> (Bag WarnMsg, Bag ErrMsg)
 renderMessages msgs =
-<<<<<<< HEAD
 #if MIN_VERSION_ghc(9,6,1)
   let renderMsgs extractor = (fmap . fmap) GhcPsMessage . getMessages $ extractor msgs
+#else
+  let renderMsgs extractor = (fmap . fmap) renderDiagnosticMessageWithHints . getMessages $ extractor msgs
+#endif
   in (renderMsgs psWarnings, renderMsgs psErrors)
-#elif MIN_VERSION_ghc(9,3,0)
-=======
->>>>>>> f523690a
-  let renderMsgs extractor = (fmap . fmap) renderDiagnosticMessageWithHints . getMessages $ extractor msgs
   in (renderMsgs psWarnings, renderMsgs psErrors)
 
 #if MIN_VERSION_ghc(9,6,1)
 pattern PFailedWithErrorMessages :: forall a b. (b -> Bag (MsgEnvelope GhcMessage)) -> ParseResult a
-#elif MIN_VERSION_ghc(9,3,0)
+#else
 pattern PFailedWithErrorMessages :: forall a b. (b -> Bag (MsgEnvelope DecoratedSDoc)) -> ParseResult a
 #endif
 pattern PFailedWithErrorMessages msgs
-<<<<<<< HEAD
 #if MIN_VERSION_ghc(9,6,1)
      <- PFailed (const . fmap (fmap GhcPsMessage) . getMessages . getPsErrorMessages -> msgs)
-#elif MIN_VERSION_ghc(9,3,0)
-=======
->>>>>>> f523690a
+#else
      <- PFailed (const . fmap (fmap renderDiagnosticMessageWithHints) . getMessages . getPsErrorMessages -> msgs)
+#endif
 {-# COMPLETE POk, PFailedWithErrorMessages #-}
 
 hieExportNames :: HieFile -> [(SrcSpan, Name)]
