{-# LANGUAGE CPP             #-}
{-# LANGUAGE PatternSynonyms #-}

-- | Compat Core module that handles the GHC module hierarchy re-organization
-- by re-exporting everything we care about.
--
-- This module provides no other compat mechanisms, except for simple
-- backward-compatible pattern synonyms.
module Development.IDE.GHC.Compat.Core (
    -- * Session
    DynFlags,
    extensions,
    extensionFlags,
    targetPlatform,
    packageFlags,
    generalFlags,
    warningFlags,
    topDir,
    hiDir,
    tmpDir,
    importPaths,
    useColor,
    canUseColor,
    useUnicode,
    objectDir,
    flagsForCompletion,
    setImportPaths,
    outputFile,
    pluginModNames,
    refLevelHoleFits,
    maxRefHoleFits,
    maxValidHoleFits,
    setOutputFile,
    lookupType,
    needWiredInHomeIface,
    loadWiredInHomeIface,
    readIface,
    loadSysInterface,
    importDecl,
    CommandLineOption,
    sPgm_F,
    settings,
    gopt,
    gopt_set,
    gopt_unset,
    wopt,
    wopt_set,
    xFlags,
    xopt,
    xopt_unset,
    xopt_set,
    FlagSpec(..),
    WarningFlag(..),
    GeneralFlag(..),
    PackageFlag,
    PackageArg(..),
    ModRenaming(..),
    pattern ExposePackage,
    parseDynamicFlagsCmdLine,
    parseDynamicFilePragma,
    wWarningFlags,
    updOptLevel,
    -- slightly unsafe
    setUnsafeGlobalDynFlags,
    -- * Linear Haskell
    scaledThing,
    -- * Interface Files
    IfaceExport,
    IfaceTyCon(..),
    ModIface,
    ModIface_(..),
    HscSource(..),
    WhereFrom(..),
    loadInterface,
    loadModuleInterface,
    RecompileRequired(..),
    mkPartialIface,
    mkFullIface,
    IsBootInterface(..),
    -- * Fixity
    LexicalFixity(..),
    Fixity (..),
    mi_fix,
    defaultFixity,
    lookupFixityRn,
    -- * ModSummary
    ModSummary(..),
    -- * HomeModInfo
    HomeModInfo(..),
    -- * ModGuts
    ModGuts(..),
    CgGuts(..),
    -- * ModDetails
    ModDetails(..),
    -- * HsExpr,
    -- * Var
    Type (
      TyCoRep.TyVarTy,
      TyCoRep.AppTy,
      TyCoRep.TyConApp,
      TyCoRep.ForAllTy,
      -- Omitted on purpose
      -- pattern Synonym right below it
      -- TyCoRep.FunTy,
      TyCoRep.LitTy,
      TyCoRep.CastTy,
      TyCoRep.CoercionTy
      ),
    pattern FunTy,
    pattern ConPatIn,
    conPatDetails,
    mapConPatDetail,
    -- * Specs
    ImpDeclSpec(..),
    ImportSpec(..),
    -- * SourceText
    SourceText(..),
    -- * Ways
    Way,
    wayGeneralFlags,
    wayUnsetGeneralFlags,
    -- * AvailInfo
    Avail.AvailInfo,
    pattern AvailName,
    pattern AvailFL,
    pattern AvailTC,
    Avail.availName,
    Avail.availNames,
#if !MIN_VERSION_ghc(9,7,0)
    Avail.availNamesWithSelectors,
#endif
    Avail.availsToNameSet,
    -- * TcGblEnv
    TcGblEnv(..),
    -- * Parsing and LExer types
    HsModule(..),
    GHC.ParsedSource,
    GHC.RenamedSource,
    -- * Compilation Main
    HscEnv,
    GHC.runGhc,
    unGhc,
    Session(..),
    modifySession,
    getSession,
    GHC.setSessionDynFlags,
    getSessionDynFlags,
    GhcMonad,
    Ghc,
    runHsc,
    compileFile,
    Phase(..),
    hscDesugar,
    hscGenHardCode,
    hscInteractive,
    hscSimplify,
    hscTypecheckRename,
    hscUpdateHPT,
    Development.IDE.GHC.Compat.Core.makeSimpleDetails,
    -- * Typecheck utils
    tcSplitForAllTyVars,
    tcSplitForAllTyVarBinder_maybe,
    typecheckIface,
    Development.IDE.GHC.Compat.Core.mkIfaceTc,
    Development.IDE.GHC.Compat.Core.mkBootModDetailsTc,
    Development.IDE.GHC.Compat.Core.initTidyOpts,
    driverNoStop,
    tidyProgram,
    ImportedModsVal(..),
    importedByUser,
    GHC.TypecheckedSource,
    -- * Source Locations
    HasSrcSpan,
    SrcLoc.Located,
    SrcLoc.unLoc,
    getLoc,
    GHC.getLocA,
    GHC.locA,
    GHC.noLocA,
    unLocA,
    LocatedAn,
    GHC.LocatedA,
    GHC.AnnListItem(..),
    GHC.NameAnn(..),
    SrcLoc.RealLocated,
    SrcLoc.GenLocated(..),
    SrcLoc.SrcSpan(SrcLoc.UnhelpfulSpan),
    SrcLoc.RealSrcSpan,
    pattern RealSrcSpan,
    SrcLoc.RealSrcLoc,
    pattern RealSrcLoc,
    SrcLoc.SrcLoc(SrcLoc.UnhelpfulLoc),
    BufSpan,
#if !MIN_VERSION_ghc(9,9,0)
    GHC.SrcAnn,
#endif
    SrcLoc.leftmost_smallest,
    SrcLoc.containsSpan,
    SrcLoc.mkGeneralSrcSpan,
    SrcLoc.mkRealSrcSpan,
    SrcLoc.mkRealSrcLoc,
    SrcLoc.getRealSrcSpan,
    SrcLoc.realSrcLocSpan,
    SrcLoc.realSrcSpanStart,
    SrcLoc.realSrcSpanEnd,
    isSubspanOfA,
    SrcLoc.isSubspanOf,
    SrcLoc.wiredInSrcSpan,
    SrcLoc.mkSrcSpan,
    SrcLoc.srcSpanStart,
    SrcLoc.srcSpanStartLine,
    SrcLoc.srcSpanStartCol,
    SrcLoc.srcSpanEnd,
    SrcLoc.srcSpanEndLine,
    SrcLoc.srcSpanEndCol,
    SrcLoc.srcSpanFile,
    SrcLoc.srcLocCol,
    SrcLoc.srcLocFile,
    SrcLoc.srcLocLine,
    SrcLoc.noSrcSpan,
    SrcLoc.noSrcLoc,
    SrcLoc.noLoc,
    mapLoc,
    -- * Finder
    FindResult(..),
    mkHomeModLocation,
    findObjectLinkableMaybe,
    InstalledFindResult(..),
    -- * Module and Package
    ModuleOrigin(..),
    PackageName(..),
    -- * Linker
    Unlinked(..),
    Linkable(..),
    unload,
    -- * Hooks
    Hooks,
    runMetaHook,
    MetaHook,
    MetaRequest(..),
    metaRequestE,
    metaRequestP,
    metaRequestT,
    metaRequestD,
    metaRequestAW,
    -- * HPT
    addToHpt,
    addListToHpt,
    -- * Driver-Make
    Target(..),
    TargetId(..),
    mkSimpleTarget,
    -- * GHCi
    initObjLinker,
    loadDLL,
    InteractiveImport(..),
    GHC.getContext,
    GHC.setContext,
    GHC.parseImportDecl,
    GHC.runDecls,
    Warn(..),
    -- * ModLocation
    GHC.ModLocation,
    Module.ml_hs_file,
    Module.ml_obj_file,
    Module.ml_hi_file,
    Module.ml_hie_file,
    -- * DataCon
    DataCon.dataConExTyCoVars,
    -- * Role
    Role(..),
    -- * Panic
    Plain.PlainGhcException,
    -- * Other
    GHC.CoreModule(..),
    GHC.SafeHaskellMode(..),
    pattern GRE,
    gre_name,
    gre_imp,
    gre_lcl,
    gre_par,
    collectHsBindsBinders,
<<<<<<< HEAD
    NHsValBindsLR(..),
#endif
    grhssLocalBindsCompat,
=======
>>>>>>> ce486f7e
    -- * Util Module re-exports
    module GHC.Builtin.Names,
    module GHC.Builtin.Types,
    module GHC.Builtin.Types.Prim,
    module GHC.Builtin.Utils,
    module GHC.Core.Class,
    module GHC.Core.Coercion,
    module GHC.Core.ConLike,
    module GHC.Core.DataCon,
    module GHC.Core.FamInstEnv,
    module GHC.Core.InstEnv,
    module GHC.Types.Unique.FM,
    module GHC.Core.PatSyn,
    module GHC.Core.Predicate,
    module GHC.Core.TyCon,
    module GHC.Core.TyCo.Ppr,
    module GHC.Core.Type,
    module GHC.Core.Unify,
    module GHC.Core.Utils,

    module GHC.HsToCore.Docs,
    module GHC.HsToCore.Expr,
    module GHC.HsToCore.Monad,

    module GHC.Iface.Syntax,
    module GHC.Iface.Recomp,

    module GHC.Hs.Decls,
    module GHC.Hs.Expr,
    module GHC.Hs.Doc,
    module GHC.Hs.Extension,
    module GHC.Hs.ImpExp,
    module GHC.Hs.Pat,
    module GHC.Hs.Type,
    module GHC.Hs.Utils,
    module Language.Haskell.Syntax,

    module GHC.Rename.Names,
    module GHC.Rename.Splice,

    module GHC.Tc.Instance.Family,
    module GHC.Tc.Module,
    module GHC.Tc.Types,
    module GHC.Tc.Types.Evidence,
    module GHC.Tc.Utils.Env,
    module GHC.Tc.Utils.Monad,

    module GHC.Types.Basic,
    module GHC.Types.Id,
    module GHC.Types.Name,
    module GHC.Types.Name.Set,
    module GHC.Types.Name.Cache,
    module GHC.Types.Name.Env,
    module GHC.Types.Name.Reader,
    module GHC.Utils.Error,
#if !MIN_VERSION_ghc(9,7,0)
    module GHC.Types.Avail,
#endif
    module GHC.Types.SourceFile,
    module GHC.Types.SourceText,
    module GHC.Types.TyThing,
    module GHC.Types.TyThing.Ppr,
    module GHC.Types.Unique.Supply,
    module GHC.Types.Var,
    module GHC.Unit.Module,
    module GHC.Unit.Module.Graph,
    -- * Syntax re-exports
    module GHC.Hs,
    module GHC.Hs.Binds,
    module GHC.Parser,
    module GHC.Parser.Header,
    module GHC.Parser.Lexer,
    module GHC.Utils.Panic,
    CompileReason(..),
    hsc_type_env_vars,
    hscUpdateHUG, hsc_HUG,
    GhcMessage(..),
    getKey,
    module GHC.Driver.Env.KnotVars,
    module GHC.Linker.Types,
    module GHC.Types.Unique.Map,
    module GHC.Utils.TmpFs,
    module GHC.Unit.Finder.Types,
    module GHC.Unit.Env,
    module GHC.Driver.Phases,
#if !MIN_VERSION_ghc(9,4,0)
    pattern HsFieldBind,
    hfbAnn,
    hfbLHS,
    hfbRHS,
    hfbPun,
#endif
#if !MIN_VERSION_ghc_boot_th(9,4,1)
    Extension(.., NamedFieldPuns),
#else
    Extension(..),
#endif
    mkCgInteractiveGuts,
    justBytecode,
    justObjects,
    emptyHomeModInfoLinkable,
    homeModInfoByteCode,
    homeModInfoObject,
#if !MIN_VERSION_ghc(9,5,0)
    field_label,
#endif
    groupOrigin,
    isVisibleFunArg,
#if MIN_VERSION_ghc(9,8,0)
    lookupGlobalRdrEnv
#endif
    ) where

import qualified GHC

-- NOTE(ozkutuk): Cpp clashes Phase.Cpp, so we hide it.
-- Not the greatest solution, but gets the job done
-- (until the CPP extension is actually needed).
import           GHC.LanguageExtensions.Type hiding (Cpp)

import           GHC.Builtin.Names           hiding (Unique, printName)
import           GHC.Builtin.Types
import           GHC.Builtin.Types.Prim
import           GHC.Builtin.Utils
import           GHC.Core                    (CoreProgram)
import           GHC.Core.Class
import           GHC.Core.Coercion
import           GHC.Core.ConLike
import           GHC.Core.DataCon            hiding (dataConExTyCoVars)
import qualified GHC.Core.DataCon            as DataCon
import           GHC.Core.FamInstEnv         hiding (pprFamInst)
import           GHC.Core.InstEnv
<<<<<<< HEAD
import           GHC.Types.Unique.FM
#if MIN_VERSION_ghc(9,3,0)
import qualified GHC.Driver.Config.Tidy       as GHC
import qualified GHC.Data.Strict              as Strict
#endif
#if MIN_VERSION_ghc(9,2,0)
import           GHC.Data.Bag
import           GHC.Core.Multiplicity        (scaledThing)
import           GHC.Hs.Binds                 (NHsValBindsLR(..))
#else
import           GHC.Core.Ppr.TyThing         hiding (pprFamInst)
import           GHC.Core.TyCo.Rep            (scaledThing)
#endif
=======
>>>>>>> ce486f7e
import           GHC.Core.PatSyn
import           GHC.Core.Predicate
import           GHC.Core.TyCo.Ppr
import qualified GHC.Core.TyCo.Rep           as TyCoRep
import           GHC.Core.TyCon
import           GHC.Core.Type
import           GHC.Core.Unify
import           GHC.Core.Utils
import           GHC.Driver.CmdLine          (Warn (..))
import           GHC.Driver.Hooks
import           GHC.Driver.Main             as GHC
import           GHC.Driver.Monad
import           GHC.Driver.Phases
import           GHC.Driver.Pipeline
import           GHC.Driver.Plugins
import           GHC.Driver.Session          hiding (ExposePackage)
import qualified GHC.Driver.Session          as DynFlags
import           GHC.Hs.Binds
import           GHC.HsToCore.Docs
import           GHC.HsToCore.Expr
import           GHC.HsToCore.Monad
import           GHC.Iface.Load
import           GHC.Iface.Make              as GHC
import           GHC.Iface.Recomp
import           GHC.Iface.Syntax
import           GHC.Iface.Tidy              as GHC
import           GHC.IfaceToCore
import           GHC.Parser
import           GHC.Parser.Header           hiding (getImports)
import           GHC.Rename.Fixity           (lookupFixityRn)
import           GHC.Rename.Names
import           GHC.Rename.Splice
import qualified GHC.Runtime.Interpreter     as GHCi
import           GHC.Tc.Instance.Family
import           GHC.Tc.Module
import           GHC.Tc.Types
import           GHC.Tc.Types.Evidence       hiding ((<.>))
import           GHC.Tc.Utils.Env
import           GHC.Tc.Utils.Monad          hiding (Applicative (..), IORef,
                                              MonadFix (..), MonadIO (..), allM,
                                              anyM, concatMapM, mapMaybeM,
                                              (<$>))
import           GHC.Tc.Utils.TcType         as TcType
import qualified GHC.Types.Avail             as Avail
import           GHC.Types.Basic
import           GHC.Types.Id
import           GHC.Types.Name              hiding (varName)
import           GHC.Types.Name.Cache
import           GHC.Types.Name.Env
import           GHC.Types.Name.Reader       hiding (GRE, gre_imp, gre_lcl,
                                              gre_name, gre_par)
import qualified GHC.Types.Name.Reader       as RdrName
import           GHC.Types.SrcLoc            (BufPos, BufSpan,
                                              SrcLoc (UnhelpfulLoc),
                                              SrcSpan (UnhelpfulSpan))
import qualified GHC.Types.SrcLoc            as SrcLoc
import           GHC.Types.Unique.FM
import           GHC.Types.Unique.Supply
import           GHC.Types.Var               (Var (varName), setTyVarUnique,
                                              setVarUnique)

import qualified GHC.Types.Var               as TypesVar
import           GHC.Unit.Info               (PackageName (..))
import           GHC.Unit.Module             hiding (ModLocation (..), UnitId,
                                              moduleUnit, toUnitId)
import qualified GHC.Unit.Module             as Module
import           GHC.Unit.State              (ModuleOrigin (..))
import           GHC.Utils.Error             (Severity (..), emptyMessages)
import           GHC.Utils.Panic             hiding (try)
import qualified GHC.Utils.Panic.Plain       as Plain


import           Data.Foldable               (toList)
import           GHC.Core.Multiplicity       (scaledThing)
import           GHC.Data.Bag
import qualified GHC.Data.Strict             as Strict
import qualified GHC.Driver.Config.Finder    as GHC
import qualified GHC.Driver.Config.Tidy      as GHC
import           GHC.Driver.Env
import           GHC.Driver.Env              as GHCi
import           GHC.Driver.Env.KnotVars
import           GHC.Driver.Errors.Types
import           GHC.Hs                      (HsModule (..))
import           GHC.Hs.Decls                hiding (FunDep)
import           GHC.Hs.Doc
import           GHC.Hs.Expr
import           GHC.Hs.Extension
import           GHC.Hs.ImpExp
import           GHC.Hs.Pat
import           GHC.Hs.Type
import           GHC.Hs.Utils                hiding (collectHsBindsBinders)
import qualified GHC.Linker.Loader           as Linker
import           GHC.Linker.Types
import           GHC.Parser.Annotation       (EpAnn (..))
import           GHC.Parser.Lexer            hiding (getPsMessages,
                                              initParserState)
import           GHC.Platform.Ways
import           GHC.Runtime.Context         (InteractiveImport (..))
import           GHC.Types.Fixity            (Fixity (..), LexicalFixity (..),
                                              defaultFixity)
import           GHC.Types.Meta
import           GHC.Types.Name.Set
import           GHC.Types.SourceFile        (HscSource (..))
import           GHC.Types.SourceText
import           GHC.Types.Target            (Target (..), TargetId (..))
import           GHC.Types.TyThing
import           GHC.Types.TyThing.Ppr
import           GHC.Types.Unique
import           GHC.Types.Unique.Map
import           GHC.Unit.Env
import           GHC.Unit.Finder             hiding (mkHomeModLocation)
import qualified GHC.Unit.Finder             as GHC
import           GHC.Unit.Finder.Types
import           GHC.Unit.Home.ModInfo
import           GHC.Unit.Module.Graph
import           GHC.Unit.Module.Imported
import           GHC.Unit.Module.ModDetails
import           GHC.Unit.Module.ModGuts
import           GHC.Unit.Module.ModIface    (IfaceExport, ModIface,
                                              ModIface_ (..), mi_fix)
import           GHC.Unit.Module.ModSummary  (ModSummary (..))
import           GHC.Utils.Error             (mkPlainErrorMsgEnvelope)
import           GHC.Utils.Panic
import           GHC.Utils.TmpFs
import           Language.Haskell.Syntax     hiding (FunDep)

-- See Note [Guidelines For Using CPP In GHCIDE Import Statements]


#if !MIN_VERSION_ghc(9,7,0)
import           GHC.Types.Avail             (greNamePrintableName)
#endif

#if !MIN_VERSION_ghc(9,9,0)
import           GHC.Hs                      (SrcSpanAnn')
#endif

mkHomeModLocation :: DynFlags -> ModuleName -> FilePath -> IO Module.ModLocation
mkHomeModLocation df mn f = pure $ GHC.mkHomeModLocation (GHC.initFinderOpts df) mn f

pattern RealSrcSpan :: SrcLoc.RealSrcSpan -> Maybe BufSpan -> SrcLoc.SrcSpan

pattern RealSrcSpan x y <- SrcLoc.RealSrcSpan x ((\case Strict.Nothing -> Nothing; Strict.Just a -> Just a) -> y) where
  RealSrcSpan x y = SrcLoc.RealSrcSpan x (case y of Nothing -> Strict.Nothing; Just a -> Strict.Just a)

{-# COMPLETE RealSrcSpan, UnhelpfulSpan #-}

pattern RealSrcLoc :: SrcLoc.RealSrcLoc -> Strict.Maybe BufPos-> SrcLoc.SrcLoc
pattern RealSrcLoc x y = SrcLoc.RealSrcLoc x y
{-# COMPLETE RealSrcLoc, UnhelpfulLoc #-}


pattern AvailTC :: Name -> [Name] -> [FieldLabel] -> Avail.AvailInfo
#if __GLASGOW_HASKELL__ >= 907
pattern AvailTC n names pieces <- Avail.AvailTC n ((,[]) -> (names,pieces))
#else
pattern AvailTC n names pieces <- Avail.AvailTC n ((\gres -> foldr (\gre (names, pieces) -> case gre of
      Avail.NormalGreName name -> (name: names, pieces)
      Avail.FieldGreName label -> (names, label:pieces)) ([], []) gres) -> (names, pieces))
#endif

pattern AvailName :: Name -> Avail.AvailInfo
#if __GLASGOW_HASKELL__ >= 907
pattern AvailName n <- Avail.Avail n
#else
pattern AvailName n <- Avail.Avail (Avail.NormalGreName n)
#endif

pattern AvailFL :: FieldLabel -> Avail.AvailInfo
#if __GLASGOW_HASKELL__ >= 907
pattern AvailFL fl <- (const Nothing -> Just fl) -- this pattern always fails as this field was removed in 9.7
#else
pattern AvailFL fl <- Avail.Avail (Avail.FieldGreName fl)
#endif

{-# COMPLETE AvailTC, AvailName, AvailFL #-}

setImportPaths :: [FilePath] -> DynFlags -> DynFlags
setImportPaths importPaths flags = flags { importPaths = importPaths }

pattern ExposePackage :: String -> PackageArg -> ModRenaming -> PackageFlag
-- https://github.com/facebook/fbghc
#ifdef __FACEBOOK_HASKELL__
pattern ExposePackage s a mr <- DynFlags.ExposePackage s a _ mr
#else
pattern ExposePackage s a mr = DynFlags.ExposePackage s a mr
#endif

isVisibleFunArg :: Development.IDE.GHC.Compat.Core.FunTyFlag -> Bool
#if __GLASGOW_HASKELL__ >= 906
isVisibleFunArg = TypesVar.isVisibleFunArg
type FunTyFlag = TypesVar.FunTyFlag
#else
isVisibleFunArg VisArg = True
isVisibleFunArg _ = False
type FunTyFlag = TypesVar.AnonArgFlag
#endif
pattern FunTy :: Development.IDE.GHC.Compat.Core.FunTyFlag -> Type -> Type -> Type
pattern FunTy af arg res <- TyCoRep.FunTy {ft_af = af, ft_arg = arg, ft_res = res}


-- type HasSrcSpan x a = (GenLocated SrcSpan a ~ x)
-- type HasSrcSpan x = () :: Constraint

class HasSrcSpan a where
  getLoc :: a -> SrcSpan

instance HasSrcSpan SrcSpan where
  getLoc = id

instance HasSrcSpan (SrcLoc.GenLocated SrcSpan a) where
  getLoc = GHC.getLoc

#if MIN_VERSION_ghc(9,9,0)
instance HasSrcSpan (EpAnn a) where
  getLoc = GHC.getHasLoc
#endif

#if MIN_VERSION_ghc(9,9,0)
instance HasSrcSpan (SrcLoc.GenLocated (EpAnn ann) a) where
  getLoc (L l _) = getLoc l
#else
instance HasSrcSpan (SrcSpanAnn' ann) where
  getLoc = GHC.locA
instance HasSrcSpan (SrcLoc.GenLocated (SrcSpanAnn' ann) a) where
  getLoc (L l _) = l
#endif

pattern L :: HasSrcSpan a => SrcSpan -> e -> SrcLoc.GenLocated a e
pattern L l a <- GHC.L (getLoc -> l) a
{-# COMPLETE L #-}

-- This is from the old api, but it still simplifies
pattern ConPatIn :: SrcLoc.Located (ConLikeP GhcPs) -> HsConPatDetails GhcPs -> Pat GhcPs
#if MIN_VERSION_ghc(9,9,0)
pattern ConPatIn con args <- ConPat _ (L _ (SrcLoc.noLoc -> con)) args
  where
    ConPatIn con args = ConPat GHC.noAnn (GHC.noLocA $ SrcLoc.unLoc con) args
#else
pattern ConPatIn con args <- ConPat EpAnnNotUsed (L _ (SrcLoc.noLoc -> con)) args
  where
    ConPatIn con args = ConPat EpAnnNotUsed (GHC.noLocA $ SrcLoc.unLoc con) args
#endif

conPatDetails :: Pat p -> Maybe (HsConPatDetails p)
conPatDetails (ConPat _ _ args) = Just args
conPatDetails _ = Nothing

mapConPatDetail :: (HsConPatDetails p -> Maybe (HsConPatDetails p)) -> Pat p -> Maybe (Pat p)
mapConPatDetail f pat@(ConPat _ _ args) = (\args' -> pat { pat_args = args'}) <$> f args
mapConPatDetail _ _ = Nothing


initObjLinker :: HscEnv -> IO ()
initObjLinker env =
    GHCi.initObjLinker (GHCi.hscInterp env)

loadDLL :: HscEnv -> String -> IO (Maybe String)
loadDLL env str = do
    res <- GHCi.loadDLL (GHCi.hscInterp env) str
#if MIN_VERSION_ghc(9,11,0)
    pure $
      case res of
        Left err_msg -> Just err_msg
        Right _      -> Nothing
#else
    pure res
#endif

unload :: HscEnv -> [Linkable] -> IO ()
unload hsc_env linkables =
  Linker.unload
    (GHCi.hscInterp hsc_env)
    hsc_env linkables


isSubspanOfA :: LocatedAn la a -> LocatedAn lb b -> Bool
isSubspanOfA a b = SrcLoc.isSubspanOf (GHC.getLocA a) (GHC.getLocA b)

type LocatedAn a = GHC.LocatedAn a

unLocA :: forall pass a. XRec (GhcPass pass) a -> a
unLocA = unXRec @(GhcPass pass)


pattern GRE :: Name -> Parent -> Bool -> [ImportSpec] -> RdrName.GlobalRdrElt
{-# COMPLETE GRE #-}
pattern GRE{gre_name, gre_par, gre_lcl, gre_imp} <- RdrName.GRE
#if MIN_VERSION_ghc(9,7,0)
    {gre_name = gre_name
#else
    {gre_name = (greNamePrintableName -> gre_name)
#endif
    ,gre_par, gre_lcl, gre_imp = (toList -> gre_imp)}

collectHsBindsBinders :: CollectPass p => Bag (XRec p (HsBindLR p idR)) -> [IdP p]
collectHsBindsBinders x = GHC.collectHsBindsBinders CollNoDictBinders x



grhssLocalBindsCompat :: GRHSs p body -> HsLocalBinds p
#if MIN_VERSION_ghc(9,2,0)
grhssLocalBindsCompat = grhssLocalBinds
#else
grhssLocalBindsCompat = SrcLoc.unLoc . grhssLocalBinds
#endif

makeSimpleDetails :: HscEnv -> TcGblEnv -> IO ModDetails
makeSimpleDetails hsc_env =
  GHC.makeSimpleDetails
              (hsc_logger hsc_env)

mkIfaceTc :: HscEnv -> GHC.SafeHaskellMode -> ModDetails -> ModSummary -> Maybe CoreProgram -> TcGblEnv -> IO ModIface
mkIfaceTc hscEnv shm md _ms _mcp =
#if MIN_VERSION_ghc(9,5,0)
  GHC.mkIfaceTc hscEnv shm md _ms _mcp -- mcp::Maybe CoreProgram is only used in GHC >= 9.6
#else
  GHC.mkIfaceTc hscEnv shm md _ms -- ms::ModSummary is only used in GHC >= 9.4
#endif

mkBootModDetailsTc :: HscEnv -> TcGblEnv -> IO ModDetails
mkBootModDetailsTc session = GHC.mkBootModDetailsTc
          (hsc_logger session)


initTidyOpts :: HscEnv -> IO TidyOpts
initTidyOpts =
  GHC.initTidyOpts

driverNoStop :: StopPhase
driverNoStop = NoStop


#if !MIN_VERSION_ghc(9,4,0)
pattern HsFieldBind :: XHsRecField id -> id -> arg -> Bool -> HsRecField' id arg
pattern HsFieldBind {hfbAnn, hfbLHS, hfbRHS, hfbPun} <- HsRecField hfbAnn (SrcLoc.unLoc -> hfbLHS) hfbRHS hfbPun where
  HsFieldBind ann lhs rhs pun = HsRecField ann (SrcLoc.noLoc lhs) rhs pun
#endif

#if !MIN_VERSION_ghc_boot_th(9,4,1)
pattern NamedFieldPuns :: Extension
pattern NamedFieldPuns = RecordPuns
#endif

groupOrigin :: MatchGroup GhcRn body -> Origin
#if MIN_VERSION_ghc(9,5,0)
mapLoc :: (a -> b) -> SrcLoc.GenLocated l a -> SrcLoc.GenLocated l b
mapLoc = fmap
groupOrigin = mg_ext
#else
mapLoc :: (a -> b) -> SrcLoc.GenLocated l a -> SrcLoc.GenLocated l b
mapLoc = SrcLoc.mapLoc
groupOrigin = mg_origin
#endif


#if !MIN_VERSION_ghc(9,5,0)
mkCgInteractiveGuts :: CgGuts -> CgGuts
mkCgInteractiveGuts = id

emptyHomeModInfoLinkable :: Maybe Linkable
emptyHomeModInfoLinkable = Nothing

justBytecode :: Linkable -> Maybe Linkable
justBytecode = Just

justObjects :: Linkable -> Maybe Linkable
justObjects = Just

homeModInfoByteCode, homeModInfoObject :: HomeModInfo -> Maybe Linkable
homeModInfoByteCode = hm_linkable
homeModInfoObject = hm_linkable

field_label :: a -> a
field_label = id
#endif

mkSimpleTarget :: DynFlags -> FilePath -> Target
mkSimpleTarget df fp = Target (TargetFile fp Nothing) True (homeUnitId_ df) Nothing

#if MIN_VERSION_ghc(9,7,0)
lookupGlobalRdrEnv gre_env occ = lookupGRE gre_env (LookupOccName occ AllRelevantGREs)
#endif<|MERGE_RESOLUTION|>--- conflicted
+++ resolved
@@ -280,12 +280,6 @@
     gre_lcl,
     gre_par,
     collectHsBindsBinders,
-<<<<<<< HEAD
-    NHsValBindsLR(..),
-#endif
-    grhssLocalBindsCompat,
-=======
->>>>>>> ce486f7e
     -- * Util Module re-exports
     module GHC.Builtin.Names,
     module GHC.Builtin.Types,
@@ -418,22 +412,6 @@
 import qualified GHC.Core.DataCon            as DataCon
 import           GHC.Core.FamInstEnv         hiding (pprFamInst)
 import           GHC.Core.InstEnv
-<<<<<<< HEAD
-import           GHC.Types.Unique.FM
-#if MIN_VERSION_ghc(9,3,0)
-import qualified GHC.Driver.Config.Tidy       as GHC
-import qualified GHC.Data.Strict              as Strict
-#endif
-#if MIN_VERSION_ghc(9,2,0)
-import           GHC.Data.Bag
-import           GHC.Core.Multiplicity        (scaledThing)
-import           GHC.Hs.Binds                 (NHsValBindsLR(..))
-#else
-import           GHC.Core.Ppr.TyThing         hiding (pprFamInst)
-import           GHC.Core.TyCo.Rep            (scaledThing)
-#endif
-=======
->>>>>>> ce486f7e
 import           GHC.Core.PatSyn
 import           GHC.Core.Predicate
 import           GHC.Core.TyCo.Ppr
@@ -734,13 +712,6 @@
 
 
 
-grhssLocalBindsCompat :: GRHSs p body -> HsLocalBinds p
-#if MIN_VERSION_ghc(9,2,0)
-grhssLocalBindsCompat = grhssLocalBinds
-#else
-grhssLocalBindsCompat = SrcLoc.unLoc . grhssLocalBinds
-#endif
-
 makeSimpleDetails :: HscEnv -> TcGblEnv -> IO ModDetails
 makeSimpleDetails hsc_env =
   GHC.makeSimpleDetails
