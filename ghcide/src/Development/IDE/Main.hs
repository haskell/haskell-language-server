{-# LANGUAGE PackageImports #-}
{-# OPTIONS_GHC -Wno-orphans #-}
module Development.IDE.Main
(Arguments(..)
,defaultArguments
,Command(..)
,IdeCommand(..)
,isLSP
,commandP
,defaultMain
,testing) where
import           Control.Concurrent.Extra              (newLock, withLock,
                                                        withNumCapabilities)
import           Control.Concurrent.STM.Stats          (atomically, dumpSTMStats)
import           Control.Exception.Safe                (Exception (displayException),
                                                        catchAny)
import           Control.Monad.Extra                   (concatMapM, unless,
                                                        when)
import qualified Data.Aeson.Encode.Pretty              as A
import           Data.Default                          (Default (def))
import           Data.Foldable                         (traverse_)
import qualified Data.HashMap.Strict                   as HashMap
import           Data.Hashable                         (hashed)
import           Data.List.Extra                       (intercalate, isPrefixOf,
                                                        nub, nubOrd, partition)
import           Data.Maybe                            (catMaybes, isJust)
import qualified Data.Text                             as T
import qualified Data.Text.IO                          as T
import           Data.Text.Lazy.Encoding               (decodeUtf8)
import qualified Data.Text.Lazy.IO                     as LT
import           Data.Typeable                         (typeOf)
import           Development.IDE                       (Action, GhcVersion (..),
                                                        Priority (Debug), Rules,
                                                        ghcVersion,
                                                        hDuplicateTo')
import           Development.IDE.Core.Debouncer        (Debouncer,
                                                        newAsyncDebouncer)
import           Development.IDE.Core.FileStore        (isWatchSupported,
                                                        makeVFSHandle)
import           Development.IDE.Core.IdeConfiguration (IdeConfiguration (..),
                                                        registerIdeConfiguration)
import           Development.IDE.Core.OfInterest       (FileOfInterestStatus (OnDisk),
                                                        kick,
                                                        setFilesOfInterest)
import           Development.IDE.Core.RuleTypes        (GenerateCore (GenerateCore),
                                                        GetHieAst (GetHieAst),
                                                        GhcSession (GhcSession),
                                                        GhcSessionDeps (GhcSessionDeps),
                                                        TypeCheck (TypeCheck))
import           Development.IDE.Core.Rules            (GhcSessionIO (GhcSessionIO),
                                                        mainRule)
import           Development.IDE.Core.Service          (initialise, runAction)
import           Development.IDE.Core.Shake            (IdeState (shakeExtras),
                                                        ShakeExtras (state),
                                                        shakeSessionInit, uses)
import           Development.IDE.Core.Tracing          (measureMemory)
import           Development.IDE.Graph                 (action)
import           Development.IDE.LSP.LanguageServer    (runLanguageServer)
import           Development.IDE.Plugin                (Plugin (pluginHandlers, pluginModifyDynflags, pluginRules))
import           Development.IDE.Plugin.HLS            (asGhcIdePlugin)
import qualified Development.IDE.Plugin.HLS.GhcIde     as Ghcide
import qualified Development.IDE.Plugin.Test           as Test
import           Development.IDE.Session               (SessionLoadingOptions,
                                                        getHieDbLoc,
                                                        loadSessionWithOptions,
                                                        runWithDb,
                                                        setInitialDynFlags)
import           Development.IDE.Types.Location        (NormalizedUri,
                                                        toNormalizedFilePath')
import           Development.IDE.Types.Logger          (Logger (Logger),
                                                        Priority (Info),
                                                        logDebug, logInfo)
import           Development.IDE.Types.Options         (IdeGhcSession,
                                                        IdeOptions (optCheckParents, optCheckProject, optReportProgress, optRunSubset),
                                                        IdeTesting (IdeTesting),
                                                        clientSupportsProgress,
<<<<<<< HEAD
                                                        defaultIdeOptions)
import           Development.IDE.Types.Shake           (Key (Key))
import           Development.IDE.Main.HeapStats        (withHeapStats)
import           Development.Shake                     (action)
=======
                                                        defaultIdeOptions,
                                                        optModifyDynFlags,
                                                        optTesting)
import           Development.IDE.Types.Shake           (fromKeyType)
import           GHC.Conc                              (getNumProcessors)
>>>>>>> acdb82e8
import           GHC.IO.Encoding                       (setLocaleEncoding)
import           GHC.IO.Handle                         (hDuplicate)
import           HIE.Bios.Cradle                       (findCradle)
import qualified HieDb.Run                             as HieDb
import           Ide.Plugin.Config                     (CheckParents (NeverCheck),
                                                        Config, checkParents,
                                                        checkProject,
                                                        getConfigFromNotification)
import           Ide.Plugin.ConfigUtils                (pluginsToDefaultConfig,
                                                        pluginsToVSCodeExtensionSchema)
import           Ide.PluginUtils                       (allLspCmdIds',
                                                        getProcessID,
                                                        idePluginsToPluginDesc,
                                                        pluginDescToIdePlugins)
import           Ide.Types                             (IdeCommand (IdeCommand),
                                                        IdePlugins,
                                                        PluginDescriptor (PluginDescriptor, pluginCli),
                                                        PluginId (PluginId),
                                                        ipMap)
import qualified Language.LSP.Server                   as LSP
import qualified "list-t" ListT
import           Numeric.Natural                       (Natural)
import           Options.Applicative                   hiding (action)
import qualified StmContainers.Map                     as STM
import qualified System.Directory.Extra                as IO
import           System.Exit                           (ExitCode (ExitFailure),
                                                        exitWith)
import           System.FilePath                       (takeExtension,
                                                        takeFileName)
import           System.IO                             (BufferMode (LineBuffering, NoBuffering),
                                                        Handle, hFlush,
                                                        hPutStrLn,
                                                        hSetBuffering,
                                                        hSetEncoding, stderr,
                                                        stdin, stdout, utf8)
import           System.Time.Extra                     (offsetTime,
                                                        showDuration)
import           Text.Printf                           (printf)

data Command
    = Check [FilePath]  -- ^ Typecheck some paths and print diagnostics. Exit code is the number of failures
    | Db {projectRoot :: FilePath, hieOptions ::  HieDb.Options, hieCommand :: HieDb.Command}
     -- ^ Run a command in the hiedb
    | LSP   -- ^ Run the LSP server
    | PrintExtensionSchema
    | PrintDefaultConfig
    | Custom {projectRoot :: FilePath, ideCommand :: IdeCommand IdeState} -- ^ User defined
    deriving Show


-- TODO move these to hiedb
deriving instance Show HieDb.Command
deriving instance Show HieDb.Options

isLSP :: Command -> Bool
isLSP LSP = True
isLSP _   = False

commandP :: IdePlugins IdeState -> Parser Command
commandP plugins =
    hsubparser(command "typecheck" (info (Check <$> fileCmd) fileInfo)
            <> command "hiedb" (info (Db "." <$> HieDb.optParser "" True <*> HieDb.cmdParser <**> helper) hieInfo)
            <> command "lsp" (info (pure LSP <**> helper) lspInfo)
            <> command "vscode-extension-schema" extensionSchemaCommand
            <> command "generate-default-config" generateDefaultConfigCommand
            <> pluginCommands
            )
  where
    fileCmd = many (argument str (metavar "FILES/DIRS..."))
    lspInfo = fullDesc <> progDesc "Start talking to an LSP client"
    fileInfo = fullDesc <> progDesc "Used as a test bed to check your IDE will work"
    hieInfo = fullDesc <> progDesc "Query .hie files"
    extensionSchemaCommand =
        info (pure PrintExtensionSchema)
             (fullDesc <> progDesc "Print generic config schema for plugins (used in the package.json of haskell vscode extension)")
    generateDefaultConfigCommand =
        info (pure PrintDefaultConfig)
             (fullDesc <> progDesc "Print config supported by the server with default values")

    pluginCommands = mconcat
        [ command (T.unpack pId) (Custom "." <$> p)
        | (PluginId pId, PluginDescriptor{pluginCli = Just p}) <- ipMap plugins
        ]


data Arguments = Arguments
    { argsOTMemoryProfiling     :: Bool
    , argCommand                :: Command
    , argsLogger                :: IO Logger
    , argsRules                 :: Rules ()
    , argsHlsPlugins            :: IdePlugins IdeState
    , argsGhcidePlugin          :: Plugin Config  -- ^ Deprecated
    , argsSessionLoadingOptions :: SessionLoadingOptions
    , argsIdeOptions            :: Config -> Action IdeGhcSession -> IdeOptions
    , argsLspOptions            :: LSP.Options
    , argsDefaultHlsConfig      :: Config
    , argsGetHieDbLoc           :: FilePath -> IO FilePath -- ^ Map project roots to the location of the hiedb for the project
    , argsDebouncer             :: IO (Debouncer NormalizedUri) -- ^ Debouncer used for diagnostics
    , argsHandleIn              :: IO Handle
    , argsHandleOut             :: IO Handle
    , argsThreads               :: Maybe Natural
    }

instance Default Arguments where
    def = defaultArguments Info

defaultArguments :: Priority -> Arguments
defaultArguments priority = Arguments
        { argsOTMemoryProfiling = False
        , argCommand = LSP
        , argsLogger = stderrLogger priority
        , argsRules = mainRule def >> action kick
        , argsGhcidePlugin = mempty
        , argsHlsPlugins = pluginDescToIdePlugins Ghcide.descriptors
        , argsSessionLoadingOptions = def
        , argsIdeOptions = \config ghcSession -> (defaultIdeOptions ghcSession)
            { optCheckProject = pure $ checkProject config
            , optCheckParents = pure $ checkParents config
            }
        , argsLspOptions = def {LSP.completionTriggerCharacters = Just "."}
        , argsDefaultHlsConfig = def
        , argsGetHieDbLoc = getHieDbLoc
        , argsDebouncer = newAsyncDebouncer
        , argsThreads = Nothing
        , argsHandleIn = pure stdin
        , argsHandleOut = do
                -- Move stdout to another file descriptor and duplicate stderr
                -- to stdout. This guards against stray prints from corrupting the JSON-RPC
                -- message stream.
                newStdout <- hDuplicate stdout
                stderr `hDuplicateTo'` stdout
                hSetBuffering stdout NoBuffering

                -- Print out a single space to assert that the above redirection works.
                -- This is interleaved with the logger, hence we just print a space here in
                -- order not to mess up the output too much. Verified that this breaks
                -- the language server tests without the redirection.
                putStr " " >> hFlush stdout
                return newStdout
        }

testing :: Arguments
testing = (defaultArguments Debug) {
    argsHlsPlugins = pluginDescToIdePlugins $
        idePluginsToPluginDesc (argsHlsPlugins def)
        ++ [Test.blockCommandDescriptor "block-command", Test.plugin],
    argsIdeOptions = \config sessionLoader ->
            let defOptions = argsIdeOptions def config sessionLoader
            in defOptions {
                optTesting = IdeTesting True
            }
}

-- | Cheap stderr logger that relies on LineBuffering
stderrLogger :: Priority -> IO Logger
stderrLogger logLevel = do
    lock <- newLock
    return $ Logger $ \p m -> when (p >= logLevel) $ withLock lock $
        T.hPutStrLn stderr $ "[" <> T.pack (show p) <> "] " <> m

defaultMain :: Arguments -> IO ()
defaultMain Arguments{..} = withHeapStats argsLogger $ do
    setLocaleEncoding utf8
    pid <- T.pack . show <$> getProcessID
    logger <- argsLogger
    hSetBuffering stderr LineBuffering

    let hlsPlugin = asGhcIdePlugin argsHlsPlugins
        hlsCommands = allLspCmdIds' pid argsHlsPlugins
        plugins = hlsPlugin <> argsGhcidePlugin
        options = argsLspOptions { LSP.executeCommandCommands = LSP.executeCommandCommands argsLspOptions <> Just hlsCommands }
        argsOnConfigChange = getConfigFromNotification
        rules = argsRules >> pluginRules plugins

    debouncer <- argsDebouncer
    inH <- argsHandleIn
    outH <- argsHandleOut

    numProcessors <- getNumProcessors

    case argCommand of
        PrintExtensionSchema ->
            LT.putStrLn $ decodeUtf8 $ A.encodePretty $ pluginsToVSCodeExtensionSchema argsHlsPlugins
        PrintDefaultConfig ->
            LT.putStrLn $ decodeUtf8 $ A.encodePretty $ pluginsToDefaultConfig argsHlsPlugins
        LSP -> withNumCapabilities (maybe (numProcessors `div` 2) fromIntegral argsThreads) $ do
            t <- offsetTime
            logInfo logger "Starting LSP server..."
            logInfo logger "If you are seeing this in a terminal, you probably should have run WITHOUT the --lsp option!"
            runLanguageServer options inH outH argsGetHieDbLoc argsDefaultHlsConfig argsOnConfigChange (pluginHandlers plugins) $ \env vfs rootPath hiedb hieChan -> do
                traverse_ IO.setCurrentDirectory rootPath
                t <- t
                logInfo logger $ T.pack $ "Started LSP server in " ++ showDuration t

                dir <- maybe IO.getCurrentDirectory return rootPath

                -- We want to set the global DynFlags right now, so that we can use
                -- `unsafeGlobalDynFlags` even before the project is configured
                _mlibdir <-
                    setInitialDynFlags logger dir argsSessionLoadingOptions
                        `catchAny` (\e -> (logDebug logger $ T.pack $ "setInitialDynFlags: " ++ displayException e) >> pure Nothing)


                sessionLoader <- loadSessionWithOptions argsSessionLoadingOptions dir
                config <- LSP.runLspT env LSP.getConfig
                let def_options = argsIdeOptions config sessionLoader

                -- disable runSubset if the client doesn't support watched files
                runSubset <- (optRunSubset def_options &&) <$> LSP.runLspT env isWatchSupported
                logDebug logger $ T.pack $ "runSubset: " <> show runSubset

                let options = def_options
                            { optReportProgress = clientSupportsProgress caps
                            , optModifyDynFlags = optModifyDynFlags def_options <> pluginModifyDynflags plugins
                            , optRunSubset = runSubset
                            }
                    caps = LSP.resClientCapabilities env
                -- FIXME: Remove this after GHC 9 gets fully supported
                when (ghcVersion == GHC90) $
                    hPutStrLn stderr $
                        "Currently, HLS supports GHC 9 only partially. "
                        <> "See [issue #297](https://github.com/haskell/haskell-language-server/issues/297) for more detail."
                initialise
                    argsDefaultHlsConfig
                    rules
                    (Just env)
                    logger
                    debouncer
                    options
                    vfs
                    hiedb
                    hieChan
            dumpSTMStats
        Check argFiles -> do
          dir <- IO.getCurrentDirectory
          dbLoc <- getHieDbLoc dir
          runWithDb logger dbLoc $ \hiedb hieChan -> do
            -- GHC produces messages with UTF8 in them, so make sure the terminal doesn't error
            hSetEncoding stdout utf8
            hSetEncoding stderr utf8

            putStrLn $ "ghcide setup tester in " ++ dir ++ "."
            putStrLn "Report bugs at https://github.com/haskell/haskell-language-server/issues"

            putStrLn $ "\nStep 1/4: Finding files to test in " ++ dir
            files <- expandFiles (argFiles ++ ["." | null argFiles])
            -- LSP works with absolute file paths, so try and behave similarly
            files <- nubOrd <$> mapM IO.canonicalizePath files
            putStrLn $ "Found " ++ show (length files) ++ " files"

            putStrLn "\nStep 2/4: Looking for hie.yaml files that control setup"
            cradles <- mapM findCradle files
            let ucradles = nubOrd cradles
            let n = length ucradles
            putStrLn $ "Found " ++ show n ++ " cradle" ++ ['s' | n /= 1]
            when (n > 0) $ putStrLn $ "  (" ++ intercalate ", " (catMaybes ucradles) ++ ")"
            putStrLn "\nStep 3/4: Initializing the IDE"
            vfs <- makeVFSHandle
            sessionLoader <- loadSessionWithOptions argsSessionLoadingOptions dir
            let def_options = argsIdeOptions argsDefaultHlsConfig sessionLoader
                options = def_options
                        { optCheckParents = pure NeverCheck
                        , optCheckProject = pure False
                        , optModifyDynFlags = optModifyDynFlags def_options <> pluginModifyDynflags plugins
                        }
            ide <- initialise argsDefaultHlsConfig rules Nothing logger debouncer options vfs hiedb hieChan
            shakeSessionInit ide
            registerIdeConfiguration (shakeExtras ide) $ IdeConfiguration mempty (hashed Nothing)

            putStrLn "\nStep 4/4: Type checking the files"
            setFilesOfInterest ide $ HashMap.fromList $ map ((,OnDisk) . toNormalizedFilePath') files
            results <- runAction "User TypeCheck" ide $ uses TypeCheck (map toNormalizedFilePath' files)
            _results <- runAction "GetHie" ide $ uses GetHieAst (map toNormalizedFilePath' files)
            _results <- runAction "GenerateCore" ide $ uses GenerateCore (map toNormalizedFilePath' files)
            let (worked, failed) = partition fst $ zip (map isJust results) files
            when (failed /= []) $
                putStr $ unlines $ "Files that failed:" : map ((++) " * " . snd) failed

            let nfiles xs = let n = length xs in if n == 1 then "1 file" else show n ++ " files"
            putStrLn $ "\nCompleted (" ++ nfiles worked ++ " worked, " ++ nfiles failed ++ " failed)"

            when argsOTMemoryProfiling $ do
                let values = state $ shakeExtras ide
                let consoleObserver Nothing = return $ \size -> printf "Total: %.2fMB\n" (fromIntegral @Int @Double size / 1e6)
                    consoleObserver (Just k) = return $ \size -> printf "  - %s: %.2fKB\n" (show k) (fromIntegral @Int @Double size / 1e3)

                stateContents <- atomically $ ListT.toList $ STM.listT values
                printf "# Shake value store contents(%d):\n" (length stateContents)
                let keys =
                        nub $
                            typeOf GhcSession :
                            typeOf GhcSessionDeps :
                            [kty | (fromKeyType -> Just (kty,_), _) <- stateContents, kty /= typeOf GhcSessionIO] ++
                            [typeOf GhcSessionIO]
                measureMemory logger [keys] consoleObserver values

            unless (null failed) (exitWith $ ExitFailure (length failed))
        Db dir opts cmd -> do
            dbLoc <- getHieDbLoc dir
            hPutStrLn stderr $ "Using hiedb at: " ++ dbLoc
            mlibdir <- setInitialDynFlags logger dir def
            case mlibdir of
                Nothing     -> exitWith $ ExitFailure 1
                Just libdir -> HieDb.runCommand libdir opts{HieDb.database = dbLoc} cmd

        Custom projectRoot (IdeCommand c) -> do
          dbLoc <- getHieDbLoc projectRoot
          runWithDb logger dbLoc $ \hiedb hieChan -> do
            vfs <- makeVFSHandle
            sessionLoader <- loadSessionWithOptions argsSessionLoadingOptions "."
            let def_options = argsIdeOptions argsDefaultHlsConfig sessionLoader
                options = def_options
                    { optCheckParents = pure NeverCheck
                    , optCheckProject = pure False
                    , optModifyDynFlags = optModifyDynFlags def_options <> pluginModifyDynflags plugins
                    }
            ide <- initialise argsDefaultHlsConfig rules Nothing logger debouncer options vfs hiedb hieChan
            shakeSessionInit ide
            registerIdeConfiguration (shakeExtras ide) $ IdeConfiguration mempty (hashed Nothing)
            c ide

{-# ANN defaultMain ("HLint: ignore Use nubOrd" :: String) #-}


expandFiles :: [FilePath] -> IO [FilePath]
expandFiles = concatMapM $ \x -> do
    b <- IO.doesFileExist x
    if b
        then return [x]
        else do
            let recurse "." = True
                recurse x | "." `isPrefixOf` takeFileName x = False -- skip .git etc
                recurse x = takeFileName x `notElem` ["dist", "dist-newstyle"] -- cabal directories
            files <- filter (\x -> takeExtension x `elem` [".hs", ".lhs"]) <$> IO.listFilesInside (return . recurse) x
            when (null files) $
                fail $ "Couldn't find any .hs/.lhs files inside directory: " ++ x
            return files<|MERGE_RESOLUTION|>--- conflicted
+++ resolved
@@ -74,20 +74,15 @@
                                                         IdeOptions (optCheckParents, optCheckProject, optReportProgress, optRunSubset),
                                                         IdeTesting (IdeTesting),
                                                         clientSupportsProgress,
-<<<<<<< HEAD
-                                                        defaultIdeOptions)
-import           Development.IDE.Types.Shake           (Key (Key))
-import           Development.IDE.Main.HeapStats        (withHeapStats)
-import           Development.Shake                     (action)
-=======
                                                         defaultIdeOptions,
                                                         optModifyDynFlags,
                                                         optTesting)
-import           Development.IDE.Types.Shake           (fromKeyType)
+import           Development.IDE.Types.Shake           (Key(Key),
+                                                        fromKeyType)
 import           GHC.Conc                              (getNumProcessors)
->>>>>>> acdb82e8
 import           GHC.IO.Encoding                       (setLocaleEncoding)
 import           GHC.IO.Handle                         (hDuplicate)
+import           Development.IDE.Main.HeapStats        (withHeapStats)
 import           HIE.Bios.Cradle                       (findCradle)
 import qualified HieDb.Run                             as HieDb
 import           Ide.Plugin.Config                     (CheckParents (NeverCheck),
@@ -247,7 +242,9 @@
         T.hPutStrLn stderr $ "[" <> T.pack (show p) <> "] " <> m
 
 defaultMain :: Arguments -> IO ()
-defaultMain Arguments{..} = withHeapStats argsLogger $ do
+defaultMain Arguments{..} = flip withHeapStats fun =<< argsLogger
+ where
+  fun = do
     setLocaleEncoding utf8
     pid <- T.pack . show <$> getProcessID
     logger <- argsLogger
