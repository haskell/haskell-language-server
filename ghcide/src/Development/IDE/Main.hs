{-# LANGUAGE PackageImports #-}
{-# OPTIONS_GHC -Wno-orphans #-}
module Development.IDE.Main
(Arguments(..)
,defaultArguments
,Command(..)
,IdeCommand(..)
,isLSP
,commandP
,defaultMain
,testing) where
import           Control.Concurrent.Extra              (newLock, withLock,
                                                        withNumCapabilities)
import           Control.Concurrent.STM.Stats          (atomically,
                                                        dumpSTMStats)
import           Control.Exception.Safe                (Exception (displayException),
                                                        catchAny)
import           Control.Monad.Extra                   (concatMapM, unless,
                                                        when)
import qualified Data.Aeson.Encode.Pretty              as A
import           Data.Default                          (Default (def))
import           Data.Foldable                         (traverse_)
import qualified Data.HashMap.Strict                   as HashMap
import           Data.Hashable                         (hashed)
import           Data.List.Extra                       (intercalate, isPrefixOf,
                                                        nub, nubOrd, partition)
import           Data.Maybe                            (catMaybes, isJust)
import qualified Data.Text                             as T
import qualified Data.Text.IO                          as T
import           Data.Text.Lazy.Encoding               (decodeUtf8)
import qualified Data.Text.Lazy.IO                     as LT
import           Data.Typeable                         (typeOf)
import           Development.IDE                       (Action, GhcVersion (..),
                                                        Priority (Debug), Rules,
                                                        ghcVersion,
                                                        hDuplicateTo')
import           Development.IDE.Core.Debouncer        (Debouncer,
                                                        newAsyncDebouncer)
import           Development.IDE.Core.FileStore        (isWatchSupported,
                                                        makeVFSHandle)
import           Development.IDE.Core.IdeConfiguration (IdeConfiguration (..),
                                                        registerIdeConfiguration)
import           Development.IDE.Core.OfInterest       (FileOfInterestStatus (OnDisk),
                                                        kick,
                                                        setFilesOfInterest)
import           Development.IDE.Core.RuleTypes        (GenerateCore (GenerateCore),
                                                        GetHieAst (GetHieAst),
                                                        GhcSession (GhcSession),
                                                        GhcSessionDeps (GhcSessionDeps),
                                                        TypeCheck (TypeCheck))
import           Development.IDE.Core.Rules            (GhcSessionIO (GhcSessionIO),
                                                        mainRule)
import           Development.IDE.Core.Service          (initialise, runAction)
import           Development.IDE.Core.Shake            (IdeState (shakeExtras),
                                                        ShakeExtras (state),
                                                        shakeSessionInit, uses)
import           Development.IDE.Core.Tracing          (measureMemory)
import           Development.IDE.Graph                 (action)
import           Development.IDE.LSP.LanguageServer    (runLanguageServer)
import           Development.IDE.Main.HeapStats        (withHeapStats)
import           Development.IDE.Plugin                (Plugin (pluginHandlers, pluginModifyDynflags, pluginRules))
import           Development.IDE.Plugin.HLS            (asGhcIdePlugin)
import qualified Development.IDE.Plugin.HLS.GhcIde     as Ghcide
import qualified Development.IDE.Plugin.Test           as Test
import           Development.IDE.Session               (SessionLoadingOptions,
                                                        getHieDbLoc,
                                                        loadSessionWithOptions,
                                                        retryOnSqliteBusy,
                                                        runWithDb,
                                                        setInitialDynFlags)
import           Development.IDE.Types.Location        (NormalizedUri,
                                                        toNormalizedFilePath')
import           Development.IDE.Types.Logger          (Logger (Logger),
                                                        Priority (Info),
                                                        logDebug, logInfo)
import           Development.IDE.Types.Options         (IdeGhcSession,
                                                        IdeOptions (optCheckParents, optCheckProject, optReportProgress, optRunSubset),
                                                        IdeTesting (IdeTesting),
                                                        clientSupportsProgress,
                                                        defaultIdeOptions,
                                                        optModifyDynFlags,
                                                        optTesting)
import           Development.IDE.Types.Shake           (Key (Key), fromKeyType)
import           GHC.Conc                              (getNumProcessors)
import           GHC.IO.Encoding                       (setLocaleEncoding)
import           GHC.IO.Handle                         (hDuplicate)
import           HIE.Bios.Cradle                       (findCradle)
import qualified HieDb.Run                             as HieDb
import           Ide.Plugin.Config                     (CheckParents (NeverCheck),
                                                        Config, checkParents,
                                                        checkProject,
                                                        getConfigFromNotification)
import           Ide.Plugin.ConfigUtils                (pluginsToDefaultConfig,
                                                        pluginsToVSCodeExtensionSchema)
import           Ide.PluginUtils                       (allLspCmdIds',
                                                        getProcessID,
                                                        idePluginsToPluginDesc,
                                                        pluginDescToIdePlugins)
import           Ide.Types                             (IdeCommand (IdeCommand),
                                                        IdePlugins,
                                                        PluginDescriptor (PluginDescriptor, pluginCli),
                                                        PluginId (PluginId),
                                                        ipMap)
import qualified Language.LSP.Server                   as LSP
import qualified "list-t" ListT
import           Numeric.Natural                       (Natural)
import           Options.Applicative                   hiding (action)
import qualified StmContainers.Map                     as STM
import qualified System.Directory.Extra                as IO
import           System.Exit                           (ExitCode (ExitFailure),
                                                        exitWith)
import           System.FilePath                       (takeExtension,
                                                        takeFileName)
import           System.IO                             (BufferMode (LineBuffering, NoBuffering),
                                                        Handle, hFlush,
                                                        hPutStrLn,
                                                        hSetBuffering,
                                                        hSetEncoding, stderr,
                                                        stdin, stdout, utf8)
import           System.Random                         (newStdGen)
import           System.Time.Extra                     (offsetTime,
                                                        showDuration)
import           Text.Printf                           (printf)

data Command
    = Check [FilePath]  -- ^ Typecheck some paths and print diagnostics. Exit code is the number of failures
    | Db {hieOptions ::  HieDb.Options, hieCommand :: HieDb.Command}
     -- ^ Run a command in the hiedb
    | LSP   -- ^ Run the LSP server
    | PrintExtensionSchema
    | PrintDefaultConfig
    | Custom {ideCommand :: IdeCommand IdeState} -- ^ User defined
    deriving Show


-- TODO move these to hiedb
deriving instance Show HieDb.Command
deriving instance Show HieDb.Options

isLSP :: Command -> Bool
isLSP LSP = True
isLSP _   = False

commandP :: IdePlugins IdeState -> Parser Command
commandP plugins =
    hsubparser(command "typecheck" (info (Check <$> fileCmd) fileInfo)
            <> command "hiedb" (info (Db <$> HieDb.optParser "" True <*> HieDb.cmdParser <**> helper) hieInfo)
            <> command "lsp" (info (pure LSP <**> helper) lspInfo)
            <> command "vscode-extension-schema" extensionSchemaCommand
            <> command "generate-default-config" generateDefaultConfigCommand
            <> pluginCommands
            )
  where
    fileCmd = many (argument str (metavar "FILES/DIRS..."))
    lspInfo = fullDesc <> progDesc "Start talking to an LSP client"
    fileInfo = fullDesc <> progDesc "Used as a test bed to check your IDE will work"
    hieInfo = fullDesc <> progDesc "Query .hie files"
    extensionSchemaCommand =
        info (pure PrintExtensionSchema)
             (fullDesc <> progDesc "Print generic config schema for plugins (used in the package.json of haskell vscode extension)")
    generateDefaultConfigCommand =
        info (pure PrintDefaultConfig)
             (fullDesc <> progDesc "Print config supported by the server with default values")

    pluginCommands = mconcat
        [ command (T.unpack pId) (Custom <$> p)
        | (PluginId pId, PluginDescriptor{pluginCli = Just p}) <- ipMap plugins
        ]


data Arguments = Arguments
    { argsProjectRoot           :: Maybe FilePath
    , argsOTMemoryProfiling     :: Bool
    , argCommand                :: Command
    , argsLogger                :: IO Logger
    , argsRules                 :: Rules ()
    , argsHlsPlugins            :: IdePlugins IdeState
    , argsGhcidePlugin          :: Plugin Config  -- ^ Deprecated
    , argsSessionLoadingOptions :: SessionLoadingOptions
    , argsIdeOptions            :: Config -> Action IdeGhcSession -> IdeOptions
    , argsLspOptions            :: LSP.Options
    , argsDefaultHlsConfig      :: Config
    , argsGetHieDbLoc           :: FilePath -> IO FilePath -- ^ Map project roots to the location of the hiedb for the project
    , argsDebouncer             :: IO (Debouncer NormalizedUri) -- ^ Debouncer used for diagnostics
    , argsHandleIn              :: IO Handle
    , argsHandleOut             :: IO Handle
    , argsThreads               :: Maybe Natural
    }

instance Default Arguments where
    def = defaultArguments Info

defaultArguments :: Priority -> Arguments
defaultArguments priority = Arguments
        { argsProjectRoot = Nothing
        , argsOTMemoryProfiling = False
        , argCommand = LSP
        , argsLogger = stderrLogger priority
        , argsRules = mainRule def >> action kick
        , argsGhcidePlugin = mempty
        , argsHlsPlugins = pluginDescToIdePlugins Ghcide.descriptors
        , argsSessionLoadingOptions = def
        , argsIdeOptions = \config ghcSession -> (defaultIdeOptions ghcSession)
            { optCheckProject = pure $ checkProject config
            , optCheckParents = pure $ checkParents config
            }
        , argsLspOptions = def {LSP.completionTriggerCharacters = Just "."}
        , argsDefaultHlsConfig = def
        , argsGetHieDbLoc = getHieDbLoc
        , argsDebouncer = newAsyncDebouncer
        , argsThreads = Nothing
        , argsHandleIn = pure stdin
        , argsHandleOut = do
                -- Move stdout to another file descriptor and duplicate stderr
                -- to stdout. This guards against stray prints from corrupting the JSON-RPC
                -- message stream.
                newStdout <- hDuplicate stdout
                stderr `hDuplicateTo'` stdout
                hSetBuffering stdout NoBuffering

                -- Print out a single space to assert that the above redirection works.
                -- This is interleaved with the logger, hence we just print a space here in
                -- order not to mess up the output too much. Verified that this breaks
                -- the language server tests without the redirection.
                putStr " " >> hFlush stdout
                return newStdout
        }

testing :: Arguments
testing = (defaultArguments Debug) {
    argsHlsPlugins = pluginDescToIdePlugins $
        idePluginsToPluginDesc (argsHlsPlugins def)
        ++ [Test.blockCommandDescriptor "block-command", Test.plugin],
    argsIdeOptions = \config sessionLoader ->
            let defOptions = argsIdeOptions def config sessionLoader
            in defOptions {
                optTesting = IdeTesting True
            }
}

-- | Cheap stderr logger that relies on LineBuffering
stderrLogger :: Priority -> IO Logger
stderrLogger logLevel = do
    lock <- newLock
    return $ Logger $ \p m -> when (p >= logLevel) $ withLock lock $
        T.hPutStrLn stderr $ "[" <> T.pack (show p) <> "] " <> m

defaultMain :: Arguments -> IO ()
defaultMain Arguments{..} = flip withHeapStats fun =<< argsLogger
 where
  fun = do
    setLocaleEncoding utf8
    pid <- T.pack . show <$> getProcessID
    logger <- argsLogger
    hSetBuffering stderr LineBuffering

    let hlsPlugin = asGhcIdePlugin argsHlsPlugins
        hlsCommands = allLspCmdIds' pid argsHlsPlugins
        plugins = hlsPlugin <> argsGhcidePlugin
        options = argsLspOptions { LSP.executeCommandCommands = LSP.executeCommandCommands argsLspOptions <> Just hlsCommands }
        argsOnConfigChange = getConfigFromNotification
        rules = argsRules >> pluginRules plugins

    debouncer <- argsDebouncer
    inH <- argsHandleIn
    outH <- argsHandleOut

    numProcessors <- getNumProcessors

    case argCommand of
        PrintExtensionSchema ->
            LT.putStrLn $ decodeUtf8 $ A.encodePretty $ pluginsToVSCodeExtensionSchema argsHlsPlugins
        PrintDefaultConfig ->
            LT.putStrLn $ decodeUtf8 $ A.encodePretty $ pluginsToDefaultConfig argsHlsPlugins
        LSP -> withNumCapabilities (maybe (numProcessors `div` 2) fromIntegral argsThreads) $ do
            t <- offsetTime
            logInfo logger "Starting LSP server..."
            logInfo logger "If you are seeing this in a terminal, you probably should have run WITHOUT the --lsp option!"
            runLanguageServer options inH outH argsGetHieDbLoc argsDefaultHlsConfig argsOnConfigChange (pluginHandlers plugins) $ \env vfs rootPath withHieDb hieChan -> do
                traverse_ IO.setCurrentDirectory rootPath
                t <- t
                logInfo logger $ T.pack $ "Started LSP server in " ++ showDuration t

                dir <- maybe IO.getCurrentDirectory return rootPath

                -- We want to set the global DynFlags right now, so that we can use
                -- `unsafeGlobalDynFlags` even before the project is configured
                _mlibdir <-
                    setInitialDynFlags logger dir argsSessionLoadingOptions
                        `catchAny` (\e -> (logDebug logger $ T.pack $ "setInitialDynFlags: " ++ displayException e) >> pure Nothing)


                sessionLoader <- loadSessionWithOptions argsSessionLoadingOptions dir
                config <- LSP.runLspT env LSP.getConfig
                let def_options = argsIdeOptions config sessionLoader

                -- disable runSubset if the client doesn't support watched files
                runSubset <- (optRunSubset def_options &&) <$> LSP.runLspT env isWatchSupported
                logDebug logger $ T.pack $ "runSubset: " <> show runSubset

                let options = def_options
                            { optReportProgress = clientSupportsProgress caps
                            , optModifyDynFlags = optModifyDynFlags def_options <> pluginModifyDynflags plugins
                            , optRunSubset = runSubset
                            }
                    caps = LSP.resClientCapabilities env
                -- FIXME: Remove this after GHC 9 gets fully supported
                when (ghcVersion == GHC90) $
                    hPutStrLn stderr $
                        "Currently, HLS supports GHC 9 only partially. "
                        <> "See [issue #297](https://github.com/haskell/haskell-language-server/issues/297) for more detail."
                initialise
                    argsDefaultHlsConfig
                    rules
                    (Just env)
                    logger
                    debouncer
                    options
                    vfs
                    withHieDb
                    hieChan
            dumpSTMStats
        Check argFiles -> do
          dir <- maybe IO.getCurrentDirectory return argsProjectRoot
          dbLoc <- getHieDbLoc dir
          runWithDb logger dbLoc $ \hiedb hieChan -> do
            -- GHC produces messages with UTF8 in them, so make sure the terminal doesn't error
            hSetEncoding stdout utf8
            hSetEncoding stderr utf8

            putStrLn $ "ghcide setup tester in " ++ dir ++ "."
            putStrLn "Report bugs at https://github.com/haskell/haskell-language-server/issues"

            putStrLn $ "\nStep 1/4: Finding files to test in " ++ dir
            files <- expandFiles (argFiles ++ ["." | null argFiles])
            -- LSP works with absolute file paths, so try and behave similarly
            files <- nubOrd <$> mapM IO.canonicalizePath files
            putStrLn $ "Found " ++ show (length files) ++ " files"

            putStrLn "\nStep 2/4: Looking for hie.yaml files that control setup"
            cradles <- mapM findCradle files
            let ucradles = nubOrd cradles
            let n = length ucradles
            putStrLn $ "Found " ++ show n ++ " cradle" ++ ['s' | n /= 1]
            when (n > 0) $ putStrLn $ "  (" ++ intercalate ", " (catMaybes ucradles) ++ ")"
            putStrLn "\nStep 3/4: Initializing the IDE"
            vfs <- makeVFSHandle
            sessionLoader <- loadSessionWithOptions argsSessionLoadingOptions dir
            let def_options = argsIdeOptions argsDefaultHlsConfig sessionLoader
                options = def_options
                        { optCheckParents = pure NeverCheck
                        , optCheckProject = pure False
                        , optModifyDynFlags = optModifyDynFlags def_options <> pluginModifyDynflags plugins
                        }
            ide <- initialise argsDefaultHlsConfig rules Nothing logger debouncer options vfs hiedb hieChan
            shakeSessionInit ide
            registerIdeConfiguration (shakeExtras ide) $ IdeConfiguration mempty (hashed Nothing)

            putStrLn "\nStep 4/4: Type checking the files"
            setFilesOfInterest ide $ HashMap.fromList $ map ((,OnDisk) . toNormalizedFilePath') files
            results <- runAction "User TypeCheck" ide $ uses TypeCheck (map toNormalizedFilePath' files)
            _results <- runAction "GetHie" ide $ uses GetHieAst (map toNormalizedFilePath' files)
            _results <- runAction "GenerateCore" ide $ uses GenerateCore (map toNormalizedFilePath' files)
            let (worked, failed) = partition fst $ zip (map isJust results) files
            when (failed /= []) $
                putStr $ unlines $ "Files that failed:" : map ((++) " * " . snd) failed

            let nfiles xs = let n = length xs in if n == 1 then "1 file" else show n ++ " files"
            putStrLn $ "\nCompleted (" ++ nfiles worked ++ " worked, " ++ nfiles failed ++ " failed)"

            when argsOTMemoryProfiling $ do
                let values = state $ shakeExtras ide
                let consoleObserver Nothing = return $ \size -> printf "Total: %.2fMB\n" (fromIntegral @Int @Double size / 1e6)
                    consoleObserver (Just k) = return $ \size -> printf "  - %s: %.2fKB\n" (show k) (fromIntegral @Int @Double size / 1e3)

                stateContents <- atomically $ ListT.toList $ STM.listT values
                printf "# Shake value store contents(%d):\n" (length stateContents)
                let keys =
                        nub $
                            typeOf GhcSession :
                            typeOf GhcSessionDeps :
                            [kty | (fromKeyType -> Just (kty,_), _) <- stateContents, kty /= typeOf GhcSessionIO] ++
                            [typeOf GhcSessionIO]
                measureMemory logger [keys] consoleObserver values

            unless (null failed) (exitWith $ ExitFailure (length failed))
        Db opts cmd -> do
            root <-  maybe IO.getCurrentDirectory return argsProjectRoot
            dbLoc <- getHieDbLoc root
            hPutStrLn stderr $ "Using hiedb at: " ++ dbLoc
<<<<<<< HEAD
            mlibdir <- setInitialDynFlags logger root def
=======
            mlibdir <- setInitialDynFlags logger dir def
            rng <- newStdGen
>>>>>>> 7518a3a7
            case mlibdir of
                Nothing     -> exitWith $ ExitFailure 1
                Just libdir -> retryOnSqliteBusy logger rng (HieDb.runCommand libdir opts{HieDb.database = dbLoc} cmd)

        Custom (IdeCommand c) -> do
          root <-  maybe IO.getCurrentDirectory return argsProjectRoot
          dbLoc <- getHieDbLoc root
          runWithDb logger dbLoc $ \hiedb hieChan -> do
            vfs <- makeVFSHandle
            sessionLoader <- loadSessionWithOptions argsSessionLoadingOptions "."
            let def_options = argsIdeOptions argsDefaultHlsConfig sessionLoader
                options = def_options
                    { optCheckParents = pure NeverCheck
                    , optCheckProject = pure False
                    , optModifyDynFlags = optModifyDynFlags def_options <> pluginModifyDynflags plugins
                    }
            ide <- initialise argsDefaultHlsConfig rules Nothing logger debouncer options vfs hiedb hieChan
            shakeSessionInit ide
            registerIdeConfiguration (shakeExtras ide) $ IdeConfiguration mempty (hashed Nothing)
            c ide

{-# ANN defaultMain ("HLint: ignore Use nubOrd" :: String) #-}


expandFiles :: [FilePath] -> IO [FilePath]
expandFiles = concatMapM $ \x -> do
    b <- IO.doesFileExist x
    if b
        then return [x]
        else do
            let recurse "." = True
                recurse x | "." `isPrefixOf` takeFileName x = False -- skip .git etc
                recurse x = takeFileName x `notElem` ["dist", "dist-newstyle"] -- cabal directories
            files <- filter (\x -> takeExtension x `elem` [".hs", ".lhs"]) <$> IO.listFilesInside (return . recurse) x
            when (null files) $
                fail $ "Couldn't find any .hs/.lhs files inside directory: " ++ x
            return files<|MERGE_RESOLUTION|>--- conflicted
+++ resolved
@@ -388,12 +388,8 @@
             root <-  maybe IO.getCurrentDirectory return argsProjectRoot
             dbLoc <- getHieDbLoc root
             hPutStrLn stderr $ "Using hiedb at: " ++ dbLoc
-<<<<<<< HEAD
             mlibdir <- setInitialDynFlags logger root def
-=======
-            mlibdir <- setInitialDynFlags logger dir def
             rng <- newStdGen
->>>>>>> 7518a3a7
             case mlibdir of
                 Nothing     -> exitWith $ ExitFailure 1
                 Just libdir -> retryOnSqliteBusy logger rng (HieDb.runCommand libdir opts{HieDb.database = dbLoc} cmd)
