--- conflicted
+++ resolved
@@ -61,18 +61,10 @@
 import Development.IDE.Types.Shake (Key (Key))
 import Development.Shake (action)
 import HIE.Bios.Cradle (findCradle)
-import Ide.Plugin.Config (CheckParents (NeverCheck), Config, getInitialConfig, getConfigFromNotification)
+import Ide.Plugin.Config (CheckParents (NeverCheck), Config, getConfigFromNotification)
 import Ide.PluginUtils (allLspCmdIds', getProcessID, pluginDescToIdePlugins)
 import Ide.Types (IdePlugins)
-<<<<<<< HEAD
 import qualified Language.LSP.Server as LSP
-=======
-import qualified Language.Haskell.LSP.Core as LSP
-import Language.Haskell.LSP.Messages (FromServerMessage)
-import Language.Haskell.LSP.Types (
-    LspId (IdInt),
- )
->>>>>>> 57b78e7a
 import qualified System.Directory.Extra as IO
 import System.Exit (ExitCode (ExitFailure), exitWith)
 import System.FilePath (takeExtension, takeFileName)
@@ -93,11 +85,7 @@
     , argsSessionLoadingOptions :: SessionLoadingOptions
     , argsIdeOptions :: Maybe Config -> Action IdeGhcSession -> IdeOptions
     , argsLspOptions :: LSP.Options
-<<<<<<< HEAD
-    , argsOnConfigChange :: IdeState -> J.Value -> IO (Either T.Text Config)
-=======
     , argsDefaultHlsConfig :: Config
->>>>>>> 57b78e7a
     }
 
 defArguments :: HieDb -> IndexQueue -> Arguments
@@ -114,13 +102,7 @@
         , argsSessionLoadingOptions = defaultLoadingOptions
         , argsIdeOptions = const defaultIdeOptions
         , argsLspOptions = def {LSP.completionTriggerCharacters = Just "."}
-<<<<<<< HEAD
-        , argsOnConfigChange = \_ide v -> pure $ case J.fromJSON v of
-            J.Error err -> Left $ T.pack err
-            J.Success a -> Right a
-=======
         , argsDefaultHlsConfig = def
->>>>>>> 57b78e7a
         }
 
 defaultMain :: Arguments -> IO ()
@@ -132,8 +114,7 @@
         hlsCommands = allLspCmdIds' pid argsHlsPlugins
         plugins = hlsPlugin <> argsGhcidePlugin
         options = argsLspOptions { LSP.executeCommandCommands = Just hlsCommands }
-        argsOnConfigChange = getConfigFromNotification argsDefaultHlsConfig
-        argsGetInitialConfig = getInitialConfig argsDefaultHlsConfig
+        argsOnConfigChange _ide = pure . getConfigFromNotification argsDefaultHlsConfig
 
     case argFiles of
         Nothing -> do
