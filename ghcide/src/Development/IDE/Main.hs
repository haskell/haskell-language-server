{-# OPTIONS_GHC -Wno-orphans #-}
module Development.IDE.Main
(Arguments(..)
,defaultArguments
,Command(..)
,IdeCommand(..)
,isLSP
,commandP
,defaultMain
,testing
,Log(..)
) where

import           Control.Concurrent.Extra                 (withNumCapabilities)
import           Control.Concurrent.MVar                  (newEmptyMVar,
                                                           putMVar, tryReadMVar)
import           Control.Concurrent.STM.Stats             (dumpSTMStats)
import           Control.Exception.Safe                   (SomeException,
                                                           catchAny,
                                                           displayException)
import           Control.Monad.Extra                      (concatMapM, unless,
                                                           when)
import           Control.Monad.IO.Class                   (liftIO)
import qualified Data.Aeson                               as J
import           Data.Coerce                              (coerce)
import           Data.Default                             (Default (def))
import           Data.Foldable                            (traverse_)
import           Data.Hashable                            (hashed)
import qualified Data.HashMap.Strict                      as HashMap
import           Data.List.Extra                          (intercalate,
                                                           isPrefixOf, nubOrd,
                                                           partition)
import           Data.Maybe                               (catMaybes, isJust)
import qualified Data.Text                                as T
import           Development.IDE                          (Action,
                                                           Priority (Debug, Error),
                                                           Rules, hDuplicateTo')
import           Development.IDE.Core.Debouncer           (Debouncer,
                                                           newAsyncDebouncer)
import           Development.IDE.Core.FileStore           (isWatchSupported,
                                                           setSomethingModified)
import           Development.IDE.Core.IdeConfiguration    (IdeConfiguration (..),
                                                           modifyClientSettings,
                                                           registerIdeConfiguration)
import           Development.IDE.Core.OfInterest          (FileOfInterestStatus (OnDisk),
                                                           kick,
                                                           setFilesOfInterest)
import           Development.IDE.Core.Rules               (mainRule)
import qualified Development.IDE.Core.Rules               as Rules
import           Development.IDE.Core.RuleTypes           (GenerateCore (GenerateCore),
                                                           GetHieAst (GetHieAst),
                                                           TypeCheck (TypeCheck))
import           Development.IDE.Core.Service             (initialise,
                                                           runAction)
import qualified Development.IDE.Core.Service             as Service
import           Development.IDE.Core.Shake               (IdeState (shakeExtras),
                                                           IndexQueue,
                                                           shakeSessionInit,
                                                           uses)
import qualified Development.IDE.Core.Shake               as Shake
import           Development.IDE.Graph                    (action)
import           Development.IDE.LSP.LanguageServer       (runLanguageServer,
                                                           setupLSP)
import qualified Development.IDE.LSP.LanguageServer       as LanguageServer
import           Development.IDE.Main.HeapStats           (withHeapStats)
import qualified Development.IDE.Main.HeapStats           as HeapStats
import qualified Development.IDE.Monitoring.OpenTelemetry as OpenTelemetry
import           Development.IDE.Plugin                   (Plugin (pluginHandlers, pluginModifyDynflags, pluginRules))
import           Development.IDE.Plugin.HLS               (asGhcIdePlugin)
import qualified Development.IDE.Plugin.HLS               as PluginHLS
import qualified Development.IDE.Plugin.HLS.GhcIde        as GhcIde
import qualified Development.IDE.Plugin.Test              as Test
import           Development.IDE.Session                  (SessionLoadingOptions,
                                                           getHieDbLoc,
                                                           loadSessionWithOptions,
                                                           retryOnSqliteBusy,
                                                           runWithDb,
                                                           setInitialDynFlags)
import qualified Development.IDE.Session                  as Session
import           Development.IDE.Types.Location           (NormalizedUri,
                                                           toNormalizedFilePath')
import           Development.IDE.Types.Monitoring         (Monitoring)
import           Development.IDE.Types.Options            (IdeGhcSession,
                                                           IdeOptions (optCheckParents, optCheckProject, optReportProgress, optRunSubset),
                                                           IdeTesting (IdeTesting),
                                                           clientSupportsProgress,
                                                           defaultIdeOptions,
                                                           optModifyDynFlags,
                                                           optTesting)
import           Development.IDE.Types.Shake              (WithHieDb,
                                                           toNoFileKey)
import           GHC.Conc                                 (getNumProcessors)
import           GHC.IO.Encoding                          (setLocaleEncoding)
import           GHC.IO.Handle                            (hDuplicate)
import           HIE.Bios.Cradle                          (findCradle)
import qualified HieDb.Run                                as HieDb
import           Ide.Logger                               (Pretty (pretty),
                                                           Priority (Info),
                                                           Recorder,
                                                           WithPriority,
                                                           cmapWithPrio,
                                                           logWith, nest, vsep,
                                                           (<+>))
import           Ide.Plugin.Config                        (CheckParents (NeverCheck),
                                                           Config, checkParents,
                                                           checkProject,
                                                           getConfigFromNotification)
import           Ide.PluginUtils                          (allLspCmdIds',
                                                           getProcessID,
                                                           idePluginsToPluginDesc,
                                                           pluginDescToIdePlugins)
import           Ide.Types                                (IdeCommand (IdeCommand),
                                                           IdePlugins,
                                                           PluginDescriptor (PluginDescriptor, pluginCli),
                                                           PluginId (PluginId),
                                                           ipMap, pluginId)
import qualified Language.LSP.Server                      as LSP
import           Numeric.Natural                          (Natural)
import           Options.Applicative                      hiding (action)
import qualified System.Directory.Extra                   as IO
import           System.Exit                              (ExitCode (ExitFailure),
                                                           exitWith)
import           System.FilePath                          (takeExtension,
                                                           takeFileName)
import           System.IO                                (BufferMode (LineBuffering, NoBuffering),
                                                           Handle, hFlush,
                                                           hPutStrLn,
                                                           hSetBuffering,
                                                           hSetEncoding, stderr,
                                                           stdin, stdout, utf8)
import           System.Random                            (newStdGen)
import           System.Time.Extra                        (Seconds, offsetTime,
                                                           showDuration)

data Log
  = LogHeapStats !HeapStats.Log
  | LogLspStart [PluginId]
  | LogLspStartDuration !Seconds
  | LogShouldRunSubset !Bool
  | LogSetInitialDynFlagsException !SomeException
  | LogConfigurationChange T.Text
  | LogService Service.Log
  | LogShake Shake.Log
  | LogGhcIde GhcIde.Log
  | LogLanguageServer LanguageServer.Log
  | LogSession Session.Log
  | LogPluginHLS PluginHLS.Log
  | LogRules Rules.Log
  deriving Show

instance Pretty Log where
  pretty = \case
    LogHeapStats msg -> pretty msg
    LogLspStart pluginIds ->
      nest 2 $ vsep
        [ "Starting LSP server..."
        , "If you are seeing this in a terminal, you probably should have run WITHOUT the --lsp option!"
        , "PluginIds:" <+> pretty (coerce @_ @[T.Text] pluginIds)
        ]
    LogLspStartDuration duration ->
      "Started LSP server in" <+> pretty (showDuration duration)
    LogShouldRunSubset shouldRunSubset ->
      "shouldRunSubset:" <+> pretty shouldRunSubset
    LogSetInitialDynFlagsException e ->
      "setInitialDynFlags:" <+> pretty (displayException e)
    LogConfigurationChange msg -> "Configuration changed:" <+> pretty msg
    LogService msg -> pretty msg
    LogShake msg -> pretty msg
    LogGhcIde msg -> pretty msg
    LogLanguageServer msg -> pretty msg
    LogSession msg -> pretty msg
    LogPluginHLS msg -> pretty msg
    LogRules msg -> pretty msg

data Command
    = Check [FilePath]  -- ^ Typecheck some paths and print diagnostics. Exit code is the number of failures
    | Db {hieOptions ::  HieDb.Options, hieCommand :: HieDb.Command}
     -- ^ Run a command in the hiedb
    | LSP   -- ^ Run the LSP server
    | Custom {ideCommand :: IdeCommand IdeState} -- ^ User defined
    deriving Show

-- TODO move these to hiedb
deriving instance Show HieDb.Command
deriving instance Show HieDb.Options

isLSP :: Command -> Bool
isLSP LSP = True
isLSP _   = False

commandP :: IdePlugins IdeState -> Parser Command
commandP plugins =
    hsubparser(command "typecheck" (info (Check <$> fileCmd) fileInfo)
            <> command "hiedb" (info (Db <$> HieDb.optParser "" True <*> HieDb.cmdParser) hieInfo)
            <> command "lsp" (info (pure LSP) lspInfo)
            <> pluginCommands
            )
  where
    fileCmd = many (argument str (metavar "FILES/DIRS..."))
    lspInfo = fullDesc <> progDesc "Start talking to an LSP client"
    fileInfo = fullDesc <> progDesc "Used as a test bed to check your IDE will work"
    hieInfo = fullDesc <> progDesc "Query .hie files"

    pluginCommands = mconcat
        [ command (T.unpack pId) (Custom <$> p)
        | PluginDescriptor{pluginCli = Just p, pluginId = PluginId pId} <- ipMap plugins
        ]


data Arguments = Arguments
    { argsProjectRoot           :: FilePath
    , argCommand                :: Command
    , argsRules                 :: Rules ()
    , argsHlsPlugins            :: IdePlugins IdeState
    , argsGhcidePlugin          :: Plugin Config  -- ^ Deprecated
    , argsSessionLoadingOptions :: SessionLoadingOptions
    , argsIdeOptions            :: Config -> Action IdeGhcSession -> IdeOptions
    , argsLspOptions            :: LSP.Options
    , argsDefaultHlsConfig      :: Config
    , argsGetHieDbLoc           :: FilePath -> IO FilePath -- ^ Map project roots to the location of the hiedb for the project
    , argsDebouncer             :: IO (Debouncer NormalizedUri) -- ^ Debouncer used for diagnostics
    , argsHandleIn              :: IO Handle
    , argsHandleOut             :: IO Handle
    , argsThreads               :: Maybe Natural
    , argsMonitoring            :: IO Monitoring
    , argsDisableKick           :: Bool -- ^ flag to disable kick used for testing
    }

defaultArguments :: Recorder (WithPriority Log) -> FilePath -> IdePlugins IdeState -> Arguments
defaultArguments recorder fp plugins = Arguments
        { argsProjectRoot = fp
        , argCommand = LSP
        , argsRules = mainRule (cmapWithPrio LogRules recorder) def
        , argsGhcidePlugin = mempty
        , argsHlsPlugins = pluginDescToIdePlugins (GhcIde.descriptors (cmapWithPrio LogGhcIde recorder)) <> plugins
        , argsSessionLoadingOptions = def
        , argsIdeOptions = \config ghcSession -> (defaultIdeOptions ghcSession)
            { optCheckProject = pure $ checkProject config
            , optCheckParents = pure $ checkParents config
            }
        , argsLspOptions = def
            { LSP.optCompletionTriggerCharacters = Just "."
            -- Generally people start to notice that something is taking a while at about 1s, so
            -- that's when we start reporting progress
            , LSP.optProgressStartDelay = 1_00_000
            -- Once progress is being reported, it's nice to see that it's moving reasonably quickly,
            -- but not so fast that it's ugly. This number is a bit made up
            , LSP.optProgressUpdateDelay = 1_00_000
            }
        , argsDefaultHlsConfig = def
        , argsGetHieDbLoc = getHieDbLoc
        , argsDebouncer = newAsyncDebouncer
        , argsThreads = Nothing
        , argsHandleIn = pure stdin
        , argsHandleOut = do
                -- Move stdout to another file descriptor and duplicate stderr
                -- to stdout. This guards against stray prints from corrupting the JSON-RPC
                -- message stream.
                newStdout <- hDuplicate stdout
                stderr `hDuplicateTo'` stdout
                hSetBuffering stdout NoBuffering

                -- Print out a single space to assert that the above redirection works.
                -- This is interleaved with the logger, hence we just print a space here in
                -- order not to mess up the output too much. Verified that this breaks
                -- the language server tests without the redirection.
                putStr " " >> hFlush stdout
                return newStdout
        , argsMonitoring = OpenTelemetry.monitoring
        , argsDisableKick = False
        }


testing :: Recorder (WithPriority Log) -> FilePath -> IdePlugins IdeState -> Arguments
testing recorder fp plugins =
  let
<<<<<<< HEAD
    arguments@Arguments{ argsHlsPlugins, argsIdeOptions } =
        defaultArguments recorder fp plugins
=======
    arguments@Arguments{ argsHlsPlugins, argsIdeOptions, argsLspOptions } =
        defaultArguments recorder plugins
>>>>>>> e5cae74c
    hlsPlugins = pluginDescToIdePlugins $
      idePluginsToPluginDesc argsHlsPlugins
      ++ [Test.blockCommandDescriptor "block-command", Test.plugin]
    ideOptions config sessionLoader =
      let
        defOptions = argsIdeOptions config sessionLoader
      in
        defOptions{ optTesting = IdeTesting True }
    lspOptions = argsLspOptions { LSP.optProgressStartDelay = 0, LSP.optProgressUpdateDelay = 0 }
  in
    arguments
      { argsHlsPlugins = hlsPlugins
      , argsIdeOptions = ideOptions
      , argsLspOptions = lspOptions
      }

defaultMain :: Recorder (WithPriority Log) -> Arguments -> IO ()
defaultMain recorder Arguments{..} = withHeapStats (cmapWithPrio LogHeapStats recorder) fun
 where
  fun = do
    setLocaleEncoding utf8
    pid <- T.pack . show <$> getProcessID
    hSetBuffering stderr LineBuffering

    let hlsPlugin = asGhcIdePlugin (cmapWithPrio LogPluginHLS recorder) argsHlsPlugins
        hlsCommands = allLspCmdIds' pid argsHlsPlugins
        plugins = hlsPlugin <> argsGhcidePlugin
        options = argsLspOptions { LSP.optExecuteCommandCommands = LSP.optExecuteCommandCommands argsLspOptions <> Just hlsCommands }
        argsParseConfig = getConfigFromNotification argsHlsPlugins
        rules = do
            argsRules
            unless argsDisableKick $ action kick
            pluginRules plugins
        -- install the main and ghcide-plugin rules
        -- install the kick action, which triggers a typecheck on every
        -- Shake database restart, i.e. on every user edit.

    debouncer <- argsDebouncer
    inH <- argsHandleIn
    outH <- argsHandleOut

    numProcessors <- getNumProcessors
    let numCapabilities = max 1 $ maybe (numProcessors `div` 2) fromIntegral argsThreads

    case argCommand of
        LSP -> withNumCapabilities numCapabilities $ do
            ioT <- offsetTime
            logWith recorder Info $ LogLspStart (pluginId <$> ipMap argsHlsPlugins)

            ideStateVar <- newEmptyMVar
            let getIdeState :: LSP.LanguageContextEnv Config -> FilePath -> WithHieDb -> IndexQueue -> IO IdeState
                getIdeState env rootPath withHieDb hieChan = do
                  t <- ioT
                  logWith recorder Info $ LogLspStartDuration t
                  -- We want to set the global DynFlags right now, so that we can use
                  -- `unsafeGlobalDynFlags` even before the project is configured
                  _mlibdir <-
                      setInitialDynFlags (cmapWithPrio LogSession recorder) rootPath argsSessionLoadingOptions
                          -- TODO: should probably catch/log/rethrow at top level instead
                          `catchAny` (\e -> logWith recorder Error (LogSetInitialDynFlagsException e) >> pure Nothing)

                  sessionLoader <- loadSessionWithOptions (cmapWithPrio LogSession recorder) argsSessionLoadingOptions rootPath
                  config <- LSP.runLspT env LSP.getConfig
                  let def_options = argsIdeOptions config sessionLoader

                  -- disable runSubset if the client doesn't support watched files
                  runSubset <- (optRunSubset def_options &&) <$> LSP.runLspT env isWatchSupported
                  logWith recorder Debug $ LogShouldRunSubset runSubset

                  let ideOptions = def_options
                              { optReportProgress = clientSupportsProgress caps
                              , optModifyDynFlags = optModifyDynFlags def_options <> pluginModifyDynflags plugins
                              , optRunSubset = runSubset
                              }
                      caps = LSP.resClientCapabilities env
                  monitoring <- argsMonitoring
                  ide <- initialise
                      (cmapWithPrio LogService recorder)
                      argsDefaultHlsConfig
                      argsHlsPlugins
                      rules
                      (Just env)
                      debouncer
                      ideOptions
                      withHieDb
                      hieChan
                      monitoring
                      rootPath
                  putMVar ideStateVar ide
                  pure ide

            let setup = setupLSP (cmapWithPrio LogLanguageServer recorder) argsProjectRoot argsGetHieDbLoc (pluginHandlers plugins) getIdeState
                -- See Note [Client configuration in Rules]
                onConfigChange cfg = do
                  -- TODO: this is nuts, we're converting back to JSON just to get a fingerprint
                  let cfgObj = J.toJSON cfg
                  mide <- liftIO $ tryReadMVar ideStateVar
                  case mide of
                    Nothing -> pure ()
                    Just ide -> liftIO $ do
                        let msg = T.pack $ show cfg
                        setSomethingModified Shake.VFSUnmodified ide "config change" $ do
                            logWith recorder Debug $ LogConfigurationChange msg
                            modifyClientSettings ide (const $ Just cfgObj)
                            return [toNoFileKey Rules.GetClientSettings]

            runLanguageServer (cmapWithPrio LogLanguageServer recorder) options inH outH argsDefaultHlsConfig argsParseConfig onConfigChange setup
            dumpSTMStats
        Check argFiles -> do
          let dir = argsProjectRoot
          dbLoc <- getHieDbLoc dir
          runWithDb (cmapWithPrio LogSession recorder) dbLoc $ \hiedb hieChan -> do
            -- GHC produces messages with UTF8 in them, so make sure the terminal doesn't error
            hSetEncoding stdout utf8
            hSetEncoding stderr utf8

            putStrLn $ "ghcide setup tester in " ++ dir ++ "."
            putStrLn "Report bugs at https://github.com/haskell/haskell-language-server/issues"

            putStrLn $ "\nStep 1/4: Finding files to test in " ++ dir
            files <- expandFiles (argFiles ++ ["." | null argFiles])
            -- LSP works with absolute file paths, so try and behave similarly
            absoluteFiles <- nubOrd <$> mapM IO.canonicalizePath files
            putStrLn $ "Found " ++ show (length absoluteFiles) ++ " files"

            putStrLn "\nStep 2/4: Looking for hie.yaml files that control setup"
            cradles <- mapM findCradle absoluteFiles
            let ucradles = nubOrd cradles
            let n = length ucradles
            putStrLn $ "Found " ++ show n ++ " cradle" ++ ['s' | n /= 1]
            when (n > 0) $ putStrLn $ "  (" ++ intercalate ", " (catMaybes ucradles) ++ ")"
            putStrLn "\nStep 3/4: Initializing the IDE"
            sessionLoader <- loadSessionWithOptions (cmapWithPrio LogSession recorder) argsSessionLoadingOptions dir
            let def_options = argsIdeOptions argsDefaultHlsConfig sessionLoader
                ideOptions = def_options
                        { optCheckParents = pure NeverCheck
                        , optCheckProject = pure False
                        , optModifyDynFlags = optModifyDynFlags def_options <> pluginModifyDynflags plugins
                        }
            ide <- initialise (cmapWithPrio LogService recorder) argsDefaultHlsConfig argsHlsPlugins rules Nothing debouncer ideOptions hiedb hieChan mempty dir
            shakeSessionInit (cmapWithPrio LogShake recorder) ide
            registerIdeConfiguration (shakeExtras ide) $ IdeConfiguration mempty (hashed Nothing)

            putStrLn "\nStep 4/4: Type checking the files"
            setFilesOfInterest ide $ HashMap.fromList $ map ((,OnDisk) . toNormalizedFilePath') absoluteFiles
            results <- runAction "User TypeCheck" ide $ uses TypeCheck (map toNormalizedFilePath' absoluteFiles)
            _results <- runAction "GetHie" ide $ uses GetHieAst (map toNormalizedFilePath' absoluteFiles)
            _results <- runAction "GenerateCore" ide $ uses GenerateCore (map toNormalizedFilePath' absoluteFiles)
            let (worked, failed) = partition fst $ zip (map isJust results) absoluteFiles
            when (failed /= []) $
                putStr $ unlines $ "Files that failed:" : map ((++) " * " . snd) failed

            let nfiles xs = let n' = length xs in if n' == 1 then "1 file" else show n' ++ " files"
            putStrLn $ "\nCompleted (" ++ nfiles worked ++ " worked, " ++ nfiles failed ++ " failed)"

            unless (null failed) (exitWith $ ExitFailure (length failed))
        Db opts cmd -> do
            let root = argsProjectRoot
            dbLoc <- getHieDbLoc root
            hPutStrLn stderr $ "Using hiedb at: " ++ dbLoc
            mlibdir <- setInitialDynFlags (cmapWithPrio LogSession recorder) root def
            rng <- newStdGen
            case mlibdir of
                Nothing     -> exitWith $ ExitFailure 1
                Just libdir -> retryOnSqliteBusy (cmapWithPrio LogSession recorder) rng (HieDb.runCommand libdir opts{HieDb.database = dbLoc} cmd)

        Custom (IdeCommand c) -> do
          let root = argsProjectRoot
          dbLoc <- getHieDbLoc root
          runWithDb (cmapWithPrio LogSession recorder) dbLoc $ \hiedb hieChan -> do
            sessionLoader <- loadSessionWithOptions (cmapWithPrio LogSession recorder) argsSessionLoadingOptions "."
            let def_options = argsIdeOptions argsDefaultHlsConfig sessionLoader
                ideOptions = def_options
                    { optCheckParents = pure NeverCheck
                    , optCheckProject = pure False
                    , optModifyDynFlags = optModifyDynFlags def_options <> pluginModifyDynflags plugins
                    }
            ide <- initialise (cmapWithPrio LogService recorder) argsDefaultHlsConfig argsHlsPlugins rules Nothing debouncer ideOptions hiedb hieChan mempty root
            shakeSessionInit (cmapWithPrio LogShake recorder) ide
            registerIdeConfiguration (shakeExtras ide) $ IdeConfiguration mempty (hashed Nothing)
            c ide

expandFiles :: [FilePath] -> IO [FilePath]
expandFiles = concatMapM $ \x -> do
    b <- IO.doesFileExist x
    if b
        then return [x]
        else do
            let recurse "." = True
                recurse y | "." `isPrefixOf` takeFileName y = False -- skip .git etc
                recurse y = takeFileName y `notElem` ["dist", "dist-newstyle"] -- cabal directories
            files <- filter (\y -> takeExtension y `elem` [".hs", ".lhs"]) <$> IO.listFilesInside (return . recurse) x
            when (null files) $
                fail $ "Couldn't find any .hs/.lhs files inside directory: " ++ x
            return files<|MERGE_RESOLUTION|>--- conflicted
+++ resolved
@@ -274,13 +274,8 @@
 testing :: Recorder (WithPriority Log) -> FilePath -> IdePlugins IdeState -> Arguments
 testing recorder fp plugins =
   let
-<<<<<<< HEAD
-    arguments@Arguments{ argsHlsPlugins, argsIdeOptions } =
+    arguments@Arguments{ argsHlsPlugins, argsIdeOptions, argsLspOptions  } =
         defaultArguments recorder fp plugins
-=======
-    arguments@Arguments{ argsHlsPlugins, argsIdeOptions, argsLspOptions } =
-        defaultArguments recorder plugins
->>>>>>> e5cae74c
     hlsPlugins = pluginDescToIdePlugins $
       idePluginsToPluginDesc argsHlsPlugins
       ++ [Test.blockCommandDescriptor "block-command", Test.plugin]
