module Development.IDE.Main (Arguments(..), defaultMain) where
import           Control.Concurrent.Extra              (newLock, readVar,
                                                        withLock)
import           Control.Exception.Safe                (Exception (displayException),
                                                        catchAny)
import           Control.Monad.Extra                   (concatMapM, unless,
                                                        when)
import           Data.Default                          (Default (def))
import qualified Data.HashMap.Strict                   as HashMap
import           Data.Hashable                         (hashed)
import           Data.List.Extra                       (intercalate, isPrefixOf,
                                                        nub, nubOrd, partition)
import           Data.Maybe                            (catMaybes, fromMaybe,
                                                        isJust)
import qualified Data.Text                             as T
import qualified Data.Text.IO                          as T
import           Development.IDE                       (Action, Rules,
                                                        hDuplicateTo')
import           Development.IDE.Core.Debouncer        (Debouncer,
                                                        newAsyncDebouncer)
import           Development.IDE.Core.FileStore        (makeVFSHandle)
import           Development.IDE.Core.IdeConfiguration (IdeConfiguration (..),
                                                        registerIdeConfiguration)
import           Development.IDE.Core.OfInterest       (FileOfInterestStatus (OnDisk),
                                                        kick,
                                                        setFilesOfInterest)
import           Development.IDE.Core.RuleTypes        (GenerateCore (GenerateCore),
                                                        GetHieAst (GetHieAst),
                                                        GhcSession (GhcSession),
                                                        GhcSessionDeps (GhcSessionDeps),
                                                        TypeCheck (TypeCheck))
import           Development.IDE.Core.Rules            (GhcSessionIO (GhcSessionIO),
                                                        mainRule)
import           Development.IDE.Core.Service          (initialise, runAction)
import           Development.IDE.Core.Shake            (IdeState (shakeExtras),
                                                        ShakeExtras (state),
                                                        uses)
import           Development.IDE.Core.Tracing          (measureMemory)
import           Development.IDE.LSP.LanguageServer    (runLanguageServer)
import           Development.IDE.Plugin                (Plugin (pluginHandlers, pluginRules))
import           Development.IDE.Plugin.HLS            (asGhcIdePlugin)
import qualified Development.IDE.Plugin.HLS.GhcIde     as Ghcide
import           Development.IDE.Session               (SessionLoadingOptions,
                                                        getHieDbLoc,
                                                        loadSessionWithOptions,
                                                        runWithDb,
                                                        setInitialDynFlags)
import           Development.IDE.Types.Location        (NormalizedUri,
                                                        toNormalizedFilePath')
import           Development.IDE.Types.Logger          (Logger (Logger))
import           Development.IDE.Types.Options         (IdeGhcSession,
                                                        IdeOptions (optCheckParents, optCheckProject, optReportProgress),
                                                        clientSupportsProgress,
                                                        defaultIdeOptions)
import           Development.IDE.Types.Shake           (Key (Key))
import           Development.IDE.Main.HeapStats        (withHeapStats)
import           Development.Shake                     (action)
import           GHC.IO.Encoding                       (setLocaleEncoding)
import           GHC.IO.Handle                         (hDuplicate)
import           HIE.Bios.Cradle                       (findCradle)
import           Ide.Plugin.Config                     (CheckParents (NeverCheck),
                                                        Config,
                                                        getConfigFromNotification)
import           Ide.PluginUtils                       (allLspCmdIds',
                                                        getProcessID,
                                                        pluginDescToIdePlugins)
import           Ide.Types                             (IdePlugins)
import qualified Language.LSP.Server                   as LSP
import qualified System.Directory.Extra                as IO
import           System.Exit                           (ExitCode (ExitFailure),
                                                        exitWith)
import           System.FilePath                       (takeExtension,
                                                        takeFileName)
import           System.IO                             (BufferMode (LineBuffering, NoBuffering),
                                                        Handle, hFlush,
                                                        hPutStrLn,
                                                        hSetBuffering,
                                                        hSetEncoding, stderr,
                                                        stdin, stdout, utf8)
import           System.Time.Extra                     (offsetTime,
                                                        showDuration)
import           Text.Printf                           (printf)

data Arguments = Arguments
    { argsOTMemoryProfiling :: Bool
    , argFiles :: Maybe [FilePath]   -- ^ Nothing: lsp server ;  Just: typecheck and exit
    , argsLogger :: IO Logger
    , argsRules :: Rules ()
    , argsHlsPlugins :: IdePlugins IdeState
    , argsGhcidePlugin :: Plugin Config  -- ^ Deprecated
    , argsSessionLoadingOptions :: SessionLoadingOptions
    , argsIdeOptions :: Maybe Config -> Action IdeGhcSession -> IdeOptions
    , argsLspOptions :: LSP.Options
    , argsDefaultHlsConfig :: Config
    , argsGetHieDbLoc :: FilePath -> IO FilePath -- ^ Map project roots to the location of the hiedb for the project
    , argsDebouncer :: IO (Debouncer NormalizedUri) -- ^ Debouncer used for diagnostics
    , argsHandleIn :: IO Handle
    , argsHandleOut :: IO Handle
    }

instance Default Arguments where
    def = Arguments
        { argsOTMemoryProfiling = False
        , argFiles = Nothing
        , argsLogger = stderrLogger
        , argsRules = mainRule >> action kick
        , argsGhcidePlugin = mempty
        , argsHlsPlugins = pluginDescToIdePlugins Ghcide.descriptors
        , argsSessionLoadingOptions = def
        , argsIdeOptions = const defaultIdeOptions
        , argsLspOptions = def {LSP.completionTriggerCharacters = Just "."}
        , argsDefaultHlsConfig = def
        , argsGetHieDbLoc = getHieDbLoc
        , argsDebouncer = newAsyncDebouncer
        , argsHandleIn = pure stdin
        , argsHandleOut = do
                -- Move stdout to another file descriptor and duplicate stderr
                -- to stdout. This guards against stray prints from corrupting the JSON-RPC
                -- message stream.
                newStdout <- hDuplicate stdout
                stderr `hDuplicateTo'` stdout
                hSetBuffering stdout NoBuffering

                -- Print out a single space to assert that the above redirection works.
                -- This is interleaved with the logger, hence we just print a space here in
                -- order not to mess up the output too much. Verified that this breaks
                -- the language server tests without the redirection.
                putStr " " >> hFlush stdout
                return newStdout
        }

-- | Cheap stderr logger that relies on LineBuffering
stderrLogger :: IO Logger
stderrLogger = do
    lock <- newLock
    return $ Logger $ \p m -> withLock lock $
        T.hPutStrLn stderr $ "[" <> T.pack (show p) <> "] " <> m

defaultMain :: Arguments -> IO ()
<<<<<<< HEAD
defaultMain Arguments{..} = withHeapStats argsLogger $ do
=======
defaultMain Arguments{..} = do
    setLocaleEncoding utf8
>>>>>>> d60dee03
    pid <- T.pack . show <$> getProcessID
    logger <- argsLogger
    hSetBuffering stderr LineBuffering

    let hlsPlugin = asGhcIdePlugin argsDefaultHlsConfig argsHlsPlugins
        hlsCommands = allLspCmdIds' pid argsHlsPlugins
        plugins = hlsPlugin <> argsGhcidePlugin
        options = argsLspOptions { LSP.executeCommandCommands = Just hlsCommands }
        argsOnConfigChange _ide = pure . getConfigFromNotification argsDefaultHlsConfig
        rules = argsRules >> pluginRules plugins

    debouncer <- argsDebouncer
    inH <- argsHandleIn
    outH <- argsHandleOut

    case argFiles of
        Nothing -> do
            t <- offsetTime
            hPutStrLn stderr "Starting LSP server..."
            hPutStrLn stderr "If you are seeing this in a terminal, you probably should have run ghcide WITHOUT the --lsp option!"
            runLanguageServer options inH outH argsGetHieDbLoc argsOnConfigChange (pluginHandlers plugins) $ \env vfs rootPath hiedb hieChan -> do
                t <- t
                hPutStrLn stderr $ "Started LSP server in " ++ showDuration t

                dir <- IO.getCurrentDirectory

                -- We want to set the global DynFlags right now, so that we can use
                -- `unsafeGlobalDynFlags` even before the project is configured
                -- We do it here since haskell-lsp changes our working directory to the correct place ('rootPath')
                -- before calling this function
                _mlibdir <-
                    setInitialDynFlags argsSessionLoadingOptions
                        `catchAny` (\e -> (hPutStrLn stderr $ "setInitialDynFlags: " ++ displayException e) >> pure Nothing)

                sessionLoader <- loadSessionWithOptions argsSessionLoadingOptions $ fromMaybe dir rootPath
                config <- LSP.runLspT env LSP.getConfig
                let options = (argsIdeOptions config sessionLoader)
                            { optReportProgress = clientSupportsProgress caps
                            }
                    caps = LSP.resClientCapabilities env
                initialise
                    argsDefaultHlsConfig
                    rules
                    (Just env)
                    logger
                    debouncer
                    options
                    vfs
                    hiedb
                    hieChan
        Just argFiles -> do
          dir <- IO.getCurrentDirectory
          dbLoc <- getHieDbLoc dir
          runWithDb dbLoc $ \hiedb hieChan -> do
            -- GHC produces messages with UTF8 in them, so make sure the terminal doesn't error
            hSetEncoding stdout utf8
            hSetEncoding stderr utf8

            putStrLn $ "ghcide setup tester in " ++ dir ++ "."
            putStrLn "Report bugs at https://github.com/haskell/haskell-language-server/issues"

            putStrLn $ "\nStep 1/4: Finding files to test in " ++ dir
            files <- expandFiles (argFiles ++ ["." | null argFiles])
            -- LSP works with absolute file paths, so try and behave similarly
            files <- nubOrd <$> mapM IO.canonicalizePath files
            putStrLn $ "Found " ++ show (length files) ++ " files"

            putStrLn "\nStep 2/4: Looking for hie.yaml files that control setup"
            cradles <- mapM findCradle files
            let ucradles = nubOrd cradles
            let n = length ucradles
            putStrLn $ "Found " ++ show n ++ " cradle" ++ ['s' | n /= 1]
            when (n > 0) $ putStrLn $ "  (" ++ intercalate ", " (catMaybes ucradles) ++ ")"
            putStrLn "\nStep 3/4: Initializing the IDE"
            vfs <- makeVFSHandle
            sessionLoader <- loadSessionWithOptions argsSessionLoadingOptions dir
            let options = (argsIdeOptions Nothing sessionLoader)
                        { optCheckParents = pure NeverCheck
                        , optCheckProject = pure False
                        }
            ide <- initialise argsDefaultHlsConfig rules Nothing logger debouncer options vfs hiedb hieChan
            registerIdeConfiguration (shakeExtras ide) $ IdeConfiguration mempty (hashed Nothing)

            putStrLn "\nStep 4/4: Type checking the files"
            setFilesOfInterest ide $ HashMap.fromList $ map ((,OnDisk) . toNormalizedFilePath') files
            results <- runAction "User TypeCheck" ide $ uses TypeCheck (map toNormalizedFilePath' files)
            _results <- runAction "GetHie" ide $ uses GetHieAst (map toNormalizedFilePath' files)
            _results <- runAction "GenerateCore" ide $ uses GenerateCore (map toNormalizedFilePath' files)
            let (worked, failed) = partition fst $ zip (map isJust results) files
            when (failed /= []) $
                putStr $ unlines $ "Files that failed:" : map ((++) " * " . snd) failed

            let nfiles xs = let n = length xs in if n == 1 then "1 file" else show n ++ " files"
            putStrLn $ "\nCompleted (" ++ nfiles worked ++ " worked, " ++ nfiles failed ++ " failed)"

            when argsOTMemoryProfiling $ do
                let valuesRef = state $ shakeExtras ide
                values <- readVar valuesRef
                let consoleObserver Nothing = return $ \size -> printf "Total: %.2fMB\n" (fromIntegral @Int @Double size / 1e6)
                    consoleObserver (Just k) = return $ \size -> printf "  - %s: %.2fKB\n" (show k) (fromIntegral @Int @Double size / 1e3)

                printf "# Shake value store contents(%d):\n" (length values)
                let keys =
                        nub $
                            Key GhcSession :
                            Key GhcSessionDeps :
                            [k | (_, k) <- HashMap.keys values, k /= Key GhcSessionIO]
                            ++ [Key GhcSessionIO]
                measureMemory logger [keys] consoleObserver valuesRef

            unless (null failed) (exitWith $ ExitFailure (length failed))
{-# ANN defaultMain ("HLint: ignore Use nubOrd" :: String) #-}

expandFiles :: [FilePath] -> IO [FilePath]
expandFiles = concatMapM $ \x -> do
    b <- IO.doesFileExist x
    if b
        then return [x]
        else do
            let recurse "." = True
                recurse x | "." `isPrefixOf` takeFileName x = False -- skip .git etc
                recurse x = takeFileName x `notElem` ["dist", "dist-newstyle"] -- cabal directories
            files <- filter (\x -> takeExtension x `elem` [".hs", ".lhs"]) <$> IO.listFilesInside (return . recurse) x
            when (null files) $
                fail $ "Couldn't find any .hs/.lhs files inside directory: " ++ x
            return files<|MERGE_RESOLUTION|>--- conflicted
+++ resolved
@@ -137,12 +137,8 @@
         T.hPutStrLn stderr $ "[" <> T.pack (show p) <> "] " <> m
 
 defaultMain :: Arguments -> IO ()
-<<<<<<< HEAD
 defaultMain Arguments{..} = withHeapStats argsLogger $ do
-=======
-defaultMain Arguments{..} = do
     setLocaleEncoding utf8
->>>>>>> d60dee03
     pid <- T.pack . show <$> getProcessID
     logger <- argsLogger
     hSetBuffering stderr LineBuffering
