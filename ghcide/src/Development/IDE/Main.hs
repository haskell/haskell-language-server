{-# LANGUAGE PackageImports #-}
{-# OPTIONS_GHC -Wno-orphans #-}
{-# LANGUAGE RankNTypes     #-}
module Development.IDE.Main
(Arguments(..)
,defaultArguments
,Command(..)
,IdeCommand(..)
,isLSP
,commandP
,defaultMain
,testing
,Log(..)
) where
<<<<<<< HEAD
import           Control.Concurrent.Extra              (withNumCapabilities)
import           Control.Concurrent.STM.Stats          (atomically,
                                                        dumpSTMStats)
import           Control.Exception.Safe                (SomeException, catchAny,
                                                        displayException)
import           Control.Monad.Extra                   (concatMapM, unless,
                                                        when)
import qualified Data.Aeson.Encode.Pretty              as A
import           Data.Default                          (Default (def))
import           Data.Foldable                         (traverse_)
import qualified Data.HashMap.Strict                   as HashMap
import           Data.Hashable                         (hashed)
import           Data.List.Extra                       (intercalate, isPrefixOf,
                                                        nub, nubOrd, partition)
import           Data.Maybe                            (catMaybes, isJust)
import qualified Data.Text                             as T
import           Data.Text.Lazy.Encoding               (decodeUtf8)
import qualified Data.Text.Lazy.IO                     as LT
import           Data.Typeable                         (typeOf)
import           Development.IDE                       (Action, GhcVersion (..),
                                                        Priority (Debug, Error), Rules,
                                                        ghcVersion,
                                                        hDuplicateTo')
import           Development.IDE.Core.Debouncer        (Debouncer,
                                                        newAsyncDebouncer)
import           Development.IDE.Core.FileStore        (isWatchSupported)
import           Development.IDE.Core.IdeConfiguration (IdeConfiguration (..),
                                                        registerIdeConfiguration)
import           Development.IDE.Core.OfInterest       (FileOfInterestStatus (OnDisk),
                                                        kick,
                                                        setFilesOfInterest)
import           Development.IDE.Core.RuleTypes        (GenerateCore (GenerateCore),
                                                        GetHieAst (GetHieAst),
                                                        GhcSession (GhcSession),
                                                        GhcSessionDeps (GhcSessionDeps),
                                                        TypeCheck (TypeCheck))
import           Development.IDE.Core.Rules            (GhcSessionIO (GhcSessionIO),
                                                        mainRule)
import qualified Development.IDE.Core.Rules            as Rules
import           Development.IDE.Core.Service          (initialise, runAction)
import qualified Development.IDE.Core.Service          as Service
import           Development.IDE.Core.Shake            (IdeState (shakeExtras),
                                                        ShakeExtras (state),
                                                        shakeSessionInit, uses, IndexQueue)
import qualified Development.IDE.Core.Shake            as Shake
import           Development.IDE.Core.Tracing          (measureMemory)
import           Development.IDE.Graph                 (action)
import           Development.IDE.LSP.LanguageServer    (runLanguageServer, setupLSP)
import qualified Development.IDE.LSP.LanguageServer    as LanguageServer
import           Development.IDE.Main.HeapStats        (withHeapStats)
import qualified Development.IDE.Main.HeapStats        as HeapStats
import           Development.IDE.Types.Monitoring      (Monitoring)
import qualified Development.IDE.Monitoring.EKG as EKG
import qualified Development.IDE.Monitoring.OpenTelemetry as OpenTelemetry
import           Development.IDE.Plugin                (Plugin (pluginHandlers, pluginModifyDynflags, pluginRules))
import           Development.IDE.Plugin.HLS            (asGhcIdePlugin)
import qualified Development.IDE.Plugin.HLS            as PluginHLS
import qualified Development.IDE.Plugin.HLS.GhcIde     as GhcIde
import qualified Development.IDE.Plugin.Test           as Test
import           Development.IDE.Session               (SessionLoadingOptions,
                                                        getHieDbLoc,
                                                        loadSessionWithOptions,
                                                        retryOnSqliteBusy,
                                                        runWithDb,
                                                        setInitialDynFlags)
import qualified Development.IDE.Session               as Session
import           Development.IDE.Types.Location        (NormalizedUri,
                                                        toNormalizedFilePath')
import           Development.IDE.Types.Logger          (Logger, Pretty (pretty),
                                                        Priority (Info, Warning),
                                                        Recorder, WithPriority,
                                                        cmapWithPrio, logWith,
                                                        vsep, (<+>))
import           Development.IDE.Types.Options         (IdeGhcSession,
                                                        IdeOptions (optCheckParents, optCheckProject, optReportProgress, optRunSubset),
                                                        IdeTesting (IdeTesting),
                                                        clientSupportsProgress,
                                                        defaultIdeOptions,
                                                        optModifyDynFlags,
                                                        optTesting)
import           Development.IDE.Types.Shake           (fromKeyType, WithHieDb)
import           GHC.Conc                              (getNumProcessors)
import           GHC.IO.Encoding                       (setLocaleEncoding)
import           GHC.IO.Handle                         (hDuplicate)
import           HIE.Bios.Cradle                       (findCradle)
import qualified HieDb.Run                             as HieDb
import           Ide.Plugin.Config                     (CheckParents (NeverCheck),
                                                        Config, checkParents,
                                                        checkProject,
                                                        getConfigFromNotification)
import           Ide.Plugin.ConfigUtils                (pluginsToDefaultConfig,
                                                        pluginsToVSCodeExtensionSchema)
import           Ide.PluginUtils                       (allLspCmdIds',
                                                        getProcessID,
                                                        idePluginsToPluginDesc,
                                                        pluginDescToIdePlugins)
import           Ide.Types                             (IdeCommand (IdeCommand),
                                                        IdePlugins,
                                                        PluginDescriptor (PluginDescriptor, pluginCli),
                                                        PluginId (PluginId),
                                                        ipMap)
import qualified Language.LSP.Server                   as LSP
=======
import           Control.Concurrent.Extra                 (withNumCapabilities)
import           Control.Concurrent.STM.Stats             (atomically,
                                                           dumpSTMStats)
import           Control.Exception.Safe                   (SomeException,
                                                           catchAny,
                                                           displayException)
import           Control.Monad.Extra                      (concatMapM, unless,
                                                           when)
import qualified Data.Aeson.Encode.Pretty                 as A
import           Data.Default                             (Default (def))
import           Data.Foldable                            (traverse_)
import           Data.Hashable                            (hashed)
import qualified Data.HashMap.Strict                      as HashMap
import           Data.List.Extra                          (intercalate,
                                                           isPrefixOf, nub,
                                                           nubOrd, partition)
import           Data.Maybe                               (catMaybes, isJust)
import qualified Data.Text                                as T
import           Data.Text.Lazy.Encoding                  (decodeUtf8)
import qualified Data.Text.Lazy.IO                        as LT
import           Data.Typeable                            (typeOf)
import           Development.IDE                          (Action,
                                                           GhcVersion (..),
                                                           Priority (Debug, Error),
                                                           Rules, ghcVersion,
                                                           hDuplicateTo')
import           Development.IDE.Core.Debouncer           (Debouncer,
                                                           newAsyncDebouncer)
import           Development.IDE.Core.FileStore           (isWatchSupported)
import           Development.IDE.Core.IdeConfiguration    (IdeConfiguration (..),
                                                           registerIdeConfiguration)
import           Development.IDE.Core.OfInterest          (FileOfInterestStatus (OnDisk),
                                                           kick,
                                                           setFilesOfInterest)
import           Development.IDE.Core.Rules               (GhcSessionIO (GhcSessionIO),
                                                           mainRule)
import qualified Development.IDE.Core.Rules               as Rules
import           Development.IDE.Core.RuleTypes           (GenerateCore (GenerateCore),
                                                           GetHieAst (GetHieAst),
                                                           GhcSession (GhcSession),
                                                           GhcSessionDeps (GhcSessionDeps),
                                                           TypeCheck (TypeCheck))
import           Development.IDE.Core.Service             (initialise,
                                                           runAction)
import qualified Development.IDE.Core.Service             as Service
import           Development.IDE.Core.Shake               (IdeState (shakeExtras),
                                                           ShakeExtras (state),
                                                           shakeSessionInit,
                                                           uses)
import qualified Development.IDE.Core.Shake               as Shake
import           Development.IDE.Core.Tracing             (measureMemory)
import           Development.IDE.Graph                    (action)
import           Development.IDE.LSP.LanguageServer       (runLanguageServer)
import qualified Development.IDE.LSP.LanguageServer       as LanguageServer
import           Development.IDE.Main.HeapStats           (withHeapStats)
import qualified Development.IDE.Main.HeapStats           as HeapStats
import qualified Development.IDE.Monitoring.EKG           as EKG
import qualified Development.IDE.Monitoring.OpenTelemetry as OpenTelemetry
import           Development.IDE.Plugin                   (Plugin (pluginHandlers, pluginModifyDynflags, pluginRules))
import           Development.IDE.Plugin.HLS               (asGhcIdePlugin)
import qualified Development.IDE.Plugin.HLS               as PluginHLS
import qualified Development.IDE.Plugin.HLS.GhcIde        as GhcIde
import qualified Development.IDE.Plugin.Test              as Test
import           Development.IDE.Session                  (SessionLoadingOptions,
                                                           getHieDbLoc,
                                                           loadSessionWithOptions,
                                                           retryOnSqliteBusy,
                                                           runWithDb,
                                                           setInitialDynFlags)
import qualified Development.IDE.Session                  as Session
import           Development.IDE.Types.Location           (NormalizedUri,
                                                           toNormalizedFilePath')
import           Development.IDE.Types.Logger             (Logger,
                                                           Pretty (pretty),
                                                           Priority (Info, Warning),
                                                           Recorder,
                                                           WithPriority,
                                                           cmapWithPrio,
                                                           logWith, vsep, (<+>))
import           Development.IDE.Types.Monitoring         (Monitoring)
import           Development.IDE.Types.Options            (IdeGhcSession,
                                                           IdeOptions (optCheckParents, optCheckProject, optReportProgress, optRunSubset),
                                                           IdeTesting (IdeTesting),
                                                           clientSupportsProgress,
                                                           defaultIdeOptions,
                                                           optModifyDynFlags,
                                                           optTesting)
import           Development.IDE.Types.Shake              (fromKeyType)
import           GHC.Conc                                 (getNumProcessors)
import           GHC.IO.Encoding                          (setLocaleEncoding)
import           GHC.IO.Handle                            (hDuplicate)
import           HIE.Bios.Cradle                          (findCradle)
import qualified HieDb.Run                                as HieDb
import           Ide.Plugin.Config                        (CheckParents (NeverCheck),
                                                           Config, checkParents,
                                                           checkProject,
                                                           getConfigFromNotification)
import           Ide.Plugin.ConfigUtils                   (pluginsToDefaultConfig,
                                                           pluginsToVSCodeExtensionSchema)
import           Ide.PluginUtils                          (allLspCmdIds',
                                                           getProcessID,
                                                           idePluginsToPluginDesc,
                                                           pluginDescToIdePlugins)
import           Ide.Types                                (IdeCommand (IdeCommand),
                                                           IdePlugins,
                                                           PluginDescriptor (PluginDescriptor, pluginCli),
                                                           PluginId (PluginId),
                                                           ipMap)
import qualified Language.LSP.Server                      as LSP
>>>>>>> efcb8e25
import qualified "list-t" ListT
import           Numeric.Natural                          (Natural)
import           Options.Applicative                      hiding (action)
import qualified StmContainers.Map                        as STM
import qualified System.Directory.Extra                   as IO
import           System.Exit                              (ExitCode (ExitFailure),
                                                           exitWith)
import           System.FilePath                          (takeExtension,
                                                           takeFileName)
import           System.IO                                (BufferMode (LineBuffering, NoBuffering),
                                                           Handle, hFlush,
                                                           hPutStrLn,
                                                           hSetBuffering,
                                                           hSetEncoding, stderr,
                                                           stdin, stdout, utf8)
import           System.Random                            (newStdGen)
import           System.Time.Extra                        (Seconds, offsetTime,
                                                           showDuration)
import           Text.Printf                              (printf)

data Log
  = LogHeapStats !HeapStats.Log
  | LogLspStart
  | LogLspStartDuration !Seconds
  | LogShouldRunSubset !Bool
  | LogOnlyPartialGhc92Support
  | LogSetInitialDynFlagsException !SomeException
  | LogService Service.Log
  | LogShake Shake.Log
  | LogGhcIde GhcIde.Log
  | LogLanguageServer LanguageServer.Log
  | LogSession Session.Log
  | LogPluginHLS PluginHLS.Log
  | LogRules Rules.Log
  deriving Show

instance Pretty Log where
  pretty = \case
    LogHeapStats log -> pretty log
    LogLspStart ->
      vsep
        [ "Staring LSP server..."
        , "If you are seeing this in a terminal, you probably should have run WITHOUT the --lsp option!"]
    LogLspStartDuration duration ->
      "Started LSP server in" <+> pretty (showDuration duration)
    LogShouldRunSubset shouldRunSubset ->
      "shouldRunSubset:" <+> pretty shouldRunSubset
    LogOnlyPartialGhc92Support ->
      "Currently, HLS supports GHC 9.2 only partially. See [issue #2982](https://github.com/haskell/haskell-language-server/issues/2982) for more detail."
    LogSetInitialDynFlagsException e ->
      "setInitialDynFlags:" <+> pretty (displayException e)
    LogService log -> pretty log
    LogShake log -> pretty log
    LogGhcIde log -> pretty log
    LogLanguageServer log -> pretty log
    LogSession log -> pretty log
    LogPluginHLS log -> pretty log
    LogRules log -> pretty log

data Command
    = Check [FilePath]  -- ^ Typecheck some paths and print diagnostics. Exit code is the number of failures
    | Db {hieOptions ::  HieDb.Options, hieCommand :: HieDb.Command}
     -- ^ Run a command in the hiedb
    | LSP   -- ^ Run the LSP server
    | PrintExtensionSchema
    | PrintDefaultConfig
    | Custom {ideCommand :: IdeCommand IdeState} -- ^ User defined
    deriving Show

-- TODO move these to hiedb
deriving instance Show HieDb.Command
deriving instance Show HieDb.Options

isLSP :: Command -> Bool
isLSP LSP = True
isLSP _   = False

commandP :: IdePlugins IdeState -> Parser Command
commandP plugins =
    hsubparser(command "typecheck" (info (Check <$> fileCmd) fileInfo)
            <> command "hiedb" (info (Db <$> HieDb.optParser "" True <*> HieDb.cmdParser) hieInfo)
            <> command "lsp" (info (pure LSP) lspInfo)
            <> command "vscode-extension-schema" extensionSchemaCommand
            <> command "generate-default-config" generateDefaultConfigCommand
            <> pluginCommands
            )
  where
    fileCmd = many (argument str (metavar "FILES/DIRS..."))
    lspInfo = fullDesc <> progDesc "Start talking to an LSP client"
    fileInfo = fullDesc <> progDesc "Used as a test bed to check your IDE will work"
    hieInfo = fullDesc <> progDesc "Query .hie files"
    extensionSchemaCommand =
        info (pure PrintExtensionSchema)
             (fullDesc <> progDesc "Print generic config schema for plugins (used in the package.json of haskell vscode extension)")
    generateDefaultConfigCommand =
        info (pure PrintDefaultConfig)
             (fullDesc <> progDesc "Print config supported by the server with default values")

    pluginCommands = mconcat
        [ command (T.unpack pId) (Custom <$> p)
        | (PluginId pId, PluginDescriptor{pluginCli = Just p}) <- ipMap plugins
        ]


data Arguments = Arguments
    { argsProjectRoot           :: Maybe FilePath
    , argsOTMemoryProfiling     :: Bool
    , argCommand                :: Command
    , argsLogger                :: IO Logger
    , argsRules                 :: Rules ()
    , argsHlsPlugins            :: IdePlugins IdeState
    , argsGhcidePlugin          :: Plugin Config  -- ^ Deprecated
    , argsSessionLoadingOptions :: SessionLoadingOptions
    , argsIdeOptions            :: Config -> Action IdeGhcSession -> IdeOptions
    , argsLspOptions            :: LSP.Options
    , argsDefaultHlsConfig      :: Config
    , argsGetHieDbLoc           :: FilePath -> IO FilePath -- ^ Map project roots to the location of the hiedb for the project
    , argsDebouncer             :: IO (Debouncer NormalizedUri) -- ^ Debouncer used for diagnostics
    , argsHandleIn              :: IO Handle
    , argsHandleOut             :: IO Handle
    , argsThreads               :: Maybe Natural
    , argsMonitoring            :: IO Monitoring
    }

defaultArguments :: Recorder (WithPriority Log) -> Logger -> Arguments
defaultArguments recorder logger = Arguments
        { argsProjectRoot = Nothing
        , argsOTMemoryProfiling = False
        , argCommand = LSP
        , argsLogger = pure logger
        , argsRules = mainRule (cmapWithPrio LogRules recorder) def >> action kick
        , argsGhcidePlugin = mempty
        , argsHlsPlugins = pluginDescToIdePlugins (GhcIde.descriptors (cmapWithPrio LogGhcIde recorder))
        , argsSessionLoadingOptions = def
        , argsIdeOptions = \config ghcSession -> (defaultIdeOptions ghcSession)
            { optCheckProject = pure $ checkProject config
            , optCheckParents = pure $ checkParents config
            }
        , argsLspOptions = def {LSP.completionTriggerCharacters = Just "."}
        , argsDefaultHlsConfig = def
        , argsGetHieDbLoc = getHieDbLoc
        , argsDebouncer = newAsyncDebouncer
        , argsThreads = Nothing
        , argsHandleIn = pure stdin
        , argsHandleOut = do
                -- Move stdout to another file descriptor and duplicate stderr
                -- to stdout. This guards against stray prints from corrupting the JSON-RPC
                -- message stream.
                newStdout <- hDuplicate stdout
                stderr `hDuplicateTo'` stdout
                hSetBuffering stdout NoBuffering

                -- Print out a single space to assert that the above redirection works.
                -- This is interleaved with the logger, hence we just print a space here in
                -- order not to mess up the output too much. Verified that this breaks
                -- the language server tests without the redirection.
                putStr " " >> hFlush stdout
                return newStdout
        , argsMonitoring = OpenTelemetry.monitoring <> EKG.monitoring logger 8999
        }


testing :: Recorder (WithPriority Log) -> Logger -> Arguments
testing recorder logger =
  let
    arguments@Arguments{ argsHlsPlugins, argsIdeOptions } = defaultArguments recorder logger
    hlsPlugins = pluginDescToIdePlugins $
      idePluginsToPluginDesc argsHlsPlugins
      ++ [Test.blockCommandDescriptor "block-command", Test.plugin]
    ideOptions = \config sessionLoader ->
      let
        defOptions = argsIdeOptions config sessionLoader
      in
        defOptions{ optTesting = IdeTesting True }
  in
    arguments
      { argsHlsPlugins = hlsPlugins
      , argsIdeOptions = ideOptions
      }

defaultMain :: Recorder (WithPriority Log) -> Arguments -> IO ()
defaultMain recorder Arguments{..} = withHeapStats (cmapWithPrio LogHeapStats recorder) fun
 where
  log :: Priority -> Log -> IO ()
  log = logWith recorder

  fun = do
    setLocaleEncoding utf8
    pid <- T.pack . show <$> getProcessID
    logger <- argsLogger
    hSetBuffering stderr LineBuffering

    let hlsPlugin = asGhcIdePlugin (cmapWithPrio LogPluginHLS recorder) argsHlsPlugins
        hlsCommands = allLspCmdIds' pid argsHlsPlugins
        plugins = hlsPlugin <> argsGhcidePlugin
        options = argsLspOptions { LSP.executeCommandCommands = LSP.executeCommandCommands argsLspOptions <> Just hlsCommands }
        argsOnConfigChange = getConfigFromNotification
        rules = argsRules >> pluginRules plugins

    debouncer <- argsDebouncer
    inH <- argsHandleIn
    outH <- argsHandleOut

    numProcessors <- getNumProcessors

    case argCommand of
        PrintExtensionSchema ->
            LT.putStrLn $ decodeUtf8 $ A.encodePretty $ pluginsToVSCodeExtensionSchema argsHlsPlugins
        PrintDefaultConfig ->
            LT.putStrLn $ decodeUtf8 $ A.encodePretty $ pluginsToDefaultConfig argsHlsPlugins
        LSP -> withNumCapabilities (maybe (numProcessors `div` 2) fromIntegral argsThreads) $ do
            t <- offsetTime
            log Info LogLspStart

<<<<<<< HEAD
            let getIdeState :: LSP.LanguageContextEnv Config -> Maybe FilePath -> WithHieDb -> IndexQueue -> IO IdeState
                getIdeState env rootPath withHieDb hieChan = do
                  traverse_ IO.setCurrentDirectory rootPath
                  t <- t
                  log Info $ LogLspStartDuration t

                  dir <- maybe IO.getCurrentDirectory return rootPath

                  -- We want to set the global DynFlags right now, so that we can use
                  -- `unsafeGlobalDynFlags` even before the project is configured
                  _mlibdir <-
                      setInitialDynFlags (cmapWithPrio LogSession recorder) dir argsSessionLoadingOptions
                          -- TODO: should probably catch/log/rethrow at top level instead
                          `catchAny` (\e -> log Error (LogSetInitialDynFlagsException e) >> pure Nothing)

                  sessionLoader <- loadSessionWithOptions (cmapWithPrio LogSession recorder) argsSessionLoadingOptions dir
                  config <- LSP.runLspT env LSP.getConfig
                  let def_options = argsIdeOptions config sessionLoader

                  -- disable runSubset if the client doesn't support watched files
                  runSubset <- (optRunSubset def_options &&) <$> LSP.runLspT env isWatchSupported
                  log Debug $ LogShouldRunSubset runSubset

                  let options = def_options
                              { optReportProgress = clientSupportsProgress caps
                              , optModifyDynFlags = optModifyDynFlags def_options <> pluginModifyDynflags plugins
                              , optRunSubset = runSubset
                              }
                      caps = LSP.resClientCapabilities env
                  -- FIXME: Remove this after GHC 9 gets fully supported
                  when (ghcVersion == GHC90) $
                      log Warning LogOnlyPartialGhc9Support
                  monitoring <- argsMonitoring
                  initialise
                      (cmapWithPrio LogService recorder)
                      argsDefaultHlsConfig
                      rules
                      (Just env)
                      logger
                      debouncer
                      options
                      withHieDb
                      hieChan
                      monitoring

            let setup = setupLSP (cmapWithPrio LogLanguageServer recorder) argsGetHieDbLoc (pluginHandlers plugins) getIdeState

            runLanguageServer options inH outH argsDefaultHlsConfig argsOnConfigChange setup
=======
            runLanguageServer (cmapWithPrio LogLanguageServer recorder) options inH outH argsGetHieDbLoc argsDefaultHlsConfig argsOnConfigChange (pluginHandlers plugins) $ \env rootPath withHieDb hieChan -> do
                traverse_ IO.setCurrentDirectory rootPath
                t <- t
                log Info $ LogLspStartDuration t

                dir <- maybe IO.getCurrentDirectory return rootPath

                -- We want to set the global DynFlags right now, so that we can use
                -- `unsafeGlobalDynFlags` even before the project is configured
                _mlibdir <-
                    setInitialDynFlags (cmapWithPrio LogSession recorder) dir argsSessionLoadingOptions
                        -- TODO: should probably catch/log/rethrow at top level instead
                        `catchAny` (\e -> log Error (LogSetInitialDynFlagsException e) >> pure Nothing)

                sessionLoader <- loadSessionWithOptions (cmapWithPrio LogSession recorder) argsSessionLoadingOptions dir
                config <- LSP.runLspT env LSP.getConfig
                let def_options = argsIdeOptions config sessionLoader

                -- disable runSubset if the client doesn't support watched files
                runSubset <- (optRunSubset def_options &&) <$> LSP.runLspT env isWatchSupported
                log Debug $ LogShouldRunSubset runSubset

                let options = def_options
                            { optReportProgress = clientSupportsProgress caps
                            , optModifyDynFlags = optModifyDynFlags def_options <> pluginModifyDynflags plugins
                            , optRunSubset = runSubset
                            }
                    caps = LSP.resClientCapabilities env
                -- FIXME: Remove this after GHC 9.2 gets fully supported
                when (ghcVersion == GHC92) $
                    log Warning LogOnlyPartialGhc92Support
                monitoring <- argsMonitoring
                initialise
                    (cmapWithPrio LogService recorder)
                    argsDefaultHlsConfig
                    rules
                    (Just env)
                    logger
                    debouncer
                    options
                    withHieDb
                    hieChan
                    monitoring
>>>>>>> efcb8e25
            dumpSTMStats
        Check argFiles -> do
          dir <- maybe IO.getCurrentDirectory return argsProjectRoot
          dbLoc <- getHieDbLoc dir
          runWithDb (cmapWithPrio LogSession recorder) dbLoc $ \hiedb hieChan -> do
            -- GHC produces messages with UTF8 in them, so make sure the terminal doesn't error
            hSetEncoding stdout utf8
            hSetEncoding stderr utf8

            putStrLn $ "ghcide setup tester in " ++ dir ++ "."
            putStrLn "Report bugs at https://github.com/haskell/haskell-language-server/issues"

            putStrLn $ "\nStep 1/4: Finding files to test in " ++ dir
            files <- expandFiles (argFiles ++ ["." | null argFiles])
            -- LSP works with absolute file paths, so try and behave similarly
            files <- nubOrd <$> mapM IO.canonicalizePath files
            putStrLn $ "Found " ++ show (length files) ++ " files"

            putStrLn "\nStep 2/4: Looking for hie.yaml files that control setup"
            cradles <- mapM findCradle files
            let ucradles = nubOrd cradles
            let n = length ucradles
            putStrLn $ "Found " ++ show n ++ " cradle" ++ ['s' | n /= 1]
            when (n > 0) $ putStrLn $ "  (" ++ intercalate ", " (catMaybes ucradles) ++ ")"
            putStrLn "\nStep 3/4: Initializing the IDE"
            sessionLoader <- loadSessionWithOptions (cmapWithPrio LogSession recorder) argsSessionLoadingOptions dir
            let def_options = argsIdeOptions argsDefaultHlsConfig sessionLoader
                options = def_options
                        { optCheckParents = pure NeverCheck
                        , optCheckProject = pure False
                        , optModifyDynFlags = optModifyDynFlags def_options <> pluginModifyDynflags plugins
                        }
            ide <- initialise (cmapWithPrio LogService recorder) argsDefaultHlsConfig rules Nothing logger debouncer options hiedb hieChan mempty
            shakeSessionInit (cmapWithPrio LogShake recorder) ide
            registerIdeConfiguration (shakeExtras ide) $ IdeConfiguration mempty (hashed Nothing)

            putStrLn "\nStep 4/4: Type checking the files"
            setFilesOfInterest ide $ HashMap.fromList $ map ((,OnDisk) . toNormalizedFilePath') files
            results <- runAction "User TypeCheck" ide $ uses TypeCheck (map toNormalizedFilePath' files)
            _results <- runAction "GetHie" ide $ uses GetHieAst (map toNormalizedFilePath' files)
            _results <- runAction "GenerateCore" ide $ uses GenerateCore (map toNormalizedFilePath' files)
            let (worked, failed) = partition fst $ zip (map isJust results) files
            when (failed /= []) $
                putStr $ unlines $ "Files that failed:" : map ((++) " * " . snd) failed

            let nfiles xs = let n = length xs in if n == 1 then "1 file" else show n ++ " files"
            putStrLn $ "\nCompleted (" ++ nfiles worked ++ " worked, " ++ nfiles failed ++ " failed)"

            when argsOTMemoryProfiling $ do
                let values = state $ shakeExtras ide
                let consoleObserver Nothing = return $ \size -> printf "Total: %.2fMB\n" (fromIntegral @Int @Double size / 1e6)
                    consoleObserver (Just k) = return $ \size -> printf "  - %s: %.2fKB\n" (show k) (fromIntegral @Int @Double size / 1e3)

                stateContents <- atomically $ ListT.toList $ STM.listT values
                printf "# Shake value store contents(%d):\n" (length stateContents)
                let keys =
                        nub $
                            typeOf GhcSession :
                            typeOf GhcSessionDeps :
                            [kty | (fromKeyType -> Just (kty,_), _) <- stateContents, kty /= typeOf GhcSessionIO] ++
                            [typeOf GhcSessionIO]
                measureMemory logger [keys] consoleObserver values

            unless (null failed) (exitWith $ ExitFailure (length failed))
        Db opts cmd -> do
            root <-  maybe IO.getCurrentDirectory return argsProjectRoot
            dbLoc <- getHieDbLoc root
            hPutStrLn stderr $ "Using hiedb at: " ++ dbLoc
            mlibdir <- setInitialDynFlags (cmapWithPrio LogSession recorder) root def
            rng <- newStdGen
            case mlibdir of
                Nothing     -> exitWith $ ExitFailure 1
                Just libdir -> retryOnSqliteBusy (cmapWithPrio LogSession recorder) rng (HieDb.runCommand libdir opts{HieDb.database = dbLoc} cmd)

        Custom (IdeCommand c) -> do
          root <-  maybe IO.getCurrentDirectory return argsProjectRoot
          dbLoc <- getHieDbLoc root
          runWithDb (cmapWithPrio LogSession recorder) dbLoc $ \hiedb hieChan -> do
            sessionLoader <- loadSessionWithOptions (cmapWithPrio LogSession recorder) argsSessionLoadingOptions "."
            let def_options = argsIdeOptions argsDefaultHlsConfig sessionLoader
                options = def_options
                    { optCheckParents = pure NeverCheck
                    , optCheckProject = pure False
                    , optModifyDynFlags = optModifyDynFlags def_options <> pluginModifyDynflags plugins
                    }
            ide <- initialise (cmapWithPrio LogService recorder) argsDefaultHlsConfig rules Nothing logger debouncer options hiedb hieChan mempty
            shakeSessionInit (cmapWithPrio LogShake recorder) ide
            registerIdeConfiguration (shakeExtras ide) $ IdeConfiguration mempty (hashed Nothing)
            c ide

expandFiles :: [FilePath] -> IO [FilePath]
expandFiles = concatMapM $ \x -> do
    b <- IO.doesFileExist x
    if b
        then return [x]
        else do
            let recurse "." = True
                recurse x | "." `isPrefixOf` takeFileName x = False -- skip .git etc
                recurse x = takeFileName x `notElem` ["dist", "dist-newstyle"] -- cabal directories
            files <- filter (\x -> takeExtension x `elem` [".hs", ".lhs"]) <$> IO.listFilesInside (return . recurse) x
            when (null files) $
                fail $ "Couldn't find any .hs/.lhs files inside directory: " ++ x
            return files<|MERGE_RESOLUTION|>--- conflicted
+++ resolved
@@ -12,110 +12,6 @@
 ,testing
 ,Log(..)
 ) where
-<<<<<<< HEAD
-import           Control.Concurrent.Extra              (withNumCapabilities)
-import           Control.Concurrent.STM.Stats          (atomically,
-                                                        dumpSTMStats)
-import           Control.Exception.Safe                (SomeException, catchAny,
-                                                        displayException)
-import           Control.Monad.Extra                   (concatMapM, unless,
-                                                        when)
-import qualified Data.Aeson.Encode.Pretty              as A
-import           Data.Default                          (Default (def))
-import           Data.Foldable                         (traverse_)
-import qualified Data.HashMap.Strict                   as HashMap
-import           Data.Hashable                         (hashed)
-import           Data.List.Extra                       (intercalate, isPrefixOf,
-                                                        nub, nubOrd, partition)
-import           Data.Maybe                            (catMaybes, isJust)
-import qualified Data.Text                             as T
-import           Data.Text.Lazy.Encoding               (decodeUtf8)
-import qualified Data.Text.Lazy.IO                     as LT
-import           Data.Typeable                         (typeOf)
-import           Development.IDE                       (Action, GhcVersion (..),
-                                                        Priority (Debug, Error), Rules,
-                                                        ghcVersion,
-                                                        hDuplicateTo')
-import           Development.IDE.Core.Debouncer        (Debouncer,
-                                                        newAsyncDebouncer)
-import           Development.IDE.Core.FileStore        (isWatchSupported)
-import           Development.IDE.Core.IdeConfiguration (IdeConfiguration (..),
-                                                        registerIdeConfiguration)
-import           Development.IDE.Core.OfInterest       (FileOfInterestStatus (OnDisk),
-                                                        kick,
-                                                        setFilesOfInterest)
-import           Development.IDE.Core.RuleTypes        (GenerateCore (GenerateCore),
-                                                        GetHieAst (GetHieAst),
-                                                        GhcSession (GhcSession),
-                                                        GhcSessionDeps (GhcSessionDeps),
-                                                        TypeCheck (TypeCheck))
-import           Development.IDE.Core.Rules            (GhcSessionIO (GhcSessionIO),
-                                                        mainRule)
-import qualified Development.IDE.Core.Rules            as Rules
-import           Development.IDE.Core.Service          (initialise, runAction)
-import qualified Development.IDE.Core.Service          as Service
-import           Development.IDE.Core.Shake            (IdeState (shakeExtras),
-                                                        ShakeExtras (state),
-                                                        shakeSessionInit, uses, IndexQueue)
-import qualified Development.IDE.Core.Shake            as Shake
-import           Development.IDE.Core.Tracing          (measureMemory)
-import           Development.IDE.Graph                 (action)
-import           Development.IDE.LSP.LanguageServer    (runLanguageServer, setupLSP)
-import qualified Development.IDE.LSP.LanguageServer    as LanguageServer
-import           Development.IDE.Main.HeapStats        (withHeapStats)
-import qualified Development.IDE.Main.HeapStats        as HeapStats
-import           Development.IDE.Types.Monitoring      (Monitoring)
-import qualified Development.IDE.Monitoring.EKG as EKG
-import qualified Development.IDE.Monitoring.OpenTelemetry as OpenTelemetry
-import           Development.IDE.Plugin                (Plugin (pluginHandlers, pluginModifyDynflags, pluginRules))
-import           Development.IDE.Plugin.HLS            (asGhcIdePlugin)
-import qualified Development.IDE.Plugin.HLS            as PluginHLS
-import qualified Development.IDE.Plugin.HLS.GhcIde     as GhcIde
-import qualified Development.IDE.Plugin.Test           as Test
-import           Development.IDE.Session               (SessionLoadingOptions,
-                                                        getHieDbLoc,
-                                                        loadSessionWithOptions,
-                                                        retryOnSqliteBusy,
-                                                        runWithDb,
-                                                        setInitialDynFlags)
-import qualified Development.IDE.Session               as Session
-import           Development.IDE.Types.Location        (NormalizedUri,
-                                                        toNormalizedFilePath')
-import           Development.IDE.Types.Logger          (Logger, Pretty (pretty),
-                                                        Priority (Info, Warning),
-                                                        Recorder, WithPriority,
-                                                        cmapWithPrio, logWith,
-                                                        vsep, (<+>))
-import           Development.IDE.Types.Options         (IdeGhcSession,
-                                                        IdeOptions (optCheckParents, optCheckProject, optReportProgress, optRunSubset),
-                                                        IdeTesting (IdeTesting),
-                                                        clientSupportsProgress,
-                                                        defaultIdeOptions,
-                                                        optModifyDynFlags,
-                                                        optTesting)
-import           Development.IDE.Types.Shake           (fromKeyType, WithHieDb)
-import           GHC.Conc                              (getNumProcessors)
-import           GHC.IO.Encoding                       (setLocaleEncoding)
-import           GHC.IO.Handle                         (hDuplicate)
-import           HIE.Bios.Cradle                       (findCradle)
-import qualified HieDb.Run                             as HieDb
-import           Ide.Plugin.Config                     (CheckParents (NeverCheck),
-                                                        Config, checkParents,
-                                                        checkProject,
-                                                        getConfigFromNotification)
-import           Ide.Plugin.ConfigUtils                (pluginsToDefaultConfig,
-                                                        pluginsToVSCodeExtensionSchema)
-import           Ide.PluginUtils                       (allLspCmdIds',
-                                                        getProcessID,
-                                                        idePluginsToPluginDesc,
-                                                        pluginDescToIdePlugins)
-import           Ide.Types                             (IdeCommand (IdeCommand),
-                                                        IdePlugins,
-                                                        PluginDescriptor (PluginDescriptor, pluginCli),
-                                                        PluginId (PluginId),
-                                                        ipMap)
-import qualified Language.LSP.Server                   as LSP
-=======
 import           Control.Concurrent.Extra                 (withNumCapabilities)
 import           Control.Concurrent.STM.Stats             (atomically,
                                                            dumpSTMStats)
@@ -162,13 +58,15 @@
                                                            runAction)
 import qualified Development.IDE.Core.Service             as Service
 import           Development.IDE.Core.Shake               (IdeState (shakeExtras),
+                                                           IndexQueue,
                                                            ShakeExtras (state),
                                                            shakeSessionInit,
                                                            uses)
 import qualified Development.IDE.Core.Shake               as Shake
 import           Development.IDE.Core.Tracing             (measureMemory)
 import           Development.IDE.Graph                    (action)
-import           Development.IDE.LSP.LanguageServer       (runLanguageServer)
+import           Development.IDE.LSP.LanguageServer       (runLanguageServer,
+                                                           setupLSP)
 import qualified Development.IDE.LSP.LanguageServer       as LanguageServer
 import           Development.IDE.Main.HeapStats           (withHeapStats)
 import qualified Development.IDE.Main.HeapStats           as HeapStats
@@ -203,7 +101,8 @@
                                                            defaultIdeOptions,
                                                            optModifyDynFlags,
                                                            optTesting)
-import           Development.IDE.Types.Shake              (fromKeyType)
+import           Development.IDE.Types.Shake              (WithHieDb,
+                                                           fromKeyType)
 import           GHC.Conc                                 (getNumProcessors)
 import           GHC.IO.Encoding                          (setLocaleEncoding)
 import           GHC.IO.Handle                            (hDuplicate)
@@ -225,7 +124,6 @@
                                                            PluginId (PluginId),
                                                            ipMap)
 import qualified Language.LSP.Server                      as LSP
->>>>>>> efcb8e25
 import qualified "list-t" ListT
 import           Numeric.Natural                          (Natural)
 import           Options.Applicative                      hiding (action)
@@ -440,7 +338,6 @@
             t <- offsetTime
             log Info LogLspStart
 
-<<<<<<< HEAD
             let getIdeState :: LSP.LanguageContextEnv Config -> Maybe FilePath -> WithHieDb -> IndexQueue -> IO IdeState
                 getIdeState env rootPath withHieDb hieChan = do
                   traverse_ IO.setCurrentDirectory rootPath
@@ -470,9 +367,9 @@
                               , optRunSubset = runSubset
                               }
                       caps = LSP.resClientCapabilities env
-                  -- FIXME: Remove this after GHC 9 gets fully supported
-                  when (ghcVersion == GHC90) $
-                      log Warning LogOnlyPartialGhc9Support
+                  -- FIXME: Remove this after GHC 9.2 gets fully supported
+                  when (ghcVersion == GHC92) $
+                      log Warning LogOnlyPartialGhc92Support
                   monitoring <- argsMonitoring
                   initialise
                       (cmapWithPrio LogService recorder)
@@ -489,51 +386,6 @@
             let setup = setupLSP (cmapWithPrio LogLanguageServer recorder) argsGetHieDbLoc (pluginHandlers plugins) getIdeState
 
             runLanguageServer options inH outH argsDefaultHlsConfig argsOnConfigChange setup
-=======
-            runLanguageServer (cmapWithPrio LogLanguageServer recorder) options inH outH argsGetHieDbLoc argsDefaultHlsConfig argsOnConfigChange (pluginHandlers plugins) $ \env rootPath withHieDb hieChan -> do
-                traverse_ IO.setCurrentDirectory rootPath
-                t <- t
-                log Info $ LogLspStartDuration t
-
-                dir <- maybe IO.getCurrentDirectory return rootPath
-
-                -- We want to set the global DynFlags right now, so that we can use
-                -- `unsafeGlobalDynFlags` even before the project is configured
-                _mlibdir <-
-                    setInitialDynFlags (cmapWithPrio LogSession recorder) dir argsSessionLoadingOptions
-                        -- TODO: should probably catch/log/rethrow at top level instead
-                        `catchAny` (\e -> log Error (LogSetInitialDynFlagsException e) >> pure Nothing)
-
-                sessionLoader <- loadSessionWithOptions (cmapWithPrio LogSession recorder) argsSessionLoadingOptions dir
-                config <- LSP.runLspT env LSP.getConfig
-                let def_options = argsIdeOptions config sessionLoader
-
-                -- disable runSubset if the client doesn't support watched files
-                runSubset <- (optRunSubset def_options &&) <$> LSP.runLspT env isWatchSupported
-                log Debug $ LogShouldRunSubset runSubset
-
-                let options = def_options
-                            { optReportProgress = clientSupportsProgress caps
-                            , optModifyDynFlags = optModifyDynFlags def_options <> pluginModifyDynflags plugins
-                            , optRunSubset = runSubset
-                            }
-                    caps = LSP.resClientCapabilities env
-                -- FIXME: Remove this after GHC 9.2 gets fully supported
-                when (ghcVersion == GHC92) $
-                    log Warning LogOnlyPartialGhc92Support
-                monitoring <- argsMonitoring
-                initialise
-                    (cmapWithPrio LogService recorder)
-                    argsDefaultHlsConfig
-                    rules
-                    (Just env)
-                    logger
-                    debouncer
-                    options
-                    withHieDb
-                    hieChan
-                    monitoring
->>>>>>> efcb8e25
             dumpSTMStats
         Check argFiles -> do
           dir <- maybe IO.getCurrentDirectory return argsProjectRoot
