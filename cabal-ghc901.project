--- conflicted
+++ resolved
@@ -55,11 +55,7 @@
 
 write-ghc-environment-files: never
 
-<<<<<<< HEAD
 index-state: 2021-10-04T02:41:06Z
-=======
-index-state: 2021-09-29T21:38:47Z
->>>>>>> f80f07af
 
 constraints:
     -- These plugins don't work on GHC9 yet
