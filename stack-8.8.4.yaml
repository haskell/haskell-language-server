--- conflicted
+++ resolved
@@ -1,32 +1,19 @@
 resolver: lts-16.25
 
 packages:
-<<<<<<< HEAD
-- .
-- ./hie-compat
-- ./ghcide/
-- ./shake-bench
-- ./hls-plugin-api
-- ./hls-exactprint-utils
-- ./plugins/hls-class-plugin
-- ./plugins/hls-explicit-imports-plugin
-- ./plugins/hls-hlint-plugin
-- ./plugins/hls-retrie-plugin
-- ./plugins/hls-splice-plugin
-- ./plugins/tactics
-=======
   - .
   - ./hie-compat
   - ./ghcide/
   - ./shake-bench
   - ./hls-plugin-api
+  - ./hls-exactprint-utils
   - ./plugins/hls-class-plugin
   - ./plugins/hls-eval-plugin
   - ./plugins/hls-explicit-imports-plugin
   - ./plugins/hls-hlint-plugin
   - ./plugins/hls-retrie-plugin
+  - ./plugins/hls-splice-plugin
   - ./plugins/tactics
->>>>>>> 50632e72
 
 ghc-options:
   "$everything": -haddock
