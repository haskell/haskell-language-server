{-# LANGUAGE CPP #-}
{-# LANGUAGE OverloadedStrings #-}

<<<<<<< HEAD
module Plugins where
=======
import           Ide.Types                 (IdePlugins)
import           Ide.PluginUtils           (pluginDescToIdePlugins)
>>>>>>> 1a34357f

import Ide.Plugin (pluginDescToIdePlugins)
-- fixed plugins
<<<<<<< HEAD
import Ide.Plugin.Example as Example
import Ide.Plugin.Example2 as Example2
import Ide.Plugin.GhcIde as GhcIde
import Ide.Types (IdePlugins)
=======
import           Ide.Plugin.Example        as Example
import           Ide.Plugin.Example2       as Example2
import           Development.IDE           (IdeState)
import           Development.IDE.Plugin.HLS.GhcIde as GhcIde
>>>>>>> 1a34357f

-- haskell-language-server optional plugins

#if class
import           Ide.Plugin.Class          as Class
#endif

#if eval
import           Ide.Plugin.Eval           as Eval
#endif

#if importLens
import           Ide.Plugin.ExplicitImports as ExplicitImports
#endif

#if retrie
import           Ide.Plugin.Retrie         as Retrie
#endif

#if tactic
import           Ide.Plugin.Tactic         as Tactic
#endif

#if hlint
import           Ide.Plugin.Hlint          as Hlint
#endif

#if moduleName
import           Ide.Plugin.ModuleName     as ModuleName
#endif

#if pragmas
import           Ide.Plugin.Pragmas        as Pragmas
#endif

#if defined(splice)
import           Ide.Plugin.Splice         as Splice
#endif


-- formatters

#if floskell
import           Ide.Plugin.Floskell       as Floskell
#endif

#if fourmolu
import           Ide.Plugin.Fourmolu       as Fourmolu
#endif

#if ormolu
import           Ide.Plugin.Ormolu         as Ormolu
#endif

#if stylishHaskell
import           Ide.Plugin.StylishHaskell as StylishHaskell
#endif

#if AGPL && brittany
import           Ide.Plugin.Brittany       as Brittany
#endif

-- ---------------------------------------------------------------------

<<<<<<< HEAD
{- | The plugins configured for use in this instance of the language
 server.
 These can be freely added or removed to tailor the available
 features of the server.
-}
idePlugins :: Bool -> IdePlugins
=======
-- | The plugins configured for use in this instance of the language
-- server.
-- These can be freely added or removed to tailor the available
-- features of the server.

idePlugins :: Bool -> IdePlugins IdeState
>>>>>>> 1a34357f
idePlugins includeExamples = pluginDescToIdePlugins allPlugins
    where
    allPlugins = if includeExamples
                   then basePlugins ++ examplePlugins
                   else basePlugins
    basePlugins =
      [ GhcIde.descriptor  "ghcide"
#if pragmas
      , Pragmas.descriptor  "pragmas"
#endif
#if floskell
      , Floskell.descriptor "floskell"
#endif
#if fourmolu
      , Fourmolu.descriptor "fourmolu"
#endif
#if tactic
      , Tactic.descriptor "tactic"
#endif
#if ormolu
      , Ormolu.descriptor   "ormolu"
#endif
#if stylishHaskell
      , StylishHaskell.descriptor "stylish-haskell"
#endif
#if retrie
      , Retrie.descriptor "retrie"
#endif
#if AGPL && brittany
      , Brittany.descriptor "brittany"
#endif
#if class
      , Class.descriptor "class"
#endif
#if eval
      , Eval.descriptor "eval"
#endif
#if importLens
      , ExplicitImports.descriptor "importLens"
#endif
#if moduleName
      , ModuleName.descriptor "moduleName"
#endif
#if hlint
      , Hlint.descriptor "hlint"
#endif
#if defined(splice)
      , Splice.descriptor "splice"
#endif
      ]
    examplePlugins =
      [Example.descriptor  "eg"
      ,Example2.descriptor "eg2"
      ]<|MERGE_RESOLUTION|>--- conflicted
+++ resolved
@@ -1,26 +1,15 @@
 {-# LANGUAGE CPP #-}
 {-# LANGUAGE OverloadedStrings #-}
 
-<<<<<<< HEAD
-module Plugins where
-=======
 import           Ide.Types                 (IdePlugins)
 import           Ide.PluginUtils           (pluginDescToIdePlugins)
->>>>>>> 1a34357f
 
 import Ide.Plugin (pluginDescToIdePlugins)
 -- fixed plugins
-<<<<<<< HEAD
-import Ide.Plugin.Example as Example
-import Ide.Plugin.Example2 as Example2
-import Ide.Plugin.GhcIde as GhcIde
-import Ide.Types (IdePlugins)
-=======
 import           Ide.Plugin.Example        as Example
 import           Ide.Plugin.Example2       as Example2
 import           Development.IDE           (IdeState)
 import           Development.IDE.Plugin.HLS.GhcIde as GhcIde
->>>>>>> 1a34357f
 
 -- haskell-language-server optional plugins
 
@@ -85,21 +74,12 @@
 
 -- ---------------------------------------------------------------------
 
-<<<<<<< HEAD
-{- | The plugins configured for use in this instance of the language
- server.
- These can be freely added or removed to tailor the available
- features of the server.
--}
-idePlugins :: Bool -> IdePlugins
-=======
 -- | The plugins configured for use in this instance of the language
 -- server.
 -- These can be freely added or removed to tailor the available
 -- features of the server.
 
 idePlugins :: Bool -> IdePlugins IdeState
->>>>>>> 1a34357f
 idePlugins includeExamples = pluginDescToIdePlugins allPlugins
     where
     allPlugins = if includeExamples
