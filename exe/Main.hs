-- Copyright (c) 2019 The DAML Authors. All rights reserved.
-- SPDX-License-Identifier: Apache-2.0
{-# LANGUAGE CPP #-}
{-# LANGUAGE OverloadedStrings #-}
{-# LANGUAGE RecordWildCards #-}
module Main(main) where

import Ide.Arguments (Arguments(..), LspArguments(..), getArguments)
import Ide.Main (defaultMain)
import Ide.Types (IdePlugins)

 -- haskell-language-server plugins
import Ide.Plugin.Eval                    as Eval
import Ide.Plugin.Example                 as Example
import Ide.Plugin.Example2                as Example2
import Ide.Plugin.GhcIde                  as GhcIde
import Ide.Plugin.Floskell                as Floskell
import Ide.Plugin.Fourmolu                as Fourmolu
import Ide.Plugin.ImportLens              as ImportLens
import Ide.Plugin.Ormolu                  as Ormolu
import Ide.Plugin.StylishHaskell          as StylishHaskell
import Ide.Plugin.Retrie                  as Retrie
import Ide.Plugin.Tactic                  as Tactic
#if AGPL
import Ide.Plugin.Brittany                as Brittany
#endif
import Ide.Plugin.Pragmas                 as Pragmas
import Ide.Plugin (pluginDescToIdePlugins)


-- ---------------------------------------------------------------------

-- | The plugins configured for use in this instance of the language
-- server.
-- These can be freely added or removed to tailor the available
-- features of the server.

idePlugins :: Bool -> IdePlugins
idePlugins includeExamples = pluginDescToIdePlugins allPlugins
  where
    allPlugins = if includeExamples
                   then basePlugins ++ examplePlugins
                   else basePlugins
    basePlugins =
      [ GhcIde.descriptor  "ghcide"
      , Pragmas.descriptor  "pragmas"
      , Floskell.descriptor "floskell"
      , Fourmolu.descriptor "fourmolu"
<<<<<<< HEAD
      , Tactic.descriptor "tactic"
      -- , genericDescriptor     "generic"
      -- , ghcmodDescriptor      "ghcmod"
=======
>>>>>>> 3d836a77
      , Ormolu.descriptor   "ormolu"
      , StylishHaskell.descriptor "stylish-haskell"
      , Retrie.descriptor "retrie"
#if AGPL
      , Brittany.descriptor    "brittany"
#endif
      , Eval.descriptor "eval"
      , ImportLens.descriptor "importLens"
      ]
    examplePlugins =
      [Example.descriptor  "eg"
      ,Example2.descriptor "eg2"
      ]

-- ---------------------------------------------------------------------

main :: IO ()
main = do
    args <- getArguments "haskell-language-server"

    let withExamples = 
            case args of
                LspMode (LspArguments{..}) -> argsExamplePlugin
                _ -> False

    defaultMain args (idePlugins withExamples)<|MERGE_RESOLUTION|>--- conflicted
+++ resolved
@@ -46,15 +46,10 @@
       , Pragmas.descriptor  "pragmas"
       , Floskell.descriptor "floskell"
       , Fourmolu.descriptor "fourmolu"
-<<<<<<< HEAD
-      , Tactic.descriptor "tactic"
-      -- , genericDescriptor     "generic"
-      -- , ghcmodDescriptor      "ghcmod"
-=======
->>>>>>> 3d836a77
       , Ormolu.descriptor   "ormolu"
       , StylishHaskell.descriptor "stylish-haskell"
       , Retrie.descriptor "retrie"
+      , Tactic.descriptor "tactic"
 #if AGPL
       , Brittany.descriptor    "brittany"
 #endif
@@ -72,7 +67,7 @@
 main = do
     args <- getArguments "haskell-language-server"
 
-    let withExamples = 
+    let withExamples =
             case args of
                 LspMode (LspArguments{..}) -> argsExamplePlugin
                 _ -> False
