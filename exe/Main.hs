-- Copyright (c) 2019 The DAML Authors. All rights reserved.
-- SPDX-License-Identifier: Apache-2.0
{-# LANGUAGE NamedFieldPuns    #-}
{-# LANGUAGE OverloadedStrings #-}
module Main(main) where

<<<<<<< HEAD
import           Control.Arrow                 ((&&&))
import           Control.Monad.IO.Class        (liftIO)
import           Data.Function                 ((&))
import           Data.Text                     (Text)
import qualified Development.IDE.Main          as GhcideMain
import           Development.IDE.Types.Logger  (Doc,
                                                Priority (Debug, Error, Info),
                                                WithPriority (WithPriority, priority),
                                                cfilter, cmapWithPrio,
                                                defaultLayoutOptions,
                                                layoutPretty,
                                                makeDefaultStderrRecorder,
                                                payload, renderStrict,
                                                withDefaultRecorder)
import qualified Development.IDE.Types.Logger  as Logger
import qualified HlsPlugins                    as Plugins
import           Ide.Arguments                 (Arguments (..),
                                                GhcideArguments (..),
                                                getArguments)
import           Ide.Main                      (defaultMain)
import qualified Ide.Main                      as IdeMain
import           Ide.PluginUtils               (pluginDescToIdePlugins)
import           Ide.Types                     (PluginDescriptor (pluginNotificationHandlers),
                                                defaultPluginDescriptor,
                                                mkPluginNotificationHandler)
import           Language.LSP.Protocol.Message as LSP
import           Language.LSP.Server           as LSP
#if MIN_VERSION_prettyprinter(1,7,0)
import           Prettyprinter                 (Pretty (pretty), vsep)
#else
import           Data.Text.Prettyprint.Doc     (Pretty (pretty), vsep)
#endif
=======
import           Control.Arrow                ((&&&))
import           Control.Monad.IO.Class       (liftIO)
import           Data.Function                ((&))
import           Data.Text                    (Text)
import qualified Development.IDE.Main         as GhcideMain
import           Development.IDE.Types.Logger (Doc, Priority (Error, Info),
                                               WithPriority (WithPriority, priority),
                                               cfilter, cmapWithPrio,
                                               defaultLayoutOptions,
                                               layoutPretty,
                                               makeDefaultStderrRecorder,
                                               payload, renderStrict,
                                               withDefaultRecorder)
import qualified Development.IDE.Types.Logger as Logger
import qualified HlsPlugins                   as Plugins
import           Ide.Arguments                (Arguments (..),
                                               GhcideArguments (..),
                                               getArguments)
import           Ide.Main                     (defaultMain)
import qualified Ide.Main                     as IdeMain
import           Ide.PluginUtils              (pluginDescToIdePlugins)
import           Ide.Types                    (PluginDescriptor (pluginNotificationHandlers),
                                               defaultPluginDescriptor,
                                               mkPluginNotificationHandler)
import           Language.LSP.Server          as LSP
import           Language.LSP.Types           as LSP
import           Prettyprinter                (Pretty (pretty), vsep)
>>>>>>> 408a2afd

data Log
  = LogIdeMain IdeMain.Log
  | LogPlugins Plugins.Log

instance Pretty Log where
  pretty log = case log of
    LogIdeMain ideMainLog -> pretty ideMainLog
    LogPlugins pluginsLog -> pretty pluginsLog

main :: IO ()
main = do
    -- plugin cli commands use stderr logger for now unless we change the args
    -- parser to get logging arguments first or do more complicated things
    pluginCliRecorder <- cmapWithPrio pretty <$> makeDefaultStderrRecorder Nothing
    args <- getArguments "haskell-language-server" (Plugins.idePlugins (cmapWithPrio LogPlugins pluginCliRecorder))

    (lspLogRecorder, cb1) <- Logger.withBacklog Logger.lspClientLogRecorder
    (lspMessageRecorder, cb2) <- Logger.withBacklog Logger.lspClientMessageRecorder
    -- This plugin just installs a handler for the `initialized` notification, which then
    -- picks up the LSP environment and feeds it to our recorders
    let lspRecorderPlugin = (defaultPluginDescriptor "LSPRecorderCallback")
          { pluginNotificationHandlers = mkPluginNotificationHandler LSP.SMethod_Initialized $ \_ _ _ _ -> do
              env <- LSP.getLspEnv
              liftIO $ (cb1 <> cb2) env
          }

    let (argsTesting, minPriority, logFilePath) =
          case args of
            Ghcide GhcideArguments{ argsTesting, argsLogLevel, argsLogFile} ->
              (argsTesting, argsLogLevel, argsLogFile)
            _ -> (False, Info, Nothing)

    withDefaultRecorder logFilePath Nothing $ \textWithPriorityRecorder -> do
      let
        recorder = cmapWithPrio (pretty &&& id) $ mconcat
            [textWithPriorityRecorder
                & cfilter (\WithPriority{ priority } -> priority >= minPriority)
                & cmapWithPrio fst
            , lspMessageRecorder
                & cfilter (\WithPriority{ priority } -> priority >= Error)
                & cmapWithPrio (renderDoc . fst)
            , lspLogRecorder
                & cfilter (\WithPriority{ priority } -> priority >= minPriority)
                & cmapWithPrio (renderStrict . layoutPretty defaultLayoutOptions . fst)
                -- do not log heap stats to the LSP log as they interfere with the
                -- ability of lsp-test to detect a stuck server in tests and benchmarks
                & if argsTesting then cfilter (not . heapStats . snd . payload) else id
            ]
        plugins = Plugins.idePlugins (cmapWithPrio LogPlugins recorder)

      defaultMain
        (cmapWithPrio LogIdeMain recorder)
        args
        (plugins <> pluginDescToIdePlugins [lspRecorderPlugin])

renderDoc :: Doc a -> Text
renderDoc d = renderStrict $ layoutPretty defaultLayoutOptions $ vsep
    ["Error condition, please check your setup and/or the [issue tracker](" <> issueTrackerUrl <> "): "
    ,d
    ]

issueTrackerUrl :: Doc a
issueTrackerUrl = "https://github.com/haskell/haskell-language-server/issues"

heapStats :: Log -> Bool
heapStats (LogIdeMain (IdeMain.LogIDEMain (GhcideMain.LogHeapStats _))) = True
heapStats _                                                             = False<|MERGE_RESOLUTION|>--- conflicted
+++ resolved
@@ -4,14 +4,12 @@
 {-# LANGUAGE OverloadedStrings #-}
 module Main(main) where
 
-<<<<<<< HEAD
 import           Control.Arrow                 ((&&&))
 import           Control.Monad.IO.Class        (liftIO)
 import           Data.Function                 ((&))
 import           Data.Text                     (Text)
 import qualified Development.IDE.Main          as GhcideMain
-import           Development.IDE.Types.Logger  (Doc,
-                                                Priority (Debug, Error, Info),
+import           Development.IDE.Types.Logger  (Doc, Priority (Error, Info),
                                                 WithPriority (WithPriority, priority),
                                                 cfilter, cmapWithPrio,
                                                 defaultLayoutOptions,
@@ -37,35 +35,6 @@
 #else
 import           Data.Text.Prettyprint.Doc     (Pretty (pretty), vsep)
 #endif
-=======
-import           Control.Arrow                ((&&&))
-import           Control.Monad.IO.Class       (liftIO)
-import           Data.Function                ((&))
-import           Data.Text                    (Text)
-import qualified Development.IDE.Main         as GhcideMain
-import           Development.IDE.Types.Logger (Doc, Priority (Error, Info),
-                                               WithPriority (WithPriority, priority),
-                                               cfilter, cmapWithPrio,
-                                               defaultLayoutOptions,
-                                               layoutPretty,
-                                               makeDefaultStderrRecorder,
-                                               payload, renderStrict,
-                                               withDefaultRecorder)
-import qualified Development.IDE.Types.Logger as Logger
-import qualified HlsPlugins                   as Plugins
-import           Ide.Arguments                (Arguments (..),
-                                               GhcideArguments (..),
-                                               getArguments)
-import           Ide.Main                     (defaultMain)
-import qualified Ide.Main                     as IdeMain
-import           Ide.PluginUtils              (pluginDescToIdePlugins)
-import           Ide.Types                    (PluginDescriptor (pluginNotificationHandlers),
-                                               defaultPluginDescriptor,
-                                               mkPluginNotificationHandler)
-import           Language.LSP.Server          as LSP
-import           Language.LSP.Types           as LSP
-import           Prettyprinter                (Pretty (pretty), vsep)
->>>>>>> 408a2afd
 
 data Log
   = LogIdeMain IdeMain.Log
