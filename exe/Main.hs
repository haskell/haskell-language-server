--- conflicted
+++ resolved
@@ -324,19 +324,8 @@
 
   dummyAs <- async $ return (error "Uninitialised")
   runningCradle <- newVar dummyAs :: IO (Var (Async (IdeResult HscEnvEq,[FilePath])))
-<<<<<<< HEAD
   return $ do
       ShakeExtras{logger, eventer, restartShakeSession, withIndefiniteProgress, ideNc, session=ideSession} <- getShakeExtras
-=======
-
-  case installationCheck of
-    InstallationNotFound{..} ->
-        error $ "GHC installation not found in libdir: " <> libdir
-    InstallationMismatch{..} ->
-        return $ returnWithVersion $ \fp -> return (([renderPackageSetupException compileTime fp GhcVersionMismatch{..}], Nothing),[])
-    InstallationChecked compileTime ghcLibCheck -> return $ do
-      ShakeExtras{logger, eventer, withIndefiniteProgress, ideNc, session=ideSession} <- getShakeExtras
->>>>>>> 9bfaca83
       IdeOptions{optTesting = IdeTesting optTesting} <- getIdeOptions
 
       -- Create a new HscEnv from a hieYaml root and a set of options
@@ -615,11 +604,7 @@
 
 
 renderCradleError :: NormalizedFilePath -> CradleError -> FileDiagnostic
-<<<<<<< HEAD
 renderCradleError nfp (CradleError _deps _ec t) =
-=======
-renderCradleError nfp (CradleError _ _ec t) =
->>>>>>> 9bfaca83
   ideErrorWithSource (Just "cradle") (Just DsError) nfp (T.unlines (map T.pack t))
 
 -- See Note [Multi Cradle Dependency Info]
