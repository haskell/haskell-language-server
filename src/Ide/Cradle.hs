{-# LANGUAGE ScopedTypeVariables #-}
{-# LANGUAGE NamedFieldPuns #-}
{-# LANGUAGE LambdaCase #-}
{-# LANGUAGE GADTs #-}

module Ide.Cradle where

import           Control.Exception
import           Data.Foldable (toList)
import           Data.Function ((&))
import           Data.List (isPrefixOf, sortOn, find)
import           Data.List.NonEmpty (NonEmpty)
import qualified Data.List.NonEmpty as NonEmpty
import qualified Data.Map as Map
import           Data.Maybe (listToMaybe, mapMaybe, isJust)
import           Data.Ord (Down(..))
import           Data.String (IsString(..))
import qualified Data.Text as T
import           Distribution.Helper (Package, projectPackages, pUnits,
                                      pSourceDir, ChComponentInfo(..),
                                      unChModuleName, Ex(..), ProjLoc(..),
                                      QueryEnv, mkQueryEnv, runQuery,
                                      Unit, unitInfo, uiComponents,
                                      ChEntrypoint(..), UnitInfo(..),
                                      qePrograms, ghcProgram)
import           Distribution.Helper.Discover (findProjects, getDefaultDistDir)
import           Ide.Logger
import           HIE.Bios as Bios
import qualified HIE.Bios.Cradle as Bios
import           HIE.Bios.Types (CradleAction(..))
import qualified HIE.Bios.Types as Bios
import           System.Directory (getCurrentDirectory, canonicalizePath, findExecutable)
import           System.Exit
import           System.FilePath
import           System.Process (readCreateProcessWithExitCode, shell, CreateProcess(..))

-- ---------------------------------------------------------------------

-- | Find the cradle that the given File belongs to.
--
-- First looks for a "hie.yaml" file in the directory of the file
-- or one of its parents. If this file is found, the cradle
-- is read from the config. If this config does not comply to the "hie.yaml"
-- specification, an error is raised.
--
-- If no "hie.yaml" can be found, the implicit config is used.
-- The implicit config uses different heuristics to determine the type
-- of the project that may or may not be accurate.
findLocalCradle :: FilePath -> IO (Cradle CabalHelper)
findLocalCradle fp = do
  cradleConf <- Bios.findCradle fp
  crdl       <- case cradleConf of
    Just yaml -> do
      debugm $ "Found \"" ++ yaml ++ "\" for \"" ++ fp ++ "\""
      crdl <- Bios.loadCradle yaml
      return $ fmap (const CabalNone) crdl
    Nothing -> Bios.loadImplicitCradle fp -- cabalHelperCradle fp
  logm $ "Module \"" ++ fp ++ "\" is loaded by Cradle: " ++ show crdl
  return crdl

-- | Check if the given cradle is a stack cradle.
-- This might be used to determine the GHC version to use on the project.
-- If it is a stack-cradle, we have to use @"stack path --compiler-exe"@
-- otherwise we may ask `ghc` directly what version it is.
isStackCradle :: Cradle CabalHelper -> Bool
isStackCradle crdl = Bios.isStackCradle crdl || cabalHelperStackCradle crdl
 where
  cabalHelperStackCradle =
    (`elem` [Bios.Other Stack, Bios.Other StackNone])
      . Bios.actionName
      . Bios.cradleOptsProg


-- | Check if the given cradle is a cabal cradle.
-- This might be used to determine the GHC version to use on the project.
-- If it is a stack-cradle, we have to use @"stack path --compiler-exe"@
-- otherwise we may ask @ghc@ directly what version it is.
isCabalCradle :: Cradle CabalHelper -> Bool
isCabalCradle crdl = Bios.isCabalCradle crdl || cabalHelperCabalCradle crdl
 where
  cabalHelperCabalCradle =
    (`elem` [Bios.Other CabalV2, Bios.Other CabalNone])
      . Bios.actionName
      . Bios.cradleOptsProg

data CabalHelper
  = Stack
  | StackNone
  | CabalV2
  | CabalNone
  deriving (Show, Eq, Ord)

tryCommand :: Cradle CabalHelper -> String -> IO String
tryCommand crdl cmd = do
  let p = (shell cmd) { cwd = Just (cradleRootDir crdl) }
  (code, sout, serr) <- readCreateProcessWithExitCode p ""
  case code of
    ExitFailure e -> do
      let errmsg = concat
            [ "`"
            , cmd
            , "`: Exit failure: "
            , show e
            , ", stdout: "
            , sout
            , ", stderr: "
            , serr
            ]
      errorm errmsg
      throwIO $ userError errmsg

    ExitSuccess -> return $ T.unpack . T.strip . head . T.lines $ T.pack sout


  -- ---------------------------------------------------------------------


{- | Finds a Cabal v2-project, Cabal v1-project or a Stack project
relative to the given FilePath.
Cabal v2-project and Stack have priority over Cabal v1-project.
This entails that if a Cabal v1-project can be identified, it is
first checked whether there are Stack projects or Cabal v2-projects
before it is concluded that this is the project root.
Cabal v2-projects and Stack projects are equally important.
Due to the lack of user-input we have to guess which project it
should rather be.
This guessing has no guarantees and may change at any time.

=== Example:

Assume the following project structure:

@
  /
  └── Foo/
      ├── Foo.cabal
      ├── stack.yaml
      ├── cabal.project
      ├── src
      │   └── Lib.hs
      └── B/
          ├── B.cabal
          └── src/
              └── Lib2.hs
@

Assume the call @findCabalHelperEntryPoint "\/Foo\/B\/src\/Lib2.hs"@.
We now want to know to which project "\/Foo\/B\/src\/Lib2.hs" belongs to
and what the projects root is. If we only do a naive search to find the
first occurrence of either "B.cabal", "stack.yaml", "cabal.project"
or "Foo.cabal", we might assume that the location  of "B.cabal" marks
the project's root directory of which "\/Foo\/B\/src\/Lib2.hs" is part of.
However, there is also a "cabal.project" and "stack.yaml" in the parent
directory, which add the package @B@ as a package.
So, the compilation of the package @B@, and the file "src\/Lib2.hs" in it,
does not only depend on the definitions in "B.cabal", but also
on "stack.yaml" and "cabal.project".
The project root is therefore "\/Foo\/".
Only if there is no "stack.yaml" or "cabal.project" in any of the ancestor
directories, it is safe to assume that "B.cabal" marks the root of the project.

Thus:

>>> findCabalHelperEntryPoint "/Foo/B/src/Lib2.hs
Just (Ex (ProjLocStackYaml { plStackYaml = "/Foo/"}))

or

>>> findCabalHelperEntryPoint "/Foo/B/src/Lib2.hs"
Just (Ex (ProjLocV2File { plProjectDirV2 = "/Foo/"}))

In the given example, it is not guaranteed which project type is found,
it is only guaranteed that it will not identify the project
as a cabal v1-project. Note that with cabal-helper version (1.0),
by default a *.cabal file is identified as a 'ProjLocV2Dir' project.
The same issue as before exists and we look for a 'ProjLocV2File' or
'ProjLocStackYaml' before deciding that 'ProjLocV2Dir' marks the project root.

Note that this will not return any project types for which the corresponding
build tool is not on the PATH. This is "stack" and "cabal" for stack and cabal
(both v1 and v2) projects respectively.
-}
findCabalHelperEntryPoint :: FilePath -> IO (Maybe (Ex ProjLoc))
findCabalHelperEntryPoint fp = do
  allProjs <- concat <$> mapM findProjects (ancestors (takeDirectory fp))

  debugm $ "Cabal-Helper found these projects: " ++ show (map (\(Ex x) -> show x) allProjs)

  -- We only want to return projects that we have the build tools installed for
  isStackInstalled <- isJust <$> findExecutable "stack"
  isCabalInstalled <- isJust <$> findExecutable "cabal"
  let supportedProjs = filter (\x -> supported x isStackInstalled isCabalInstalled) allProjs
  debugm $ "These projects have the build tools installed: " ++ show (map (\(Ex x) -> show x) supportedProjs)

  case filter (\p -> isCabalV2FileProject p || isStackProject p) supportedProjs of
    (x:_) -> return $ Just x
    []    -> case filter isCabalProject supportedProjs of
      (x:_) -> return $ Just x
      []    -> return Nothing
    where
      supported :: Ex ProjLoc -> Bool -> Bool -> Bool
      supported (Ex ProjLocStackYaml {}) stackInstalled _ = stackInstalled
      supported (Ex ProjLocV2Dir {}) _ cabalInstalled = cabalInstalled
      supported (Ex ProjLocV2File {}) _ cabalInstalled = cabalInstalled
      supported (Ex ProjLocV1Dir {}) _ cabalInstalled = cabalInstalled
      supported (Ex ProjLocV1CabalFile {}) _ cabalInstalled = cabalInstalled

isStackProject :: Ex ProjLoc -> Bool
isStackProject (Ex ProjLocStackYaml {}) = True
isStackProject _ = False

isCabalV2FileProject :: Ex ProjLoc -> Bool
isCabalV2FileProject (Ex ProjLocV2File {}) = True
isCabalV2FileProject _ = False

isCabalProject :: Ex ProjLoc -> Bool
isCabalProject (Ex ProjLocV1CabalFile {}) = True
isCabalProject (Ex ProjLocV1Dir {}) = True
isCabalProject (Ex ProjLocV2File {}) = True
isCabalProject (Ex ProjLocV2Dir {}) = True
isCabalProject _ = False

{- | Given a FilePath, find the cradle the FilePath belongs to.

Finds the Cabal Package the FilePath is most likely a part of
and creates a cradle whose root directory is the directory
of the package the File belongs to.

It is not required that the FilePath given actually exists. If it does not
exist or is not part of any of the packages in the project, a "None"-cradle is
produced.
See <https://github.com/mpickering/hie-bios> for what a "None"-cradle is.
The "None"-cradle can still be used to query for basic information, such as
the GHC version used to build the project. However, it can not be used to
load any of the files in the project.

== General Approach

Given a FilePath that we want to load, we need to create a cradle
that can compile and load the given FilePath.
In Cabal-Helper, there is no notion of a cradle, but a project
consists of multiple packages that contain multiple units.
Each unit may consist of multiple components.
A unit is the smallest part of code that Cabal (the library) can compile.
Examples are executables, libraries, tests or benchmarks are all units.
Each of this units has a name that is unique within a build-plan,
such as "exe:hie" which represents the executable of the Haskell IDE Engine.

In principle, a unit is what hie-bios considers to be a cradle.
However, to find out to which unit a FilePath belongs, we have to initialise
the unit, e.g. configure its dependencies and so on. When discovering a cradle
we do not want to pay for this upfront, but rather when we actually want to
load a Module in the project. Therefore, we only identify the package the
FilePath is part of and decide which unit to load when 'runCradle' is executed.

Thus, to find the options required to compile and load the given FilePath,
we have to do the following:

  1. Identify the package that contains the FilePath (should be unique)
     Happens in 'cabalHelperCradle'
  2. Find the unit that that contains the FilePath (May be non-unique)
     Happens in 'cabalHelperAction'
  3. Find the component that exposes the FilePath (May be non-unique)
     Happens in 'cabalHelperAction'

=== Identify the package that contains the FilePath

The function 'cabalHelperCradle' does the first step only.
It starts by querying Cabal-Helper to find the project's root.
See 'findCabalHelperEntryPoint' for details how this is done.
Once the root of the project is defined, we query Cabal-Helper for all packages
that are defined in the project and match by the packages source directory
which package the given FilePath is most likely to be a part of.
E.g. if the source directory of the package is the most concrete
prefix of the FilePath, the FilePath is in that package.
After the package is identified, we create a cradle where cradle's root
directory is set to the package's source directory. This is necessary,
because compiler options obtained from a component, are relative
to the source directory of the package the component is part of.

=== Find the unit that that contains the FilePath

In 'cabalHelperAction' we want to load a given FilePath, already knowing
which package the FilePath is part of. Now we obtain all Units that are part
of the package and match by the source directories (plural is intentional),
to which unit the given FilePath most likely belongs to. If no unit can be
obtained, e.g. for every unit, no source directory is a prefix of the FilePath,
we return an error code, since this is not allowed to happen.
If there are multiple matches, which is possible, we check whether any of the
components defined in the unit exposes or defines the given FilePath as a module.

=== Find the component that exposes the FilePath

A component defines the options that are necessary to compile a FilePath that
is in the component. It also defines which modules are in the component.
Therefore, we translate the given FilePath into a module name, relative to
the unit's source directory, and check if the module name is exposed by the
component. There is a special case, executables define a FilePath, for the
file that contains the 'main'-function, that is relative to the unit's source
directory.

After the component has been identified, we can actually retrieve the options
required to load and compile the given file.

== Examples

=== Mono-Repo

Assume the project structure:

@
  /
  └── Mono/
      ├── cabal.project
      ├── stack.yaml
      ├── A/
      │   ├── A.cabal
      │   └── Lib.hs
      └── B/
          ├── B.cabal
          └── Exe.hs
@

Currently, Haskell IDE Engine needs to know on startup which GHC version is
needed to compile the project. This information is needed to show warnings to
the user if the GHC version on the project does not agree with the GHC version
that was used to compile Haskell IDE Engine.

Therefore, the function 'findLocalCradle' is invoked with a dummy FilePath,
such as "\/Mono\/Lib.hs". Since there will be no package that contains this
dummy FilePath, the result will be a None-cradle.

Either

>>> findLocalCradle "/Mono/Lib.hs"
Cradle { cradleRootDir = "/Mono/", CradleAction { actionName = "Cabal-Helper-Stack-None", ..} }

or

>>> findLocalCradle "/Mono/Lib.hs"
Cradle { cradleRootDir = "/Mono/", CradleAction { actionName = "Cabal-Helper-Cabal-V2-None", ..} }

The cradle result of this invocation is only used to obtain the GHC version,
which is safe, since it only checks if the cradle is a 'stack' project or
a 'cabal' project.


If we are trying to load the executable:

>>> findLocalCradle "/Mono/B/Exe.hs"
Cradle { cradleRootDir = "/Mono/", CradleAction { actionName = "Cabal-Helper-Cabal-V2", ..} }

we will detect correctly the compiler options, by first finding the appropriate
package, followed by traversing the units in the package and finding the
component that exposes the executable by FilePath.

=== No explicit executable folder

Assume the project structure:

@
  /
  └── Library/
      ├── cabal.project
      ├── stack.yaml
      ├── Library.cabal
      └── src
          ├── Lib.hs
          └── Exe.hs
@

There are different dependencies for the library "Lib.hs" and the
executable "Exe.hs". If we are trying to load the executable "src\/Exe.hs"
we will correctly identify the executable unit, and correctly initialise
dependencies of "exe:Library".
It will be correct even if we load the unit "lib:Library" before
the "exe:Library" because the unit "lib:Library" does not expose
a module @"Exe"@.

=== Sub package

Assume the project structure:

@
  /
  └── Repo/
      ├── cabal.project
      ├── stack.yaml
      ├── Library.cabal
      ├── src
      |   └── Lib.hs
      └── SubRepo
          ├── SubRepo.cabal
          └── Lib2.hs
@

When we try to load "\/Repo\/SubRepo\/Lib2.hs", we need to identify root
of the project, which is "\/Repo\/" but set the root directory of the cradle
responsible to load "\/Repo\/SubRepo\/Lib2.hs" to "\/Repo\/SubRepo", since
the compiler options obtained from Cabal-Helper are relative to the package
source directory, which is "\/Repo\/SubRepo".

-}
cabalHelperCradle :: FilePath -> IO (Cradle CabalHelper)
cabalHelperCradle file = do
  projM <- findCabalHelperEntryPoint file
  case projM of
    Nothing        -> do
      errorm $ "Could not find a Project for file: " ++ file
      cwd <- getCurrentDirectory
      return
        Cradle { cradleRootDir = cwd
               , cradleOptsProg =
                   CradleAction { actionName = Bios.Direct
                                , runCradle = \_ _ ->
                                      return
                                      $ CradleSuccess
                                        ComponentOptions
                                          { componentOptions = [file, fixImportDirs cwd "-i."]
                                          , componentRoot = cwd
                                          , componentDependencies = []
                                          }
<<<<<<< HEAD
                                , runGhcCmd = \_ -> pure Nothing
=======
                                , runGhcCmd = \args -> Bios.readProcessWithCwd cwd "ghc" args ""
>>>>>>> 9bfaca83
                                }
               }
    Just (Ex proj) -> do
      logm $ "Cabal-Helper decided to use: " ++ show proj
      -- Find the root of the project based on project type.
      let root = projectRootDir proj
      -- Create a suffix for the cradle name.
      -- Purpose is mainly for easier debugging.
      let actionNameSuffix = projectType proj
      debugm $ "Cabal-Helper dirs: " ++ show [root, file]
      let dist_dir = getDefaultDistDir proj
      env <- mkQueryEnv proj dist_dir
      packages <- runQuery projectPackages env
      -- Find the package the given file may belong to.
      -- If it does not belong to any package, create a none-cradle.
      -- We might want to find a cradle without actually loading anything.
      -- Useful if we only want to determine a ghc version to use.
      case packages `findPackageFor` file of
        Nothing          -> do
          debugm $ "Could not find a package for the file: " ++ file
          debugm
            "This is perfectly fine if we only want to determine the GHC version."
          return
            Cradle { cradleRootDir = root
                   , cradleOptsProg =
                       CradleAction { actionName = Bios.Other (projectNoneType proj)
                                    , runCradle = \_ _ -> return CradleNone
<<<<<<< HEAD
                                    , runGhcCmd = \_ -> pure Nothing
=======
                                    , runGhcCmd = \_ -> pure CradleNone
>>>>>>> 9bfaca83
                                    }
                   }
        Just realPackage -> do
          debugm $ "Cabal-Helper cradle package: " ++ show realPackage
          -- Field `pSourceDir` often has the form `<cwd>/./plugin`
          -- but we only want `<cwd>/plugin`
          normalisedPackageLocation <- canonicalizePath $ pSourceDir realPackage
          debugm
            $ "Cabal-Helper normalisedPackageLocation: "
            ++ normalisedPackageLocation
          return
            Cradle { cradleRootDir = normalisedPackageLocation
                   , cradleOptsProg =
                       CradleAction { actionName = Bios.Other actionNameSuffix
                                    , runCradle = \_ fp -> cabalHelperAction
                                        (Ex proj)
                                        env
                                        realPackage
                                        normalisedPackageLocation
                                        fp
<<<<<<< HEAD
                                    , runGhcCmd = \_ -> pure Nothing
=======
                                    , runGhcCmd = \args -> do
                                        let programs = qePrograms env
                                        Bios.readProcessWithCwd normalisedPackageLocation (ghcProgram programs) args ""
>>>>>>> 9bfaca83
                                    }
                   }

-- | Cradle Action to query for the ComponentOptions that are needed
-- to load the given FilePath.
-- This Function is not supposed to throw any exceptions and use
-- 'CradleLoadResult' to indicate errors.
cabalHelperAction :: Ex ProjLoc -- ^ Project location, can be used
                                -- to present build-tool
                                -- agnostic error messages.
                  -> QueryEnv v -- ^ Query Env created by 'mkQueryEnv'
                                -- with the appropriate 'distdir'
                  -> Package v -- ^ Package this cradle is part for.
                  -> FilePath -- ^ Root directory of the cradle
                              -- this action belongs to.
                  -> FilePath -- ^ FilePath to load, expected to be an absolute path.
                  -> IO (CradleLoadResult ComponentOptions)
cabalHelperAction proj env package root fp = do
  -- Get all unit infos the given FilePath may belong to
  let units = pUnits package
  -- make the FilePath to load relative to the root of the cradle.
  let relativeFp = makeRelative root fp
  debugm $ "Relative Module FilePath: " ++ relativeFp
  getComponent proj env (toList units) relativeFp
    >>= \case
      Right comp -> do
        let fs' = getFlags comp
        let fs = map (fixImportDirs root) fs'
        let targets = getTargets comp relativeFp
        let ghcOptions = fs ++ targets
        debugm $ "Flags for \"" ++ fp ++ "\": " ++ show ghcOptions
        debugm $ "Component Infos: " ++ show comp
        return
          $ CradleSuccess
            ComponentOptions { componentOptions = ghcOptions
                             , componentRoot = root
                             , componentDependencies = []
                             }
      Left err   -> return
        $ CradleFail
        $ CradleError
          []
          (ExitFailure 2)
          err

-- | Fix occurrences of "-i." to "-i<cradle-root-dir>"
-- Flags obtained from cabal-helper are relative to the package
-- source directory. This is less resilient to using absolute paths,
-- thus, we fix it here.
fixImportDirs :: FilePath -> String -> String
fixImportDirs base_dir arg =
  if "-i" `isPrefixOf` arg
    then let dir = drop 2 arg
    -- the flag "-i" has special meaning.
    in if not (null dir) && isRelative dir then ("-i" ++ base_dir </> dir)
                              else arg
    else arg


-- | Get the component the given FilePath most likely belongs to.
-- Lazily ask units whether the given FilePath is part of one of their
-- component's.
-- If a Module belongs to multiple components, it is not specified which
-- component will be loaded.
-- The given FilePath must be relative to the Root of the project
-- the given units belong to.
getComponent
  :: forall pt. Ex ProjLoc -> QueryEnv pt -> [Unit pt] -> FilePath -> IO (Either [String] ChComponentInfo)
getComponent proj env unitCandidates fp = getComponent' [] [] unitCandidates >>=
    \case
      (tried, failed, Nothing) -> return (Left $ buildErrorMsg tried failed)
      (_, _, Just comp) -> return (Right comp)
  where
    getComponent' :: [UnitInfo] -> [(Unit pt, IOException)] -> [Unit pt] -> IO ([UnitInfo], [(Unit pt, IOException)], Maybe ChComponentInfo)
    getComponent' triedUnits failedUnits [] = return (triedUnits, failedUnits, Nothing)
    getComponent' triedUnits failedUnits (unit : units) =
      try (runQuery (unitInfo unit) env) >>= \case
        Left (e :: IOException) -> do
          warningm $ "Catching and swallowing an IOException: " ++ show e
          warningm
            $  "The Exception was thrown in the context of finding"
            ++ " a component for \""
            ++ fp
            ++ "\" in the unit: "
            ++ show unit
          getComponent' triedUnits ((unit, e):failedUnits) units
        Right ui -> do
          let components = Map.elems (uiComponents ui)
          debugm $ "Unit Info: " ++ show ui
          case find (fp `partOfComponent`) components of
            Nothing -> getComponent' (ui:triedUnits) failedUnits units
            comp    -> return (triedUnits, failedUnits, comp)

    buildErrorMsg :: [UnitInfo] -> [(Unit pt, IOException)] -> [String]
    buildErrorMsg triedUnits failedUnits =
        concat
          [ [ "Could not obtain flags for: \"" ++ fp ++ "\"."
            , ""
            ]
          , concat
            [ concat
              [ [ "This module was not part of any component we are aware of."
                , ""
                ]
              , concatMap ppShowUnitInfo triedUnits
              , [ ""
                , ""
                ]
              , if isStackProject proj
                  then stackSpecificInstructions
                  else cabalSpecificInstructions
              ]
            | not (null triedUnits)
            ]
          , concat
            [
              [ "We could not build all components."
              , "If one of these components exposes this Module, make sure they compile."
              , "You can try to invoke the commands yourself."
              , "The following commands failed:"
              ]
              ++ concatMap (ppShowIOException . snd) failedUnits
            | not (null failedUnits)
            ]
        ]

    stackSpecificInstructions :: [String]
    stackSpecificInstructions =
      [ "To expose a module, refer to:"
      , "https://docs.haskellstack.org/en/stable/GUIDE/"
      , "If you are using `package.yaml` then you don't have to manually expose modules."
      , "Maybe you didn't set the source directories for your project correctly."
      ]

    cabalSpecificInstructions :: [String]
    cabalSpecificInstructions =
      [ "To expose a module, refer to:"
      , "https://www.haskell.org/cabal/users-guide/developing-packages.html"
      , ""
      ]

    ppShowUnitInfo :: UnitInfo -> [String]
    ppShowUnitInfo u =
      u
      & uiComponents
      & Map.toList
      & map
        (\(name, info) ->
          "Component: " ++ show name ++ " with source directory: " ++ show (ciSourceDirs info)
        )


    ppShowIOException :: IOException -> [String]
    ppShowIOException e =
        [ ""
        , show e
        ]

-- | Check whether the given FilePath is part of the Component.
-- A FilePath is part of the Component if and only if:
--
--   * One Component's 'ciSourceDirs' is a prefix of the FilePath
--   * The FilePath, after converted to a module name,
--     is a in the Component's Targets, or the FilePath is
--     the executable in the component.
--
-- The latter is achieved by making the FilePath relative to the 'ciSourceDirs'
-- and then replacing Path separators with ".".
-- To check whether the given FilePath is the executable of the Component,
-- we have to check whether the FilePath, including 'ciSourceDirs',
-- is part of the targets in the Component.
partOfComponent ::
  -- | FilePath relative to the package root.
  FilePath ->
  -- | Component to check whether the given FilePath is part of it.
  ChComponentInfo ->
  Bool
partOfComponent fp' comp =
  inTargets (ciSourceDirs comp) fp' (getTargets comp fp')
  where
    -- Check if the FilePath is in an executable or setup's main-is field
    inMainIs :: FilePath -> Bool
    inMainIs fp
      | ChExeEntrypoint mainIs _ <- ciEntrypoints comp = mainIs == fp
      | ChSetupEntrypoint mainIs <- ciEntrypoints comp = mainIs == fp
      | otherwise = False

    inTargets :: [FilePath] -> FilePath -> [String] -> Bool
    inTargets sourceDirs fp targets =
      let candidates = relativeTo fp sourceDirs
      in any (existsInTargets targets fp) candidates

    existsInTargets :: [String] -> FilePath -> FilePath -> Bool
    existsInTargets targets absFp relFp = or
        [ any (`elem` targets) [getModuleName relFp, absFp]
        , inMainIs relFp
        ]

    getModuleName :: FilePath -> String
    getModuleName fp = map
      (\c -> if isPathSeparator c
            then '.'
            else c)
      (dropExtension fp)

-- | Get the flags necessary to compile the given component.
getFlags :: ChComponentInfo -> [String]
getFlags = ciGhcOptions

-- | Get all Targets of a Component, since we want to load all components.
-- FilePath is needed for the special case that the Component is an Exe.
-- The Exe contains a Path to the Main which is relative to some entry
-- in 'ciSourceDirs'.
-- We monkey-patch this by supplying the FilePath we want to load,
-- which is part of this component, and select the 'ciSourceDir' we actually want.
-- See the Documentation of 'ciSourceDir' to why this contains multiple entries.
getTargets :: ChComponentInfo -> FilePath -> [String]
getTargets comp fp = case ciEntrypoints comp of
  ChSetupEntrypoint {} -> []
  ChLibEntrypoint { chExposedModules, chOtherModules }
    -> map unChModuleName (chExposedModules ++ chOtherModules)
  ChExeEntrypoint { chMainIs, chOtherModules }
    -> [sourceDir </> chMainIs | Just sourceDir <- [sourceDirs]]
    ++ map unChModuleName chOtherModules
    where
      sourceDirs = find (`isFilePathPrefixOf` fp) (ciSourceDirs comp)

-- | For all packages in a project, find the project the given FilePath
-- belongs to most likely.
findPackageFor :: NonEmpty (Package pt) -> FilePath -> Maybe (Package pt)
findPackageFor packages fp = packages
  & NonEmpty.toList
  & sortOn (Down . pSourceDir)
  & filter (\p -> pSourceDir p `isFilePathPrefixOf` fp)
  & listToMaybe


projectRootDir :: ProjLoc qt -> FilePath
projectRootDir ProjLocV1CabalFile { plProjectDirV1 } = plProjectDirV1
projectRootDir ProjLocV1Dir { plProjectDirV1 } = plProjectDirV1
projectRootDir ProjLocV2File { plProjectDirV2 } = plProjectDirV2
projectRootDir ProjLocV2Dir { plProjectDirV2 } = plProjectDirV2
projectRootDir ProjLocStackYaml { plStackYaml } = takeDirectory plStackYaml

projectType :: ProjLoc qt -> CabalHelper
projectType ProjLocV1CabalFile {} = CabalV2
projectType ProjLocV1Dir {} = CabalV2
projectType ProjLocV2File {} = CabalV2
projectType ProjLocV2Dir {} = CabalV2
projectType ProjLocStackYaml {} = Stack

projectNoneType :: ProjLoc qt -> CabalHelper
projectNoneType ProjLocV1CabalFile {} = CabalNone
projectNoneType ProjLocV1Dir {} = CabalNone
projectNoneType ProjLocV2File {} = CabalNone
projectNoneType ProjLocV2Dir {} = CabalNone
projectNoneType ProjLocStackYaml {} = StackNone

-- ----------------------------------------------------------------------------
--
-- Utility functions to manipulate FilePath's
--
-- ----------------------------------------------------------------------------

-- | Helper function to make sure that both FilePaths are normalised.
-- Checks whether the first FilePath is a Prefix of the second FilePath.
-- Intended usage:
--
-- >>> isFilePathPrefixOf "./src/" "./src/File.hs"
-- True
--
-- >>> isFilePathPrefixOf "./src" "./src/File.hs"
-- True
--
-- >>> isFilePathPrefixOf "./src/././" "./src/File.hs"
-- True
--
-- >>> isFilePathPrefixOf "./src" "./src-dir/File.hs"
-- False
isFilePathPrefixOf :: FilePath -> FilePath -> Bool
isFilePathPrefixOf dir fp = isJust $ stripFilePath dir fp

-- | Strip the given directory from the filepath if and only if
-- the given directory is a prefix of the filepath.
--
-- >>> stripFilePath "app" "app/File.hs"
-- Just "File.hs"
--
-- >>> stripFilePath "src" "app/File.hs"
-- Nothing
--
-- >>> stripFilePath "src" "src-dir/File.hs"
-- Nothing
--
-- >>> stripFilePath "." "src/File.hs"
-- Just "src/File.hs"
--
-- >>> stripFilePath "app/" "./app/Lib/File.hs"
-- Just "Lib/File.hs"
--
-- >>> stripFilePath "/app/" "./app/Lib/File.hs"
-- Nothing -- Nothing since '/app/' is absolute
--
-- >>> stripFilePath "/app" "/app/Lib/File.hs"
-- Just "Lib/File.hs"
stripFilePath :: FilePath -> FilePath -> Maybe FilePath
stripFilePath "." fp
  | isRelative fp = Just fp
  | otherwise = Nothing
stripFilePath dir' fp'
  | Just relativeFpParts <- splitDir `stripPrefix` splitFp = Just (joinPath relativeFpParts)
  | otherwise = Nothing
  where
    dir = normalise dir'
    fp = normalise fp'
    splitFp = splitPath fp
    splitDir = splitPath dir
    stripPrefix (x:xs) (y:ys)
      | x `equalFilePath` y = stripPrefix xs ys
      | otherwise = Nothing
    stripPrefix [] ys = Just ys
    stripPrefix _ [] = Nothing

-- | Obtain all ancestors from a given directory.
--
-- >>> ancestors "a/b/c/d/e"
-- [ "a/b/c/d/e", "a/b/c/d", "a/b/c", "a/b", "a", "." ]
--
-- >>> ancestors "/a/b/c/d/e"
-- [ "/a/b/c/d/e", "/a/b/c/d", "/a/b/c", "/a/b", "/a", "/" ]
--
-- >>> ancestors "/a/b.hs"
-- [ "/a/b.hs", "/a", "/" ]
--
-- >>> ancestors "a/b.hs"
-- [ "a/b.hs", "a", "." ]
--
-- >>> ancestors "a/b/"
-- [ "a/b" ]
ancestors :: FilePath -> [FilePath]
ancestors dir
  | subdir `equalFilePath` dir = [dir]
  | otherwise = dir : ancestors subdir
  where
    subdir = takeDirectory dir

-- | Assuming a FilePath @"src\/Lib\/Lib.hs"@ and a list of directories
-- such as @["src", "app"]@, returns the given FilePath
-- with a matching directory stripped away.
-- If there are multiple matches, e.g. multiple directories are a prefix
-- of the given FilePath we return all matches.
-- Returns an empty list if no prefix matches the given FilePath.
--
-- >>> relativeTo "src/Lib/Lib.hs" ["src"]
-- ["Lib/Lib.hs"]
--
-- >>> relativeTo "src/Lib/Lib.hs" ["app"]
-- []
--
-- >>> relativeTo "src/Lib/Lib.hs" ["src", "src/Lib"]
-- ["Lib/Lib.hs", "Lib.hs"]
relativeTo :: FilePath -> [FilePath] -> [FilePath]
relativeTo file sourceDirs =
  mapMaybe (`stripFilePath` file) sourceDirs

-- | Returns a user facing display name for the cradle type,
-- e.g. "Stack project" or "GHC session"
cradleDisplay :: IsString a => Cradle CabalHelper -> a
cradleDisplay cradle = fromString result
 where
  result
    | Bios.isStackCradle cradle
      ||     name
      `elem` [Bios.Other Stack, Bios.Other StackNone]
    = "Stack project"
    | Bios.isCabalCradle cradle
      ||     name
      `elem` [Bios.Other CabalV2, Bios.Other CabalNone]
    = "Cabal project"
    | Bios.isDirectCradle cradle
    = "GHC session"
    | Bios.isMultiCradle cradle
    = "Multi Component project"
    | otherwise
    = "project"
  name = Bios.actionName (Bios.cradleOptsProg cradle)

-- ---------------------------------------------------------------------<|MERGE_RESOLUTION|>--- conflicted
+++ resolved
@@ -420,11 +420,7 @@
                                           , componentRoot = cwd
                                           , componentDependencies = []
                                           }
-<<<<<<< HEAD
-                                , runGhcCmd = \_ -> pure Nothing
-=======
                                 , runGhcCmd = \args -> Bios.readProcessWithCwd cwd "ghc" args ""
->>>>>>> 9bfaca83
                                 }
                }
     Just (Ex proj) -> do
@@ -452,11 +448,7 @@
                    , cradleOptsProg =
                        CradleAction { actionName = Bios.Other (projectNoneType proj)
                                     , runCradle = \_ _ -> return CradleNone
-<<<<<<< HEAD
-                                    , runGhcCmd = \_ -> pure Nothing
-=======
                                     , runGhcCmd = \_ -> pure CradleNone
->>>>>>> 9bfaca83
                                     }
                    }
         Just realPackage -> do
@@ -477,13 +469,9 @@
                                         realPackage
                                         normalisedPackageLocation
                                         fp
-<<<<<<< HEAD
-                                    , runGhcCmd = \_ -> pure Nothing
-=======
                                     , runGhcCmd = \args -> do
                                         let programs = qePrograms env
                                         Bios.readProcessWithCwd normalisedPackageLocation (ghcProgram programs) args ""
->>>>>>> 9bfaca83
                                     }
                    }
 
