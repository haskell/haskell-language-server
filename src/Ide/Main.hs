-- Copyright (c) 2019 The DAML Authors. All rights reserved.
-- SPDX-License-Identifier: Apache-2.0
{-# LANGUAGE CPP                 #-}
{-# OPTIONS_GHC -Wno-dodgy-imports #-} -- GHC no longer exports def in GHC 8.6 and above
{-# LANGUAGE OverloadedStrings   #-}
{-# LANGUAGE RecordWildCards     #-}
{-# LANGUAGE ScopedTypeVariables #-}
{-# LANGUAGE TypeApplications    #-}
{-# LANGUAGE TypeFamilies        #-}

module Ide.Main(defaultMain, runLspMode, Log(..)) where

import           Control.Monad.Extra
import qualified Data.Aeson.Encode.Pretty      as A
import qualified Data.ByteString.Lazy.Char8    as LBS
import           Data.Coerce                   (coerce)
import           Data.Default
import           Data.List                     (sort)
import           Data.Text                     (Text)
import qualified Data.Text                     as T
import           Development.IDE.Core.Rules    hiding (Log, logToPriority)
import           Development.IDE.Core.Tracing  (withTelemetryLogger)
import           Development.IDE.Graph         (ShakeOptions (shakeThreads))
import           Development.IDE.Main          (isLSP)
import qualified Development.IDE.Main          as IDEMain
import qualified Development.IDE.Session       as Session
import           Development.IDE.Types.Logger  as G
import qualified Development.IDE.Types.Options as Ghcide
import           HIE.Bios.Types
import qualified HIE.Bios.Environment    as HieBios
import           Ide.Arguments
import           Ide.Logger
import           Ide.Plugin.ConfigUtils        (pluginsToDefaultConfig,
                                                pluginsToVSCodeExtensionSchema)
import           Ide.Types                     (IdePlugins, PluginId (PluginId),
                                                ipMap)
import           Ide.Version
<<<<<<< HEAD
import qualified System.Directory.Extra        as IO
=======
import qualified Language.LSP.Server           as LSP
import           System.Directory
import qualified System.Directory.Extra        as IO
import           System.FilePath
import           System.IO
import qualified System.Log.Logger             as L
>>>>>>> 847ad94d

data Log
  = LogVersion !String
  | LogDirectory !FilePath
  | LogLspStart !GhcideArguments ![PluginId]
  | LogIDEMain IDEMain.Log
  deriving Show

instance Pretty Log where
  pretty log = case log of
    LogVersion version -> pretty version
    LogDirectory path -> "Directory:" <+> pretty path
    LogLspStart ghcideArgs pluginIds ->
      nest 2 $
        vsep
          [ "Starting (haskell-language-server) LSP server..."
          , viaShow ghcideArgs
          , "PluginIds:" <+> pretty (coerce @_ @[Text] pluginIds) ]
    LogIDEMain iDEMainLog -> pretty iDEMainLog

defaultMain :: Recorder (WithPriority Log) -> Arguments -> IdePlugins IdeState -> IO ()
defaultMain recorder args idePlugins = do
    -- WARNING: If you write to stdout before runLanguageServer
    --          then the language server will not work

    hlsVer <- haskellLanguageServerVersion
    case args of
        ProbeToolsMode -> do
            programsOfInterest <- findProgramVersions
            putStrLn hlsVer
            putStrLn "Tool versions found on the $PATH"
            putStrLn $ showProgramVersionOfInterest programsOfInterest

        VersionMode PrintVersion ->
            putStrLn hlsVer

        VersionMode PrintNumericVersion ->
            putStrLn haskellLanguageServerNumericVersion

        ListPluginsMode -> do
            let pluginNames = sort
                    $ map ((\(PluginId t) -> T.unpack t) . fst)
                    $ ipMap idePlugins
            mapM_ putStrLn pluginNames

        BiosMode PrintCradleType -> do
            dir <- IO.getCurrentDirectory
            hieYaml <- Session.findCradle def dir
            cradle <- Session.loadCradle def hieYaml dir
            print cradle

        Ghcide ghcideArgs -> do
            {- see WARNING above -}
            logWith recorder Info $ LogVersion hlsVer
            runLspMode recorder ghcideArgs idePlugins

        VSCodeExtensionSchemaMode -> do
          LBS.putStrLn $ A.encodePretty $ pluginsToVSCodeExtensionSchema idePlugins

        DefaultConfigurationMode -> do
          LBS.putStrLn $ A.encodePretty $ pluginsToDefaultConfig idePlugins
        PrintLibDir -> do
          d <- getCurrentDirectory
          let initialFp = d </> "a"
          hieYaml <- Session.findCradle def initialFp
          cradle <- Session.loadCradle def hieYaml d
          (CradleSuccess libdir) <- HieBios.getRuntimeGhcLibDir cradle
          putStr libdir

-- ---------------------------------------------------------------------

hlsLogger :: G.Logger
hlsLogger = G.Logger $ \pri txt ->
    case pri of
      G.Telemetry -> logm     (T.unpack txt)
      G.Debug     -> debugm   (T.unpack txt)
      G.Info      -> logm     (T.unpack txt)
      G.Warning   -> warningm (T.unpack txt)
      G.Error     -> errorm   (T.unpack txt)

-- ---------------------------------------------------------------------

runLspMode :: Recorder (WithPriority Log) -> GhcideArguments -> IdePlugins IdeState -> IO ()
runLspMode recorder ghcideArgs@GhcideArguments{..} idePlugins = withTelemetryLogger $ \telemetryLogger -> do
    let log = logWith recorder
    whenJust argsCwd IO.setCurrentDirectory
    dir <- IO.getCurrentDirectory
    log Info $ LogDirectory dir

    when (isLSP argsCommand) $ do
        log Info $ LogLspStart ghcideArgs (map fst $ ipMap idePlugins)

    IDEMain.defaultMain (cmapWithPrio LogIDEMain recorder) (IDEMain.defaultArguments (cmapWithPrio LogIDEMain recorder) hlsLogger)
      { IDEMain.argCommand = argsCommand
      , IDEMain.argsHlsPlugins = idePlugins
      , IDEMain.argsLogger = pure hlsLogger <> pure telemetryLogger
      , IDEMain.argsThreads = if argsThreads == 0 then Nothing else Just $ fromIntegral argsThreads
      , IDEMain.argsIdeOptions = \_config sessionLoader ->
        let defOptions = Ghcide.defaultIdeOptions sessionLoader
        in defOptions
            { Ghcide.optShakeProfiling = argsShakeProfiling
            , Ghcide.optTesting = Ghcide.IdeTesting argsTesting
            , Ghcide.optShakeOptions = (Ghcide.optShakeOptions defOptions)
                {shakeThreads = argsThreads}
            }
      }<|MERGE_RESOLUTION|>--- conflicted
+++ resolved
@@ -26,8 +26,8 @@
 import qualified Development.IDE.Session       as Session
 import           Development.IDE.Types.Logger  as G
 import qualified Development.IDE.Types.Options as Ghcide
+import qualified HIE.Bios.Environment          as HieBios
 import           HIE.Bios.Types
-import qualified HIE.Bios.Environment    as HieBios
 import           Ide.Arguments
 import           Ide.Logger
 import           Ide.Plugin.ConfigUtils        (pluginsToDefaultConfig,
@@ -35,16 +35,12 @@
 import           Ide.Types                     (IdePlugins, PluginId (PluginId),
                                                 ipMap)
 import           Ide.Version
-<<<<<<< HEAD
-import qualified System.Directory.Extra        as IO
-=======
 import qualified Language.LSP.Server           as LSP
 import           System.Directory
 import qualified System.Directory.Extra        as IO
 import           System.FilePath
 import           System.IO
 import qualified System.Log.Logger             as L
->>>>>>> 847ad94d
 
 data Log
   = LogVersion !String
