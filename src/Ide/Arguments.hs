<<<<<<< HEAD
-- Copyright (c) 2019 The DAML Authors. All rights reserved.
-- SPDX-License-Identifier: Apache-2.0
{-# LANGUAGE CPP                #-}
{-# LANGUAGE RecordWildCards    #-}
{-# LANGUAGE TemplateHaskell    #-}
{-# LANGUAGE TupleSections      #-}
{-# OPTIONS_GHC -Wno-dodgy-imports #-} -- GHC no longer exports def in GHC 8.6 and above
{-# LANGUAGE DeriveAnyClass     #-}
{-# LANGUAGE DerivingStrategies #-}

module Ide.Arguments
  ( Arguments(..)
  , GhcideArguments(..)
  , PrintVersion(..)
  , BiosAction(..)
  , getArguments
  , haskellLanguageServerVersion
  , haskellLanguageServerNumericVersion
  ) where

import           Data.Version
import           Development.GitRev
import           Development.IDE               (IdeState)
import           Development.IDE.Main          (Command (..), commandP)
import           Ide.Types                     (IdePlugins)
import           Options.Applicative
import           Paths_haskell_language_server
import           System.Environment

-- ---------------------------------------------------------------------

data Arguments
  = VersionMode PrintVersion
  | ProbeToolsMode
  | ListPluginsMode
  | BiosMode BiosAction
  | Ghcide GhcideArguments
  | VSCodeExtensionSchemaMode
  | DefaultConfigurationMode

data GhcideArguments = GhcideArguments
    {argsCommand            :: Command
    ,argsCwd                :: Maybe FilePath
    ,argsShakeProfiling     :: Maybe FilePath
    ,argsTesting            :: Bool
    ,argsExamplePlugin      :: Bool
    -- These next two are for compatibility with existing hie clients, allowing
    -- them to just change the name of the exe and still work.
    , argsDebugOn           :: Bool
    , argsLogFile           :: Maybe String
    , argsThreads           :: Int
    , argsProjectGhcVersion :: Bool
    }
    deriving Show

data PrintVersion
  = PrintVersion
  | PrintNumericVersion
  deriving (Show, Eq, Ord)

data BiosAction
  = PrintCradleType
  deriving (Show, Eq, Ord)

getArguments :: String -> IdePlugins IdeState -> IO Arguments
getArguments exeName plugins = execParser opts
  where
    opts = info ((
      VersionMode <$> printVersionParser exeName
      <|> probeToolsParser exeName
      <|> listPluginsParser
      <|> BiosMode <$> biosParser
      <|> Ghcide <$> arguments plugins
      )
      <**> helper)
      ( fullDesc
     <> progDesc "Used as a test bed to check your IDE Client will work"
     <> header (exeName ++ " - GHC Haskell LSP server"))

printVersionParser :: String -> Parser PrintVersion
printVersionParser exeName =
  flag' PrintVersion
    (long "version" <> help ("Show " ++ exeName  ++ " and GHC versions"))
  <|>
  flag' PrintNumericVersion
    (long "numeric-version" <> help ("Show numeric version of " ++ exeName))

biosParser :: Parser BiosAction
biosParser =
  flag' PrintCradleType
    (long "print-cradle" <> help "Print the project cradle type")

probeToolsParser :: String -> Parser Arguments
probeToolsParser exeName =
  flag' ProbeToolsMode
    (long "probe-tools" <> help ("Show " ++ exeName  ++ " version and other tools of interest"))

listPluginsParser :: Parser Arguments
listPluginsParser =
  flag' ListPluginsMode
    (long "list-plugins" <> help "List all avaliable plugins")

arguments :: IdePlugins IdeState -> Parser GhcideArguments
arguments plugins = GhcideArguments
      <$> (commandP plugins <|> lspCommand <|> checkCommand)
      <*> optional (strOption $ long "cwd" <> metavar "DIR"
                  <> help "Change to this directory")
      <*> optional (strOption $ long "shake-profiling" <> metavar "DIR"
                  <> help "Dump profiling reports to this directory")
      <*> switch (long "test"
                  <> help "Enable additional lsp messages used by the testsuite")
      <*> switch (long "example"
                  <> help "Include the Example Plugin. For Plugin devs only")

      <*> switch
           ( long "debug"
          <> short 'd'
          <> help "Generate debug output"
           )
      <*> optional (strOption
           ( long "logfile"
          <> short 'l'
          <> metavar "LOGFILE"
          <> help "File to log to, defaults to stdout"
           ))
      <*> option auto
           (short 'j'
          <> help "Number of threads (0: automatic)"
          <> metavar "NUM"
          <> value 0
          <> showDefault
           )
      <*> switch (long "project-ghc-version"
                  <> help "Work out the project GHC version and print it")
    where
        lspCommand = LSP <$ flag' True (long "lsp" <> help "Start talking to an LSP server")
        checkCommand = Check <$> many (argument str (metavar "FILES/DIRS..."))

-- ---------------------------------------------------------------------

haskellLanguageServerNumericVersion :: String
haskellLanguageServerNumericVersion = showVersion version

haskellLanguageServerVersion :: IO String
haskellLanguageServerVersion = do
  path <- getExecutablePath
  let gitHashSection = case $(gitHash) of
        x | x == "UNKNOWN" -> ""
        x                  -> " (GIT hash: " <> x <> ")"
  return $ "haskell-language-server version: " <> haskellLanguageServerNumericVersion
             <> " (GHC: " <> VERSION_ghc
             <> ") (PATH: " <> path <> ")"
             <> gitHashSection
=======
-- Copyright (c) 2019 The DAML Authors. All rights reserved.
-- SPDX-License-Identifier: Apache-2.0
{-# LANGUAGE CPP             #-}
{-# LANGUAGE RecordWildCards #-}
{-# LANGUAGE TemplateHaskell #-}
{-# LANGUAGE TupleSections   #-}
{-# OPTIONS_GHC -Wno-dodgy-imports #-} -- GHC no longer exports def in GHC 8.6 and above

module Ide.Arguments
  ( Arguments(..)
  , GhcideArguments(..)
  , PrintVersion(..)
  , BiosAction(..)
  , getArguments
  , haskellLanguageServerVersion
  , haskellLanguageServerNumericVersion
  ) where

import           Data.Version
import           Development.IDE               (IdeState)
import           Development.IDE.Main          (Command (..), commandP)
import           GitHash                       (giHash, tGitInfoCwdTry)
import           Ide.Types                     (IdePlugins)
import           Options.Applicative
import           Paths_haskell_language_server
import           System.Environment

-- ---------------------------------------------------------------------

data Arguments
  = VersionMode PrintVersion
  | ProbeToolsMode
  | ListPluginsMode
  | BiosMode BiosAction
  | Ghcide GhcideArguments
  | VSCodeExtensionSchemaMode
  | DefaultConfigurationMode

data GhcideArguments = GhcideArguments
    {argsCommand            :: Command
    ,argsCwd                :: Maybe FilePath
    ,argsShakeProfiling     :: Maybe FilePath
    ,argsTesting            :: Bool
    ,argsExamplePlugin      :: Bool
    -- These next two are for compatibility with existing hie clients, allowing
    -- them to just change the name of the exe and still work.
    , argsDebugOn           :: Bool
    , argsLogFile           :: Maybe String
    , argsThreads           :: Int
    , argsProjectGhcVersion :: Bool
    } deriving Show

data PrintVersion
  = PrintVersion
  | PrintNumericVersion
  deriving (Show, Eq, Ord)

data BiosAction
  = PrintCradleType
  deriving (Show, Eq, Ord)

getArguments :: String -> IdePlugins IdeState -> IO Arguments
getArguments exeName plugins = execParser opts
  where
    opts = info ((
      VersionMode <$> printVersionParser exeName
      <|> probeToolsParser exeName
      <|> listPluginsParser
      <|> BiosMode <$> biosParser
      <|> Ghcide <$> arguments plugins
      )
      <**> helper)
      ( fullDesc
     <> progDesc "Used as a test bed to check your IDE Client will work"
     <> header (exeName ++ " - GHC Haskell LSP server"))

printVersionParser :: String -> Parser PrintVersion
printVersionParser exeName =
  flag' PrintVersion
    (long "version" <> help ("Show " ++ exeName  ++ " and GHC versions"))
  <|>
  flag' PrintNumericVersion
    (long "numeric-version" <> help ("Show numeric version of " ++ exeName))

biosParser :: Parser BiosAction
biosParser =
  flag' PrintCradleType
    (long "print-cradle" <> help "Print the project cradle type")

probeToolsParser :: String -> Parser Arguments
probeToolsParser exeName =
  flag' ProbeToolsMode
    (long "probe-tools" <> help ("Show " ++ exeName  ++ " version and other tools of interest"))

listPluginsParser :: Parser Arguments
listPluginsParser =
  flag' ListPluginsMode
    (long "list-plugins" <> help "List all available plugins")

arguments :: IdePlugins IdeState -> Parser GhcideArguments
arguments plugins = GhcideArguments
      <$> (commandP plugins <|> lspCommand <|> checkCommand)
      <*> optional (strOption $ long "cwd" <> metavar "DIR"
                  <> help "Change to this directory")
      <*> optional (strOption $ long "shake-profiling" <> metavar "DIR"
                  <> help "Dump profiling reports to this directory")
      <*> switch (long "test"
                  <> help "Enable additional lsp messages used by the testsuite")
      <*> switch (long "example"
                  <> help "Include the Example Plugin. For Plugin devs only")

      <*> switch
           ( long "debug"
          <> short 'd'
          <> help "Generate debug output"
           )
      <*> optional (strOption
           ( long "logfile"
          <> short 'l'
          <> metavar "LOGFILE"
          <> help "File to log to, defaults to stdout"
           ))
      <*> option auto
           (short 'j'
          <> help "Number of threads (0: automatic)"
          <> metavar "NUM"
          <> value 0
          <> showDefault
           )
      <*> switch (long "project-ghc-version"
                  <> help "Work out the project GHC version and print it")
    where
        lspCommand = LSP <$ flag' True (long "lsp" <> help "Start talking to an LSP server")
        checkCommand = Check <$> many (argument str (metavar "FILES/DIRS..."))

-- ---------------------------------------------------------------------

haskellLanguageServerNumericVersion :: String
haskellLanguageServerNumericVersion = showVersion version

haskellLanguageServerVersion :: IO String
haskellLanguageServerVersion = do
  path <- getExecutablePath
  let gi = $$tGitInfoCwdTry
      gitHashSection = case gi of
        Right gi -> " (GIT hash: " <> giHash gi <> ")"
        Left _   -> ""
  return $ "haskell-language-server version: " <> haskellLanguageServerNumericVersion
             <> " (GHC: " <> VERSION_ghc
             <> ") (PATH: " <> path <> ")"
             <> gitHashSection
>>>>>>> 9cd1fdd4
<|MERGE_RESOLUTION|>--- conflicted
+++ resolved
@@ -1,4 +1,3 @@
-<<<<<<< HEAD
 -- Copyright (c) 2019 The DAML Authors. All rights reserved.
 -- SPDX-License-Identifier: Apache-2.0
 {-# LANGUAGE CPP                #-}
@@ -8,158 +7,6 @@
 {-# OPTIONS_GHC -Wno-dodgy-imports #-} -- GHC no longer exports def in GHC 8.6 and above
 {-# LANGUAGE DeriveAnyClass     #-}
 {-# LANGUAGE DerivingStrategies #-}
-
-module Ide.Arguments
-  ( Arguments(..)
-  , GhcideArguments(..)
-  , PrintVersion(..)
-  , BiosAction(..)
-  , getArguments
-  , haskellLanguageServerVersion
-  , haskellLanguageServerNumericVersion
-  ) where
-
-import           Data.Version
-import           Development.GitRev
-import           Development.IDE               (IdeState)
-import           Development.IDE.Main          (Command (..), commandP)
-import           Ide.Types                     (IdePlugins)
-import           Options.Applicative
-import           Paths_haskell_language_server
-import           System.Environment
-
--- ---------------------------------------------------------------------
-
-data Arguments
-  = VersionMode PrintVersion
-  | ProbeToolsMode
-  | ListPluginsMode
-  | BiosMode BiosAction
-  | Ghcide GhcideArguments
-  | VSCodeExtensionSchemaMode
-  | DefaultConfigurationMode
-
-data GhcideArguments = GhcideArguments
-    {argsCommand            :: Command
-    ,argsCwd                :: Maybe FilePath
-    ,argsShakeProfiling     :: Maybe FilePath
-    ,argsTesting            :: Bool
-    ,argsExamplePlugin      :: Bool
-    -- These next two are for compatibility with existing hie clients, allowing
-    -- them to just change the name of the exe and still work.
-    , argsDebugOn           :: Bool
-    , argsLogFile           :: Maybe String
-    , argsThreads           :: Int
-    , argsProjectGhcVersion :: Bool
-    }
-    deriving Show
-
-data PrintVersion
-  = PrintVersion
-  | PrintNumericVersion
-  deriving (Show, Eq, Ord)
-
-data BiosAction
-  = PrintCradleType
-  deriving (Show, Eq, Ord)
-
-getArguments :: String -> IdePlugins IdeState -> IO Arguments
-getArguments exeName plugins = execParser opts
-  where
-    opts = info ((
-      VersionMode <$> printVersionParser exeName
-      <|> probeToolsParser exeName
-      <|> listPluginsParser
-      <|> BiosMode <$> biosParser
-      <|> Ghcide <$> arguments plugins
-      )
-      <**> helper)
-      ( fullDesc
-     <> progDesc "Used as a test bed to check your IDE Client will work"
-     <> header (exeName ++ " - GHC Haskell LSP server"))
-
-printVersionParser :: String -> Parser PrintVersion
-printVersionParser exeName =
-  flag' PrintVersion
-    (long "version" <> help ("Show " ++ exeName  ++ " and GHC versions"))
-  <|>
-  flag' PrintNumericVersion
-    (long "numeric-version" <> help ("Show numeric version of " ++ exeName))
-
-biosParser :: Parser BiosAction
-biosParser =
-  flag' PrintCradleType
-    (long "print-cradle" <> help "Print the project cradle type")
-
-probeToolsParser :: String -> Parser Arguments
-probeToolsParser exeName =
-  flag' ProbeToolsMode
-    (long "probe-tools" <> help ("Show " ++ exeName  ++ " version and other tools of interest"))
-
-listPluginsParser :: Parser Arguments
-listPluginsParser =
-  flag' ListPluginsMode
-    (long "list-plugins" <> help "List all avaliable plugins")
-
-arguments :: IdePlugins IdeState -> Parser GhcideArguments
-arguments plugins = GhcideArguments
-      <$> (commandP plugins <|> lspCommand <|> checkCommand)
-      <*> optional (strOption $ long "cwd" <> metavar "DIR"
-                  <> help "Change to this directory")
-      <*> optional (strOption $ long "shake-profiling" <> metavar "DIR"
-                  <> help "Dump profiling reports to this directory")
-      <*> switch (long "test"
-                  <> help "Enable additional lsp messages used by the testsuite")
-      <*> switch (long "example"
-                  <> help "Include the Example Plugin. For Plugin devs only")
-
-      <*> switch
-           ( long "debug"
-          <> short 'd'
-          <> help "Generate debug output"
-           )
-      <*> optional (strOption
-           ( long "logfile"
-          <> short 'l'
-          <> metavar "LOGFILE"
-          <> help "File to log to, defaults to stdout"
-           ))
-      <*> option auto
-           (short 'j'
-          <> help "Number of threads (0: automatic)"
-          <> metavar "NUM"
-          <> value 0
-          <> showDefault
-           )
-      <*> switch (long "project-ghc-version"
-                  <> help "Work out the project GHC version and print it")
-    where
-        lspCommand = LSP <$ flag' True (long "lsp" <> help "Start talking to an LSP server")
-        checkCommand = Check <$> many (argument str (metavar "FILES/DIRS..."))
-
--- ---------------------------------------------------------------------
-
-haskellLanguageServerNumericVersion :: String
-haskellLanguageServerNumericVersion = showVersion version
-
-haskellLanguageServerVersion :: IO String
-haskellLanguageServerVersion = do
-  path <- getExecutablePath
-  let gitHashSection = case $(gitHash) of
-        x | x == "UNKNOWN" -> ""
-        x                  -> " (GIT hash: " <> x <> ")"
-  return $ "haskell-language-server version: " <> haskellLanguageServerNumericVersion
-             <> " (GHC: " <> VERSION_ghc
-             <> ") (PATH: " <> path <> ")"
-             <> gitHashSection
-=======
--- Copyright (c) 2019 The DAML Authors. All rights reserved.
--- SPDX-License-Identifier: Apache-2.0
-{-# LANGUAGE CPP             #-}
-{-# LANGUAGE RecordWildCards #-}
-{-# LANGUAGE TemplateHaskell #-}
-{-# LANGUAGE TupleSections   #-}
-{-# OPTIONS_GHC -Wno-dodgy-imports #-} -- GHC no longer exports def in GHC 8.6 and above
 
 module Ide.Arguments
   ( Arguments(..)
@@ -304,4 +151,3 @@
              <> " (GHC: " <> VERSION_ghc
              <> ") (PATH: " <> path <> ")"
              <> gitHashSection
->>>>>>> 9cd1fdd4
