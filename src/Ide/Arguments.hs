--- conflicted
+++ resolved
@@ -1,20 +1,10 @@
 -- Copyright (c) 2019 The DAML Authors. All rights reserved.
 -- SPDX-License-Identifier: Apache-2.0
-<<<<<<< HEAD
-{-# LANGUAGE CPP                #-}
-{-# LANGUAGE RecordWildCards    #-}
-{-# LANGUAGE TemplateHaskell    #-}
-{-# LANGUAGE TupleSections      #-}
-{-# OPTIONS_GHC -Wno-dodgy-imports #-} -- GHC no longer exports def in GHC 8.6 and above
-{-# LANGUAGE DeriveAnyClass     #-}
-{-# LANGUAGE DerivingStrategies #-}
-=======
 {-# LANGUAGE CPP             #-}
 {-# LANGUAGE RecordWildCards #-}
 {-# LANGUAGE TemplateHaskell #-}
 {-# LANGUAGE TupleSections   #-}
 {-# OPTIONS_GHC -Wno-dodgy-imports #-} -- GHC no longer exports def in GHC 8.6 and above
->>>>>>> 411db028
 
 module Ide.Arguments
   ( Arguments(..)
@@ -158,8 +148,4 @@
   return $ "haskell-language-server version: " <> haskellLanguageServerNumericVersion
              <> " (GHC: " <> VERSION_ghc
              <> ") (PATH: " <> path <> ")"
-<<<<<<< HEAD
              <> gitHashSection
-=======
-             <> gitHashSection
->>>>>>> 411db028
