--- conflicted
+++ resolved
@@ -621,12 +621,7 @@
 -- it works if we have cabal > 3.2.
 setup :: HasConfig => IO SetupResult
 setup = do
-<<<<<<< HEAD
---   when alreadyExists $ removeDirectoryRecursive examplesPath
-  benchDir <- case exampleDetails (example ?config) of
-=======
   benchDir <- case exampleDetails(example ?config) of
->>>>>>> 5453ab5b
       ExamplePath examplePath -> do
           let hieYamlPath = examplePath </> "hie.yaml"
           alreadyExists <- doesFileExist hieYamlPath
