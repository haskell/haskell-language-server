--- conflicted
+++ resolved
@@ -75,13 +75,9 @@
 import           Ide.Logger                           (Priority (..),
                                                        cmapWithPrio, logWith,
                                                        (<+>))
-<<<<<<< HEAD
-import           GHC.Generics                         (Generic)
 import           Ide.Plugin.Error                     (PluginError (..),
                                                        getNormalizedFilePathE,
                                                        handleMaybe, runExceptT)
-=======
->>>>>>> 47cf162e
 import           Ide.Plugin.RangeMap                  (RangeMap)
 import qualified Ide.Plugin.RangeMap                  as RangeMap
 import           Ide.Plugin.Resolve                   (mkCodeActionHandlerWithResolve)
