{-# LANGUAGE CPP               #-}
{-# LANGUAGE DataKinds         #-}
{-# LANGUAGE LambdaCase        #-}
{-# LANGUAGE OverloadedStrings #-}
{-# LANGUAGE PatternSynonyms   #-}
{-# LANGUAGE TypeFamilies      #-}
{-# LANGUAGE ViewPatterns      #-}

module Ide.Plugin.OverloadedRecordDot
  ( descriptor
  , Log
  ) where

-- based off of Berk Okzuturk's hls-explicit-records-fields-plugin

import           Control.Lens                         (_Just, (^.), (^?))
import           Control.Monad                        (replicateM)
import           Control.Monad.IO.Class               (MonadIO, liftIO)
import           Control.Monad.Trans.Class            (lift)
import           Control.Monad.Trans.Except           (ExceptT, throwE)
import           Data.Aeson                           (FromJSON, Result (..),
                                                       ToJSON, fromJSON, toJSON)
import           Data.Generics                        (GenericQ, everything,
                                                       everythingBut, mkQ)
import qualified Data.IntMap.Strict                   as IntMap
import qualified Data.Map                             as Map
import           Data.Maybe                           (fromJust, mapMaybe,
                                                       maybeToList)
import           Data.Text                            (Text)
import           Data.Unique                          (hashUnique, newUnique)
import           Development.IDE                      (IdeState,
                                                       NormalizedFilePath,
                                                       NormalizedUri,
                                                       Pretty (..), Range,
                                                       Recorder (..), Rules,
                                                       WithPriority (..),
                                                       realSrcSpanToRange)
import           Development.IDE.Core.Rules           (runAction)
import           Development.IDE.Core.RuleTypes       (TcModuleResult (..),
                                                       TypeCheck (..))
import           Development.IDE.Core.Shake           (define, use,
                                                       useWithStale)
import qualified Development.IDE.Core.Shake           as Shake

#if __GLASGOW_HASKELL__ >= 903
import           Development.IDE.GHC.Compat           (HsExpr (HsRecSel))
#else
import           Development.IDE.GHC.Compat           (HsExpr (HsRecFld))
#endif

import           Control.DeepSeq                      (rwhnf)
import qualified Development.IDE.Core.PluginUtils     as PluginUtils
import           Development.IDE.Core.PositionMapping (PositionMapping (PositionMapping),
                                                       toCurrentRange)
import           Development.IDE.GHC.Compat           (Extension (OverloadedRecordDot),
                                                       GhcPass,
                                                       HsExpansion (HsExpanded),
                                                       HsExpr (HsApp, HsPar, HsVar, OpApp, XExpr),
                                                       LHsExpr, Outputable,
                                                       Pass (..), RealSrcSpan,
                                                       appPrec, dollarName,
                                                       getLoc, hs_valds,
                                                       parenthesizeHsContext,
                                                       parenthesizeHsExpr,
                                                       pattern RealSrcSpan,
                                                       unLoc)
import           Development.IDE.GHC.Util             (getExtensions,
                                                       printOutputable)
import           Development.IDE.Graph                (RuleResult)
import           Development.IDE.Graph.Classes        (Hashable, NFData (rnf))
import           Development.IDE.Spans.Pragmas        (NextPragmaInfo (..),
                                                       getFirstPragma,
                                                       insertNewPragma)
import           Development.IDE.Types.Logger         (Priority (..),
                                                       cmapWithPrio, logWith,
                                                       (<+>))
import           GHC.Generics                         (Generic)
import           Ide.Plugin.Error                     (PluginError (..),
                                                       pluginResponse')
import           Ide.Plugin.RangeMap                  (RangeMap)
import qualified Ide.Plugin.RangeMap                  as RangeMap
<<<<<<< HEAD
import           Ide.PluginUtils                      (getNormalizedFilePath')
=======
import           Ide.Plugin.Resolve                   (mkCodeActionHandlerWithResolve)
import           Ide.PluginUtils                      (getNormalizedFilePath,
                                                       handleMaybeM,
                                                       pluginResponse)
>>>>>>> c501f386
import           Ide.Types                            (PluginDescriptor (..),
                                                       PluginId (..),
                                                       PluginMethodHandler,
                                                       ResolveFunction,
                                                       defaultPluginDescriptor,
                                                       mkPluginHandler)
import qualified Language.LSP.Protocol.Lens           as L
import           Language.LSP.Protocol.Message        (Method (..),
                                                       SMethod (..))
import           Language.LSP.Protocol.Types          (CodeAction (..),
                                                       CodeActionKind (CodeActionKind_RefactorRewrite),
                                                       CodeActionParams (..),
                                                       Command, TextEdit (..),
                                                       Uri (..),
                                                       WorkspaceEdit (WorkspaceEdit, _changeAnnotations, _changes, _documentChanges),
                                                       fromNormalizedUri,
                                                       normalizedFilePathToUri,
                                                       type (|?) (..))
import           Language.LSP.Server                  (getClientCapabilities)

data Log
    = LogShake Shake.Log
    | LogCollectedRecordSelectors [RecordSelectorExpr]
    | LogTextEdits [TextEdit]

instance Pretty Log where
    pretty = \case
        LogShake shakeLog -> pretty shakeLog
        LogCollectedRecordSelectors recs -> "Collected record selectors:"
                                                <+> pretty recs

data CollectRecordSelectors = CollectRecordSelectors
                    deriving (Eq, Show, Generic)

instance Hashable CollectRecordSelectors
instance NFData CollectRecordSelectors

data CollectRecordSelectorsResult = CRSR
    { -- |We store everything in here that we need to create the unresolved
      -- codeAction: the range, an uniquely identifiable int, and the selector
      --selector expression  (HSExpr) that we use to generate the name
      records           :: RangeMap (Int, HsExpr (GhcPass 'Renamed))
      -- |This is for when we need to fully generate a textEdit. It contains the
      -- whole expression we are interested in indexed to the unique id we got
      -- from the previous field
    , recordInfos       :: IntMap.IntMap RecordSelectorExpr
    , enabledExtensions :: [Extension]
    }
    deriving (Generic)

instance NFData CollectRecordSelectorsResult

instance Show CollectRecordSelectorsResult where
    show _ = "<CollectRecordsResult>"

type instance RuleResult CollectRecordSelectors = CollectRecordSelectorsResult

-- |Where we store our collected record selectors
data RecordSelectorExpr = RecordSelectorExpr
    { -- |The location of the matched expression
    location     :: Range,
    -- |The record selector, this is found in front of recordExpr, but get's
    -- placed after it when converted into record dot syntax
    selectorExpr :: LHsExpr (GhcPass 'Renamed),
    -- |The record expression. The only requirement is that it evaluates to a
    -- record in the end
    recordExpr   :: LHsExpr (GhcPass 'Renamed) }

instance Pretty RecordSelectorExpr where
    pretty (RecordSelectorExpr l rs se) = pretty (printOutputable rs) <> ":"
                                            <+> pretty (printOutputable se)

instance NFData RecordSelectorExpr where
  rnf = rwhnf

-- |The data that is serialized and placed in the data field of resolvable
-- code actions
data ORDResolveData = ORDRD {
  -- |We need the uri to get shake results
  uri      :: Uri
  -- |The unique id that allows us to find the specific codeAction we want
, uniqueID :: Int
} deriving (Generic, Show)
instance ToJSON ORDResolveData
instance FromJSON ORDResolveData

descriptor :: Recorder (WithPriority Log) -> PluginId
                -> PluginDescriptor IdeState
descriptor recorder plId = let pluginHandler = mkCodeActionHandlerWithResolve codeActionProvider resolveProvider
  in (defaultPluginDescriptor plId)
    { pluginHandlers = pluginHandler
    , pluginRules = collectRecSelsRule recorder
    }

<<<<<<< HEAD
resolveProvider :: PluginMethodHandler IdeState 'Method_CodeActionResolve
resolveProvider ideState pId ca@(CodeAction _ _ _ _ _ _ _ (Just resData)) =
    pluginResponse' $ do
        case fromJSON resData of
            Success (ORDRD uri int) -> do
                nfp <- getNormalizedFilePath' uri
                CRSR _ crsDetails exts <- collectRecSelResult ideState nfp
                pragma <- getFirstPragma pId ideState nfp
                case IntMap.lookup int crsDetails of
                    Just rse -> pure $ ca {_edit = mkWorkspaceEdit uri rse exts pragma}
                    -- We need to throw a content modified error here, see
                    -- https://github.com/microsoft/language-server-protocol/issues/1738
                    -- but we need fendor's plugin error response pr to make it
                    -- convenient to use here, so we will wait to do that till that's merged
                    _        -> throwE $ PluginErrorMessage "Content Modified Error"
            _ -> throwE $ PluginErrorMessage "Unable to deserialize the data"
=======
resolveProvider :: ResolveFunction IdeState ORDResolveData 'Method_CodeActionResolve
resolveProvider ideState plId ca uri (ORDRD _ int) =
  pluginResponse $ do
    nfp <- getNormalizedFilePath uri
    CRSR _ crsDetails exts <- collectRecSelResult ideState nfp
    pragma <- getFirstPragma plId ideState nfp
    case IntMap.lookup int crsDetails of
        Just rse -> pure $ ca {_edit = mkWorkspaceEdit uri rse exts pragma}
        -- We need to throw a content modified error here, see
        -- https://github.com/microsoft/language-server-protocol/issues/1738
        -- but we need fendor's plugin error response pr to make it
        -- convenient to use here, so we will wait to do that till that's merged
        _        -> throwE "Content Modified Error"
>>>>>>> c501f386

codeActionProvider :: PluginMethodHandler IdeState 'Method_TextDocumentCodeAction
codeActionProvider ideState pId (CodeActionParams _ _ caDocId caRange _) =
    pluginResponse' $ do
        nfp <- getNormalizedFilePath' (caDocId ^. L.uri)
        CRSR crsMap crsDetails exts <- collectRecSelResult ideState nfp
        let mkCodeAction (crsM, nse)  = InR CodeAction
                { -- We pass the record selector to the title function, so that
                  -- we can have the name of the record selector in the title of
                  -- the codeAction. This allows the user can easily distinguish
                  -- between the different codeActions when using nested record
                  -- selectors, the disadvantage is we need to print out the
                  -- name of the record selector which will decrease performance
                  _title = mkCodeActionTitle exts crsM nse
                , _kind = Just CodeActionKind_RefactorRewrite
                , _diagnostics = Nothing
                , _isPreferred = Nothing
                , _disabled = Nothing
                , _edit = Nothing
                , _command = Nothing
                , _data_ = Just $ toJSON $ ORDRD (caDocId ^. L.uri) crsM
                }
            actions = map mkCodeAction (RangeMap.filterByRange caRange crsMap)
        pure $ InL actions
    where
    mkCodeActionTitle :: [Extension] -> Int -> HsExpr (GhcPass 'Renamed) -> Text
    mkCodeActionTitle exts crsM se =
        if OverloadedRecordDot `elem` exts
            then title
            else title <> " (needs extension: OverloadedRecordDot)"
        where
            title = "Convert `" <> printOutputable se <> "` to record dot syntax"

mkWorkspaceEdit:: Uri -> RecordSelectorExpr -> [Extension] -> NextPragmaInfo-> Maybe WorkspaceEdit
mkWorkspaceEdit uri recSel exts pragma =
    Just $ WorkspaceEdit
    { _changes =
        Just (Map.singleton uri (convertRecordSelectors recSel : maybeToList pragmaEdit))
    , _documentChanges = Nothing
    , _changeAnnotations = Nothing}
    where pragmaEdit =
            if OverloadedRecordDot `elem` exts
            then Nothing
            else Just $ insertNewPragma pragma OverloadedRecordDot

collectRecSelsRule :: Recorder (WithPriority Log) -> Rules ()
collectRecSelsRule recorder = define (cmapWithPrio LogShake recorder) $
    \CollectRecordSelectors nfp ->
        useWithStale TypeCheck nfp >>= \case
        -- `useWithStale` here allows us to be able to return codeActions even
        -- if the file does not typecheck. The disadvantage being that we
        -- sometimes will end up corrupting code. This is most obvious in that
        -- used code actions will continue to be presented, and when applied
        -- multiple times will almost always cause code corruption.
        Nothing -> pure ([], Nothing)
        Just (tmr, pm) -> do
            let -- We need the file's extensions to check whether we need to add
                -- the OverloadedRecordDot pragma
                exts = getEnabledExtensions tmr
                recSels = mapMaybe (rewriteRange pm) (getRecordSelectors tmr)
            -- We are creating a list as long as our rec selectors of unique int s
            -- created by calling hashUnique on a Unique. The reason why we are
            -- extracting the ints is because they don't need any work to serialize.
            uniques <- liftIO $ replicateM (length recSels) (hashUnique <$> newUnique)
            logWith recorder Debug (LogCollectedRecordSelectors recSels)
            let crsUniquesAndDetails =  zip uniques recSels
                -- We need the rangeMap to be able to filter by range later
                rangeAndUnique = toRangeAndUnique <$> crsUniquesAndDetails
                crsMap :: RangeMap (Int,  HsExpr (GhcPass 'Renamed))
                crsMap = RangeMap.fromList' rangeAndUnique
            pure ([], CRSR <$> Just crsMap <*> Just (IntMap.fromList crsUniquesAndDetails) <*> Just exts)
    where getEnabledExtensions :: TcModuleResult -> [Extension]
          getEnabledExtensions = getExtensions . tmrParsed
          getRecordSelectors :: TcModuleResult -> [RecordSelectorExpr]
          getRecordSelectors (tmrRenamed -> (hs_valds -> valBinds,_,_,_)) =
            collectRecordSelectors valBinds
          rewriteRange :: PositionMapping -> RecordSelectorExpr
                            -> Maybe RecordSelectorExpr
          rewriteRange pm recSel =
            case toCurrentRange pm (location recSel) of
                Just newLoc -> Just $ recSel{location = newLoc}
                Nothing     -> Nothing
          toRangeAndUnique (id, RecordSelectorExpr l (unLoc -> se) _) = (l, (id, se))

convertRecordSelectors :: RecordSelectorExpr ->  TextEdit
convertRecordSelectors (RecordSelectorExpr l se re) =
    TextEdit l $ convertRecSel se re

-- |Converts a record selector expression into record dot syntax, currently we
-- are using printOutputable to do it. We are also letting GHC decide when to
-- parenthesize the record expression
convertRecSel :: Outputable (LHsExpr (GhcPass 'Renamed))
                    => LHsExpr (GhcPass 'Renamed)
                    -> LHsExpr (GhcPass 'Renamed) -> Text
convertRecSel se re = printOutputable (parenthesizeHsExpr appPrec re) <> "."
                        <> printOutputable se

collectRecordSelectors :: GenericQ [RecordSelectorExpr]
-- It's important that we use everthingBut here, because if we used everything
-- we would get duplicates for every case that occurs inside a HsExpanded
-- expression. Please see the test MultilineExpanded.hs
collectRecordSelectors = everythingBut (<>) (([], False) `mkQ` getRecSels)

-- |We want to return a list here, because on the occasion that we encounter a
-- HsExpanded expression, we want to return all the results from recursing on
-- one branch, which could be multiple matches. Again see MultilineExpanded.hs
getRecSels :: LHsExpr (GhcPass 'Renamed) -> ([RecordSelectorExpr], Bool)
-- When we stumble upon an occurrence of HsExpanded, we only want to follow one
-- branch. We do this here, by explicitly returning occurrences from traversing
-- the original branch, and returning True, which keeps syb from implicitly
-- continuing to traverse.
getRecSels (unLoc -> XExpr (HsExpanded a _)) = (collectRecordSelectors a, True)
#if __GLASGOW_HASKELL__ >= 903
-- applied record selection: "selector record" or "selector (record)" or
-- "selector selector2.record2"
getRecSels e@(unLoc -> HsApp _ se@(unLoc -> HsRecSel _ _) re) =
    ( [ RecordSelectorExpr (realSrcSpanToRange realSpan') se re
      | RealSrcSpan realSpan' _ <- [ getLoc e ] ], False )
-- Record selection where the field is being applied with the "$" operator:
-- "selector $ record"
getRecSels e@(unLoc -> OpApp _ se@(unLoc -> HsRecSel _ _)
                        (unLoc -> HsVar _ (unLoc -> d)) re) | d == dollarName =
    ( [ RecordSelectorExpr (realSrcSpanToRange realSpan')  se re
      | RealSrcSpan realSpan' _ <- [ getLoc e ] ], False )
#else
getRecSels e@(unLoc -> HsApp _ se@(unLoc -> HsRecFld _ _) re) =
    ( [ RecordSelectorExpr (realSrcSpanToRange realSpan') se re
      | RealSrcSpan realSpan' _ <- [ getLoc e ] ], False )
getRecSels e@(unLoc -> OpApp _ se@(unLoc -> HsRecFld _ _)
                        (unLoc -> HsVar _ (unLoc -> d)) re) | d == dollarName =
    ( [ RecordSelectorExpr (realSrcSpanToRange realSpan')  se re
      | RealSrcSpan realSpan' _ <- [ getLoc e ] ], False )
#endif
getRecSels _ = ([], False)

collectRecSelResult :: MonadIO m => IdeState -> NormalizedFilePath
                        -> ExceptT PluginError m CollectRecordSelectorsResult
collectRecSelResult ideState =
    PluginUtils.runAction "overloadedRecordDot.collectRecordSelectors" ideState
        . PluginUtils.use CollectRecordSelectors
<|MERGE_RESOLUTION|>--- conflicted
+++ resolved
@@ -79,14 +79,8 @@
                                                        pluginResponse')
 import           Ide.Plugin.RangeMap                  (RangeMap)
 import qualified Ide.Plugin.RangeMap                  as RangeMap
-<<<<<<< HEAD
+import           Ide.Plugin.Resolve                   (mkCodeActionHandlerWithResolve)
 import           Ide.PluginUtils                      (getNormalizedFilePath')
-=======
-import           Ide.Plugin.Resolve                   (mkCodeActionHandlerWithResolve)
-import           Ide.PluginUtils                      (getNormalizedFilePath,
-                                                       handleMaybeM,
-                                                       pluginResponse)
->>>>>>> c501f386
 import           Ide.Types                            (PluginDescriptor (..),
                                                        PluginId (..),
                                                        PluginMethodHandler,
@@ -181,28 +175,10 @@
     , pluginRules = collectRecSelsRule recorder
     }
 
-<<<<<<< HEAD
-resolveProvider :: PluginMethodHandler IdeState 'Method_CodeActionResolve
-resolveProvider ideState pId ca@(CodeAction _ _ _ _ _ _ _ (Just resData)) =
-    pluginResponse' $ do
-        case fromJSON resData of
-            Success (ORDRD uri int) -> do
-                nfp <- getNormalizedFilePath' uri
-                CRSR _ crsDetails exts <- collectRecSelResult ideState nfp
-                pragma <- getFirstPragma pId ideState nfp
-                case IntMap.lookup int crsDetails of
-                    Just rse -> pure $ ca {_edit = mkWorkspaceEdit uri rse exts pragma}
-                    -- We need to throw a content modified error here, see
-                    -- https://github.com/microsoft/language-server-protocol/issues/1738
-                    -- but we need fendor's plugin error response pr to make it
-                    -- convenient to use here, so we will wait to do that till that's merged
-                    _        -> throwE $ PluginErrorMessage "Content Modified Error"
-            _ -> throwE $ PluginErrorMessage "Unable to deserialize the data"
-=======
 resolveProvider :: ResolveFunction IdeState ORDResolveData 'Method_CodeActionResolve
 resolveProvider ideState plId ca uri (ORDRD _ int) =
-  pluginResponse $ do
-    nfp <- getNormalizedFilePath uri
+  pluginResponse' $ do
+    nfp <- getNormalizedFilePath' uri
     CRSR _ crsDetails exts <- collectRecSelResult ideState nfp
     pragma <- getFirstPragma plId ideState nfp
     case IntMap.lookup int crsDetails of
@@ -211,8 +187,7 @@
         -- https://github.com/microsoft/language-server-protocol/issues/1738
         -- but we need fendor's plugin error response pr to make it
         -- convenient to use here, so we will wait to do that till that's merged
-        _        -> throwE "Content Modified Error"
->>>>>>> c501f386
+        _        -> throwE $ PluginErrorMessage "Content Modified Error"
 
 codeActionProvider :: PluginMethodHandler IdeState 'Method_TextDocumentCodeAction
 codeActionProvider ideState pId (CodeActionParams _ _ caDocId caRange _) =
