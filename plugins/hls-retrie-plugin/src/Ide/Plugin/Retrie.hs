{-# LANGUAGE CPP                 #-}
{-# LANGUAGE DeriveAnyClass      #-}
{-# LANGUAGE DeriveGeneric       #-}
{-# LANGUAGE FlexibleContexts    #-}
{-# LANGUAGE LambdaCase          #-}
{-# LANGUAGE NamedFieldPuns      #-}
{-# LANGUAGE OverloadedStrings   #-}
{-# LANGUAGE PatternSynonyms     #-}
{-# LANGUAGE RecordWildCards     #-}
{-# LANGUAGE ScopedTypeVariables #-}
{-# LANGUAGE StandaloneDeriving  #-}
{-# LANGUAGE TypeApplications    #-}
{-# LANGUAGE TypeFamilies        #-}

{-# OPTIONS -Wno-orphans #-}

module Ide.Plugin.Retrie (descriptor) where

import           Control.Concurrent.Extra             (readVar)
import           Control.Concurrent.STM               (readTVarIO)
import           Control.Exception.Safe               (Exception (..),
                                                       SomeException, catch,
                                                       throwIO, try)
<<<<<<< HEAD
import           Control.Monad                        (forM, guard, unless)
import           Control.Monad.Extra                  (maybeM)
=======
import           Control.Monad                        (forM, unless)
>>>>>>> ee0a0cc7
import           Control.Monad.IO.Class               (MonadIO (liftIO))
import           Control.Monad.Trans.Class            (MonadTrans (lift))
import           Control.Monad.Trans.Except           (ExceptT (ExceptT),
                                                       runExceptT)
import           Control.Monad.Trans.Maybe
import           Data.Aeson                           (FromJSON (..),
                                                       ToJSON (..),
                                                       Value (Null),
                                                       genericParseJSON)
import qualified Data.Aeson                           as Aeson
import           Data.Bifunctor                       (Bifunctor (first),
                                                       second)
import           Data.Coerce
import           Data.Either                          (partitionEithers)
import qualified Data.HashMap.Strict                  as HM
import qualified Data.HashSet                         as Set
import           Data.Hashable                        (unhashed)
import           Data.IORef.Extra                     (atomicModifyIORef'_,
                                                       newIORef, readIORef)
import           Data.List.Extra                      (find, nubOrdOn)
import           Data.Maybe
import           Data.String                          (IsString (fromString))
import qualified Data.Text                            as T
import qualified Data.Text.IO                         as T
import           Data.Typeable                        (Typeable)
import           Development.IDE                      hiding (pluginHandlers)
import           Development.IDE.Core.PositionMapping
import           Development.IDE.Core.Shake           (ShakeExtras (knownTargetsVar),
                                                       toKnownFiles)
import           Development.IDE.GHC.Compat           (GenLocated (L), GhcRn,
                                                       HsBindLR (FunBind),
                                                       HsGroup (..),
                                                       HsImplicitBndrs (HsIB),
                                                       HsValBindsLR (..),
                                                       HsWildCardBndrs (HsWC),
                                                       HscEnv, IdP, LHsType,
                                                       LRuleDecls, LSig,
                                                       ModSummary (ModSummary, ms_hspp_buf, ms_mod),
                                                       NHsValBindsLR (..),
                                                       Outputable,
                                                       ParsedModule (..),
                                                       RuleDecl (HsRule),
                                                       RuleDecls (HsRules),
<<<<<<< HEAD
                                                       Sig (TypeSig),
                                                       SrcSpan (..),
                                                       TyClDecl (SynDecl),
                                                       TyClGroup (..), Type,
                                                       fun_id,
                                                       isTypeSynonymTyCon,
                                                       mi_fixities,
                                                       moduleNameString,
                                                       parseModule, rds_rules,
                                                       srcSpanFile,
                                                       synTyConRhs_maybe)
import           GHC.Generics                         (Generic)
import           GhcPlugins                           (Outputable,
                                                       SourceText (NoSourceText),
                                                       TyCon (tyConName),
=======
                                                       SourceText (..),
                                                       SrcSpan (..),
                                                       TyClDecl (SynDecl),
                                                       TyClGroup (..), fun_id,
>>>>>>> ee0a0cc7
                                                       hm_iface, isQual,
                                                       isQual_maybe,
                                                       mi_fixities,
                                                       moduleNameString,
                                                       nameModule_maybe,
                                                       nameRdrName, occNameFS,
                                                       occNameString,
<<<<<<< HEAD
                                                       rdrNameOcc,
                                                       typeEnvTyCons, unpackFS)
=======
                                                       parseModule,
                                                       pattern IsBoot,
                                                       pattern NotBoot,
                                                       pattern RealSrcSpan,
                                                       rdrNameOcc, rds_rules,
                                                       srcSpanFile)
import           Development.IDE.GHC.Compat.Util      hiding (catch, try)
import qualified GHC                                  (parseModule)
import           GHC.Generics                         (Generic)
>>>>>>> ee0a0cc7
import           Ide.PluginUtils
import           Ide.Types
import           Language.LSP.Server                  (LspM,
                                                       ProgressCancellable (Cancellable),
                                                       sendNotification,
                                                       sendRequest,
                                                       withIndefiniteProgress)
import           Language.LSP.Types                   as J hiding
                                                           (SemanticTokenAbsolute (length, line),
                                                            SemanticTokenRelative (length),
                                                            SemanticTokensEdit (_start))
import           Retrie.CPP                           (CPP (NoCPP), parseCPP)
import           Retrie.ExactPrint                    (fix, relativiseApiAnns,
                                                       transformA, unsafeMkA)
import           Retrie.Fixity                        (mkFixityEnv)
import qualified Retrie.GHC                           as GHC
import           Retrie.Monad                         (addImports, apply,
                                                       getGroundTerms,
                                                       runRetrie)
import           Retrie.Options                       (defaultOptions,
                                                       getTargetFiles)
import qualified Retrie.Options                       as Retrie
import           Retrie.Replace                       (Change (..),
                                                       Replacement (..))
import           Retrie.Rewrites
import           Retrie.SYB                           (everything, listify, mkQ)
import           Retrie.Util                          (Verbosity (Loud))
import           System.Directory                     (makeAbsolute)
import           TcHsType
import           TcRnMonad
import           TcRnTypes
import           Unify

descriptor :: PluginId -> PluginDescriptor IdeState
descriptor plId =
  (defaultPluginDescriptor plId)
    { pluginHandlers = mkPluginHandler STextDocumentCodeAction provider,
      pluginCommands = [retrieCommand]
    }

retrieCommandName :: T.Text
retrieCommandName = "retrieCommand"

retrieCommand :: PluginCommand IdeState
retrieCommand =
  PluginCommand (coerce retrieCommandName) "run the refactoring" runRetrieCmd

data Restriction
    = NoRestriction
    | OriginatingFile
    | RangeInOriginatingFile Range
  deriving (Eq, Show, Generic, FromJSON, ToJSON)

rangeInRestriction :: Restriction -> Range -> Bool
rangeInRestriction (RangeInOriginatingFile (Range sRestrict eRestrict)) (Range sEdit eEdit) =
    sRestrict <= sEdit && sEdit <= eRestrict &&
    sRestrict <= eEdit && eEdit <= eRestrict
rangeInRestriction OriginatingFile _ = True
rangeInRestriction NoRestriction _ = True

restrictToOriginatingFile :: Restriction -> Bool
restrictToOriginatingFile OriginatingFile          = True
restrictToOriginatingFile RangeInOriginatingFile{} = True
restrictToOriginatingFile NoRestriction            = False

describeRestriction :: IsString p => Restriction -> p
describeRestriction NoRestriction              = ""
describeRestriction OriginatingFile            = " in current file"
-- TODO: Find a better description for this action
describeRestriction (RangeInOriginatingFile r) = " at site"

-- | Parameters for the runRetrie PluginCommand.
data RunRetrieParams = RunRetrieParams
  { description     :: T.Text,
    rewrites        :: [RewriteSpec],
    originatingFile :: Uri,
    restriction     :: Restriction
  }
  deriving (Eq, Show, Generic, FromJSON, ToJSON)

runRetrieCmd ::
  IdeState ->
  RunRetrieParams ->
  LspM c (Either ResponseError Value)
runRetrieCmd state RunRetrieParams{originatingFile = uri, ..} =
  withIndefiniteProgress description Cancellable $ do
    runMaybeT $ do
        nfp <- MaybeT $ return $ uriToNormalizedFilePath $ toNormalizedUri uri
        (session, _) <- MaybeT $ liftIO $
            runAction "Retrie.GhcSessionDeps" state $
                useWithStale GhcSessionDeps
                nfp
        (ms, binds, _, _, _, _) <- MaybeT $ liftIO $ runAction "Retrie.getBinds" state $ getBinds nfp
        let importRewrites = concatMap (extractImports ms binds) rewrites
        (errors, edits) <- liftIO $
            callRetrie
                state
                (hscEnv session)
                (map Right rewrites <> map Left importRewrites)
                nfp
                restriction
        unless (null errors) $
            lift $ sendNotification SWindowShowMessage $
                    ShowMessageParams MtWarning $
                    T.unlines $
                        "## Found errors during rewrite:" :
                        ["-" <> T.pack (show e) | e <- errors]
        lift $ sendRequest SWorkspaceApplyEdit (ApplyWorkspaceEditParams Nothing edits) (\_ -> pure ())
        return ()
    return $ Right Null

extractImports :: ModSummary -> [HsBindLR GhcRn GhcRn] -> RewriteSpec -> [ImportSpec]
extractImports ModSummary{ms_mod} topLevelBinds (Unfold thing)
  | Just FunBind {fun_matches}
  <- find (\case FunBind{fun_id = L _ n} -> prettyPrint n == thing ; _ -> False) topLevelBinds
  , names <- listify p fun_matches
  =
    [ AddImport {..}
    | let ideclSource = False,
        name <- names,
        let r = nameRdrName name,
        let ideclQualifiedBool = isQual r,
        let ideclAsString = moduleNameString . fst <$> isQual_maybe r,
        let ideclThing = Just (IEVar $ occNameString $ rdrNameOcc r),
        Just ideclNameString <-
        [moduleNameString . GHC.moduleName <$> nameModule_maybe name]
    ]
    where
        p name = nameModule_maybe name /= Just ms_mod
-- TODO handle imports for all rewrites
extractImports _ _ _ = []

-------------------------------------------------------------------------------

provider :: PluginMethodHandler IdeState TextDocumentCodeAction
provider state plId (CodeActionParams _ _ (TextDocumentIdentifier uri) range ca) = response $ do
  let (J.CodeActionContext _diags _monly) = ca
      nuri = toNormalizedUri uri
  nfp <- handleMaybe "uri" $ uriToNormalizedFilePath nuri

  (ModSummary{ms_mod}, topLevelBinds, posMapping, hs_ruleds, hs_tyclds, signatures)
    <- handleMaybeM "typecheck" $ liftIO $ runAction "retrie" state $ getBinds nfp

  typeSynonyms <- liftIO $ runAction "retrie" state $ getTypeSynonyms nfp
  resolvedSignatures <- liftIO $ runAction "retrie" state $ catMaybes <$> (resolveSignatureType nfp `mapM` signatures)

  pos <- handleMaybe "pos" $ _start <$> fromCurrentRange posMapping range

  let rewrites =
        concatMap (suggestBindRewrites uri pos ms_mod) topLevelBinds
          ++ concatMap (suggestRuleRewrites uri pos ms_mod) hs_ruleds
          ++ [ r
               | TyClGroup {group_tyclds} <- hs_tyclds,
                 L l g <- group_tyclds,
                 pos `isInsideSrcSpan` l,
                 r <- suggestTypeRewrites uri ms_mod g
             ]
          ++ concatMap (suggestSignatureRewrites uri pos ms_mod typeSynonyms) resolvedSignatures

  commands <- lift $
    forM rewrites $ \(title, kind, params) -> liftIO $ do
      let c = mkLspCommand plId (coerce retrieCommandName) title (Just [toJSON params])
      return $ CodeAction title (Just kind) Nothing Nothing Nothing Nothing (Just c) Nothing

  return $ J.List [InR c | c <- commands]

getBinds :: NormalizedFilePath -> Action (Maybe (ModSummary, [HsBindLR GhcRn GhcRn], PositionMapping, [LRuleDecls GhcRn], [TyClGroup GhcRn], [LSig GhcRn]))
getBinds nfp = runMaybeT $ do
  (tm, posMapping) <- MaybeT $ useWithStale TypeCheck nfp
  -- we use the typechecked source instead of the parsed source
  -- to be able to extract module names from the Ids,
  -- so that we can include adding the required imports in the retrie command
  let rn = tmrRenamed tm
      ( HsGroup
          { hs_valds =
              XValBindsLR
                (NValBinds binds sigs :: NHsValBindsLR GHC.GhcRn),
            hs_ruleds,
            hs_tyclds
          },
        _,
        _,
        _
        ) = rn

      topLevelBinds =
        [ decl
          | (_, bagBinds) <- binds,
            L _ decl <- GHC.bagToList bagBinds
        ]

  return (tmrModSummary tm, topLevelBinds, posMapping, hs_ruleds, hs_tyclds, sigs)

suggestBindRewrites ::
  Uri ->
  Position ->
  GHC.Module ->
  HsBindLR GhcRn GhcRn ->
  [(T.Text, CodeActionKind, RunRetrieParams)]
suggestBindRewrites originatingFile pos ms_mod FunBind {fun_id = L l' rdrName}
  | pos `isInsideSrcSpan` l' =
    let pprName = prettyPrint rdrName
        pprNameText = T.pack pprName
        unfoldRewrite restriction =
            let rewrites = [Unfold (qualify ms_mod pprName)]
                description = "Unfold " <> pprNameText <> describeRestriction restriction
            in (description, CodeActionRefactorInline, RunRetrieParams {..})
        foldRewrite restriction =
          let rewrites = [Fold (qualify ms_mod pprName)]
              description = "Fold " <> pprNameText <> describeRestriction restriction
           in (description, CodeActionRefactorExtract, RunRetrieParams {..})
     in [unfoldRewrite NoRestriction, unfoldRewrite OriginatingFile, foldRewrite NoRestriction, foldRewrite OriginatingFile]
suggestBindRewrites _ _ _ _ = []

suggestTypeRewrites ::
  (Outputable (IdP pass)) =>
  Uri ->
  GHC.Module ->
  TyClDecl pass ->
  [(T.Text, CodeActionKind, RunRetrieParams)]
suggestTypeRewrites originatingFile ms_mod SynDecl {tcdLName = L _ rdrName} =
    let pprName = prettyPrint rdrName
        pprNameText = T.pack pprName
        unfoldRewrite restriction =
            let rewrites = [TypeForward (qualify ms_mod pprName)]
                description = "Unfold " <> pprNameText <> describeRestriction restriction
           in (description, CodeActionRefactorInline, RunRetrieParams {..})
        foldRewrite restriction =
          let rewrites = [TypeBackward (qualify ms_mod pprName)]
              description = "Fold " <> pprNameText <> describeRestriction restriction
           in (description, CodeActionRefactorExtract, RunRetrieParams {..})
     in [unfoldRewrite NoRestriction, unfoldRewrite OriginatingFile, foldRewrite NoRestriction, foldRewrite OriginatingFile]
suggestTypeRewrites _ _ _ = []

suggestRuleRewrites ::
  Uri ->
  Position ->
  GHC.Module ->
  LRuleDecls pass ->
  [(T.Text, CodeActionKind, RunRetrieParams)]
suggestRuleRewrites originatingFile pos ms_mod (L _ HsRules {rds_rules}) =
    concat
        [ [ forwardRewrite   ruleName OriginatingFile
          , forwardRewrite   ruleName NoRestriction
          , backwardsRewrite ruleName OriginatingFile
          , backwardsRewrite ruleName NoRestriction
          ]
        | L l r  <- rds_rules,
          pos `isInsideSrcSpan` l,
#if MIN_VERSION_ghc(8,8,0)
          let HsRule {rd_name = L _ (_, rn)} = r,
#else
          let HsRule _ (L _ (_,rn)) _ _ _ _ = r,
#endif
          let ruleName = unpackFS rn
      ]
  where
    forwardRewrite ruleName restriction =
        let rewrites = [RuleForward (qualify ms_mod ruleName)]
            description = "Apply rule " <> T.pack ruleName <> " forward" <>
                            describeRestriction restriction

        in ( description,
            CodeActionRefactor,
            RunRetrieParams {..}
            )
    backwardsRewrite ruleName restriction =
          let rewrites = [RuleBackward (qualify ms_mod ruleName)]
              description = "Apply rule " <> T.pack ruleName <> " backwards" <>
                              describeRestriction restriction
           in ( description,
                CodeActionRefactor,
                RunRetrieParams {..}
              )

suggestRuleRewrites _ _ _ _ = []

resolveSignatureType :: NormalizedFilePath -> LSig GhcRn -> Action (Maybe (GHC.Located Type))
resolveSignatureType nfp (L (RealSrcSpan span) (TypeSig _ _ (HsWC _ (HsIB _ hsTy)))) = do
    hscEnv <- hscEnv <$> use_ GhcSession nfp
    tcMod <- tmrTypechecked <$> use_ TypeCheck nfp
    (_, mType) <- liftIO $ initTcWithGbl hscEnv tcMod span $ tcLHsType hsTy
    case mType of
        Nothing      -> pure Nothing
        Just (ty, _) -> pure $ Just (L (RealSrcSpan span) ty)
resolveSignatureType _ _ = pure Nothing

getTypeSynonyms :: NormalizedFilePath -> Action [(GHC.Name, Type)]
getTypeSynonyms nfp = do
  tcg_type_env <- tcg_type_env . tmrTypechecked <$> use_ TypeCheck nfp
  return
    [ (tyConName tyCon, tyConRhs)
      | tyCon <- typeEnvTyCons tcg_type_env,
        isTypeSynonymTyCon tyCon,
        Just tyConRhs <- [synTyConRhs_maybe tyCon]
    ]

suggestSignatureRewrites ::
  Uri ->
  Position ->
  GHC.Module ->
  [(GHC.Name, Type)] ->
  GHC.Located Type ->
  [(T.Text, CodeActionKind, RunRetrieParams)]
suggestSignatureRewrites originatingFile pos ms_mod tySynsInScope (L (RealSrcSpan span) sigTy)
  | pos `isInsideSrcSpan` RealSrcSpan span =
      [ (description, CodeActionRefactor, RunRetrieParams { .. })
      | (tySynName, tySynRhs) <- tySynsInScope,
        tcMatchTyPart tySynRhs sigTy,
        let pprName = prettyPrint tySynName,
        let description = "Use " <> T.pack pprName <> " type synonym",
        let rewrites = [TypeBackward (qualify ms_mod pprName)],
        let restriction = RangeInOriginatingFile (realSrcSpanToRange span)
      ]
suggestSignatureRewrites _ _ _ _ _ = []

tcMatchTyPart ::
    -- | The "small" type, which should appear in the "big" type
    Type ->
    -- | The "big" type, that will be searched for instances of the "small" type
    Type ->
    Bool
tcMatchTyPart smallTy = everything (||) (mkQ False (isJust . tcMatchTy smallTy))

qualify :: GHC.Module -> String -> String
qualify ms_mod x = prettyPrint ms_mod <> "." <> x

-------------------------------------------------------------------------------
-- Retrie driving code

data CallRetrieError
  = CallRetrieInternalError String NormalizedFilePath
  | NoParse NormalizedFilePath
  | GHCParseError NormalizedFilePath String
  | NoTypeCheck NormalizedFilePath
  deriving (Eq, Typeable)

instance Show CallRetrieError where
  show (CallRetrieInternalError msg f) = msg <> " - " <> fromNormalizedFilePath f
  show (NoParse f) = "Cannot parse: " <> fromNormalizedFilePath f
  show (GHCParseError f m) = "Cannot parse " <> fromNormalizedFilePath f <> " : " <> m
  show (NoTypeCheck f) = "File does not typecheck: " <> fromNormalizedFilePath f

instance Exception CallRetrieError

callRetrie ::
  IdeState ->
  HscEnv ->
  [Either ImportSpec RewriteSpec] ->
  NormalizedFilePath ->
  Restriction ->
  IO ([CallRetrieError], WorkspaceEdit)
<<<<<<< HEAD
callRetrie state session rewrites origin restriction = do
  knownFiles <- toKnownFiles . unhashed <$> readVar (knownTargetsVar $ shakeExtras state)
=======
callRetrie state session rewrites origin restrictToOriginatingFile = do
  knownFiles <- toKnownFiles . unhashed <$> readTVarIO (knownTargetsVar $ shakeExtras state)
>>>>>>> ee0a0cc7
  let reuseParsedModule f = do
        pm <-
          useOrFail "GetParsedModule" NoParse GetParsedModule f
        (fixities, pm) <- fixFixities f (fixAnns pm)
        return (fixities, pm)
      getCPPmodule t = do
        nt <- toNormalizedFilePath' <$> makeAbsolute t
        let getParsedModule f contents = do
              modSummary <- msrModSummary <$>
                useOrFail "GetModSummary" (CallRetrieInternalError "file not found") GetModSummary nt
              let ms' =
                    modSummary
                      { ms_hspp_buf =
                          Just (stringToStringBuffer contents)
                      }
              logPriority (ideLogger state) Info $ T.pack $ "Parsing module: " <> t
              parsed <-
                evalGhcEnv session (GHC.parseModule ms')
                  `catch` \e -> throwIO (GHCParseError nt (show @SomeException e))
              (fixities, parsed) <- fixFixities f (fixAnns parsed)
              return (fixities, parsed)

        contents <- do
          (_, mbContentsVFS) <-
            runAction "Retrie.GetFileContents" state $ getFileContents nt
          case mbContentsVFS of
            Just contents -> return contents
            Nothing       -> T.readFile (fromNormalizedFilePath nt)
        if any (T.isPrefixOf "#if" . T.toLower) (T.lines contents)
          then do
            fixitiesRef <- newIORef mempty
            let parseModule x = do
                  (fix, res) <- getParsedModule nt x
                  atomicModifyIORef'_ fixitiesRef (fix <>)
                  return res
            res <- parseCPP parseModule contents
            fixities <- readIORef fixitiesRef
            return (fixities, res)
          else do
            (fixities, pm) <- reuseParsedModule nt
            return (fixities, NoCPP pm)

      -- TODO cover all workspaceFolders
      target = "."

      retrieOptions :: Retrie.Options
      retrieOptions = (defaultOptions target)
        {Retrie.verbosity = Loud
        ,Retrie.targetFiles = map fromNormalizedFilePath $
            if restrictToOriginatingFile restriction
                then [origin]
                else Set.toList knownFiles
        }

      (theImports, theRewrites) = partitionEithers rewrites

      annotatedImports =
        unsafeMkA (map (GHC.noLoc . toImportDecl) theImports) mempty 0

  (originFixities, originParsedModule) <- reuseParsedModule origin
  retrie <-
    (\specs -> apply specs >> addImports annotatedImports)
      <$> parseRewriteSpecs
        (\_f -> return $ NoCPP originParsedModule)
        originFixities
        theRewrites

  targets <- getTargetFiles retrieOptions (getGroundTerms retrie)

  results <- forM targets $ \t -> runExceptT $ do
    (fixityEnv, cpp) <- ExceptT $ try $ getCPPmodule t
    -- TODO add the imports to the resulting edits
    (_user, ast, change@(Change _replacements _imports)) <-
      lift $ runRetrie fixityEnv retrie cpp
    return $ asTextEdits change

  let (errors :: [CallRetrieError], allReplacements) = partitionEithers results
      restrictedReplacements = fmap (filter (rangeInRestriction restriction . (\TextEdit{_range}->_range) . snd)) allReplacements
      editParams :: WorkspaceEdit
      editParams =
<<<<<<< HEAD
        WorkspaceEdit (Just $ asEditMap restrictedReplacements) Nothing
=======
        WorkspaceEdit (Just $ asEditMap replacements) Nothing Nothing
>>>>>>> ee0a0cc7

  return (errors, editParams)
  where
    useOrFail ::
      IdeRule r v =>
      String ->
      (NormalizedFilePath -> CallRetrieError) ->
      r ->
      NormalizedFilePath ->
      IO (RuleResult r)
    useOrFail lbl mkException rule f =
      useRule lbl state rule f >>= maybe (liftIO $ throwIO $ mkException f) return
    fixityEnvFromModIface modIface =
      mkFixityEnv
        [ (fs, (fs, fixity))
          | (n, fixity) <- mi_fixities modIface,
            let fs = occNameFS n
        ]
    fixFixities f pm = do
      HiFileResult {hirHomeMod} <-
        useOrFail "GetModIface" NoTypeCheck GetModIface f
      let fixities = fixityEnvFromModIface $ hm_iface hirHomeMod
      res <- transformA pm (fix fixities)
      return (fixities, res)
    fixAnns ParsedModule {..} =
      let ranns = relativiseApiAnns pm_parsed_source pm_annotations
       in unsafeMkA pm_parsed_source ranns 0

asEditMap :: [[(Uri, TextEdit)]] -> WorkspaceEditMap
asEditMap = coerce . HM.fromListWith (++) . concatMap (map (second pure))

asTextEdits :: Change -> [(Uri, TextEdit)]
asTextEdits NoChange = []
asTextEdits (Change reps _imports) =
  [ (filePathToUri spanLoc, edit)
    | Replacement {..} <- nubOrdOn (realSpan . replLocation) reps,
      (RealSrcSpan rspan _) <- [replLocation],
      let spanLoc = unpackFS $ srcSpanFile rspan,
      let edit = TextEdit (realSrcSpanToRange rspan) (T.pack replReplacement)
  ]

-------------------------------------------------------------------------------
-- Rule wrappers

_useRuleBlocking,
  _useRuleStale,
  useRule ::
    (IdeRule k v) =>
    String ->
    IdeState ->
    k ->
    NormalizedFilePath ->
    IO (Maybe (RuleResult k))
_useRuleBlocking label state rule f = runAction label state (use rule f)
_useRuleStale label state rule f =
  fmap fst
    <$> runIdeAction label (shakeExtras state) (useWithStaleFast rule f)

-- | Chosen approach for calling ghcide Shake rules
useRule label = _useRuleStale ("Retrie." <> label)

-------------------------------------------------------------------------------
-- Serialization wrappers and instances

deriving instance Eq RewriteSpec

deriving instance Show RewriteSpec

deriving instance Generic RewriteSpec

deriving instance FromJSON RewriteSpec

deriving instance ToJSON RewriteSpec

data QualName = QualName {qual, name :: String}
  deriving (Eq, Show, Generic, FromJSON, ToJSON)

newtype IE name
  = IEVar name
  deriving (Eq, Show, Generic, FromJSON, ToJSON)

data ImportSpec = AddImport
  { ideclNameString    :: String,
    ideclSource        :: Bool,
    ideclQualifiedBool :: Bool,
    ideclAsString      :: Maybe String,
    ideclThing         :: Maybe (IE String)
  }
  deriving (Eq, Show, Generic, FromJSON, ToJSON)

toImportDecl :: ImportSpec -> GHC.ImportDecl GHC.GhcPs
toImportDecl AddImport {..} = GHC.ImportDecl {ideclSource = ideclSource', ..}
  where
    ideclSource' = if ideclSource then IsBoot else NotBoot
    toMod = GHC.noLoc . GHC.mkModuleName
    ideclName = toMod ideclNameString
    ideclPkgQual = Nothing
    ideclSafe = False
    ideclImplicit = False
    ideclHiding = Nothing
    ideclSourceSrc = NoSourceText
    ideclExt = GHC.noExtField
    ideclAs = toMod <$> ideclAsString
#if MIN_VERSION_ghc(8,10,0)
    ideclQualified = if ideclQualifiedBool then GHC.QualifiedPre else GHC.NotQualified
#else
    ideclQualified = ideclQualifiedBool
#endif<|MERGE_RESOLUTION|>--- conflicted
+++ resolved
@@ -21,12 +21,8 @@
 import           Control.Exception.Safe               (Exception (..),
                                                        SomeException, catch,
                                                        throwIO, try)
-<<<<<<< HEAD
 import           Control.Monad                        (forM, guard, unless)
 import           Control.Monad.Extra                  (maybeM)
-=======
-import           Control.Monad                        (forM, unless)
->>>>>>> ee0a0cc7
 import           Control.Monad.IO.Class               (MonadIO (liftIO))
 import           Control.Monad.Trans.Class            (MonadTrans (lift))
 import           Control.Monad.Trans.Except           (ExceptT (ExceptT),
@@ -70,8 +66,8 @@
                                                        ParsedModule (..),
                                                        RuleDecl (HsRule),
                                                        RuleDecls (HsRules),
-<<<<<<< HEAD
                                                        Sig (TypeSig),
+                                                       SourceText (..),
                                                        SrcSpan (..),
                                                        TyClDecl (SynDecl),
                                                        TyClGroup (..), Type,
@@ -79,19 +75,19 @@
                                                        isTypeSynonymTyCon,
                                                        mi_fixities,
                                                        moduleNameString,
-                                                       parseModule, rds_rules,
+                                                       parseModule,
+                                                       pattern IsBoot,
+                                                       pattern NotBoot,
+                                                       pattern RealSrcSpan,
+                                                       rdrNameOcc, rds_rules,
                                                        srcSpanFile,
                                                        synTyConRhs_maybe)
+import           Development.IDE.GHC.Compat.Util      hiding (catch, try)
+import qualified GHC                                  (parseModule)
 import           GHC.Generics                         (Generic)
 import           GhcPlugins                           (Outputable,
                                                        SourceText (NoSourceText),
                                                        TyCon (tyConName),
-=======
-                                                       SourceText (..),
-                                                       SrcSpan (..),
-                                                       TyClDecl (SynDecl),
-                                                       TyClGroup (..), fun_id,
->>>>>>> ee0a0cc7
                                                        hm_iface, isQual,
                                                        isQual_maybe,
                                                        mi_fixities,
@@ -99,20 +95,8 @@
                                                        nameModule_maybe,
                                                        nameRdrName, occNameFS,
                                                        occNameString,
-<<<<<<< HEAD
                                                        rdrNameOcc,
                                                        typeEnvTyCons, unpackFS)
-=======
-                                                       parseModule,
-                                                       pattern IsBoot,
-                                                       pattern NotBoot,
-                                                       pattern RealSrcSpan,
-                                                       rdrNameOcc, rds_rules,
-                                                       srcSpanFile)
-import           Development.IDE.GHC.Compat.Util      hiding (catch, try)
-import qualified GHC                                  (parseModule)
-import           GHC.Generics                         (Generic)
->>>>>>> ee0a0cc7
 import           Ide.PluginUtils
 import           Ide.Types
 import           Language.LSP.Server                  (LspM,
@@ -391,13 +375,13 @@
 suggestRuleRewrites _ _ _ _ = []
 
 resolveSignatureType :: NormalizedFilePath -> LSig GhcRn -> Action (Maybe (GHC.Located Type))
-resolveSignatureType nfp (L (RealSrcSpan span) (TypeSig _ _ (HsWC _ (HsIB _ hsTy)))) = do
+resolveSignatureType nfp (L (RealSrcSpan span bspan) (TypeSig _ _ (HsWC _ (HsIB _ hsTy)))) = do
     hscEnv <- hscEnv <$> use_ GhcSession nfp
     tcMod <- tmrTypechecked <$> use_ TypeCheck nfp
     (_, mType) <- liftIO $ initTcWithGbl hscEnv tcMod span $ tcLHsType hsTy
     case mType of
         Nothing      -> pure Nothing
-        Just (ty, _) -> pure $ Just (L (RealSrcSpan span) ty)
+        Just (ty, _) -> pure $ Just (L (RealSrcSpan span bspan) ty)
 resolveSignatureType _ _ = pure Nothing
 
 getTypeSynonyms :: NormalizedFilePath -> Action [(GHC.Name, Type)]
@@ -417,8 +401,8 @@
   [(GHC.Name, Type)] ->
   GHC.Located Type ->
   [(T.Text, CodeActionKind, RunRetrieParams)]
-suggestSignatureRewrites originatingFile pos ms_mod tySynsInScope (L (RealSrcSpan span) sigTy)
-  | pos `isInsideSrcSpan` RealSrcSpan span =
+suggestSignatureRewrites originatingFile pos ms_mod tySynsInScope (L (RealSrcSpan span bspan) sigTy)
+  | pos `isInsideSrcSpan` RealSrcSpan span bspan =
       [ (description, CodeActionRefactor, RunRetrieParams { .. })
       | (tySynName, tySynRhs) <- tySynsInScope,
         tcMatchTyPart tySynRhs sigTy,
@@ -465,13 +449,8 @@
   NormalizedFilePath ->
   Restriction ->
   IO ([CallRetrieError], WorkspaceEdit)
-<<<<<<< HEAD
 callRetrie state session rewrites origin restriction = do
-  knownFiles <- toKnownFiles . unhashed <$> readVar (knownTargetsVar $ shakeExtras state)
-=======
-callRetrie state session rewrites origin restrictToOriginatingFile = do
   knownFiles <- toKnownFiles . unhashed <$> readTVarIO (knownTargetsVar $ shakeExtras state)
->>>>>>> ee0a0cc7
   let reuseParsedModule f = do
         pm <-
           useOrFail "GetParsedModule" NoParse GetParsedModule f
@@ -552,11 +531,7 @@
       restrictedReplacements = fmap (filter (rangeInRestriction restriction . (\TextEdit{_range}->_range) . snd)) allReplacements
       editParams :: WorkspaceEdit
       editParams =
-<<<<<<< HEAD
-        WorkspaceEdit (Just $ asEditMap restrictedReplacements) Nothing
-=======
-        WorkspaceEdit (Just $ asEditMap replacements) Nothing Nothing
->>>>>>> ee0a0cc7
+        WorkspaceEdit (Just $ asEditMap restrictedReplacements) Nothing Nothing
 
   return (errors, editParams)
   where
