--- conflicted
+++ resolved
@@ -88,16 +88,12 @@
                                                        ProgressCancellable (Cancellable),
                                                        sendNotification,
                                                        sendRequest,
-<<<<<<< HEAD
-                                                       withIndefiniteProgress, LspT, MonadLsp)
-import           Language.LSP.Types                   as J
-=======
-                                                       withIndefiniteProgress)
+                                                       withIndefiniteProgress,
+                                                       MonadLsp)
 import           Language.LSP.Types                   as J hiding
                                                            (SemanticTokenAbsolute (length, line),
                                                             SemanticTokenRelative (length),
                                                             SemanticTokensEdit (_start))
->>>>>>> 5d83b638
 import           Retrie.CPP                           (CPP (NoCPP), parseCPP)
 import           Retrie.Context                       (ContextUpdater, updateContext)
 import           Retrie.ExactPrint                    (fix, relativiseApiAnns,
