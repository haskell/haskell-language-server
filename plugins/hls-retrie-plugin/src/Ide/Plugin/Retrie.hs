{-# LANGUAGE CPP                   #-}
{-# LANGUAGE DeriveAnyClass        #-}
{-# LANGUAGE DeriveGeneric         #-}
{-# LANGUAGE FlexibleContexts      #-}
{-# LANGUAGE LambdaCase            #-}
{-# LANGUAGE NamedFieldPuns        #-}
{-# LANGUAGE OverloadedStrings     #-}
{-# LANGUAGE PartialTypeSignatures #-}
{-# LANGUAGE PatternSynonyms       #-}
{-# LANGUAGE RankNTypes            #-}
{-# LANGUAGE RecordWildCards       #-}
{-# LANGUAGE ScopedTypeVariables   #-}
{-# LANGUAGE StandaloneDeriving    #-}
{-# LANGUAGE TypeApplications      #-}
{-# LANGUAGE TypeFamilies          #-}
{-# LANGUAGE ViewPatterns          #-}

{-# OPTIONS -Wno-orphans #-}
{-# LANGUAGE TupleSections         #-}

module Ide.Plugin.Retrie (descriptor) where

import           Control.Concurrent.STM               (readTVarIO)
import           Control.Exception.Safe               (Exception (..),
                                                       SomeException, assert,
                                                       catch, throwIO, try)
import           Control.Lens.Operators
import           Control.Monad                        (forM, unless, when)
import           Control.Monad.IO.Class               (MonadIO (liftIO))
import           Control.Monad.Trans.Class            (MonadTrans (lift))
import           Control.Monad.Trans.Except           (ExceptT (ExceptT),
                                                       runExceptT, throwE)
import           Control.Monad.Trans.Maybe
import           Control.Monad.Trans.Writer.Strict
import           Data.Aeson                           (FromJSON (..),
                                                       ToJSON (..), Value)
import           Data.Bifunctor                       (second)
import qualified Data.ByteString                      as BS
import           Data.Coerce
import           Data.Data
import           Data.Either                          (partitionEithers)
import           Data.Hashable                        (Hashable (hash),
                                                       unhashed)
import qualified Data.HashMap.Strict                  as HM
import qualified Data.HashSet                         as Set
import           Data.IORef.Extra                     (atomicModifyIORef'_,
                                                       newIORef, readIORef)
import           Data.List.Extra                      (find, nubOrdOn)
import qualified Data.Map                             as Map
import           Data.Maybe                           (catMaybes, fromJust,
                                                       listToMaybe)
import           Data.String                          (IsString)
import qualified Data.Text                            as T
import qualified Data.Text.Encoding                   as T
import           Data.Typeable                        (Typeable)
import           Debug.Trace
import           Development.IDE                      hiding (pluginHandlers)
import           Development.IDE.Core.PositionMapping
import           Development.IDE.Core.Shake           (ShakeExtras (ShakeExtras, knownTargetsVar),
                                                       clientCapabilities,
                                                       getShakeExtras,
                                                       hiedbWriter,
                                                       toKnownFiles, withHieDb)
import           Development.IDE.GHC.Compat           (GRHSs (GRHSs),
                                                       GenLocated (L), GhcPs,
                                                       GhcRn, GhcTc,
                                                       HsBindLR (FunBind),
                                                       HsExpr (HsApp, OpApp),
                                                       HsGroup (..),
                                                       HsValBindsLR (..),
                                                       HscEnv, IdP,
                                                       ImportDecl (..), LHsExpr,
                                                       LRuleDecls, Match,
                                                       ModIface,
                                                       ModSummary (ModSummary, ms_hspp_buf, ms_mod),
                                                       Name, Outputable,
                                                       ParsedModule (..),
                                                       RealSrcLoc,
                                                       RuleDecl (HsRule),
                                                       RuleDecls (HsRules),
                                                       SourceText (..),
                                                       TyClDecl (SynDecl),
                                                       TyClGroup (..), fun_id,
                                                       hm_iface, isQual,
                                                       isQual_maybe, isVarOcc,
                                                       locA, mi_fixities,
                                                       moduleName,
                                                       moduleNameString,
                                                       ms_hspp_opts,
                                                       nameModule_maybe,
                                                       nameOccName, nameRdrName,
                                                       noLocA, occNameFS,
                                                       occNameString,
                                                       pattern IsBoot,
                                                       pattern NotBoot,
                                                       pattern RealSrcSpan,
                                                       pm_parsed_source,
                                                       printWithoutUniques,
                                                       rdrNameOcc, rds_rules,
                                                       srcSpanFile, topDir,
                                                       unLoc, unLocA)
import qualified Development.IDE.GHC.Compat           as GHC
import           Development.IDE.GHC.Compat.Util      hiding (catch, try)
import           Development.IDE.GHC.Dump             (showAstDataHtml)
import           Development.IDE.GHC.ExactPrint       (ExceptStringT (ExceptStringT),
                                                       GetAnnotatedParsedSource (GetAnnotatedParsedSource),
                                                       TransformT,
                                                       graftExprWithM,
                                                       graftSmallestDeclsWithM,
                                                       hoistGraft, transformM)
import qualified GHC                                  (Module, ParsedSource,
                                                       moduleName, parseModule)
import qualified GHC                                  as GHCGHC
import           GHC.Generics                         (Generic)
import           GHC.Hs.Dump
import           Ide.PluginUtils
import           Ide.Types
import qualified Language.LSP.Protocol.Lens           as L
import           Language.LSP.Protocol.Message        as LSP
import           Language.LSP.Protocol.Types          as LSP
import           Language.LSP.Server                  (LspM,
                                                       ProgressCancellable (Cancellable),
                                                       sendNotification,
                                                       sendRequest,
                                                       withIndefiniteProgress)
import           Retrie                               (Annotated (astA),
                                                       AnnotatedModule,
                                                       Fixity (Fixity),
                                                       FixityDirection (InfixL),
                                                       Options, Options_ (..),
                                                       RewriteSpec,
                                                       Verbosity (Loud),
                                                       addImports, apply,
                                                       applyWithUpdate)
import           Retrie.Context
import           Retrie.CPP                           (CPP (NoCPP), parseCPP)
import           Retrie.ExactPrint                    (Annotated, fix,
                                                       transformA, unsafeMkA)
import           Retrie.Expr                          (mkLocatedHsVar)
import           Retrie.Fixity                        (FixityEnv, lookupOp,
                                                       mkFixityEnv)
import           Retrie.Monad                         (getGroundTerms,
                                                       runRetrie)
import           Retrie.Options                       (defaultOptions,
                                                       getTargetFiles)
import           Retrie.Replace                       (Change (..),
                                                       Replacement (..))
import           Retrie.Rewrites
import           Retrie.Rewrites.Function             (matchToRewrites)
import           Retrie.SYB                           (everything, extQ,
                                                       listify, mkQ)
import           Retrie.Types
import           Retrie.Universe                      (Universe)
import           System.Directory                     (makeAbsolute)

#if MIN_VERSION_ghc(9,3,0)
import           GHC.Types.PkgQual
#endif

#if MIN_VERSION_ghc(9,2,0)
import           Control.Exception                    (evaluate)
import           Data.Monoid                          (First (First))
import           Retrie.ExactPrint                    (makeDeltaAst)
import           Retrie.GHC                           (ann)
#else
import           Data.Monoid                          (First (..))
import qualified GHC.Exts                             as Ext
import           Retrie.AlphaEnv                      (extendAlphaEnv)
import           Retrie.ExactPrint                    (relativiseApiAnns)
#endif
import           Control.Arrow                        ((&&&))
import           Development.IDE.Core.Actions         (lookupMod)
import qualified Development.IDE.Core.PluginUtils     as PluginUtils
import           Development.IDE.Spans.AtPoint        (LookupModule,
                                                       getNamesAtPoint,
                                                       nameToLocation)
import           Development.IDE.Types.Shake          (WithHieDb)

descriptor :: PluginId -> PluginDescriptor IdeState
descriptor plId =
  (defaultPluginDescriptor plId)
    { pluginHandlers = mkPluginHandler SMethod_TextDocumentCodeAction provider,
      pluginCommands = [retrieCommand, retrieInlineThisCommand]
    }

retrieCommandName :: T.Text
retrieCommandName = "retrieCommand"

retrieInlineThisCommandName :: T.Text
retrieInlineThisCommandName = "retrieInlineThisCommand"

retrieCommand :: PluginCommand IdeState
retrieCommand =
  PluginCommand (coerce retrieCommandName) "run the refactoring" runRetrieCmd

retrieInlineThisCommand :: PluginCommand IdeState
retrieInlineThisCommand =
  PluginCommand (coerce retrieInlineThisCommandName) "inline function call"
     runRetrieInlineThisCmd

-- | Parameters for the runRetrie PluginCommand.
data RunRetrieParams = RunRetrieParams
  { description               :: T.Text,
    rewrites                  :: [RewriteSpec],
    originatingFile           :: Uri,
    restrictToOriginatingFile :: Bool
  }
  deriving (Eq, Show, Generic, FromJSON, ToJSON)
runRetrieCmd ::
  IdeState ->
  RunRetrieParams ->
  LspM c (Either ResponseError (Value |? Null))
runRetrieCmd state RunRetrieParams{originatingFile = uri, ..} =
  withIndefiniteProgress description Cancellable $ do
    PluginUtils.pluginResponse $ do
        nfp <- PluginUtils.withPluginError $ getNormalizedFilePath' uri
        (session, _) <-
            PluginUtils.runAction "Retrie.GhcSessionDeps" state $
                PluginUtils.useWithStale GhcSessionDeps
                nfp
        (ms, binds, _, _, _) <- PluginUtils.runAction "Retrie.getBinds" state $ getBinds nfp
        let importRewrites = concatMap (extractImports ms binds) rewrites
        (errors, edits) <- liftIO $
            callRetrie
                state
                (hscEnv session)
                (map Right rewrites <> map Left importRewrites)
                nfp
                restrictToOriginatingFile
        unless (null errors) $
            lift $ sendNotification SMethod_WindowShowMessage $
                    ShowMessageParams MessageType_Warning $
                    T.unlines $
                        "## Found errors during rewrite:" :
                        ["-" <> T.pack (show e) | e <- errors]
        lift $ sendRequest SMethod_WorkspaceApplyEdit (ApplyWorkspaceEditParams Nothing edits) (\_ -> pure ())
        return ()
    return $ Right $ InR Null

data RunRetrieInlineThisParams = RunRetrieInlineThisParams
  { inlineIntoThisLocation :: !Location,
    inlineFromThisLocation :: !Location,
    inlineThisDefinition   :: !T.Text
  }
  deriving (Eq, Show, Generic, FromJSON, ToJSON)

runRetrieInlineThisCmd :: IdeState
<<<<<<< HEAD
    -> RunRetrieInlineThisParams -> LspM c (Either ResponseError Value)
runRetrieInlineThisCmd state RunRetrieInlineThisParams{..} = PluginUtils.pluginResponse $ do
    nfp <- PluginUtils.withPluginError $
        getNormalizedFilePath' $ getLocationUri inlineIntoThisLocation
    nfpSource <- PluginUtils.withPluginError $
        getNormalizedFilePath' $ getLocationUri inlineFromThisLocation
=======
    -> RunRetrieInlineThisParams -> LspM c (Either ResponseError (Value |? Null))
runRetrieInlineThisCmd state RunRetrieInlineThisParams{..} = pluginResponse $ do
    nfp <- handleMaybe "uri" $ uriToNormalizedFilePath $ toNormalizedUri $ getLocationUri inlineIntoThisLocation
    nfpSource <- handleMaybe "sourceUri" $
        uriToNormalizedFilePath $ toNormalizedUri $ getLocationUri inlineFromThisLocation
>>>>>>> fb5e5c99
    -- What we do here:
    --   Find the identifier in the given position
    --   Construct an inline rewrite for it
    --   Run retrie to get a list of changes
    --   Select the change that inlines the identifier in the given position
    --   Apply the edit
    ast <- PluginUtils.runAction "retrie" state $
        PluginUtils.use GetAnnotatedParsedSource nfp
    astSrc <- PluginUtils.runAction "retrie" state $
        PluginUtils.use GetAnnotatedParsedSource nfpSource
    msr <- PluginUtils.runAction "retrie" state $
        PluginUtils.use GetModSummaryWithoutTimestamps nfp
    hiFileRes <- PluginUtils.runAction "retrie" state $
        PluginUtils.use GetModIface nfpSource
    let fixityEnv = fixityEnvFromModIface (hirModIface hiFileRes)
        fromRange = rangeToRealSrcSpan nfpSource $ getLocationRange inlineFromThisLocation
        intoRange = rangeToRealSrcSpan nfp $ getLocationRange inlineIntoThisLocation
    inlineRewrite <- liftIO $ constructInlineFromIdentifer astSrc fromRange
    when (null inlineRewrite) $ throwE $ PluginUtils.mkPluginErrorMessage "Empty rewrite"
    let ShakeExtras{..} = shakeExtras state
    (session, _) <- PluginUtils.runAction "retrie" state $
      PluginUtils.useWithStale GhcSessionDeps nfp
    (fixityEnv, cpp) <- liftIO $ getCPPmodule state (hscEnv session) $ fromNormalizedFilePath nfp
    result <- liftIO $ try @_ @SomeException $
        runRetrie fixityEnv (applyWithUpdate myContextUpdater inlineRewrite) cpp
    case result of
        Left err -> throwE $ PluginUtils.mkPluginErrorMessage $ "Retrie - crashed with: " <> T.pack (show err)
        Right (_,_,NoChange) -> throwE $ PluginUtils.mkPluginErrorMessage "Retrie - inline produced no changes"
        Right (_,_,Change replacements imports) -> do
            let edits = asEditMap $ asTextEdits $ Change ourReplacement imports
                wedit = WorkspaceEdit (Just edits) Nothing Nothing
                ourReplacement = [ r
                    | r@Replacement{..} <- replacements
                    , RealSrcSpan intoRange Nothing `GHC.isSubspanOf` replLocation]
            lift $ sendRequest SMethod_WorkspaceApplyEdit
                (ApplyWorkspaceEditParams Nothing wedit) (\_ -> pure ())
            return $ InR Null

-- Override to skip adding binders to the context, which prevents inlining
-- nested defined functions
myContextUpdater :: ContextUpdater
myContextUpdater c i =
    updateContext c i
    `extQ` (return . updExp)
    `extQ` (skipUpdate @(GRHSs GhcPs (LHsExpr GhcPs)))
    `extQ` (skipUpdate @(Match GhcPs (LHsExpr GhcPs)))
  where
    skipUpdate :: forall a m . Monad m => a -> TransformT m Context
    skipUpdate _ = pure c

    -- override to skip the HsLet case
    updExp :: HsExpr GhcPs -> Context
    updExp HsApp{} =
        c { ctxtParentPrec = HasPrec $ Retrie.Fixity (SourceText "HsApp") (10 + i - firstChild) InfixL }
    -- Reason for 10 + i: (i is index of child, 0 = left, 1 = right)
    -- In left child, prec is 10, so HsApp child will NOT get paren'd
    -- In right child, prec is 11, so every child gets paren'd (unless atomic)
    updExp (OpApp _ _ op _) = c { ctxtParentPrec = HasPrec $ lookupOp op (ctxtFixityEnv c) }
    updExp _ = c { ctxtParentPrec = NeverParen }
    -- Deal with Trees-That-Grow adding extension points
    -- as the first child everywhere.
    firstChild :: Int
    firstChild = 1

extractImports :: ModSummary -> [HsBindLR GhcRn GhcRn] -> RewriteSpec -> [ImportSpec]
extractImports ModSummary{ms_mod} topLevelBinds (Unfold thing)
  | Just FunBind {fun_matches}
  <- find (\case FunBind{fun_id = L _ n} -> T.unpack (printOutputable n) == thing ; _ -> False) topLevelBinds
  , names <- listify p fun_matches
  =
    [ AddImport {..}
    | let ideclSource = False,
        name <- names,
        let r = nameRdrName name,
        let ideclQualifiedBool = isQual r,
        let ideclAsString = moduleNameString . fst <$> isQual_maybe r,
        let ideclThing = Just (IEVar $ occNameString $ rdrNameOcc r),
        Just ideclNameString <-
        [moduleNameString . GHC.moduleName <$> nameModule_maybe name]
    ]
    where
        p name = nameModule_maybe name /= Just ms_mod
-- TODO handle imports for all rewrites
extractImports _ _ _ = []

-------------------------------------------------------------------------------

<<<<<<< HEAD
provider :: PluginMethodHandler IdeState TextDocumentCodeAction
provider state plId (CodeActionParams _ _ (TextDocumentIdentifier uri) range ca) = PluginUtils.pluginResponse $ do
  let (J.CodeActionContext _diags _monly) = ca
  nfp <- PluginUtils.withPluginError $ getNormalizedFilePath' uri
=======
provider :: PluginMethodHandler IdeState Method_TextDocumentCodeAction
provider state plId (CodeActionParams _ _ (TextDocumentIdentifier uri) range ca) = pluginResponse $ do
  let (LSP.CodeActionContext _diags _monly _) = ca
      nuri = toNormalizedUri uri
  nfp <- handleMaybe "uri" $ uriToNormalizedFilePath nuri
>>>>>>> fb5e5c99

  (ModSummary{ms_mod}, topLevelBinds, posMapping, hs_ruleds, hs_tyclds)
    <- PluginUtils.runAction "retrie" state $
        getBinds nfp

  extras@ShakeExtras{ withHieDb, hiedbWriter } <- liftIO $ runAction "" state getShakeExtras

<<<<<<< HEAD
  range <- handleMaybe (PluginUtils.mkPluginErrorMessage "range") $ fromCurrentRange posMapping range
  let pos = _start range
=======
  range <- handleMaybe "range" $ fromCurrentRange posMapping range
  let pos = range ^. L.start
>>>>>>> fb5e5c99
  let rewrites =
        concatMap (suggestBindRewrites uri pos ms_mod) topLevelBinds
          ++ concatMap (suggestRuleRewrites uri pos ms_mod) hs_ruleds
          ++ [ r
               | TyClGroup {group_tyclds} <- hs_tyclds,
                 L (locA -> l) g <- group_tyclds,
                 pos `isInsideSrcSpan` l,
                 r <- suggestTypeRewrites uri ms_mod g
             ]

  retrieCommands <- lift $
    forM rewrites $ \(title, kind, params) -> liftIO $ do
      let c = mkLspCommand plId (coerce retrieCommandName) title (Just [toJSON params])
      return $ CodeAction title (Just kind) Nothing Nothing Nothing Nothing (Just c) Nothing

  inlineSuggestions <- liftIO $ runIdeAction "" extras $
    suggestBindInlines plId uri topLevelBinds range withHieDb (lookupMod hiedbWriter)
  let inlineCommands =
        [ Just $
            CodeAction _title (Just CodeActionKind_RefactorInline) Nothing Nothing Nothing Nothing (Just c) Nothing
        | c@Command{..} <- inlineSuggestions
        ]
  return $ InL [InR c | c <- retrieCommands ++ catMaybes inlineCommands]

getLocationUri :: Location -> Uri
getLocationUri Location{_uri} = _uri

getLocationRange Location{_range} = _range

getBinds :: NormalizedFilePath -> ExceptT PluginUtils.GhcidePluginError Action (ModSummary, [HsBindLR GhcRn GhcRn], PositionMapping, [LRuleDecls GhcRn], [TyClGroup GhcRn])
getBinds nfp = do
  (tm, posMapping) <- PluginUtils.useWithStale TypeCheck nfp
  -- we use the typechecked source instead of the parsed source
  -- to be able to extract module names from the Ids,
  -- so that we can include adding the required imports in the retrie command
  let rn = tmrRenamed tm
      ( HsGroup
          { hs_valds =
              XValBindsLR
                (GHC.NValBinds binds _sigs :: GHC.NHsValBindsLR GhcRn),
            hs_ruleds,
            hs_tyclds
          },
        _,
        _,
        _
        ) = rn

      topLevelBinds =
        [ decl
          | (_, bagBinds) <- binds,
            L _ decl <- bagToList bagBinds
        ]
  return (tmrModSummary tm, topLevelBinds, posMapping, hs_ruleds, hs_tyclds)

suggestBindRewrites ::
  Uri ->
  Position ->
  GHC.Module ->
  HsBindLR GhcRn GhcRn ->
  [(T.Text, CodeActionKind, RunRetrieParams)]
suggestBindRewrites originatingFile pos ms_mod FunBind {fun_id = L (locA -> l') rdrName}
  | pos `isInsideSrcSpan` l' =
    let pprNameText = printOutputable rdrName
        pprName = T.unpack pprNameText
        unfoldRewrite restrictToOriginatingFile =
            let rewrites = [Unfold (qualify ms_mod pprName)]
                description = "Unfold " <> pprNameText <> describeRestriction restrictToOriginatingFile
            in (description, CodeActionKind_RefactorInline, RunRetrieParams {..})
        foldRewrite restrictToOriginatingFile =
          let rewrites = [Fold (qualify ms_mod pprName)]
              description = "Fold " <> pprNameText <> describeRestriction restrictToOriginatingFile
           in (description, CodeActionKind_RefactorExtract, RunRetrieParams {..})
     in [unfoldRewrite False, unfoldRewrite True, foldRewrite False, foldRewrite True]
suggestBindRewrites _ _ _ _ = []

  -- find all the identifiers in the AST for which have source definitions
suggestBindInlines :: PluginId -> Uri -> [HsBindLR GhcRn GhcRn] -> Range -> WithHieDb -> _ -> IdeAction [Command]
suggestBindInlines plId uri binds range hie lookupMod = do
    identifiers <- definedIdentifiers
    return $ map (\(name, siteLoc, srcLoc) ->
        let
            title = "Inline " <> printedName
            printedName = printOutputable name
            params = RunRetrieInlineThisParams
                { inlineIntoThisLocation = siteLoc
                , inlineFromThisLocation = srcLoc
                , inlineThisDefinition= printedName
                }
        in mkLspCommand plId (coerce retrieInlineThisCommandName) title (Just [toJSON params])
        )
        (Set.toList identifiers)
    where
      definedIdentifiers =
        -- we search for candidates to inline in RHSs only, skipping LHSs
        everything (<>) (pure mempty `mkQ` getGRHSIdentifierDetails hie lookupMod) binds

      getGRHSIdentifierDetails :: WithHieDb -> _ -> GRHSs GhcRn (LHsExpr GhcRn) -> IdeAction (Set.HashSet (GHC.OccName, Location, Location))
      getGRHSIdentifierDetails a b it@GRHSs{} =
        -- we only select candidates for which we have source code
        everything (<>) (pure mempty `mkQ` getDefinedIdentifierDetailsViaHieDb a b) it

      getDefinedIdentifierDetailsViaHieDb :: WithHieDb -> LookupModule IdeAction -> GHC.LIdP GhcRn -> IdeAction (Set.HashSet (GHC.OccName, Location, Location))
      getDefinedIdentifierDetailsViaHieDb withHieDb lookupModule lname | name <- unLoc lname =
        case srcSpanToLocation (GHC.getLocA lname) of
            Just siteLoc
              | siteRange <- getLocationRange siteLoc
              , range `isSubrangeOf` siteRange -> do
                    mbSrcLocation <- nameToLocation withHieDb lookupModule name
                    return $ maybe mempty (Set.fromList . map (nameOccName name, siteLoc,)) mbSrcLocation
            _ -> pure mempty


describeRestriction :: IsString p => Bool -> p
describeRestriction restrictToOriginatingFile =
        if restrictToOriginatingFile then " in current file" else ""

suggestTypeRewrites ::
  (Outputable (IdP GhcRn)) =>
  Uri ->
  GHC.Module ->
  TyClDecl GhcRn ->
  [(T.Text, CodeActionKind, RunRetrieParams)]
suggestTypeRewrites originatingFile ms_mod SynDecl {tcdLName} =
    let pprNameText = printOutputable (unLocA tcdLName)
        pprName = T.unpack pprNameText
        unfoldRewrite restrictToOriginatingFile =
            let rewrites = [TypeForward (qualify ms_mod pprName)]
                description = "Unfold " <> pprNameText <> describeRestriction restrictToOriginatingFile
           in (description, CodeActionKind_RefactorInline, RunRetrieParams {..})
        foldRewrite restrictToOriginatingFile =
          let rewrites = [TypeBackward (qualify ms_mod pprName)]
              description = "Fold " <> pprNameText <> describeRestriction restrictToOriginatingFile
           in (description, CodeActionKind_RefactorExtract, RunRetrieParams {..})
     in [unfoldRewrite False, unfoldRewrite True, foldRewrite False, foldRewrite True]
suggestTypeRewrites _ _ _ = []

suggestRuleRewrites ::
  Uri ->
  Position ->
  GHC.Module ->
  LRuleDecls GhcRn ->
  [(T.Text, CodeActionKind, RunRetrieParams)]
suggestRuleRewrites originatingFile pos ms_mod (L _ HsRules {rds_rules}) =
    concat
        [ [ forwardRewrite   ruleName True
          , forwardRewrite   ruleName False
          , backwardsRewrite ruleName True
          , backwardsRewrite ruleName False
          ]
        | L (locA -> l) r  <- rds_rules,
          pos `isInsideSrcSpan` l,
#if MIN_VERSION_ghc(9,5,0)
          let HsRule {rd_name = L _ rn} = r,
#else
          let HsRule {rd_name = L _ (_, rn)} = r,
#endif
          let ruleName = unpackFS rn
      ]
  where
    forwardRewrite ruleName restrictToOriginatingFile =
        let rewrites = [RuleForward (qualify ms_mod ruleName)]
            description = "Apply rule " <> T.pack ruleName <> " forward" <>
                            describeRestriction restrictToOriginatingFile

        in ( description,
            CodeActionKind_Refactor,
            RunRetrieParams {..}
            )
    backwardsRewrite ruleName restrictToOriginatingFile =
          let rewrites = [RuleBackward (qualify ms_mod ruleName)]
              description = "Apply rule " <> T.pack ruleName <> " backwards" <>
                              describeRestriction restrictToOriginatingFile
           in ( description,
                CodeActionKind_Refactor,
                RunRetrieParams {..}
              )

qualify :: Outputable mod => mod -> String -> String
qualify ms_mod x = T.unpack (printOutputable ms_mod) <> "." <> x

-------------------------------------------------------------------------------
-- Retrie driving code

data CallRetrieError
  = CallRetrieInternalError String NormalizedFilePath
  | NoParse NormalizedFilePath
  | GHCParseError NormalizedFilePath String
  | NoTypeCheck NormalizedFilePath
  deriving (Eq, Typeable)

instance Show CallRetrieError where
  show (CallRetrieInternalError msg f) = msg <> " - " <> fromNormalizedFilePath f
  show (NoParse f) = "Cannot parse: " <> fromNormalizedFilePath f
  show (GHCParseError f m) = "Cannot parse " <> fromNormalizedFilePath f <> " : " <> m
  show (NoTypeCheck f) = "File does not typecheck: " <> fromNormalizedFilePath f

instance Exception CallRetrieError

callRetrie ::
  IdeState ->
  HscEnv ->
  [Either ImportSpec RewriteSpec] ->
  NormalizedFilePath ->
  Bool ->
  IO ([CallRetrieError], WorkspaceEdit)
callRetrie state session rewrites origin restrictToOriginatingFile = do
  knownFiles <- toKnownFiles . unhashed <$> readTVarIO (knownTargetsVar $ shakeExtras state)
  let
      -- TODO cover all workspaceFolders
      target = "."

      retrieOptions :: Retrie.Options
      retrieOptions = (defaultOptions target)
        {Retrie.verbosity = Loud
        ,Retrie.targetFiles = map fromNormalizedFilePath $
            if restrictToOriginatingFile
                then [origin]
                else Set.toList knownFiles
        }

      (theImports, theRewrites) = partitionEithers rewrites

      annotatedImports =
#if MIN_VERSION_ghc(9,2,0)
        unsafeMkA (map (noLocA . toImportDecl) theImports) 0
#else
        unsafeMkA (map (noLocA . toImportDecl) theImports) mempty 0
#endif

  (originFixities, originParsedModule) <- reuseParsedModule state origin
  retrie <-
    (\specs -> apply specs >> addImports annotatedImports)
      <$> parseSpecs state origin originParsedModule originFixities theRewrites

  targets <- getTargetFiles retrieOptions (getGroundTerms retrie)

  results <- forM targets $ \t -> runExceptT $ do
    (fixityEnv, cpp) <- ExceptT $ try $ getCPPmodule state session t
    -- TODO add the imports to the resulting edits
    (_user, ast, change@(Change _replacements _imports)) <-
      lift $ runRetrie fixityEnv retrie cpp
    return $ asTextEdits change

  let (errors :: [CallRetrieError], replacements) = partitionEithers results
      editParams :: WorkspaceEdit
      editParams =
        WorkspaceEdit (Just $ asEditMap $ concat replacements) Nothing Nothing

  return (errors, editParams)

useOrFail ::
  IdeRule r v =>
  IdeState ->
  String ->
  (NormalizedFilePath -> CallRetrieError) ->
  r ->
  NormalizedFilePath ->
  IO (RuleResult r)
useOrFail state lbl mkException rule f =
  useRule lbl state rule f >>= maybe (liftIO $ throwIO $ mkException f) return

fixityEnvFromModIface :: ModIface -> FixityEnv
fixityEnvFromModIface modIface =
  mkFixityEnv
    [ (fs, (fs, fixity))
      | (n, fixity) <- mi_fixities modIface,
        let fs = occNameFS n
    ]

fixFixities :: Data ast =>
  IdeState
  -> NormalizedFilePath
  -> Annotated ast
  -> IO (FixityEnv, Annotated ast)
fixFixities state f pm = do
      HiFileResult {hirModIface} <-
        useOrFail state "GetModIface" NoTypeCheck GetModIface f
      let fixities = fixityEnvFromModIface hirModIface
      res <- transformA pm (fix fixities)
      return (fixities, res)

fixAnns :: ParsedModule -> Annotated GHC.ParsedSource
#if MIN_VERSION_ghc(9,2,0)
fixAnns GHC.ParsedModule{pm_parsed_source} = unsafeMkA (makeDeltaAst pm_parsed_source) 0
#else
fixAnns GHC.ParsedModule {..} =
      let ranns = relativiseApiAnns pm_parsed_source pm_annotations
       in unsafeMkA pm_parsed_source ranns 0
#endif

parseSpecs
  :: IdeState
  -> NormalizedFilePath
  -> AnnotatedModule
  -> FixityEnv
  -> [RewriteSpec]
  -> IO [Rewrite Universe]
parseSpecs state origin originParsedModule originFixities specs = do
#if MIN_VERSION_ghc(9,2,0)
  -- retrie needs the libdir for `parseRewriteSpecs`
  libdir <- topDir . ms_hspp_opts . msrModSummary <$> useOrFail state "Retrie.GetModSummary" (CallRetrieInternalError "file not found") GetModSummary origin
#endif
  parseRewriteSpecs
#if MIN_VERSION_ghc(9,2,0)
    libdir
#endif
    (\_f -> return $ NoCPP originParsedModule)
    originFixities
    specs

constructfromFunMatches imps fun_id fun_matches = do
    let fName = occNameFS (GHC.occName (unLoc fun_id))
    fe <- mkLocatedHsVar fun_id
    rewrites <- concat <$>
        forM (unLoc $ GHC.mg_alts fun_matches) (matchToRewrites fe imps LeftToRight)
    let urewrites = toURewrite <$> rewrites
    -- traceShowM $ map showQuery urewrites
    assert (not $ null urewrites) $
        return urewrites

showQuery = ppRewrite
-- showQuery :: Rewrite (LHsExpr GhcPs) -> String
-- showQuery q = unlines
--     [ "template: " <> show (hash (printOutputable . showAstData NoBlankSrcSpan . astA . tTemplate . fst . qResult $ q))
--     , "quantifiers: " <> show (hash (T.pack (show(Ext.toList $ qQuantifiers q))))
--     , "matcher: " <> show (hash (printOutputable . showAstData NoBlankSrcSpan . astA . qPattern $ q))
--     ]

s :: Data a => a -> String
s = T.unpack . printOutputable . showAstData NoBlankSrcSpan
#if MIN_VERSION_ghc(9,2,0)
        NoBlankEpAnnotations
#endif
constructInlineFromIdentifer originParsedModule originSpan = do
    -- traceM $ s $ astA originParsedModule
    fmap astA $ transformA originParsedModule $ \(L _ m) -> do
        let ast = everything (<>) (First Nothing `mkQ` matcher) m
            matcher :: HsBindLR GhcPs GhcPs -> First _
            matcher FunBind{fun_id, fun_matches}
                --  | trace (show (GHC.getLocA fun_id) <> ": " <> s fun_id) False = undefined
                | RealSrcSpan sp _ <- GHC.getLocA fun_id
                , sp == originSpan =
                First $ Just (fun_id, fun_matches)
            matcher _ = First Nothing
        case ast of
            First (Just (fun_id, fun_matches))
                ->
                let imports = mempty in
                constructfromFunMatches imports fun_id fun_matches
            _ -> return $ error "cound not find source code to inline"

asEditMap :: [(Uri, TextEdit)] -> Map.Map Uri [TextEdit]
asEditMap = Map.fromListWith (++) . map (second pure)

asTextEdits :: Change -> [(Uri, TextEdit)]
asTextEdits NoChange = []
asTextEdits (Change reps _imports) =
  [ (filePathToUri spanLoc, edit)
    | Replacement {..} <- nubOrdOn (realSpan . replLocation) reps,
      (RealSrcSpan rspan _) <- [replLocation],
      let spanLoc = unpackFS $ srcSpanFile rspan,
      let edit = TextEdit (realSrcSpanToRange rspan) (T.pack replReplacement)
  ]

-------------------------------------------------------------------------------
-- Rule wrappers

_useRuleBlocking,
  _useRuleStale,
  useRule ::
    (IdeRule k v) =>
    String ->
    IdeState ->
    k ->
    NormalizedFilePath ->
    IO (Maybe (RuleResult k))
_useRuleBlocking label state rule f = runAction label state (use rule f)
_useRuleStale label state rule f =
  fmap fst
    <$> runIdeAction label (shakeExtras state) (useWithStaleFast rule f)

-- | Chosen approach for calling ghcide Shake rules
useRule label = _useRuleStale ("Retrie." <> label)

-------------------------------------------------------------------------------
-- Serialization wrappers and instances

deriving instance Eq RewriteSpec

deriving instance Show RewriteSpec

deriving instance Generic RewriteSpec

deriving instance FromJSON RewriteSpec

deriving instance ToJSON RewriteSpec

newtype IE name
  = IEVar name
  deriving (Eq, Show, Generic, FromJSON, ToJSON)

data ImportSpec = AddImport
  { ideclNameString    :: String,
    ideclSource        :: Bool,
    ideclQualifiedBool :: Bool,
    ideclAsString      :: Maybe String,
    ideclThing         :: Maybe (IE String)
  }
  deriving (Eq, Show, Generic, FromJSON, ToJSON)

toImportDecl :: ImportSpec -> GHC.ImportDecl GHC.GhcPs
toImportDecl AddImport {..} = GHC.ImportDecl {ideclSource = ideclSource', ..}
  where
    ideclSource' = if ideclSource then IsBoot else NotBoot
    toMod = noLocA . GHC.mkModuleName
    ideclName = toMod ideclNameString
#if MIN_VERSION_ghc(9,3,0)
    ideclPkgQual = NoRawPkgQual
#else
    ideclPkgQual = Nothing
#endif
    ideclSafe = False
    ideclImplicit = False
    ideclHiding = Nothing
    ideclSourceSrc = NoSourceText
#if MIN_VERSION_ghc(9,5,0)
    ideclExt = GHCGHC.XImportDeclPass
      { ideclAnn = GHCGHC.EpAnnNotUsed
      , ideclSourceText = ideclSourceSrc
      , ideclImplicit = ideclImplicit
      }
#elif MIN_VERSION_ghc(9,2,0)
    ideclExt = GHCGHC.EpAnnNotUsed
#else
    ideclExt = GHC.noExtField
#endif
    ideclAs = toMod <$> ideclAsString
    ideclQualified = if ideclQualifiedBool then GHC.QualifiedPre else GHC.NotQualified

reuseParsedModule state f = do
        pm <- useOrFail state "Retrie.GetParsedModule" NoParse GetParsedModule f
        (fixities, pm') <- fixFixities state f (fixAnns pm)
        return (fixities, pm')
getCPPmodule state session t = do
    nt <- toNormalizedFilePath' <$> makeAbsolute t
    let getParsedModule f contents = do
          modSummary <- msrModSummary <$>
            useOrFail state "Retrie.GetModSummary" (CallRetrieInternalError "file not found") GetModSummary nt
          let ms' =
                modSummary
                  { ms_hspp_buf =
                      Just (stringToStringBuffer contents)
                  }
          logPriority (ideLogger state) Info $ T.pack $ "Parsing module: " <> t
          parsed <- evalGhcEnv session (GHCGHC.parseModule ms')
              `catch` \e -> throwIO (GHCParseError nt (show @SomeException e))
          (fixities, parsed) <- fixFixities state f (fixAnns parsed)
          return (fixities, parsed)

    contents <- do
      (_, mbContentsVFS) <-
        runAction "Retrie.GetFileContents" state $ getFileContents nt
      case mbContentsVFS of
        Just contents -> return contents
        Nothing       -> T.decodeUtf8 <$> BS.readFile (fromNormalizedFilePath nt)
    if any (T.isPrefixOf "#if" . T.toLower) (T.lines contents)
      then do
        fixitiesRef <- newIORef mempty
        let parseModule x = do
              (fix, res) <- getParsedModule nt x
              atomicModifyIORef'_ fixitiesRef (fix <>)
              return res
        res <- parseCPP parseModule contents
        fixities <- readIORef fixitiesRef
        return (fixities, res)
      else do
        (fixities, pm) <- reuseParsedModule state nt
        return (fixities, NoCPP pm)<|MERGE_RESOLUTION|>--- conflicted
+++ resolved
@@ -212,7 +212,7 @@
   LspM c (Either ResponseError (Value |? Null))
 runRetrieCmd state RunRetrieParams{originatingFile = uri, ..} =
   withIndefiniteProgress description Cancellable $ do
-    PluginUtils.pluginResponse $ do
+    PluginUtils.pluginResponse' $ do
         nfp <- PluginUtils.withPluginError $ getNormalizedFilePath' uri
         (session, _) <-
             PluginUtils.runAction "Retrie.GhcSessionDeps" state $
@@ -245,20 +245,12 @@
   deriving (Eq, Show, Generic, FromJSON, ToJSON)
 
 runRetrieInlineThisCmd :: IdeState
-<<<<<<< HEAD
-    -> RunRetrieInlineThisParams -> LspM c (Either ResponseError Value)
-runRetrieInlineThisCmd state RunRetrieInlineThisParams{..} = PluginUtils.pluginResponse $ do
+    -> RunRetrieInlineThisParams -> LspM c (Either ResponseError (Value |? Null))
+runRetrieInlineThisCmd state RunRetrieInlineThisParams{..} = PluginUtils.pluginResponse' $ do
     nfp <- PluginUtils.withPluginError $
         getNormalizedFilePath' $ getLocationUri inlineIntoThisLocation
     nfpSource <- PluginUtils.withPluginError $
         getNormalizedFilePath' $ getLocationUri inlineFromThisLocation
-=======
-    -> RunRetrieInlineThisParams -> LspM c (Either ResponseError (Value |? Null))
-runRetrieInlineThisCmd state RunRetrieInlineThisParams{..} = pluginResponse $ do
-    nfp <- handleMaybe "uri" $ uriToNormalizedFilePath $ toNormalizedUri $ getLocationUri inlineIntoThisLocation
-    nfpSource <- handleMaybe "sourceUri" $
-        uriToNormalizedFilePath $ toNormalizedUri $ getLocationUri inlineFromThisLocation
->>>>>>> fb5e5c99
     -- What we do here:
     --   Find the identifier in the given position
     --   Construct an inline rewrite for it
@@ -346,18 +338,10 @@
 
 -------------------------------------------------------------------------------
 
-<<<<<<< HEAD
-provider :: PluginMethodHandler IdeState TextDocumentCodeAction
-provider state plId (CodeActionParams _ _ (TextDocumentIdentifier uri) range ca) = PluginUtils.pluginResponse $ do
-  let (J.CodeActionContext _diags _monly) = ca
+provider :: PluginMethodHandler IdeState Method_TextDocumentCodeAction
+provider state plId (CodeActionParams _ _ (TextDocumentIdentifier uri) range ca) = PluginUtils.pluginResponse' $ do
+  let (LSP.CodeActionContext _diags _monly _) = ca
   nfp <- PluginUtils.withPluginError $ getNormalizedFilePath' uri
-=======
-provider :: PluginMethodHandler IdeState Method_TextDocumentCodeAction
-provider state plId (CodeActionParams _ _ (TextDocumentIdentifier uri) range ca) = pluginResponse $ do
-  let (LSP.CodeActionContext _diags _monly _) = ca
-      nuri = toNormalizedUri uri
-  nfp <- handleMaybe "uri" $ uriToNormalizedFilePath nuri
->>>>>>> fb5e5c99
 
   (ModSummary{ms_mod}, topLevelBinds, posMapping, hs_ruleds, hs_tyclds)
     <- PluginUtils.runAction "retrie" state $
@@ -365,13 +349,8 @@
 
   extras@ShakeExtras{ withHieDb, hiedbWriter } <- liftIO $ runAction "" state getShakeExtras
 
-<<<<<<< HEAD
   range <- handleMaybe (PluginUtils.mkPluginErrorMessage "range") $ fromCurrentRange posMapping range
-  let pos = _start range
-=======
-  range <- handleMaybe "range" $ fromCurrentRange posMapping range
   let pos = range ^. L.start
->>>>>>> fb5e5c99
   let rewrites =
         concatMap (suggestBindRewrites uri pos ms_mod) topLevelBinds
           ++ concatMap (suggestRuleRewrites uri pos ms_mod) hs_ruleds
