--- conflicted
+++ resolved
@@ -144,12 +144,7 @@
 import           System.Environment                                 (setEnv,
                                                                      unsetEnv)
 #endif
-<<<<<<< HEAD
-import           Data.Aeson                                         (Result (Error, Success),
-                                                                     fromJSON)
 import qualified Development.IDE.Core.PluginUtils                   as PluginUtils
-=======
->>>>>>> c501f386
 import           Text.Regex.TDFA.Text                               ()
 -- ---------------------------------------------------------------------
 
