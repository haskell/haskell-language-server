--- conflicted
+++ resolved
@@ -412,13 +412,9 @@
 codeActionProvider ideState pluginId (CodeActionParams _ _ documentId _ context)
   | let TextDocumentIdentifier uri = documentId
   , Just docNormalizedFilePath <- uriToNormalizedFilePath (toNormalizedUri uri)
-<<<<<<< HEAD
-  = liftIO $ fmap (Right . InL . map LSP.InR) $ do
-=======
   = do
     verTxtDocId <- getVersionedTextDoc documentId
-    liftIO $ fmap (Right . LSP.List . map LSP.InR) $ do
->>>>>>> 6ff0e02f
+    liftIO $ fmap (Right . InL . map LSP.InR) $ do
       allDiagnostics <- atomically $ getDiagnostics ideState
 
       let numHintsInDoc = length
@@ -472,11 +468,7 @@
   , let suppressHintTextEdits = mkSuppressHintTextEdits dynFlags fileContents hint
   , let suppressHintWorkspaceEdit =
           LSP.WorkspaceEdit
-<<<<<<< HEAD
-            (Just (M.singleton uri suppressHintTextEdits))
-=======
-            (Just (Map.singleton (verTxtDocId ^. LSP.uri) (List suppressHintTextEdits)))
->>>>>>> 6ff0e02f
+            (Just (M.singleton (verTxtDocId ^. LSP.uri) suppressHintTextEdits))
             Nothing
             Nothing
   = catMaybes
