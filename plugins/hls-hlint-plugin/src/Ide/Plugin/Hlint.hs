{-# LANGUAGE CPP                   #-}
{-# LANGUAGE DeriveAnyClass        #-}
{-# LANGUAGE DeriveGeneric         #-}
{-# LANGUAGE DuplicateRecordFields #-}
{-# LANGUAGE FlexibleContexts      #-}
{-# LANGUAGE FlexibleInstances     #-}
{-# LANGUAGE OverloadedLabels      #-}
{-# LANGUAGE OverloadedStrings     #-}
{-# LANGUAGE PackageImports        #-}
{-# LANGUAGE ScopedTypeVariables   #-}
{-# LANGUAGE TypeFamilies          #-}
{-# OPTIONS_GHC -Wno-orphans   #-}

module Ide.Plugin.Hlint
  (
    descriptor
  --, provider
  ) where
import           Control.Arrow                                      ((&&&))
import           Control.DeepSeq
import           Control.Exception
import           Control.Lens                                       ((^.))
import           Control.Monad
import           Control.Monad.IO.Class
import           Control.Monad.Trans.Except
import           Data.Aeson.Types                                   (FromJSON (..),
                                                                     ToJSON (..),
                                                                     Value (..))
import           Data.Binary
import           Data.Default
import qualified Data.HashMap.Strict                                as Map
import           Data.Hashable
import           Data.Maybe
import qualified Data.Text                                          as T
import qualified Data.Text.IO                                       as T
import           Data.Typeable
import           Development.IDE                                    hiding
                                                                    (Error)
import           Development.IDE.Core.Rules                         (defineNoFile,
                                                                     getParsedModuleWithComments,
                                                                     usePropertyAction)
import           Development.IDE.Core.Shake                         (getDiagnostics)
import           Refact.Apply

#ifdef HLINT_ON_GHC_LIB
import           Data.List                                          (nub)
import           "ghc" DynFlags                                     as RealGHC.DynFlags (topDir)
import qualified "ghc" EnumSet                                      as EnumSet
import           "ghc" GHC                                          as RealGHC (DynFlags (..))
import           "ghc-lib" GHC                                      hiding
                                                                    (DynFlags (..),
                                                                     ms_hspp_opts)
import           "ghc-lib-parser" GHC.LanguageExtensions            (Extension)
import           "ghc" HscTypes                                     as RealGHC.HscTypes (hsc_dflags,
                                                                                         ms_hspp_opts)
import           Language.Haskell.GhclibParserEx.GHC.Driver.Session as GhclibParserEx (readExtension)
import           System.FilePath                                    (takeFileName)
import           System.IO                                          (IOMode (WriteMode),
                                                                     hClose,
                                                                     hPutStr,
                                                                     hSetEncoding,
                                                                     hSetNewlineMode,
                                                                     noNewlineTranslation,
                                                                     utf8,
                                                                     withFile)
import           System.IO.Temp
#else
import           Development.IDE.GHC.Compat                         hiding
                                                                    (DynFlags (..))
import           Language.Haskell.GHC.ExactPrint.Delta              (deltaOptions)
import           Language.Haskell.GHC.ExactPrint.Parsers            (postParseTransform)
import           Language.Haskell.GHC.ExactPrint.Types              (Rigidity (..))
#endif

import           Ide.Logger
import           Ide.Plugin.Config                                  hiding
                                                                    (Config)
import           Ide.Plugin.Properties
import           Ide.PluginUtils
import           Ide.Types
import           Language.Haskell.HLint                             as Hlint hiding
                                                                             (Error)
import           Language.LSP.Server                                (ProgressCancellable (Cancellable),
                                                                     sendRequest,
                                                                     withIndefiniteProgress)
import           Language.LSP.Types
import qualified Language.LSP.Types                                 as LSP
import qualified Language.LSP.Types.Lens                            as LSP

import           GHC.Generics                                       (Generic)
import           Text.Regex.TDFA.Text                               ()

import           System.Environment                                 (setEnv,
                                                                     unsetEnv)
-- ---------------------------------------------------------------------

descriptor :: PluginId -> PluginDescriptor IdeState
descriptor plId = (defaultPluginDescriptor plId)
  { pluginRules = rules plId
  , pluginCommands =
      [ PluginCommand "applyOne" "Apply a single hint" applyOneCmd
      , PluginCommand "applyAll" "Apply all hints to the file" applyAllCmd
      ]
<<<<<<< HEAD
  , pluginHandlers = mkPluginHandler STextDocumentCodeAction codeActionProvider
  , pluginCustomConfig = mkCustomConfig properties
=======
    , pluginHandlers = mkPluginHandler STextDocumentCodeAction codeActionProvider
    , pluginConfigDescriptor = defaultConfigDescriptor {configHasDiagnostics = True}
>>>>>>> 98ffe949
  }

-- This rule only exists for generating file diagnostics
-- so the RuleResult is empty
data GetHlintDiagnostics = GetHlintDiagnostics
    deriving (Eq, Show, Typeable, Generic)
instance Hashable GetHlintDiagnostics
instance NFData   GetHlintDiagnostics
instance Binary   GetHlintDiagnostics

type instance RuleResult GetHlintDiagnostics = ()

-- | Hlint rules to generate file diagnostics based on hlint hints
-- | This rule is recomputed when:
-- | - The files of interest have changed via `getFilesOfInterest`
-- | - One of those files has been edited via
-- |    - `getIdeas` -> `getParsedModule` in any case
-- |    - `getIdeas` -> `getFileContents` if the hls ghc does not match the hlint default ghc
-- | - The client settings have changed, to honour the `hlintOn` setting, via `getClientConfigAction`
-- | - The hlint specific settings have changed, via `getHlintSettingsRule`
rules :: PluginId -> Rules ()
rules plugin = do
  define $ \GetHlintDiagnostics file -> do
    config <- getClientConfigAction def
    let pluginConfig = configForPlugin config plugin
    let hlintOn' = hlintOn config && plcGlobalOn pluginConfig && plcDiagnosticsOn pluginConfig
    ideas <- if hlintOn' then getIdeas file else return (Right [])
    return (diagnostics file ideas, Just ())

  defineNoFile $ \GetHlintSettings -> do
    (Config flags) <- getHlintConfig plugin
    liftIO $ argsSettings flags

  action $ do
    files <- getFilesOfInterest
    void $ uses GetHlintDiagnostics $ Map.keys files

  where

      diagnostics :: NormalizedFilePath -> Either ParseError [Idea] -> [FileDiagnostic]
      diagnostics file (Right ideas) =
        [(file, ShowDiag, ideaToDiagnostic i) | i <- ideas, ideaSeverity i /= Ignore]
      diagnostics file (Left parseErr) =
        [(file, ShowDiag, parseErrorToDiagnostic parseErr)]

      ideaToDiagnostic :: Idea -> Diagnostic
      ideaToDiagnostic idea =
        LSP.Diagnostic {
            _range    = srcSpanToRange $ ideaSpan idea
          , _severity = Just LSP.DsInfo
          -- we are encoding the fact that idea has refactorings in diagnostic code
          , _code     = Just (InR $ T.pack $ codePre ++ ideaHint idea)
          , _source   = Just "hlint"
          , _message  = idea2Message idea
          , _relatedInformation = Nothing
          , _tags     = Nothing
        }
        where codePre = if null $ ideaRefactoring idea then "" else "refact:"

      idea2Message :: Idea -> T.Text
      idea2Message idea = T.unlines $ [T.pack $ ideaHint idea, "Found:", "  " <> T.pack (ideaFrom idea)]
                                     <> toIdea <> map (T.pack . show) (ideaNote idea)
        where
          toIdea :: [T.Text]
          toIdea = case ideaTo idea of
            Nothing -> []
            Just i  -> [T.pack "Why not:", T.pack $ "  " ++ i]


      parseErrorToDiagnostic :: ParseError -> Diagnostic
      parseErrorToDiagnostic (Hlint.ParseError l msg contents) =
        LSP.Diagnostic {
            _range    = srcSpanToRange l
          , _severity = Just LSP.DsInfo
          , _code     = Just (InR "parser")
          , _source   = Just "hlint"
          , _message  = T.unlines [T.pack msg,T.pack contents]
          , _relatedInformation = Nothing
          , _tags     = Nothing
        }

      -- This one is defined in Development.IDE.GHC.Error but here
      -- the types could come from ghc-lib or ghc
      srcSpanToRange :: SrcSpan -> LSP.Range
      srcSpanToRange (RealSrcSpan span) = Range {
          _start = LSP.Position {
                _line = srcSpanStartLine span - 1
              , _character  = srcSpanStartCol span - 1}
        , _end   = LSP.Position {
                _line = srcSpanEndLine span - 1
             , _character = srcSpanEndCol span - 1}
        }
      srcSpanToRange (UnhelpfulSpan _) = noRange

getIdeas :: NormalizedFilePath -> Action (Either ParseError [Idea])
getIdeas nfp = do
  debugm $ "hlint:getIdeas:file:" ++ show nfp
  (flags, classify, hint) <- useNoFile_ GetHlintSettings

  let applyHints' (Just (Right modEx)) = Right $ applyHints classify hint [modEx]
      applyHints' (Just (Left err)) = Left err
      applyHints' Nothing = Right []

  fmap applyHints' (moduleEx flags)

  where moduleEx :: ParseFlags -> Action (Maybe (Either ParseError ModuleEx))
#ifndef HLINT_ON_GHC_LIB
        moduleEx _flags = do
          mbpm <- getParsedModule nfp
          return $ createModule <$> mbpm
          where createModule pm = Right (createModuleEx anns modu)
                  where anns = pm_annotations pm
                        modu = pm_parsed_source pm
#else
        moduleEx flags = do
          mbpm <- getParsedModule nfp
          -- If ghc was not able to parse the module, we disable hlint diagnostics
          if isNothing mbpm
              then return Nothing
              else do
                     flags' <- setExtensions flags
                     (_, contents) <- getFileContents nfp
                     let fp = fromNormalizedFilePath nfp
                     let contents' = T.unpack <$> contents
                     Just <$> (liftIO $ parseModuleEx flags' fp contents')

        setExtensions flags = do
          hlintExts <- getExtensions flags nfp
          debugm $ "hlint:getIdeas:setExtensions:" ++ show hlintExts
          return $ flags { enabledExtensions = hlintExts }

getExtensions :: ParseFlags -> NormalizedFilePath -> Action [Extension]
getExtensions pflags nfp = do
    dflags <- getFlags
    let hscExts = EnumSet.toList (extensionFlags dflags)
    let hscExts' = mapMaybe (GhclibParserEx.readExtension . show) hscExts
    let hlintExts = nub $ enabledExtensions pflags ++ hscExts'
    return hlintExts
  where getFlags :: Action DynFlags
        getFlags = do
          modsum <- use_ GetModSummary nfp
          return $ ms_hspp_opts $ msrModSummary modsum
#endif

-- ---------------------------------------------------------------------

data GetHlintSettings = GetHlintSettings
    deriving (Eq, Show, Typeable, Generic)
instance Hashable GetHlintSettings
instance NFData   GetHlintSettings
instance NFData Hint where rnf = rwhnf
instance NFData Classify where rnf = rwhnf
instance NFData ParseFlags where rnf = rwhnf
instance Show Hint where show = const "<hint>"
instance Show ParseFlags where show = const "<parseFlags>"
instance Binary GetHlintSettings

type instance RuleResult GetHlintSettings = (ParseFlags, [Classify], Hint)

-- ---------------------------------------------------------------------

newtype Config = Config [String]

properties :: Properties '[ 'PropertyKey "flags" ('TArray String)]
properties = emptyProperties
  & defineArrayProperty #flags
    "Flags used by hlint" []

-- | Get the plugin config
getHlintConfig :: PluginId -> Action Config
getHlintConfig pId =
  Config
    <$> usePropertyAction #flags pId properties

-- ---------------------------------------------------------------------
codeActionProvider :: PluginMethodHandler IdeState TextDocumentCodeAction
codeActionProvider ideState plId (CodeActionParams _ _ docId _ context) = Right . LSP.List . map InR <$> liftIO getCodeActions
  where

    getCodeActions = do
        diags <- getDiagnostics ideState
        let docNfp = toNormalizedFilePath' <$> uriToFilePath' (docId ^. LSP.uri)
            numHintsInDoc = length
              [d | (nfp, _, d) <- diags
                 , validCommand d
                 , Just nfp == docNfp
              ]
        -- We only want to show the applyAll code action if there is more than 1
        -- hint in the current document
        if numHintsInDoc > 1 then do
          pure $ applyAllAction:applyOneActions
        else
          pure applyOneActions

    applyAllAction =
      let args = Just [toJSON (docId ^. LSP.uri)]
          cmd = mkLspCommand plId "applyAll" "Apply all hints" args
        in LSP.CodeAction "Apply all hints" (Just LSP.CodeActionQuickFix) Nothing Nothing Nothing Nothing (Just cmd) Nothing

    applyOneActions :: [LSP.CodeAction]
    applyOneActions = mapMaybe mkHlintAction (filter validCommand diags)

    -- |Some hints do not have an associated refactoring
    validCommand (LSP.Diagnostic _ _ (Just (InR code)) (Just "hlint") _ _ _) =
        "refact:" `T.isPrefixOf` code
    validCommand _ =
        False

    LSP.List diags = context ^. LSP.diagnostics

    mkHlintAction :: LSP.Diagnostic -> Maybe LSP.CodeAction
    mkHlintAction diag@(LSP.Diagnostic (LSP.Range start _) _s (Just (InR code)) (Just "hlint") _ _ _) =
      Just . codeAction $ mkLspCommand plId "applyOne" title (Just args)
     where
       codeAction cmd = LSP.CodeAction title (Just LSP.CodeActionQuickFix) (Just (LSP.List [diag])) Nothing Nothing Nothing (Just cmd) Nothing
       -- we have to recover the original ideaHint removing the prefix
       ideaHint = T.replace "refact:" "" code
       title = "Apply hint: " <> ideaHint
       -- need 'file', 'start_pos' and hint title (to distinguish between alternative suggestions at the same location)
       args = [toJSON (AOP (docId ^. LSP.uri) start ideaHint)]
    mkHlintAction (LSP.Diagnostic _r _s _c _source _m _ _) = Nothing

-- ---------------------------------------------------------------------

applyAllCmd :: CommandFunction IdeState Uri
applyAllCmd ide uri = do
  let file = maybe (error $ show uri ++ " is not a file.")
                    toNormalizedFilePath'
                   (uriToFilePath' uri)
  withIndefiniteProgress "Applying all hints" Cancellable $ do
    logm $ "hlint:applyAllCmd:file=" ++ show file
    res <- liftIO $ applyHint ide file Nothing
    logm $ "hlint:applyAllCmd:res=" ++ show res
    case res of
      Left err -> pure $ Left (responseError (T.pack $ "hlint:applyAll: " ++ show err))
      Right fs -> do
        _ <- sendRequest SWorkspaceApplyEdit (ApplyWorkspaceEditParams Nothing fs) (\_ -> pure ())
        pure $ Right Null

-- ---------------------------------------------------------------------

data ApplyOneParams = AOP
  { file      :: Uri
  , start_pos :: Position
  -- | There can be more than one hint suggested at the same position, so HintTitle is used to distinguish between them.
  , hintTitle :: HintTitle
  } deriving (Eq,Show,Generic,FromJSON,ToJSON)

type HintTitle = T.Text

data OneHint = OneHint
  { oneHintPos   :: Position
  , oneHintTitle :: HintTitle
  } deriving (Eq, Show)

applyOneCmd :: CommandFunction IdeState ApplyOneParams
applyOneCmd ide (AOP uri pos title) = do
  let oneHint = OneHint pos title
  let file = maybe (error $ show uri ++ " is not a file.") toNormalizedFilePath'
                   (uriToFilePath' uri)
  let progTitle = "Applying hint: " <> title
  withIndefiniteProgress progTitle Cancellable $ do
    logm $ "hlint:applyOneCmd:file=" ++ show file
    res <- liftIO $ applyHint ide file (Just oneHint)
    logm $ "hlint:applyOneCmd:res=" ++ show res
    case res of
      Left err -> pure $ Left (responseError (T.pack $ "hlint:applyOne: " ++ show err))
      Right fs -> do
        _ <- sendRequest SWorkspaceApplyEdit (ApplyWorkspaceEditParams Nothing fs) (\_ -> pure ())
        pure $ Right Null

applyHint :: IdeState -> NormalizedFilePath -> Maybe OneHint -> IO (Either String WorkspaceEdit)
applyHint ide nfp mhint =
  runExceptT $ do
    let runAction' :: Action a -> IO a
        runAction' = runAction "applyHint" ide
    let errorHandlers = [ Handler $ \e -> return (Left (show (e :: IOException)))
                        , Handler $ \e -> return (Left (show (e :: ErrorCall)))
                        ]
    ideas <- bimapExceptT showParseError id $ ExceptT $ runAction' $ getIdeas nfp
    let ideas' = maybe ideas (`filterIdeas` ideas) mhint
    let commands = map ideaRefactoring ideas'
    liftIO $ logm $ "applyHint:apply=" ++ show commands
    let fp = fromNormalizedFilePath nfp
    (_, mbOldContent) <- liftIO $ runAction' $ getFileContents nfp
    oldContent <- maybe (liftIO $ T.readFile fp) return mbOldContent
    modsum <- liftIO $ runAction' $ use_ GetModSummary nfp
    let dflags = ms_hspp_opts $ msrModSummary modsum
    -- Setting a environment variable with the libdir used by ghc-exactprint.
    -- It is a workaround for an error caused by the use of a hadcoded at compile time libdir
    -- in ghc-exactprint that makes dependent executables non portables.
    -- See https://github.com/alanz/ghc-exactprint/issues/96.
    -- WARNING: this code is not thread safe, so if you try to apply several async refactorings
    -- it could fail. That case is not very likely so we assume the risk.
    let withRuntimeLibdir :: IO a -> IO a
        withRuntimeLibdir = bracket_ (setEnv key $ topDir dflags) (unsetEnv key)
            where key = "GHC_EXACTPRINT_GHC_LIBDIR"
    -- set Nothing as "position" for "applyRefactorings" because
    -- applyRefactorings expects the provided position to be _within_ the scope
    -- of each refactoring it will apply.
    -- But "Idea"s returned by HLint point to starting position of the expressions
    -- that contain refactorings, so they are often outside the refactorings' boundaries.
    let position = Nothing
#ifdef HLINT_ON_GHC_LIB
    let writeFileUTF8NoNewLineTranslation file txt =
            withFile file WriteMode $ \h -> do
                hSetEncoding h utf8
                hSetNewlineMode h noNewlineTranslation
                hPutStr h (T.unpack txt)
    res <-
        liftIO $ withSystemTempFile (takeFileName fp) $ \temp h -> do
            hClose h
            writeFileUTF8NoNewLineTranslation temp oldContent
            (pflags, _, _) <- runAction' $ useNoFile_ GetHlintSettings
            exts <- runAction' $ getExtensions pflags nfp
            -- We have to reparse extensions to remove the invalid ones
            let (enabled, disabled, _invalid) = parseExtensions $ map show exts
            let refactExts = map show $ enabled ++ disabled
            (Right <$> withRuntimeLibdir (applyRefactorings position commands temp refactExts))
                `catches` errorHandlers
#else
    mbParsedModule <- liftIO $ runAction' $ getParsedModuleWithComments nfp
    res <-
        case mbParsedModule of
            Nothing -> throwE "Apply hint: error parsing the module"
            Just pm -> do
                let anns = pm_annotations pm
                let modu = pm_parsed_source pm
                -- apply-refact uses RigidLayout
                let rigidLayout = deltaOptions RigidLayout
                (anns', modu') <-
                    ExceptT $ return $ postParseTransform (Right (anns, [], dflags, modu)) rigidLayout
                liftIO $ (Right <$> withRuntimeLibdir (applyRefactorings' position commands anns' modu'))
                            `catches` errorHandlers
#endif
    case res of
      Right appliedFile -> do
        let uri = fromNormalizedUri (filePathToUri' nfp)
        let wsEdit = diffText' True (uri, oldContent) (T.pack appliedFile) IncludeDeletions
        liftIO $ logm $ "hlint:applyHint:diff=" ++ show wsEdit
        ExceptT $ return (Right wsEdit)
      Left err ->
        throwE err
    where
          -- | If we are only interested in applying a particular hint then
          -- let's filter out all the irrelevant ideas
          filterIdeas :: OneHint -> [Idea] -> [Idea]
          filterIdeas (OneHint (Position l c) title) ideas =
            let title' = T.unpack title
                ideaPos = (srcSpanStartLine &&& srcSpanStartCol) . toRealSrcSpan . ideaSpan
            in filter (\i -> ideaHint i == title' && ideaPos i == (l+1, c+1)) ideas

          toRealSrcSpan (RealSrcSpan real) = real
          toRealSrcSpan (UnhelpfulSpan x) = error $ "No real source span: " ++ show x

          showParseError :: Hlint.ParseError -> String
          showParseError (Hlint.ParseError location message content) =
            unlines [show location, message, content]

-- | Map over both failure and success.
bimapExceptT :: Functor m => (e -> f) -> (a -> b) -> ExceptT e m a -> ExceptT f m b
bimapExceptT f g (ExceptT m) = ExceptT (fmap h m) where
  h (Left e)  = Left (f e)
  h (Right a) = Right (g a)
{-# INLINE bimapExceptT #-}<|MERGE_RESOLUTION|>--- conflicted
+++ resolved
@@ -101,13 +101,9 @@
       [ PluginCommand "applyOne" "Apply a single hint" applyOneCmd
       , PluginCommand "applyAll" "Apply all hints to the file" applyAllCmd
       ]
-<<<<<<< HEAD
   , pluginHandlers = mkPluginHandler STextDocumentCodeAction codeActionProvider
   , pluginCustomConfig = mkCustomConfig properties
-=======
-    , pluginHandlers = mkPluginHandler STextDocumentCodeAction codeActionProvider
-    , pluginConfigDescriptor = defaultConfigDescriptor {configHasDiagnostics = True}
->>>>>>> 98ffe949
+  , pluginConfigDescriptor = defaultConfigDescriptor {configHasDiagnostics = True}
   }
 
 -- This rule only exists for generating file diagnostics
