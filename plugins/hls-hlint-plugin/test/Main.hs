--- conflicted
+++ resolved
@@ -1,8 +1,5 @@
-<<<<<<< HEAD
 {-# LANGUAGE DataKinds         #-}
 {-# LANGUAGE OverloadedLabels  #-}
-=======
->>>>>>> 147fb4a2
 {-# LANGUAGE OverloadedStrings #-}
 {-# LANGUAGE RecordWildCards   #-}
 module Main
@@ -16,17 +13,13 @@
 import           Data.List                  (find)
 import qualified Data.Map                   as Map
 import           Data.Maybe                 (fromJust, isJust)
-<<<<<<< HEAD
 import           Data.Proxy                 (Proxy (Proxy))
-import           Data.Row                   ((.+), (.==))
-=======
->>>>>>> 147fb4a2
 import qualified Data.Text                  as T
 import           Ide.Plugin.Config          (Config (..))
 import qualified Ide.Plugin.Config          as Plugin
 import qualified Ide.Plugin.Hlint           as HLint
 import qualified Language.LSP.Protocol.Lens as L
-import           System.FilePath            ((<.>))
+import           System.FilePath            ((<.>), (</>))
 import           Test.Hls
 import           Test.Hls.FileSystem
 
@@ -95,7 +88,7 @@
 suggestionsTests :: TestTree
 suggestionsTests =
   testGroup "hlint suggestions" [
-    testCase "provides 3.8 code actions including apply all" $ runHlintSession baseProj $ do
+    testCase "provides 3.8 code actions including apply all" $ runHlintSession "" $ do
         doc <- openDoc "Base.hs" "haskell"
         -- _ <- waitForTypecheck doc
         diags@(reduceDiag:_) <- hlintCaptureKick -- doc
@@ -128,16 +121,12 @@
         contents <- skipManyTill anyMessage $ getDocumentEdit doc
         liftIO $ contents @?= "main = undefined\nfoo x = x\n"
 
-<<<<<<< HEAD
-    , testCase "falls back to pre 3.8 code actions" $ runSessionWithServerAndCapsInTmpDir def hlintPlugin noLiteralCaps (mkVirtualFileTree testDir baseProj) $ do
-=======
     , testCase "falls back to pre 3.8 code actions" $
         runSessionWithTestConfig def
             { testConfigCaps = noLiteralCaps
             , testDirLocation = Left testDir
             , testPluginDescriptor = hlintPlugin
             , testShiftRoot = True} $ const $ do
->>>>>>> 147fb4a2
         doc <- openDoc "Base.hs" "haskell"
 
         _ <- hlintCaptureKick -- doc
@@ -150,11 +139,11 @@
         contents <- skipManyTill anyMessage $ getDocumentEdit doc
         liftIO $ contents @?= "main = undefined\nfoo = id\n"
 
-    , testCase ".hlint.yaml fixity rules are applied" $ runHlintSession fixityProject $ do
+    , testCase ".hlint.yaml fixity rules are applied" $ runHlintSession "fixity" $ do
         doc <- openDoc "FixityUse.hs" "haskell"
         testNoHlintDiagnostics doc
 
-    , testCase "changing document contents updates hlint diagnostics" $ runHlintSession baseProj $ do
+    , testCase "changing document contents updates hlint diagnostics" $ runHlintSession "" $ do
         doc <- openDoc "Base.hs" "haskell"
         testHlintDiagnostics doc
 
@@ -178,60 +167,60 @@
         changeDoc doc [change']
         testHlintDiagnostics doc
 
-    , testCase "[#554] hlint diagnostics works with CPP via ghc -XCPP argument" $ runHlintSession cppProj $ do
+    , testCase "[#554] hlint diagnostics works with CPP via ghc -XCPP argument" $ runHlintSession "cpp" $ do
         doc <- openDoc "CppCond.hs" "haskell"
         testHlintDiagnostics doc
 
     , knownBrokenForHlintOnGhcLib "hlint doesn't take in account cpp flag as ghc -D argument" $
-      testCase "[#554] hlint diagnostics works with CPP via language pragma" $ runHlintSession cppProjPragma $ do
+      testCase "[#554] hlint diagnostics works with CPP via language pragma" $ runHlintSession "cpp" $ do
         doc <- openDoc "CppCond.hs" "haskell"
         testHlintDiagnostics doc
 
-    , testCase "[#554] hlint diagnostics works with CPP via -XCPP argument and flag via #include header" $ runHlintSession cppProj $ do
+    , testCase "[#554] hlint diagnostics works with CPP via -XCPP argument and flag via #include header" $ runHlintSession "cpp" $ do
         doc <- openDoc "CppHeader.hs" "haskell"
         testHlintDiagnostics doc
 
-    , testCase "[#590] apply-refact works with -XLambdaCase argument" $ runHlintSession lambdaCaseProj $ do
+    , testCase "[#590] apply-refact works with -XLambdaCase argument" $ runHlintSession "lambdacase" $ do
         testRefactor "LambdaCase.hs" "Redundant bracket"
             expectedLambdaCase
 
-    , testCase "[#1242] apply-refact works with -XTypeApplications argument" $ runHlintSession typeappsProj $ do
+    , testCase "[#1242] apply-refact works with -XTypeApplications argument" $ runHlintSession "typeapps" $ do
         testRefactor "TypeApplication.hs" "Redundant bracket"
             expectedTypeApp
 
-    , testCase "apply hints works with LambdaCase via language pragma" $ runHlintSession lambdaCaseProjPragma $ do
+    , testCase "apply hints works with LambdaCase via language pragma" $ runHlintSession "" $ do
         testRefactor "LambdaCase.hs" "Redundant bracket"
             ("{-# LANGUAGE LambdaCase #-}" : expectedLambdaCase)
 
     , ignoreTestBecause "apply-refact doesn't work with cpp" $
-      testCase "apply hints works with CPP via -XCPP argument" $ runHlintSession cppProj $ do
+      testCase "apply hints works with CPP via -XCPP argument" $ runHlintSession "cpp" $ do
         testRefactor "CppCond.hs" "Redundant bracket"
             expectedCPP
 
     , ignoreTestBecause "apply-refact doesn't work with cpp" $
-      testCase "apply hints works with CPP via language pragma" $ runHlintSession cppProjPragma $ do
+      testCase "apply hints works with CPP via language pragma" $ runHlintSession "" $ do
         testRefactor "CppCond.hs" "Redundant bracket"
             ("{-# LANGUAGE CPP #-}" : expectedCPP)
 
-    , testCase "hlint diagnostics ignore hints honouring .hlint.yaml" $ runHlintSession ignoreProj $ do
+    , testCase "hlint diagnostics ignore hints honouring .hlint.yaml" $ runHlintSession "ignore" $ do
         doc <- openDoc "CamelCase.hs" "haskell"
         testNoHlintDiagnostics doc
 
-    , testCase "hlint diagnostics ignore hints honouring ANN annotations" $ runHlintSession' "IgnoreAnn.hs" $ do
+    , testCase "hlint diagnostics ignore hints honouring ANN annotations" $ runHlintSession "" $ do
         doc <- openDoc "IgnoreAnn.hs" "haskell"
         testNoHlintDiagnostics doc
 
-    , testCase "hlint diagnostics ignore hints honouring HLINT annotations" $ runHlintSession' "IgnoreAnnHlint.hs" $ do
+    , testCase "hlint diagnostics ignore hints honouring HLINT annotations" $ runHlintSession "" $ do
         doc <- openDoc "IgnoreAnnHlint.hs" "haskell"
         testNoHlintDiagnostics doc
 
-    , testCase "apply-refact preserve regular comments" $ runHlintSession' "Comments.hs" $ do
+    , testCase "apply-refact preserve regular comments" $ runHlintSession "" $ do
         testRefactor "Comments.hs" "Redundant bracket" expectedComments
 
-    , testCase "[#2290] apply all hints works with a trailing comment" $ runHlintSession' "TwoHintsAndComment.hs" $ do
+    , testCase "[#2290] apply all hints works with a trailing comment" $ runHlintSession "" $ do
         testRefactor "TwoHintsAndComment.hs" "Apply all hints" expectedComments2
 
-    , testCase "applyAll is shown only when there is at least one diagnostic in range" $  runHlintSession' "TwoHints.hs" $ do
+    , testCase "applyAll is shown only when there is at least one diagnostic in range" $  runHlintSession "" $ do
         doc <- openDoc "TwoHints.hs" "haskell"
         _ <- hlintCaptureKick -- doc
 
@@ -247,7 +236,7 @@
         liftIO $ not (hasApplyAll thirdLine) @? "Unexpected apply all code action"
         liftIO $ hasApplyAll multiLine @? "Missing apply all code action"
 
-    , testCase "hlint should warn about unused extensions" $ runHlintSession unusedextProj $ do
+    , testCase "hlint should warn about unused extensions" $ runHlintSession "unusedext" $ do
         doc <- openDoc "UnusedExtension.hs" "haskell"
         diags@(unusedExt:_) <- hlintCaptureKick -- doc
 
@@ -255,25 +244,18 @@
             length diags @?= 1
             unusedExt ^. L.code @?= Just (InR "refact:Unused LANGUAGE pragma")
 
-    , testCase "[#1279] hlint should not activate extensions like PatternSynonyms" $ runHlintSession' "PatternKeyword.hs"  $ do
+    , testCase "[#1279] hlint should not activate extensions like PatternSynonyms" $ runHlintSession ""  $ do
         doc <- openDoc "PatternKeyword.hs" "haskell"
 
-<<<<<<< HEAD
         -- waitForAllProgressDone
-=======
->>>>>>> 147fb4a2
         -- hlint will report a parse error if PatternSynonyms is enabled
         testNoHlintDiagnostics doc
-    , testCase "hlint should not warn about redundant irrefutable pattern with LANGUAGE Strict" $ runHlintSession' "StrictData.hs" $ do
+    , testCase "hlint should not warn about redundant irrefutable pattern with LANGUAGE Strict" $ runHlintSession "" $ do
         doc <- openDoc "StrictData.hs" "haskell"
 
-<<<<<<< HEAD
         -- waitForAllProgressDone
 
         testNoHlintDiagnostics doc
-=======
-        expectNoMoreDiagnostics 3 doc "hlint"
->>>>>>> 147fb4a2
     ]
     where
         testRefactor file caTitle expected = do
@@ -319,7 +301,7 @@
 configTests :: TestTree
 configTests = testGroup "hlint plugin config" [
 
-    testCase "changing hlint plugin configuration enables or disables hlint diagnostics" $ runHlintSession baseProj $ do
+    testCase "changing hlint plugin configuration enables or disables hlint diagnostics" $ runHlintSession "" $ do
         setIgnoringConfigurationRequests False
         enableHlint
 
@@ -330,7 +312,7 @@
 
         testNoHlintDiagnostics doc
 
-    , testCase "adding hlint flags to plugin configuration removes hlint diagnostics" $ runHlintSession (baseProj <> [ copy "test-hlint-config.yaml"]) $ do
+    , testCase "adding hlint flags to plugin configuration removes hlint diagnostics" $ runHlintSession "" $ do
         setIgnoringConfigurationRequests False
         enableHlint
 
@@ -342,7 +324,7 @@
 
         testNoHlintDiagnostics doc
 
-    , testCase "adding hlint flags to plugin configuration adds hlint diagnostics" $ runHlintSession generaliseProj $ do
+    , testCase "adding hlint flags to plugin configuration adds hlint diagnostics" $ runHlintSession "" $ do
         setIgnoringConfigurationRequests False
         enableHlint
 
@@ -365,14 +347,6 @@
 testDir :: FilePath
 testDir = "plugins/hls-hlint-plugin/test/testdata"
 
-<<<<<<< HEAD
--- ------------------------------------------------------------------------
--- Test Helpers
--- ------------------------------------------------------------------------
-
-hlintKickDone :: Session ()
-hlintKickDone = kick (Proxy @"kick/done/hlint") >>= guard . not . null
-=======
 runHlintSession :: FilePath -> Session a -> IO a
 runHlintSession subdir = failIfSessionTimeout .
     runSessionWithTestConfig def
@@ -382,7 +356,9 @@
       , testPluginDescriptor = hlintPlugin
       }
     . const
->>>>>>> 147fb4a2
+
+hlintKickDone :: Session ()
+hlintKickDone = kick (Proxy @"kick/done/hlint") >>= guard . not . null
 
 hlintKickStart :: Session ()
 hlintKickStart = kick (Proxy @"kick/start/hlint") >>= guard . not . null
@@ -465,18 +441,6 @@
 -- ------------------------------------------------------------------------
 -- Test runner helpers
 -- ------------------------------------------------------------------------
-
-runHlintSession' :: FilePath -> Session a -> IO a
-runHlintSession' fp = runHlintSession (directProject fp)
-
-runHlintSession :: [FileTree] -> Session a -> IO a
-runHlintSession tree act = failIfSessionTimeout $
-    runSessionWithServerAndCapsInTmpDir
-        def
-        hlintPlugin
-        codeActionNoResolveCaps
-        (mkVirtualFileTree testDir tree)
-        act
 
 ignoreHintGoldenTest :: TestName -> FilePath -> Point -> T.Text -> TestTree
 ignoreHintGoldenTest testCaseName goldenFilename point hintName =
@@ -501,9 +465,6 @@
 
 setupGoldenHlintTest :: TestName -> FilePath -> (TextDocumentIdentifier -> Session ()) -> TestTree
 setupGoldenHlintTest testName path =
-<<<<<<< HEAD
-  goldenWithHaskellAndCapsInTmpDir def codeActionNoResolveCaps hlintPlugin testName (mkVirtualFileTree testDir (directProject (path <.> "hs"))) path "expected" "hs"
-=======
     goldenWithTestConfig def
     { testConfigCaps = codeActionNoResolveCaps
     , testShiftRoot = True
@@ -512,7 +473,6 @@
     }
     testName testDir path "expected" "hs"
 
->>>>>>> 147fb4a2
 
 ignoreHintGoldenResolveTest :: TestName -> FilePath -> Point -> T.Text -> TestTree
 ignoreHintGoldenResolveTest testCaseName goldenFilename point hintName =
@@ -533,95 +493,4 @@
 
 setupGoldenHlintResolveTest :: TestName -> FilePath -> (TextDocumentIdentifier -> Session ()) -> TestTree
 setupGoldenHlintResolveTest testName path =
-<<<<<<< HEAD
-  goldenWithHaskellAndCapsInTmpDir def codeActionResolveCaps hlintPlugin testName (mkVirtualFileTree testDir (directProject (path <.> "hs"))) path "expected" "hs"
-
--- ------------------------------------------------------------------------
--- Test project setups
--- ------------------------------------------------------------------------
-
-baseProj :: [FileTree]
-baseProj = directProject "Base.hs"
-
-generaliseProj :: [FileTree]
-generaliseProj = directProject "Generalise.hs"
-
-cppProj :: [FileTree]
-cppProj =
-    [ copy "cpp/CppCond.hs"
-    , copy "cpp/CppHeader.hs"
-    , copy "cpp/test.h"
-    , directCradle
-        [ "-XCPP"
-        , "-DFLAG"
-        , "CppCond"
-        , "CppHeader"
-        ]
-    ]
-
-cppProjPragma :: [FileTree]
-cppProjPragma =
-    [ copy "CppCond.hs"
-    , directCradle
-        [ "-DFLAG"
-        , "CppCond"
-        ]
-    ]
-
-lambdaCaseProj :: [FileTree]
-lambdaCaseProj =
-    [ copy "lambdacase/LambdaCase.hs"
-    , directCradle
-        [ "LambdaCase"
-        , "-XLambdaCase"
-        ]
-    ]
-
-lambdaCaseProjPragma :: [FileTree]
-lambdaCaseProjPragma = directProject "LambdaCase.hs"
-
-typeappsProj :: [FileTree]
-typeappsProj =
-    [ copy "typeapps/TypeApplication.hs"
-    , directCradle
-        [ "TypeApplication"
-        , "-XTypeApplications"
-        ]
-    ]
-
-ignoreProj :: [FileTree]
-ignoreProj =
-    [ copy "ignore/CamelCase.hs"
-    , copy "ignore/.hlint.yaml"
-    , directCradle
-        [ "CamelCase"
-        ]
-    ]
-
-fixityProject :: [FileTree]
-fixityProject =
-    [ copy "fixity/FixityDef.hs"
-    , copy "fixity/FixityUse.hs"
-    , copy "fixity/.hlint.yaml"
-    , directCradle
-        [ "FixityDef"
-        , "FixityUse"
-        ]
-    ]
-
-unusedextProj :: [FileTree]
-unusedextProj =
-    [ copy "unusedext/UnusedExtension.hs"
-    , directCradle
-        [ "UnusedExtension"
-        ]
-    ]
-=======
-    goldenWithTestConfig def
-    { testConfigCaps = codeActionResolveCaps
-    , testShiftRoot = True
-    , testPluginDescriptor = hlintPlugin
-    , testDirLocation = Left testDir
-    }
-    testName testDir path "expected" "hs"
->>>>>>> 147fb4a2
+  goldenWithHaskellAndCapsInTmpDir def codeActionResolveCaps hlintPlugin testName (mkVirtualFileTree testDir (directProject (path <.> "hs"))) path "expected" "hs"