cabal-version:      2.4
name:               hls-eval-plugin
version:            1.2.1.0
synopsis:           Eval plugin for Haskell Language Server
description:
  Please see the README on GitHub at <https://github.com/haskell/haskell-language-server#readme>

category:           Development
bug-reports:        https://github.com/haskell/haskell-language-server/issues
license:            Apache-2.0
license-file:       LICENSE
author:
  https://github.com/haskell/haskell-language-server/contributors

maintainer:
  https://github.com/haskell/haskell-language-server/contributors

build-type:         Simple
extra-source-files:
  LICENSE
  README.md
  test/cabal.project
  test/info-util/*.cabal
  test/info-util/*.hs
  test/testdata/*.cabal
  test/testdata/*.hs
  test/testdata/*.lhs
  test/testdata/*.yaml

flag pedantic
  description: Enable -Werror
  default:     False
  manual:      True

source-repository head
  type:     git
  location: https://github.com/haskell/haskell-language-server

library
  exposed-modules:
    Ide.Plugin.Eval
    Ide.Plugin.Eval.Types

  hs-source-dirs:     src
  other-modules:
    Ide.Plugin.Eval.Code
    Ide.Plugin.Eval.CodeLens
    Ide.Plugin.Eval.Config
    Ide.Plugin.Eval.GHC
    Ide.Plugin.Eval.Parse.Comments
    Ide.Plugin.Eval.Parse.Option
    Ide.Plugin.Eval.Rules
    Ide.Plugin.Eval.Util

  build-depends:
    , aeson
    , base                  >=4.12  && <5
    , containers
    , data-default
    , deepseq
    , Diff                  ^>=0.4.0
    , directory
    , dlist
    , extra
    , filepath
    , ghc
    , ghc-boot-th
    , ghc-paths
    , ghcide                ^>=1.6
    , hashable
    , hls-graph
    , hls-plugin-api        ^>=1.3
    , lens
    , lsp
    , lsp-types
    , megaparsec            >=9.0
    , mtl
    , parser-combinators
    , pretty-simple
    , QuickCheck
    , safe-exceptions
    , temporary
    , text
    , time
    , transformers
    , unliftio
    , unordered-containers

  ghc-options:
    -Wall -Wno-name-shadowing -Wno-unticked-promoted-constructors -fno-ignore-asserts

  if flag(pedantic)
    ghc-options: -Werror

  default-language:   Haskell2010
  default-extensions:
    DataKinds
    TypeOperators

test-suite tests
  type:             exitcode-stdio-1.0
  default-language: Haskell2010
  hs-source-dirs:   test
  main-is:          Main.hs
  ghc-options:      -threaded -rtsopts -with-rtsopts=-N -fno-ignore-asserts
  build-depends:
    , aeson
    , base
    , containers
    , directory
    , extra
    , filepath
    , hls-eval-plugin
<<<<<<< HEAD
    , hls-plugin-api
    , hls-test-utils   ^>=1.1
=======
    , hls-test-utils   ^>=1.2
>>>>>>> 07459398
    , lens
    , lsp-types
    , text<|MERGE_RESOLUTION|>--- conflicted
+++ resolved
@@ -111,12 +111,8 @@
     , extra
     , filepath
     , hls-eval-plugin
-<<<<<<< HEAD
     , hls-plugin-api
-    , hls-test-utils   ^>=1.1
-=======
     , hls-test-utils   ^>=1.2
->>>>>>> 07459398
     , lens
     , lsp-types
     , text