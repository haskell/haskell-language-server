--- conflicted
+++ resolved
@@ -96,19 +96,8 @@
   type:             exitcode-stdio-1.0
   default-language: Haskell2010
   hs-source-dirs:   test
-<<<<<<< HEAD
   main-is:          Main.hs
   ghc-options:      -threaded -rtsopts -with-rtsopts=-N
-=======
-  ghc-options:      -threaded
-
-test-suite tests
-  type:               exitcode-stdio-1.0
-  default-language:   Haskell2010
-  build-tool-depends: hls-eval-plugin:test-server -any
-  hs-source-dirs:     test
-  main-is:            Main.hs
->>>>>>> 9cb8a656
   build-depends:
     , aeson
     , base
