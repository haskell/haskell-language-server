--- conflicted
+++ resolved
@@ -114,16 +114,13 @@
                                                        elemNameSet, gopt_set,
                                                        gopt_unset, hsc_dflags,
                                                        isSymOcc, mkNameSet,
-                                                       parseDynamicFlagsCmdLine,
-<<<<<<< HEAD
-                                                       targetPlatform, xopt_set, xopt_unset, xopt_set_unlessExplSpec)
-=======
-                                                       pprDefinedAt,
+                                                       parseDynamicFlagsCmdLine,                                                       pprDefinedAt,
                                                        pprInfixName,
                                                        targetPlatform,
                                                        tyThingParent_maybe,
-                                                       xopt_set)
->>>>>>> d4e2a6f6
+                                                       xopt_set, xopt_unset, 
+                                                       xopt_set_unlessExplSpec)
+
 import           HscTypes                             (InteractiveImport (IIModule),
                                                        ModSummary (ms_mod),
                                                        Target (Target),
