--- conflicted
+++ resolved
@@ -1,7 +1,3 @@
 cradle:
   direct:
-<<<<<<< HEAD
-    arguments: [-XHaskell2010]
-=======
-    arguments: [-XHaskell2010, T15A]
->>>>>>> e3989070
+    arguments: [-XHaskell2010, T15A]