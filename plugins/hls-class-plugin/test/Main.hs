{-# LANGUAGE LambdaCase        #-}
{-# LANGUAGE OverloadedLists   #-}
{-# LANGUAGE OverloadedStrings #-}
{-# LANGUAGE TypeOperators     #-}
{-# OPTIONS_GHC -Wall #-}
{-# OPTIONS_GHC -Wno-incomplete-uni-patterns #-}

module Main
  ( main
  ) where

<<<<<<< HEAD
import           Control.Lens            (Prism', prism', (^.), (^..), (^?))
import           Control.Monad           (void)
import           Data.Aeson              (toJSON, (.=))
import           Data.Maybe              (fromJust, mapMaybe)
import qualified Ide.Plugin.Class        as Class
import           Ide.Plugin.Config       (PluginConfig (plcConfig))
import qualified Ide.Plugin.Config       as Plugin
import qualified Language.LSP.Types.Lens as J
=======
import           Control.Lens                 (Prism', prism', (^..), (^?))
import           Control.Monad                (void)
import           Data.Functor.Contravariant   (contramap)
import           Development.IDE.Types.Logger
import qualified Ide.Plugin.Class             as Class
import qualified Language.LSP.Types.Lens      as J
>>>>>>> 21214952
import           System.FilePath
import           Test.Hls


main :: IO ()
main = do
    recorder <- makeDefaultStderrRecorder Nothing Debug
    defaultTestRunner . tests $ contramap (fmap pretty) recorder

<<<<<<< HEAD
classPlugin :: PluginDescriptor IdeState
classPlugin = Class.descriptor mempty "class"

tests :: TestTree
tests = testGroup
    "class"
    [codeActionTests, codeLensTests]

codeActionTests :: TestTree
codeActionTests = testGroup
  "code actions"
=======
classPlugin :: Recorder (WithPriority Class.Log) -> PluginDescriptor IdeState
classPlugin recorder = Class.descriptor recorder "class"

tests :: Recorder (WithPriority Class.Log) -> TestTree
tests recorder = testGroup
  "class"
>>>>>>> 21214952
  [ testCase "Produces addMinimalMethodPlaceholders code actions for one instance" $ do
      runSessionWithServer (classPlugin recorder) testDataDir $ do
        doc <- openDoc "T1.hs" "haskell"
        _ <- waitForDiagnosticsFromSource doc "typecheck"
        caResults <- getAllCodeActions doc
        liftIO $ map (^? _CACodeAction . J.title) caResults
          @?=
          [ Just "Add placeholders for '=='"
          , Just "Add placeholders for '==' with signature(s)"
          , Just "Add placeholders for '/='"
          , Just "Add placeholders for '/=' with signature(s)"
          ]
  , goldenWithClass recorder "Creates a placeholder for '=='" "T1" "eq" $ \(eqAction:_) -> do
      executeCodeAction eqAction
<<<<<<< HEAD
  , goldenWithClass "Creates a placeholder for '/='" "T1" "ne" $ \(_:_:neAction:_) -> do
      executeCodeAction neAction
  , goldenWithClass "Creates a placeholder for 'fmap'" "T2" "fmap" $ \(_:_:_:_:fmapAction:_) -> do
=======
  , goldenWithClass recorder "Creates a placeholder for '/='" "T1" "ne" $ \(_:neAction:_) -> do
      executeCodeAction neAction
  , goldenWithClass recorder "Creates a placeholder for 'fmap'" "T2" "fmap" $ \(_:_:fmapAction:_) -> do
>>>>>>> 21214952
      executeCodeAction fmapAction
  , goldenWithClass recorder "Creates a placeholder for multiple methods 1" "T3" "1" $ \(mmAction:_) -> do
      executeCodeAction mmAction
<<<<<<< HEAD
  , goldenWithClass "Creates a placeholder for multiple methods 2" "T3" "2" $ \(_:_:mmAction:_) -> do
=======
  , goldenWithClass recorder "Creates a placeholder for multiple methods 2" "T3" "2" $ \(_:mmAction:_) -> do
>>>>>>> 21214952
      executeCodeAction mmAction
  , goldenWithClass recorder "Creates a placeholder for a method starting with '_'" "T4" "" $ \(_fAction:_) -> do
      executeCodeAction _fAction
  , goldenWithClass recorder "Creates a placeholder for '==' with extra lines" "T5" "" $ \(eqAction:_) -> do
      executeCodeAction eqAction
<<<<<<< HEAD
  , onlyRunForGhcVersions [GHC92] "Only ghc-9.2 enabled GHC2021 implicitly" $
      goldenWithClass "Don't insert pragma with GHC2021" "T6" "" $ \(_:eqWithSig:_) -> do
        executeCodeAction eqWithSig
  , goldenWithClass "Insert pragma if not exist" "T7" "" $ \(_:eqWithSig:_) -> do
      executeCodeAction eqWithSig
  , goldenWithClass "Don't insert pragma if exist" "T8" "" $ \(_:eqWithSig:_) -> do
      executeCodeAction eqWithSig
  , goldenWithClass "Only insert pragma once" "T9" "" $ \(_:multi:_) -> do
      executeCodeAction multi
=======
  , goldenWithClass recorder "Creates a placeholder for only the unimplemented methods of multiple methods" "T6" "1" $ \(gAction:_) -> do
      executeCodeAction gAction
  , goldenWithClass recorder "Creates a placeholder for other two methods" "T6" "2" $ \(_:ghAction:_) -> do
      executeCodeAction ghAction
>>>>>>> 21214952
  ]

codeLensTests :: TestTree
codeLensTests = testGroup
    "code lens"
    [ testCase "Has code lens" $ do
        runSessionWithServer classPlugin testDataDir $ do
            doc <- openDoc "T10.hs" "haskell"
            lens <- getCodeLenses doc
            let titles = map (^. J.title) $ mapMaybe (^. J.command) lens
            liftIO $ titles @?=
                [ "(==) :: B -> B -> Bool"
                , "(==) :: A -> A -> Bool"
                ]
    , testCase "Should no lens if disabled" $ do
        runSessionWithServer classPlugin testDataDir $ do
            sendConfigurationChanged
                $ toJSON
                $ def { Plugin.plugins = [("class", def { plcConfig = "typelensOn" .= False })] }
            doc <- openDoc "T10.hs" "haskell"
            lens <- getCodeLenses doc
            let titles = map (^. J.title) $ mapMaybe (^. J.command) lens
            liftIO $ titles @?= []
    , goldenCodeLens "Apply code lens" "T10" 1
    , goldenCodeLens "Apply code lens for local class" "T11" 0
    , goldenCodeLens "Apply code lens on the same line" "T12" 0
    , goldenCodeLens "Don't insert pragma while existing" "T13" 0
    , onlyRunForGhcVersions [GHC92] "Only ghc-9.2 enabled GHC2021 implicitly" $
        goldenCodeLens "Don't insert pragma while GHC2021 enabled" "T14" 0
    ]

_CACodeAction :: Prism' (Command |? CodeAction) CodeAction
_CACodeAction = prism' InR $ \case
  InR action -> Just action
  _          -> Nothing

<<<<<<< HEAD
goldenCodeLens :: TestName -> FilePath -> Int -> TestTree
goldenCodeLens title path idx =
    goldenWithHaskellDoc classPlugin title testDataDir path "expected" "hs" $ \doc -> do
        lens <- getCodeLenses doc
        executeCommand $ fromJust $ (lens !! idx) ^. J.command
        void $ skipManyTill anyMessage (message SWorkspaceApplyEdit)

goldenWithClass :: TestName -> FilePath -> FilePath -> ([CodeAction] -> Session ()) -> TestTree
goldenWithClass title path desc act =
  goldenWithHaskellDoc classPlugin title testDataDir path (desc <.> "expected") "hs" $ \doc -> do
=======
goldenWithClass :: Recorder (WithPriority Class.Log) -> TestName -> FilePath -> FilePath -> ([CodeAction] -> Session ()) -> TestTree
goldenWithClass recorder title path desc act =
  goldenWithHaskellDoc (classPlugin recorder) title testDataDir path (desc <.> "expected") "hs" $ \doc -> do
>>>>>>> 21214952
    _ <- waitForDiagnosticsFromSource doc "typecheck"
    actions <- concatMap (^.. _CACodeAction) <$> getAllCodeActions doc
    act actions
    void $ skipManyTill anyMessage (getDocumentEdit doc)

testDataDir :: FilePath
testDataDir = "test" </> "testdata"<|MERGE_RESOLUTION|>--- conflicted
+++ resolved
@@ -9,52 +9,36 @@
   ( main
   ) where
 
-<<<<<<< HEAD
-import           Control.Lens            (Prism', prism', (^.), (^..), (^?))
-import           Control.Monad           (void)
-import           Data.Aeson              (toJSON, (.=))
-import           Data.Maybe              (fromJust, mapMaybe)
-import qualified Ide.Plugin.Class        as Class
-import           Ide.Plugin.Config       (PluginConfig (plcConfig))
-import qualified Ide.Plugin.Config       as Plugin
-import qualified Language.LSP.Types.Lens as J
-=======
-import           Control.Lens                 (Prism', prism', (^..), (^?))
+import           Control.Lens                 (Prism', prism', (^.), (^..),
+                                               (^?))
 import           Control.Monad                (void)
+import           Data.Aeson                   (toJSON, (.=))
 import           Data.Functor.Contravariant   (contramap)
+import           Data.Maybe
 import           Development.IDE.Types.Logger
 import qualified Ide.Plugin.Class             as Class
+import           Ide.Plugin.Config            (PluginConfig (plcConfig))
+import qualified Ide.Plugin.Config            as Plugin
 import qualified Language.LSP.Types.Lens      as J
->>>>>>> 21214952
 import           System.FilePath
 import           Test.Hls
-
 
 main :: IO ()
 main = do
     recorder <- makeDefaultStderrRecorder Nothing Debug
     defaultTestRunner . tests $ contramap (fmap pretty) recorder
 
-<<<<<<< HEAD
-classPlugin :: PluginDescriptor IdeState
-classPlugin = Class.descriptor mempty "class"
-
-tests :: TestTree
-tests = testGroup
-    "class"
-    [codeActionTests, codeLensTests]
-
-codeActionTests :: TestTree
-codeActionTests = testGroup
-  "code actions"
-=======
 classPlugin :: Recorder (WithPriority Class.Log) -> PluginDescriptor IdeState
 classPlugin recorder = Class.descriptor recorder "class"
 
 tests :: Recorder (WithPriority Class.Log) -> TestTree
 tests recorder = testGroup
   "class"
->>>>>>> 21214952
+  [codeActionTests recorder , codeLensTests recorder]
+
+-- codeActionTests :: TestTree
+codeActionTests recorder = testGroup
+  "code actions"
   [ testCase "Produces addMinimalMethodPlaceholders code actions for one instance" $ do
       runSessionWithServer (classPlugin recorder) testDataDir $ do
         doc <- openDoc "T1.hs" "haskell"
@@ -69,51 +53,38 @@
           ]
   , goldenWithClass recorder "Creates a placeholder for '=='" "T1" "eq" $ \(eqAction:_) -> do
       executeCodeAction eqAction
-<<<<<<< HEAD
-  , goldenWithClass "Creates a placeholder for '/='" "T1" "ne" $ \(_:_:neAction:_) -> do
+  , goldenWithClass recorder "Creates a placeholder for '/='" "T1" "ne" $ \(_:_:neAction:_) -> do
       executeCodeAction neAction
-  , goldenWithClass "Creates a placeholder for 'fmap'" "T2" "fmap" $ \(_:_:_:_:fmapAction:_) -> do
-=======
-  , goldenWithClass recorder "Creates a placeholder for '/='" "T1" "ne" $ \(_:neAction:_) -> do
-      executeCodeAction neAction
-  , goldenWithClass recorder "Creates a placeholder for 'fmap'" "T2" "fmap" $ \(_:_:fmapAction:_) -> do
->>>>>>> 21214952
+  , goldenWithClass recorder "Creates a placeholder for 'fmap'" "T2" "fmap" $ \(_:_:_:_:fmapAction:_) -> do
       executeCodeAction fmapAction
   , goldenWithClass recorder "Creates a placeholder for multiple methods 1" "T3" "1" $ \(mmAction:_) -> do
       executeCodeAction mmAction
-<<<<<<< HEAD
-  , goldenWithClass "Creates a placeholder for multiple methods 2" "T3" "2" $ \(_:_:mmAction:_) -> do
-=======
-  , goldenWithClass recorder "Creates a placeholder for multiple methods 2" "T3" "2" $ \(_:mmAction:_) -> do
->>>>>>> 21214952
+  , goldenWithClass recorder "Creates a placeholder for multiple methods 2" "T3" "2" $ \(_:_:mmAction:_) -> do
       executeCodeAction mmAction
   , goldenWithClass recorder "Creates a placeholder for a method starting with '_'" "T4" "" $ \(_fAction:_) -> do
       executeCodeAction _fAction
   , goldenWithClass recorder "Creates a placeholder for '==' with extra lines" "T5" "" $ \(eqAction:_) -> do
       executeCodeAction eqAction
-<<<<<<< HEAD
-  , onlyRunForGhcVersions [GHC92] "Only ghc-9.2 enabled GHC2021 implicitly" $
-      goldenWithClass "Don't insert pragma with GHC2021" "T6" "" $ \(_:eqWithSig:_) -> do
-        executeCodeAction eqWithSig
-  , goldenWithClass "Insert pragma if not exist" "T7" "" $ \(_:eqWithSig:_) -> do
-      executeCodeAction eqWithSig
-  , goldenWithClass "Don't insert pragma if exist" "T8" "" $ \(_:eqWithSig:_) -> do
-      executeCodeAction eqWithSig
-  , goldenWithClass "Only insert pragma once" "T9" "" $ \(_:multi:_) -> do
-      executeCodeAction multi
-=======
   , goldenWithClass recorder "Creates a placeholder for only the unimplemented methods of multiple methods" "T6" "1" $ \(gAction:_) -> do
       executeCodeAction gAction
-  , goldenWithClass recorder "Creates a placeholder for other two methods" "T6" "2" $ \(_:ghAction:_) -> do
+  , goldenWithClass recorder "Creates a placeholder for other two methods" "T6" "2" $ \(_:_:ghAction:_) -> do
       executeCodeAction ghAction
->>>>>>> 21214952
+  , onlyRunForGhcVersions [GHC92] "Only ghc-9.2 enabled GHC2021 implicitly" $
+      goldenWithClass recorder "Don't insert pragma with GHC2021" "T15" "" $ \(_:eqWithSig:_) -> do
+        executeCodeAction eqWithSig
+  , goldenWithClass recorder "Insert pragma if not exist" "T7" "" $ \(_:eqWithSig:_) -> do
+      executeCodeAction eqWithSig
+  , goldenWithClass recorder "Don't insert pragma if exist" "T8" "" $ \(_:eqWithSig:_) -> do
+      executeCodeAction eqWithSig
+  , goldenWithClass recorder "Only insert pragma once" "T9" "" $ \(_:multi:_) -> do
+      executeCodeAction multi
   ]
 
-codeLensTests :: TestTree
-codeLensTests = testGroup
+-- codeLensTests :: TestTree
+codeLensTests recorder = testGroup
     "code lens"
     [ testCase "Has code lens" $ do
-        runSessionWithServer classPlugin testDataDir $ do
+        runSessionWithServer (classPlugin recorder) testDataDir $ do
             doc <- openDoc "T10.hs" "haskell"
             lens <- getCodeLenses doc
             let titles = map (^. J.title) $ mapMaybe (^. J.command) lens
@@ -122,7 +93,7 @@
                 , "(==) :: A -> A -> Bool"
                 ]
     , testCase "Should no lens if disabled" $ do
-        runSessionWithServer classPlugin testDataDir $ do
+        runSessionWithServer (classPlugin recorder) testDataDir $ do
             sendConfigurationChanged
                 $ toJSON
                 $ def { Plugin.plugins = [("class", def { plcConfig = "typelensOn" .= False })] }
@@ -130,12 +101,12 @@
             lens <- getCodeLenses doc
             let titles = map (^. J.title) $ mapMaybe (^. J.command) lens
             liftIO $ titles @?= []
-    , goldenCodeLens "Apply code lens" "T10" 1
-    , goldenCodeLens "Apply code lens for local class" "T11" 0
-    , goldenCodeLens "Apply code lens on the same line" "T12" 0
-    , goldenCodeLens "Don't insert pragma while existing" "T13" 0
+    , goldenCodeLens recorder "Apply code lens" "T10" 1
+    , goldenCodeLens recorder "Apply code lens for local class" "T11" 0
+    , goldenCodeLens recorder "Apply code lens on the same line" "T12" 0
+    , goldenCodeLens recorder "Don't insert pragma while existing" "T13" 0
     , onlyRunForGhcVersions [GHC92] "Only ghc-9.2 enabled GHC2021 implicitly" $
-        goldenCodeLens "Don't insert pragma while GHC2021 enabled" "T14" 0
+        goldenCodeLens recorder "Don't insert pragma while GHC2021 enabled" "T14" 0
     ]
 
 _CACodeAction :: Prism' (Command |? CodeAction) CodeAction
@@ -143,22 +114,16 @@
   InR action -> Just action
   _          -> Nothing
 
-<<<<<<< HEAD
-goldenCodeLens :: TestName -> FilePath -> Int -> TestTree
-goldenCodeLens title path idx =
-    goldenWithHaskellDoc classPlugin title testDataDir path "expected" "hs" $ \doc -> do
+-- goldenCodeLens :: TestName -> FilePath -> Int -> TestTree
+goldenCodeLens recorder title path idx =
+    goldenWithHaskellDoc (classPlugin recorder) title testDataDir path "expected" "hs" $ \doc -> do
         lens <- getCodeLenses doc
         executeCommand $ fromJust $ (lens !! idx) ^. J.command
         void $ skipManyTill anyMessage (message SWorkspaceApplyEdit)
 
-goldenWithClass :: TestName -> FilePath -> FilePath -> ([CodeAction] -> Session ()) -> TestTree
-goldenWithClass title path desc act =
-  goldenWithHaskellDoc classPlugin title testDataDir path (desc <.> "expected") "hs" $ \doc -> do
-=======
 goldenWithClass :: Recorder (WithPriority Class.Log) -> TestName -> FilePath -> FilePath -> ([CodeAction] -> Session ()) -> TestTree
 goldenWithClass recorder title path desc act =
   goldenWithHaskellDoc (classPlugin recorder) title testDataDir path (desc <.> "expected") "hs" $ \doc -> do
->>>>>>> 21214952
     _ <- waitForDiagnosticsFromSource doc "typecheck"
     actions <- concatMap (^.. _CACodeAction) <$> getAllCodeActions doc
     act actions
