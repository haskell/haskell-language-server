{-# LANGUAGE GADTs           #-}
{-# LANGUAGE OverloadedLists #-}
{-# LANGUAGE RecordWildCards #-}
{-# OPTIONS_GHC -Wno-overlapping-patterns #-}

module Ide.Plugin.Class.CodeLens where

import           Control.Lens                         ((^.))
<<<<<<< HEAD
import           Data.Aeson
=======
import           Control.Monad.IO.Class               (liftIO)
import           Data.Aeson                           hiding (Null)
>>>>>>> fb5e5c99
import           Data.Maybe                           (mapMaybe, maybeToList)
import qualified Data.Text                            as T
import           Development.IDE
import qualified Development.IDE.Core.PluginUtils     as PluginUtils
import           Development.IDE.Core.PositionMapping
import           Development.IDE.GHC.Compat
import           Development.IDE.GHC.Compat.Util
import           Ide.Plugin.Class.Types
import           Ide.Plugin.Class.Utils
import           Ide.PluginUtils
import           Ide.Types
import qualified Language.LSP.Protocol.Lens           as L
import           Language.LSP.Protocol.Message
import           Language.LSP.Protocol.Types
import           Language.LSP.Server                  (sendRequest)

<<<<<<< HEAD
codeLens :: PluginMethodHandler IdeState TextDocumentCodeLens
codeLens state plId CodeLensParams{..} = PluginUtils.pluginResponse $ do
    nfp <- PluginUtils.withPluginError $ getNormalizedFilePath' uri
    (tmr, _) <- PluginUtils.runAction "classplugin.TypeCheck" state
=======
codeLens :: PluginMethodHandler IdeState Method_TextDocumentCodeLens
codeLens state plId CodeLensParams{..} = pluginResponse $ do
    nfp <- getNormalizedFilePath uri
    (tmr, _) <- handleMaybeM "Unable to typecheck"
        $ liftIO
        $ runAction "classplugin.TypeCheck" state
>>>>>>> fb5e5c99
        -- Using stale results means that we can almost always return a value. In practice
        -- this means the lenses don't 'flicker'
        $ PluginUtils.useWithStale TypeCheck nfp

    -- All instance binds
    (InstanceBindTypeSigsResult allBinds, mp) <- PluginUtils.runAction "classplugin.GetInstanceBindTypeSigs" state
        -- Using stale results means that we can almost always return a value. In practice
        -- this means the lenses don't 'flicker'
        $ PluginUtils.useWithStale GetInstanceBindTypeSigs nfp

    pragmaInsertion <- insertPragmaIfNotPresent state nfp InstanceSigs

    let (hsGroup, _, _, _) = tmrRenamed tmr
        tycls = hs_tyclds hsGroup
        -- declared instance methods without signatures
        bindInfos = [ bind
                    | instds <- map group_instds tycls -- class instance decls
                    , instd <- instds
                    , inst <- maybeToList $ getClsInstD (unLoc instd)
                    , bind <- getBindSpanWithoutSig inst
                    ]
        targetSigs = matchBind bindInfos allBinds
        makeLens (range, title) =
            generateLens plId range title
                $ workspaceEdit pragmaInsertion
                $ makeEdit range title mp
        codeLens = makeLens <$> mapMaybe getRangeWithSig targetSigs

    pure $ InL codeLens
    where
        uri = _textDocument ^. L.uri

        -- Match Binds with their signatures
        -- We try to give every `InstanceBindTypeSig` a `SrcSpan`,
        -- hence we can display signatures for `InstanceBindTypeSig` with span later.
        matchBind :: [BindInfo] -> [InstanceBindTypeSig] -> [InstanceBindTypeSig]
        matchBind existedBinds allBindWithSigs =
            [foldl go bindSig existedBinds | bindSig <- allBindWithSigs]
            where
                -- | The `bindDefSpan` of the bind is `Nothing` before,
                -- we update it with the span where binding occurs.
                -- Hence, we can infer the place to display the signature later.
                update :: InstanceBindTypeSig -> SrcSpan -> InstanceBindTypeSig
                update bind sp = bind {bindDefSpan = Just sp}

                go :: InstanceBindTypeSig -> BindInfo -> InstanceBindTypeSig
                go bindSig bind = case (srcSpanToRange . bindNameSpan) bind of
                    Nothing -> bindSig
                    Just range ->
                        if inRange range (getSrcSpan $ bindName bindSig)
                            then update bindSig (bindSpan bind)
                            else bindSig

        getClsInstD (ClsInstD _ d) = Just d
        getClsInstD _              = Nothing

        getSigName (ClassOpSig _ _ sigNames _) = Just $ map unLoc sigNames
        getSigName _                           = Nothing

        getBindSpanWithoutSig :: ClsInstDecl GhcRn -> [BindInfo]
        getBindSpanWithoutSig ClsInstDecl{..} =
            let bindNames = mapMaybe go (bagToList cid_binds)
                go (L l bind) = case bind of
                    FunBind{..}
                        -- `Generated` tagged for Template Haskell,
                        -- here we filter out nonsence generated bindings
                        -- that are nonsense for displaying code lenses.
                        --
                        -- See https://github.com/haskell/haskell-language-server/issues/3319
                        | not $ isGenerated (groupOrigin fun_matches)
                            -> Just $ L l fun_id
                    _       -> Nothing
                -- Existed signatures' name
                sigNames = concat $ mapMaybe (\(L _ r) -> getSigName r) cid_sigs
                toBindInfo (L l (L l' _)) = BindInfo
                    (locA l) -- bindSpan
                    (locA l') -- bindNameSpan
            in toBindInfo <$> filter (\(L _ name) -> unLoc name `notElem` sigNames) bindNames
        getBindSpanWithoutSig _ = []

        -- Get bind definition range with its rendered signature text
        getRangeWithSig :: InstanceBindTypeSig -> Maybe (Range, T.Text)
        getRangeWithSig bind = do
            span <- bindDefSpan bind
            range <- srcSpanToRange span
            pure (range, bindRendered bind)

        workspaceEdit pragmaInsertion edits =
            WorkspaceEdit
                (pure [(uri, edits ++ pragmaInsertion)])
                Nothing
                Nothing

        generateLens :: PluginId -> Range -> T.Text -> WorkspaceEdit -> CodeLens
        generateLens plId range title edit =
            let cmd = mkLspCommand plId typeLensCommandId title (Just [toJSON edit])
            in  CodeLens range (Just cmd) Nothing

        makeEdit :: Range -> T.Text -> PositionMapping -> [TextEdit]
        makeEdit range bind mp =
            let startPos = range ^. L.start
                insertChar = startPos ^. L.character
                insertRange = Range startPos startPos
            in case toCurrentRange mp insertRange of
                Just rg -> [TextEdit rg (bind <> "\n" <> T.replicate (fromIntegral insertChar) " ")]
                Nothing -> []

codeLensCommandHandler :: CommandFunction IdeState WorkspaceEdit
codeLensCommandHandler _ wedit = do
  _ <- sendRequest SMethod_WorkspaceApplyEdit (ApplyWorkspaceEditParams Nothing wedit) (\_ -> pure ())
  return $ Right $ InR Null<|MERGE_RESOLUTION|>--- conflicted
+++ resolved
@@ -6,12 +6,7 @@
 module Ide.Plugin.Class.CodeLens where
 
 import           Control.Lens                         ((^.))
-<<<<<<< HEAD
-import           Data.Aeson
-=======
-import           Control.Monad.IO.Class               (liftIO)
 import           Data.Aeson                           hiding (Null)
->>>>>>> fb5e5c99
 import           Data.Maybe                           (mapMaybe, maybeToList)
 import qualified Data.Text                            as T
 import           Development.IDE
@@ -28,19 +23,10 @@
 import           Language.LSP.Protocol.Types
 import           Language.LSP.Server                  (sendRequest)
 
-<<<<<<< HEAD
-codeLens :: PluginMethodHandler IdeState TextDocumentCodeLens
-codeLens state plId CodeLensParams{..} = PluginUtils.pluginResponse $ do
+codeLens :: PluginMethodHandler IdeState Method_TextDocumentCodeLens
+codeLens state plId CodeLensParams{..} = PluginUtils.pluginResponse' $ do
     nfp <- PluginUtils.withPluginError $ getNormalizedFilePath' uri
     (tmr, _) <- PluginUtils.runAction "classplugin.TypeCheck" state
-=======
-codeLens :: PluginMethodHandler IdeState Method_TextDocumentCodeLens
-codeLens state plId CodeLensParams{..} = pluginResponse $ do
-    nfp <- getNormalizedFilePath uri
-    (tmr, _) <- handleMaybeM "Unable to typecheck"
-        $ liftIO
-        $ runAction "classplugin.TypeCheck" state
->>>>>>> fb5e5c99
         -- Using stale results means that we can almost always return a value. In practice
         -- this means the lenses don't 'flicker'
         $ PluginUtils.useWithStale TypeCheck nfp
