{-# LANGUAGE GADTs           #-}
{-# LANGUAGE OverloadedLists #-}
{-# LANGUAGE RecordWildCards #-}
{-# LANGUAGE ViewPatterns    #-}

module Ide.Plugin.Class.CodeAction where

import           Control.Lens                         hiding (List, use)
import           Control.Monad.Extra
import           Control.Monad.IO.Class               (liftIO)
import           Control.Monad.Trans.Class            (lift)
import           Control.Monad.Trans.Except           (ExceptT, throwE)
import           Control.Monad.Trans.Maybe
import           Data.Aeson                           hiding (Null)
import           Data.Bifunctor                       (second)
import           Data.Either.Extra                    (rights)
import           Data.List
import           Data.List.Extra                      (nubOrdOn)
import qualified Data.Map.Strict                      as Map
import           Data.Maybe                           (isNothing, listToMaybe,
                                                       mapMaybe)
import qualified Data.Set                             as Set
import qualified Data.Text                            as T
import           Development.IDE
<<<<<<< HEAD
import qualified Development.IDE.Core.PluginUtils     as PluginUtils
=======
import           Development.IDE.Core.Compile         (sourceTypecheck)
>>>>>>> fb5e5c99
import           Development.IDE.Core.PositionMapping (fromCurrentRange)
import           Development.IDE.GHC.Compat
import           Development.IDE.GHC.Compat.Util
import           Development.IDE.Spans.AtPoint        (pointCommand)
import           Ide.Plugin.Class.ExactPrint
import           Ide.Plugin.Class.Types
import           Ide.Plugin.Class.Utils
import qualified Ide.Plugin.Config
import           Ide.PluginUtils
import           Ide.Types
import qualified Language.LSP.Protocol.Lens           as L
import           Language.LSP.Protocol.Message
import           Language.LSP.Protocol.Types
import           Language.LSP.Server

addMethodPlaceholders :: PluginId -> CommandFunction IdeState AddMinimalMethodsParams
addMethodPlaceholders _ state param@AddMinimalMethodsParams{..} = do
    caps <- getClientCapabilities
<<<<<<< HEAD
    PluginUtils.pluginResponse $ do
        nfp <- PluginUtils.withPluginError $ getNormalizedFilePath' (verTxtDocId ^. J.uri)
        pm <- PluginUtils.runAction "classplugin.addMethodPlaceholders.GetParsedModule" state
            $ PluginUtils.use GetParsedModule nfp
        (hsc_dflags . hscEnv -> df) <- PluginUtils.runAction "classplugin.addMethodPlaceholders.GhcSessionDeps" state
            $ PluginUtils.use GhcSessionDeps nfp
        (old, new) <- handleMaybeM (PluginUtils.mkPluginErrorMessage "Unable to makeEditText")
=======
    pluginResponse $ do
        nfp <- getNormalizedFilePath (verTxtDocId ^. L.uri)
        pm <- handleMaybeM "Unable to GetParsedModule"
            $ liftIO
            $ runAction "classplugin.addMethodPlaceholders.GetParsedModule" state
            $ use GetParsedModule nfp
        (hsc_dflags . hscEnv -> df) <- handleMaybeM "Unable to GhcSessionDeps"
            $ liftIO
            $ runAction "classplugin.addMethodPlaceholders.GhcSessionDeps" state
            $ use GhcSessionDeps nfp
        (old, new) <- handleMaybeM "Unable to makeEditText"
>>>>>>> fb5e5c99
            $ liftIO $ runMaybeT
            $ makeEditText pm df param
        pragmaInsertion <- insertPragmaIfNotPresent state nfp InstanceSigs
        let edit =
                if withSig
                then mergeEdit (workspaceEdit caps old new) pragmaInsertion
                else workspaceEdit caps old new

        void $ lift $ sendRequest SMethod_WorkspaceApplyEdit (ApplyWorkspaceEditParams Nothing edit) (\_ -> pure ())

        pure $ InR Null
    where
        toTextDocumentEdit edit =
            TextDocumentEdit (verTxtDocId ^.re _versionedTextDocumentIdentifier) [InL edit]

        mergeEdit :: WorkspaceEdit -> [TextEdit] -> WorkspaceEdit
        mergeEdit WorkspaceEdit{..} edits = WorkspaceEdit
            { _documentChanges =
                (\x -> x ++ map (InL . toTextDocumentEdit) edits)
                    <$> _documentChanges
            , ..
            }

        workspaceEdit caps old new
            = diffText caps (verTxtDocId, old) new IncludeDeletions

-- |
-- This implementation is ad-hoc in a sense that the diagnostic detection mechanism is
-- sensitive to the format of diagnostic messages from GHC.
<<<<<<< HEAD
codeAction :: Recorder (WithPriority Log) -> PluginMethodHandler IdeState TextDocumentCodeAction
codeAction recorder state plId (CodeActionParams _ _ docId _ context) = PluginUtils.pluginResponse $ do
    verTxtDocId <- lift $ getVersionedTextDoc docId
    nfp <- PluginUtils.withPluginError $ getNormalizedFilePath' (verTxtDocId ^. J.uri)
=======
codeAction :: Recorder (WithPriority Log) -> PluginMethodHandler IdeState Method_TextDocumentCodeAction
codeAction recorder state plId (CodeActionParams _ _ docId _ context) = pluginResponse $ do
    verTxtDocId <- lift $ getVersionedTextDoc docId
    nfp <- getNormalizedFilePath (verTxtDocId ^. L.uri)
>>>>>>> fb5e5c99
    actions <- join <$> mapM (mkActions nfp verTxtDocId) methodDiags
    pure $ InL actions
    where
        diags = context ^. L.diagnostics

        ghcDiags = filter (\d -> d ^. L.source == Just sourceTypecheck) diags
        methodDiags = filter (\d -> isClassMethodWarning (d ^. L.message)) ghcDiags

        mkActions
            :: NormalizedFilePath
            -> VersionedTextDocumentIdentifier
            -> Diagnostic
            -> ExceptT PluginUtils.GhcidePluginError (LspT Ide.Plugin.Config.Config IO) [Command |? CodeAction]
        mkActions docPath verTxtDocId diag = do
<<<<<<< HEAD
            (HAR {hieAst = ast}, pmap) <- PluginUtils.runAction "classplugin.findClassIdentifier.GetHieAst" state
                $ PluginUtils.useWithStale GetHieAst docPath
            instancePosition <- handleMaybe (PluginUtils.mkPluginErrorMessage "No range") $
                              fromCurrentRange pmap range ^? _Just . J.start
                              & fmap (J.character -~ 1)
=======
            (HAR {hieAst = ast}, pmap) <- handleMaybeM "Unable to GetHieAst"
                . liftIO
                . runAction "classplugin.findClassIdentifier.GetHieAst" state
                $ useWithStale GetHieAst docPath
            instancePosition <- handleMaybe "No range" $
                              fromCurrentRange pmap range ^? _Just . L.start
                              & fmap (L.character -~ 1)
>>>>>>> fb5e5c99
            ident <- findClassIdentifier ast instancePosition
            cls <- findClassFromIdentifier docPath ident
            InstanceBindTypeSigsResult sigs <- PluginUtils.runAction "classplugin.codeAction.GetInstanceBindTypeSigs" state
                $ PluginUtils.use GetInstanceBindTypeSigs docPath
            implemented <- findImplementedMethods ast instancePosition
            logWith recorder Info (LogImplementedMethods cls implemented)
            pure
                $ concatMap mkAction
                $ nubOrdOn snd
                $ filter ((/=) mempty . snd)
                $ fmap (second (filter (\(bind, _) -> bind `notElem` implemented)))
                $ mkMethodGroups range sigs cls
            where
                range = diag ^. L.range

                mkMethodGroups :: Range -> [InstanceBindTypeSig] -> Class -> [MethodGroup]
                mkMethodGroups range sigs cls = minimalDef <> [allClassMethods]
                    where
                        minimalDef = minDefToMethodGroups range sigs $ classMinimalDef cls
                        allClassMethods = ("all missing methods", makeMethodDefinitions range sigs)

                mkAction :: MethodGroup -> [Command |? CodeAction]
                mkAction (name, methods)
                    = [ mkCodeAction title
                            $ mkLspCommand plId codeActionCommandId title
                                (Just $ mkCmdParams methods False)
                      , mkCodeAction titleWithSig
                            $ mkLspCommand plId codeActionCommandId titleWithSig
                                (Just $ mkCmdParams methods True)
                      ]
                    where
                        title = "Add placeholders for " <> name
                        titleWithSig = title <> " with signature(s)"

                mkCmdParams :: [(T.Text, T.Text)] -> Bool -> [Value]
                mkCmdParams methodGroup withSig =
                    [toJSON (AddMinimalMethodsParams verTxtDocId range methodGroup withSig)]

                mkCodeAction title cmd
                    = InR
                    $ CodeAction
                        title
                        (Just CodeActionKind_QuickFix)
                        (Just [])
                        Nothing
                        Nothing
                        Nothing
                        (Just cmd)
                        Nothing

        findClassIdentifier hf instancePosition =
            handleMaybe (PluginUtils.mkPluginErrorMessage "No Identifier found")
                $ listToMaybe
                $ mapMaybe listToMaybe
                $ pointCommand hf instancePosition
                    ( (Map.keys . Map.filter isClassNodeIdentifier . getNodeIds)
                        <=< nodeChildren
                    )

        findImplementedMethods
            :: HieASTs a
            -> Position
            -> ExceptT PluginUtils.GhcidePluginError (LspT Ide.Plugin.Config.Config IO) [T.Text]
        findImplementedMethods asts instancePosition = do
            pure
                $ concat
                $ pointCommand asts instancePosition
                $ map (T.pack . getOccString) . rights . findInstanceValBindIdentifiers

        -- | Recurses through the given AST to find identifiers which are
        -- 'InstanceValBind's.
        findInstanceValBindIdentifiers :: HieAST a -> [Identifier]
        findInstanceValBindIdentifiers ast =
            let valBindIds = Map.keys
                            . Map.filter (any isInstanceValBind . identInfo)
                            $ getNodeIds ast
            in valBindIds <> concatMap findInstanceValBindIdentifiers (nodeChildren ast)

        findClassFromIdentifier docPath (Right name) = do
            (hscEnv -> hscenv, _) <- PluginUtils.runAction "classplugin.findClassFromIdentifier.GhcSessionDeps" state
                $ PluginUtils.useWithStale GhcSessionDeps docPath
            (tmrTypechecked -> thisMod, _) <- PluginUtils.runAction "classplugin.findClassFromIdentifier.TypeCheck" state
                $ PluginUtils.useWithStale TypeCheck docPath
            handleMaybeM (PluginUtils.CoreError PluginInternalError)
                . liftIO
                . fmap snd
                . initTcWithGbl hscenv thisMod ghostSpan $ do
                    tcthing <- tcLookup name
                    case tcthing of
                        AGlobal (AConLike (RealDataCon con))
                            | Just cls <- tyConClass_maybe (dataConOrigTyCon con) -> pure cls
                        _ -> fail "Ide.Plugin.Class.findClassFromIdentifier"
        findClassFromIdentifier _ (Left _) = throwE (PluginUtils.mkPluginErrorMessage "Ide.Plugin.Class.findClassIdentifier")

isClassNodeIdentifier :: IdentifierDetails a -> Bool
isClassNodeIdentifier ident = (isNothing . identType) ident && Use `Set.member` identInfo ident

isClassMethodWarning :: T.Text -> Bool
isClassMethodWarning = T.isPrefixOf "• No explicit implementation for"

isInstanceValBind :: ContextInfo -> Bool
isInstanceValBind (ValBind InstanceBind _ _) = True
isInstanceValBind _                          = False

type MethodSignature = T.Text
type MethodName = T.Text
type MethodDefinition = (MethodName, MethodSignature)
type MethodGroup = (T.Text, [MethodDefinition])

makeMethodDefinition :: InstanceBindTypeSig -> MethodDefinition
makeMethodDefinition sig = (name, signature)
    where
        name = T.drop (T.length bindingPrefix) (printOutputable  (bindName sig))
        signature = bindRendered sig

makeMethodDefinitions :: Range -> [InstanceBindTypeSig] -> [MethodDefinition]
makeMethodDefinitions range sigs =
    [ makeMethodDefinition sig
    | sig <- sigs
    , inRange range (getSrcSpan $ bindName sig)
    ]

signatureToName :: InstanceBindTypeSig -> T.Text
signatureToName sig = T.drop (T.length bindingPrefix) (printOutputable (bindName sig))

-- Return [groupName text, [(methodName text, signature text)]]
minDefToMethodGroups :: Range -> [InstanceBindTypeSig] -> BooleanFormula Name -> [MethodGroup]
minDefToMethodGroups range sigs minDef = makeMethodGroup <$> go minDef
    where
        makeMethodGroup methodDefinitions =
            let name = mconcat $ intersperse "," $ (\x -> "'" <> x <> "'") . fst <$> methodDefinitions
            in  (name, methodDefinitions)

        go (Var mn)   = pure $ makeMethodDefinitions range $ filter ((==) (printOutputable mn) . signatureToName) sigs
        go (Or ms)    = concatMap (go . unLoc) ms
        go (And ms)   = foldr (liftA2 (<>)) [[]] (fmap (go . unLoc) ms)
        go (Parens m) = go (unLoc m)
<|MERGE_RESOLUTION|>--- conflicted
+++ resolved
@@ -22,11 +22,8 @@
 import qualified Data.Set                             as Set
 import qualified Data.Text                            as T
 import           Development.IDE
-<<<<<<< HEAD
+import           Development.IDE.Core.Compile         (sourceTypecheck)
 import qualified Development.IDE.Core.PluginUtils     as PluginUtils
-=======
-import           Development.IDE.Core.Compile         (sourceTypecheck)
->>>>>>> fb5e5c99
 import           Development.IDE.Core.PositionMapping (fromCurrentRange)
 import           Development.IDE.GHC.Compat
 import           Development.IDE.GHC.Compat.Util
@@ -45,27 +42,13 @@
 addMethodPlaceholders :: PluginId -> CommandFunction IdeState AddMinimalMethodsParams
 addMethodPlaceholders _ state param@AddMinimalMethodsParams{..} = do
     caps <- getClientCapabilities
-<<<<<<< HEAD
-    PluginUtils.pluginResponse $ do
-        nfp <- PluginUtils.withPluginError $ getNormalizedFilePath' (verTxtDocId ^. J.uri)
+    PluginUtils.pluginResponse' $ do
+        nfp <- PluginUtils.withPluginError $ getNormalizedFilePath' (verTxtDocId ^. L.uri)
         pm <- PluginUtils.runAction "classplugin.addMethodPlaceholders.GetParsedModule" state
             $ PluginUtils.use GetParsedModule nfp
         (hsc_dflags . hscEnv -> df) <- PluginUtils.runAction "classplugin.addMethodPlaceholders.GhcSessionDeps" state
             $ PluginUtils.use GhcSessionDeps nfp
         (old, new) <- handleMaybeM (PluginUtils.mkPluginErrorMessage "Unable to makeEditText")
-=======
-    pluginResponse $ do
-        nfp <- getNormalizedFilePath (verTxtDocId ^. L.uri)
-        pm <- handleMaybeM "Unable to GetParsedModule"
-            $ liftIO
-            $ runAction "classplugin.addMethodPlaceholders.GetParsedModule" state
-            $ use GetParsedModule nfp
-        (hsc_dflags . hscEnv -> df) <- handleMaybeM "Unable to GhcSessionDeps"
-            $ liftIO
-            $ runAction "classplugin.addMethodPlaceholders.GhcSessionDeps" state
-            $ use GhcSessionDeps nfp
-        (old, new) <- handleMaybeM "Unable to makeEditText"
->>>>>>> fb5e5c99
             $ liftIO $ runMaybeT
             $ makeEditText pm df param
         pragmaInsertion <- insertPragmaIfNotPresent state nfp InstanceSigs
@@ -95,17 +78,10 @@
 -- |
 -- This implementation is ad-hoc in a sense that the diagnostic detection mechanism is
 -- sensitive to the format of diagnostic messages from GHC.
-<<<<<<< HEAD
-codeAction :: Recorder (WithPriority Log) -> PluginMethodHandler IdeState TextDocumentCodeAction
-codeAction recorder state plId (CodeActionParams _ _ docId _ context) = PluginUtils.pluginResponse $ do
+codeAction :: Recorder (WithPriority Log) -> PluginMethodHandler IdeState Method_TextDocumentCodeAction
+codeAction recorder state plId (CodeActionParams _ _ docId _ context) = PluginUtils.pluginResponse' $ do
     verTxtDocId <- lift $ getVersionedTextDoc docId
-    nfp <- PluginUtils.withPluginError $ getNormalizedFilePath' (verTxtDocId ^. J.uri)
-=======
-codeAction :: Recorder (WithPriority Log) -> PluginMethodHandler IdeState Method_TextDocumentCodeAction
-codeAction recorder state plId (CodeActionParams _ _ docId _ context) = pluginResponse $ do
-    verTxtDocId <- lift $ getVersionedTextDoc docId
-    nfp <- getNormalizedFilePath (verTxtDocId ^. L.uri)
->>>>>>> fb5e5c99
+    nfp <- PluginUtils.withPluginError $ getNormalizedFilePath' (verTxtDocId ^. L.uri)
     actions <- join <$> mapM (mkActions nfp verTxtDocId) methodDiags
     pure $ InL actions
     where
@@ -120,21 +96,11 @@
             -> Diagnostic
             -> ExceptT PluginUtils.GhcidePluginError (LspT Ide.Plugin.Config.Config IO) [Command |? CodeAction]
         mkActions docPath verTxtDocId diag = do
-<<<<<<< HEAD
             (HAR {hieAst = ast}, pmap) <- PluginUtils.runAction "classplugin.findClassIdentifier.GetHieAst" state
                 $ PluginUtils.useWithStale GetHieAst docPath
             instancePosition <- handleMaybe (PluginUtils.mkPluginErrorMessage "No range") $
-                              fromCurrentRange pmap range ^? _Just . J.start
-                              & fmap (J.character -~ 1)
-=======
-            (HAR {hieAst = ast}, pmap) <- handleMaybeM "Unable to GetHieAst"
-                . liftIO
-                . runAction "classplugin.findClassIdentifier.GetHieAst" state
-                $ useWithStale GetHieAst docPath
-            instancePosition <- handleMaybe "No range" $
                               fromCurrentRange pmap range ^? _Just . L.start
                               & fmap (L.character -~ 1)
->>>>>>> fb5e5c99
             ident <- findClassIdentifier ast instancePosition
             cls <- findClassFromIdentifier docPath ident
             InstanceBindTypeSigsResult sigs <- PluginUtils.runAction "classplugin.codeAction.GetInstanceBindTypeSigs" state
