<<<<<<< HEAD
module Ide.Plugin.Class (descriptor) where

import           Development.IDE             (IdeState, Recorder, WithPriority)
import           Ide.Plugin.Class.CodeAction
import           Ide.Plugin.Class.CodeLens
import           Ide.Plugin.Class.Types
=======
{-# LANGUAGE CPP               #-}
{-# LANGUAGE DeriveAnyClass    #-}
{-# LANGUAGE DeriveGeneric     #-}
{-# LANGUAGE LambdaCase        #-}
{-# LANGUAGE OverloadedStrings #-}
{-# LANGUAGE RecordWildCards   #-}
{-# LANGUAGE TypeFamilies      #-}
{-# LANGUAGE ViewPatterns      #-}
module Ide.Plugin.Class
  ( descriptor,
    Log (..)
  ) where

import           Control.Applicative
import           Control.Lens                            hiding (List, use)
import           Control.Monad
import           Control.Monad.IO.Class
import           Control.Monad.Trans.Class
import           Control.Monad.Trans.Maybe
import           Data.Aeson
import           Data.Char
import           Data.Either                             (rights)
import           Data.List
import qualified Data.Map.Strict                         as Map
import           Data.Maybe
import qualified Data.Set                                as Set
import qualified Data.Text                               as T
import           Development.IDE                         hiding (pluginHandlers)
import           Development.IDE.Core.PositionMapping    (fromCurrentRange,
                                                          toCurrentRange)
import           Development.IDE.GHC.Compat              as Compat hiding (locA,
                                                                    (<+>))
import           Development.IDE.GHC.Compat.Util
import           Development.IDE.Spans.AtPoint
import qualified GHC.Generics                            as Generics
import           Ide.PluginUtils
>>>>>>> 21214952
import           Ide.Types
import           Language.LSP.Types

<<<<<<< HEAD
descriptor :: Recorder (WithPriority Log) -> PluginId -> PluginDescriptor IdeState
descriptor recorder plId = (defaultPluginDescriptor plId)
    { pluginCommands = commands plId
    , pluginRules = rules recorder
    , pluginHandlers = mkPluginHandler STextDocumentCodeAction codeAction
        <> mkPluginHandler STextDocumentCodeLens codeLens
    , pluginConfigDescriptor =
        defaultConfigDescriptor { configCustomConfig = mkCustomConfig properties }
    }

commands :: PluginId -> [PluginCommand IdeState]
commands plId
  = [ PluginCommand codeActionCommandId
        "add placeholders for minimal methods" (addMethodPlaceholders plId)
    , PluginCommand typeLensCommandId
        "add type signatures for instance methods" codeLensCommandHandler
    ]
=======
#if MIN_VERSION_ghc(9,2,0)
import           GHC.Hs                                  (AnnsModule (AnnsModule))
import           GHC.Parser.Annotation
#endif

data Log
  = LogImplementedMethods Class [T.Text]

instance Pretty Log where
  pretty = \case
    LogImplementedMethods cls methods ->
      pretty ("Detected implmented methods for class" :: String)
        <+> pretty (show (getOccString cls) <> ":") -- 'show' is used here to add quotes around the class name
        <+> pretty methods

descriptor :: Recorder (WithPriority Log) -> PluginId -> PluginDescriptor IdeState
descriptor recorder plId = (defaultPluginDescriptor plId)
  { pluginCommands = commands
  , pluginHandlers = mkPluginHandler STextDocumentCodeAction (codeAction recorder)
  }

commands :: [PluginCommand IdeState]
commands
  = [ PluginCommand "addMinimalMethodPlaceholders" "add placeholders for minimal methods" addMethodPlaceholders
    ]

-- | Parameter for the addMethods PluginCommand.
data AddMinimalMethodsParams = AddMinimalMethodsParams
  { uri         :: Uri
  , range       :: Range
  , methodGroup :: List T.Text
  }
  deriving (Show, Eq, Generics.Generic, ToJSON, FromJSON)

addMethodPlaceholders :: CommandFunction IdeState AddMinimalMethodsParams
addMethodPlaceholders state AddMinimalMethodsParams{..} = do
  caps <- getClientCapabilities
  medit <- liftIO $ runMaybeT $ do
    docPath <- MaybeT . pure . uriToNormalizedFilePath $ toNormalizedUri uri
    pm <- MaybeT . runAction "classplugin" state $ use GetParsedModule docPath
    (hsc_dflags . hscEnv -> df) <- MaybeT . runAction "classplugin" state $ use GhcSessionDeps docPath
    (old, new) <- makeEditText pm df
    pure (workspaceEdit caps old new)

  forM_ medit $ \edit ->
    sendRequest SWorkspaceApplyEdit (ApplyWorkspaceEditParams Nothing edit) (\_ -> pure ())
  pure (Right Null)
  where
    indent = 2

    workspaceEdit caps old new
      = diffText caps (uri, old) new IncludeDeletions

    toMethodName n
      | Just (h, _) <- T.uncons n
      , not (isAlpha h || h == '_')
      = "(" <> n <> ")"
      | otherwise
      = n

#if MIN_VERSION_ghc(9,2,0)
    makeEditText pm df = do
      List mDecls <- MaybeT . pure $ traverse (makeMethodDecl df) methodGroup
      let ps = makeDeltaAst $ pm_parsed_source pm
          old = T.pack $ exactPrint ps
          (ps', _, _) = runTransform (addMethodDecls ps mDecls)
          new = T.pack $ exactPrint ps'
      pure (old, new)

    makeMethodDecl df mName =
        either (const Nothing) Just . parseDecl df (T.unpack mName) . T.unpack
            $ toMethodName mName <> " = _"

    addMethodDecls ps mDecls = do
      allDecls <- hsDecls ps
      let (before, ((L l inst): after)) = break (containRange range . getLoc) allDecls
      replaceDecls ps (before ++ (L l (addWhere inst)): (map newLine mDecls ++ after))
      where
        -- Add `where` keyword for `instance X where` if `where` is missing.
        --
        -- The `where` in ghc-9.2 is now stored in the instance declaration
        --   directly. More precisely, giving an `HsDecl GhcPs`, we have:
        --   InstD --> ClsInstD --> ClsInstDecl --> XCClsInstDecl --> (EpAnn [AddEpAnn], AnnSortKey),
        --   here `AnnEpAnn` keeps the track of Anns.
        --
        -- See the link for the original definition:
        --   https://hackage.haskell.org/package/ghc-9.2.1/docs/Language-Haskell-Syntax-Extension.html#t:XCClsInstDecl
        addWhere (InstD xInstD (ClsInstD ext decl@ClsInstDecl{..})) =
          let ((EpAnn entry anns comments), key) = cid_ext
          in InstD xInstD (ClsInstD ext decl {
            cid_ext = (EpAnn
                        entry
                        (AddEpAnn AnnWhere (EpaDelta (SameLine 1) []) : anns)
                        comments
                      , key)
          })
        addWhere decl = decl

        newLine (L l e) =
          let dp = deltaPos 1 indent
          in L (noAnnSrcSpanDP (locA l) dp <> l) e

#else
    makeEditText pm df = do
      List (unzip -> (mAnns, mDecls)) <- MaybeT . pure $ traverse (makeMethodDecl df) methodGroup
      let ps = pm_parsed_source pm
          anns = relativiseApiAnns ps (pm_annotations pm)
          old = T.pack $ exactPrint ps anns
          (ps', (anns', _), _) = runTransform (mergeAnns (mergeAnnList mAnns) anns) (addMethodDecls ps mDecls)
          new = T.pack $ exactPrint ps' anns'
      pure (old, new)

    makeMethodDecl df mName =
      case parseDecl df (T.unpack mName) . T.unpack $ toMethodName mName <> " = _" of
        Right (ann, d) -> Just (setPrecedingLines d 1 indent ann, d)
        Left _         -> Nothing

    addMethodDecls ps mDecls = do
      d <- findInstDecl ps
      newSpan <- uniqueSrcSpanT
      let
        annKey = mkAnnKey d
        newAnnKey = AnnKey (rs newSpan) (CN "HsValBinds")
        addWhere mkds@(Map.lookup annKey -> Just ann)
          = Map.insert newAnnKey ann2 mkds2
          where
            ann1 = ann
                   { annsDP = annsDP ann ++ [(G AnnWhere, DP (0, 1))]
                   , annCapturedSpan = Just newAnnKey
                   , annSortKey = Just (fmap (rs . getLoc) mDecls)
                   }
            mkds2 = Map.insert annKey ann1 mkds
            ann2 = annNone
                   { annEntryDelta = DP (1, indent)
                   }
        addWhere _ = panic "Ide.Plugin.Class.addMethodPlaceholder"
      modifyAnnsT addWhere
      modifyAnnsT (captureOrderAnnKey newAnnKey mDecls)
      foldM (insertAfter d) ps (reverse mDecls)

    findInstDecl :: ParsedSource -> Transform (LHsDecl GhcPs)
    findInstDecl ps = head . filter (containRange range . getLoc) <$> hsDecls ps
#endif

-- |
-- This implementation is ad-hoc in a sense that the diagnostic detection mechanism is
-- sensitive to the format of diagnostic messages from GHC.
codeAction :: Recorder (WithPriority Log) -> PluginMethodHandler IdeState TextDocumentCodeAction
codeAction recorder state plId (CodeActionParams _ _ docId _ context) = liftIO $ fmap (fromMaybe errorResult) . runMaybeT $ do
  docPath <- MaybeT . pure . uriToNormalizedFilePath $ toNormalizedUri uri
  actions <- join <$> mapM (mkActions docPath) methodDiags
  pure . Right . List $ actions
  where
    errorResult = Right (List [])
    uri = docId ^. J.uri
    List diags = context ^. J.diagnostics

    ghcDiags = filter (\d -> d ^. J.source == Just "typecheck") diags
    methodDiags = filter (\d -> isClassMethodWarning (d ^. J.message)) ghcDiags

    mkActions docPath diag = do
      (HAR {hieAst = ast}, pmap) <-
          MaybeT . runAction "classplugin" state $ useWithStale GetHieAst docPath
      instancePosition <- MaybeT . pure $
                          fromCurrentRange pmap range ^? _Just . J.start
                          & fmap (J.character -~ 1)

      ident <- findClassIdentifier ast instancePosition
      cls <- findClassFromIdentifier docPath ident
      implemented <- findImplementedMethods ast instancePosition
      logWith recorder Info (LogImplementedMethods cls implemented)
      lift . traverse (mkAction . (\\ implemented)) . minDefToMethodGroups . classMinimalDef $ cls
      where
        range = diag ^. J.range

        mkAction methodGroup
          = pure $ mkCodeAction title $ mkLspCommand plId "addMinimalMethodPlaceholders" title (Just cmdParams)
          where
            title = mkTitle methodGroup
            cmdParams = mkCmdParams methodGroup

        mkTitle methodGroup
          = "Add placeholders for "
          <> mconcat (intersperse ", " (fmap (\m -> "'" <> m <> "'") methodGroup))

        mkCmdParams methodGroup = [toJSON (AddMinimalMethodsParams uri range (List methodGroup))]

        mkCodeAction title cmd
          = InR
          $ CodeAction title (Just CodeActionQuickFix) (Just (List [])) Nothing Nothing Nothing (Just cmd) Nothing

    findClassIdentifier :: HieASTs a -> Position -> MaybeT IO (Either ModuleName Name)
    findClassIdentifier ast instancePosition =
      pure
        $ head . head
        $ pointCommand ast instancePosition
          ( (Map.keys . Map.filter isClassNodeIdentifier . Compat.getNodeIds)
            <=< nodeChildren
          )

    findClassFromIdentifier docPath (Right name) = do
      (hscEnv -> hscenv, _) <- MaybeT . runAction "classplugin" state $ useWithStale GhcSessionDeps docPath
      (tmrTypechecked -> thisMod, _) <- MaybeT . runAction "classplugin" state $ useWithStale TypeCheck docPath
      MaybeT . fmap snd . initTcWithGbl hscenv thisMod ghostSpan $ do
        tcthing <- tcLookup name
        case tcthing of
          AGlobal (AConLike (RealDataCon con))
            | Just cls <- tyConClass_maybe (dataConOrigTyCon con) -> pure cls
          _ -> panic "Ide.Plugin.Class.findClassFromIdentifier"
    findClassFromIdentifier _ (Left _) = panic "Ide.Plugin.Class.findClassIdentifier"

    findImplementedMethods :: HieASTs a -> Position -> MaybeT IO [T.Text]
    findImplementedMethods asts instancePosition = do
        pure
            $ concat
            $ pointCommand asts instancePosition
            $ map (T.pack . getOccString) . rights . findInstanceValBindIdentifiers

    -- | Recurses through the given AST to find identifiers which are
    -- 'InstanceValBind's.
    findInstanceValBindIdentifiers :: HieAST a -> [Identifier]
    findInstanceValBindIdentifiers ast =
        let valBindIds = Map.keys
                         . Map.filter (any isInstanceValBind . identInfo)
                         $ getNodeIds ast
        in valBindIds <> concatMap findInstanceValBindIdentifiers (nodeChildren ast)

ghostSpan :: RealSrcSpan
ghostSpan = realSrcLocSpan $ mkRealSrcLoc (fsLit "<haskell-language-sever>") 1 1

containRange :: Range -> SrcSpan -> Bool
containRange range x = isInsideSrcSpan (range ^. J.start) x || isInsideSrcSpan (range ^. J.end) x

isClassNodeIdentifier :: IdentifierDetails a -> Bool
isClassNodeIdentifier ident = (isNothing . identType) ident && Use `Set.member` identInfo ident

isClassMethodWarning :: T.Text -> Bool
isClassMethodWarning = T.isPrefixOf "• No explicit implementation for"

isInstanceValBind :: ContextInfo -> Bool
isInstanceValBind (ValBind InstanceBind _ _) = True
isInstanceValBind _                          = False

minDefToMethodGroups :: BooleanFormula Name -> [[T.Text]]
minDefToMethodGroups = go
  where
    go (Var mn)   = [[T.pack . occNameString . occName $ mn]]
    go (Or ms)    = concatMap (go . unLoc) ms
    go (And ms)   = foldr (liftA2 (<>)) [[]] (fmap (go . unLoc) ms)
    go (Parens m) = go (unLoc m)
>>>>>>> 21214952
<|MERGE_RESOLUTION|>--- conflicted
+++ resolved
@@ -1,57 +1,17 @@
-<<<<<<< HEAD
-module Ide.Plugin.Class (descriptor) where
+module Ide.Plugin.Class (descriptor, Log(..)) where
 
 import           Development.IDE             (IdeState, Recorder, WithPriority)
 import           Ide.Plugin.Class.CodeAction
 import           Ide.Plugin.Class.CodeLens
 import           Ide.Plugin.Class.Types
-=======
-{-# LANGUAGE CPP               #-}
-{-# LANGUAGE DeriveAnyClass    #-}
-{-# LANGUAGE DeriveGeneric     #-}
-{-# LANGUAGE LambdaCase        #-}
-{-# LANGUAGE OverloadedStrings #-}
-{-# LANGUAGE RecordWildCards   #-}
-{-# LANGUAGE TypeFamilies      #-}
-{-# LANGUAGE ViewPatterns      #-}
-module Ide.Plugin.Class
-  ( descriptor,
-    Log (..)
-  ) where
-
-import           Control.Applicative
-import           Control.Lens                            hiding (List, use)
-import           Control.Monad
-import           Control.Monad.IO.Class
-import           Control.Monad.Trans.Class
-import           Control.Monad.Trans.Maybe
-import           Data.Aeson
-import           Data.Char
-import           Data.Either                             (rights)
-import           Data.List
-import qualified Data.Map.Strict                         as Map
-import           Data.Maybe
-import qualified Data.Set                                as Set
-import qualified Data.Text                               as T
-import           Development.IDE                         hiding (pluginHandlers)
-import           Development.IDE.Core.PositionMapping    (fromCurrentRange,
-                                                          toCurrentRange)
-import           Development.IDE.GHC.Compat              as Compat hiding (locA,
-                                                                    (<+>))
-import           Development.IDE.GHC.Compat.Util
-import           Development.IDE.Spans.AtPoint
-import qualified GHC.Generics                            as Generics
-import           Ide.PluginUtils
->>>>>>> 21214952
 import           Ide.Types
 import           Language.LSP.Types
 
-<<<<<<< HEAD
 descriptor :: Recorder (WithPriority Log) -> PluginId -> PluginDescriptor IdeState
 descriptor recorder plId = (defaultPluginDescriptor plId)
     { pluginCommands = commands plId
     , pluginRules = rules recorder
-    , pluginHandlers = mkPluginHandler STextDocumentCodeAction codeAction
+    , pluginHandlers = mkPluginHandler STextDocumentCodeAction (codeAction recorder)
         <> mkPluginHandler STextDocumentCodeLens codeLens
     , pluginConfigDescriptor =
         defaultConfigDescriptor { configCustomConfig = mkCustomConfig properties }
@@ -63,256 +23,4 @@
         "add placeholders for minimal methods" (addMethodPlaceholders plId)
     , PluginCommand typeLensCommandId
         "add type signatures for instance methods" codeLensCommandHandler
-    ]
-=======
-#if MIN_VERSION_ghc(9,2,0)
-import           GHC.Hs                                  (AnnsModule (AnnsModule))
-import           GHC.Parser.Annotation
-#endif
-
-data Log
-  = LogImplementedMethods Class [T.Text]
-
-instance Pretty Log where
-  pretty = \case
-    LogImplementedMethods cls methods ->
-      pretty ("Detected implmented methods for class" :: String)
-        <+> pretty (show (getOccString cls) <> ":") -- 'show' is used here to add quotes around the class name
-        <+> pretty methods
-
-descriptor :: Recorder (WithPriority Log) -> PluginId -> PluginDescriptor IdeState
-descriptor recorder plId = (defaultPluginDescriptor plId)
-  { pluginCommands = commands
-  , pluginHandlers = mkPluginHandler STextDocumentCodeAction (codeAction recorder)
-  }
-
-commands :: [PluginCommand IdeState]
-commands
-  = [ PluginCommand "addMinimalMethodPlaceholders" "add placeholders for minimal methods" addMethodPlaceholders
-    ]
-
--- | Parameter for the addMethods PluginCommand.
-data AddMinimalMethodsParams = AddMinimalMethodsParams
-  { uri         :: Uri
-  , range       :: Range
-  , methodGroup :: List T.Text
-  }
-  deriving (Show, Eq, Generics.Generic, ToJSON, FromJSON)
-
-addMethodPlaceholders :: CommandFunction IdeState AddMinimalMethodsParams
-addMethodPlaceholders state AddMinimalMethodsParams{..} = do
-  caps <- getClientCapabilities
-  medit <- liftIO $ runMaybeT $ do
-    docPath <- MaybeT . pure . uriToNormalizedFilePath $ toNormalizedUri uri
-    pm <- MaybeT . runAction "classplugin" state $ use GetParsedModule docPath
-    (hsc_dflags . hscEnv -> df) <- MaybeT . runAction "classplugin" state $ use GhcSessionDeps docPath
-    (old, new) <- makeEditText pm df
-    pure (workspaceEdit caps old new)
-
-  forM_ medit $ \edit ->
-    sendRequest SWorkspaceApplyEdit (ApplyWorkspaceEditParams Nothing edit) (\_ -> pure ())
-  pure (Right Null)
-  where
-    indent = 2
-
-    workspaceEdit caps old new
-      = diffText caps (uri, old) new IncludeDeletions
-
-    toMethodName n
-      | Just (h, _) <- T.uncons n
-      , not (isAlpha h || h == '_')
-      = "(" <> n <> ")"
-      | otherwise
-      = n
-
-#if MIN_VERSION_ghc(9,2,0)
-    makeEditText pm df = do
-      List mDecls <- MaybeT . pure $ traverse (makeMethodDecl df) methodGroup
-      let ps = makeDeltaAst $ pm_parsed_source pm
-          old = T.pack $ exactPrint ps
-          (ps', _, _) = runTransform (addMethodDecls ps mDecls)
-          new = T.pack $ exactPrint ps'
-      pure (old, new)
-
-    makeMethodDecl df mName =
-        either (const Nothing) Just . parseDecl df (T.unpack mName) . T.unpack
-            $ toMethodName mName <> " = _"
-
-    addMethodDecls ps mDecls = do
-      allDecls <- hsDecls ps
-      let (before, ((L l inst): after)) = break (containRange range . getLoc) allDecls
-      replaceDecls ps (before ++ (L l (addWhere inst)): (map newLine mDecls ++ after))
-      where
-        -- Add `where` keyword for `instance X where` if `where` is missing.
-        --
-        -- The `where` in ghc-9.2 is now stored in the instance declaration
-        --   directly. More precisely, giving an `HsDecl GhcPs`, we have:
-        --   InstD --> ClsInstD --> ClsInstDecl --> XCClsInstDecl --> (EpAnn [AddEpAnn], AnnSortKey),
-        --   here `AnnEpAnn` keeps the track of Anns.
-        --
-        -- See the link for the original definition:
-        --   https://hackage.haskell.org/package/ghc-9.2.1/docs/Language-Haskell-Syntax-Extension.html#t:XCClsInstDecl
-        addWhere (InstD xInstD (ClsInstD ext decl@ClsInstDecl{..})) =
-          let ((EpAnn entry anns comments), key) = cid_ext
-          in InstD xInstD (ClsInstD ext decl {
-            cid_ext = (EpAnn
-                        entry
-                        (AddEpAnn AnnWhere (EpaDelta (SameLine 1) []) : anns)
-                        comments
-                      , key)
-          })
-        addWhere decl = decl
-
-        newLine (L l e) =
-          let dp = deltaPos 1 indent
-          in L (noAnnSrcSpanDP (locA l) dp <> l) e
-
-#else
-    makeEditText pm df = do
-      List (unzip -> (mAnns, mDecls)) <- MaybeT . pure $ traverse (makeMethodDecl df) methodGroup
-      let ps = pm_parsed_source pm
-          anns = relativiseApiAnns ps (pm_annotations pm)
-          old = T.pack $ exactPrint ps anns
-          (ps', (anns', _), _) = runTransform (mergeAnns (mergeAnnList mAnns) anns) (addMethodDecls ps mDecls)
-          new = T.pack $ exactPrint ps' anns'
-      pure (old, new)
-
-    makeMethodDecl df mName =
-      case parseDecl df (T.unpack mName) . T.unpack $ toMethodName mName <> " = _" of
-        Right (ann, d) -> Just (setPrecedingLines d 1 indent ann, d)
-        Left _         -> Nothing
-
-    addMethodDecls ps mDecls = do
-      d <- findInstDecl ps
-      newSpan <- uniqueSrcSpanT
-      let
-        annKey = mkAnnKey d
-        newAnnKey = AnnKey (rs newSpan) (CN "HsValBinds")
-        addWhere mkds@(Map.lookup annKey -> Just ann)
-          = Map.insert newAnnKey ann2 mkds2
-          where
-            ann1 = ann
-                   { annsDP = annsDP ann ++ [(G AnnWhere, DP (0, 1))]
-                   , annCapturedSpan = Just newAnnKey
-                   , annSortKey = Just (fmap (rs . getLoc) mDecls)
-                   }
-            mkds2 = Map.insert annKey ann1 mkds
-            ann2 = annNone
-                   { annEntryDelta = DP (1, indent)
-                   }
-        addWhere _ = panic "Ide.Plugin.Class.addMethodPlaceholder"
-      modifyAnnsT addWhere
-      modifyAnnsT (captureOrderAnnKey newAnnKey mDecls)
-      foldM (insertAfter d) ps (reverse mDecls)
-
-    findInstDecl :: ParsedSource -> Transform (LHsDecl GhcPs)
-    findInstDecl ps = head . filter (containRange range . getLoc) <$> hsDecls ps
-#endif
-
--- |
--- This implementation is ad-hoc in a sense that the diagnostic detection mechanism is
--- sensitive to the format of diagnostic messages from GHC.
-codeAction :: Recorder (WithPriority Log) -> PluginMethodHandler IdeState TextDocumentCodeAction
-codeAction recorder state plId (CodeActionParams _ _ docId _ context) = liftIO $ fmap (fromMaybe errorResult) . runMaybeT $ do
-  docPath <- MaybeT . pure . uriToNormalizedFilePath $ toNormalizedUri uri
-  actions <- join <$> mapM (mkActions docPath) methodDiags
-  pure . Right . List $ actions
-  where
-    errorResult = Right (List [])
-    uri = docId ^. J.uri
-    List diags = context ^. J.diagnostics
-
-    ghcDiags = filter (\d -> d ^. J.source == Just "typecheck") diags
-    methodDiags = filter (\d -> isClassMethodWarning (d ^. J.message)) ghcDiags
-
-    mkActions docPath diag = do
-      (HAR {hieAst = ast}, pmap) <-
-          MaybeT . runAction "classplugin" state $ useWithStale GetHieAst docPath
-      instancePosition <- MaybeT . pure $
-                          fromCurrentRange pmap range ^? _Just . J.start
-                          & fmap (J.character -~ 1)
-
-      ident <- findClassIdentifier ast instancePosition
-      cls <- findClassFromIdentifier docPath ident
-      implemented <- findImplementedMethods ast instancePosition
-      logWith recorder Info (LogImplementedMethods cls implemented)
-      lift . traverse (mkAction . (\\ implemented)) . minDefToMethodGroups . classMinimalDef $ cls
-      where
-        range = diag ^. J.range
-
-        mkAction methodGroup
-          = pure $ mkCodeAction title $ mkLspCommand plId "addMinimalMethodPlaceholders" title (Just cmdParams)
-          where
-            title = mkTitle methodGroup
-            cmdParams = mkCmdParams methodGroup
-
-        mkTitle methodGroup
-          = "Add placeholders for "
-          <> mconcat (intersperse ", " (fmap (\m -> "'" <> m <> "'") methodGroup))
-
-        mkCmdParams methodGroup = [toJSON (AddMinimalMethodsParams uri range (List methodGroup))]
-
-        mkCodeAction title cmd
-          = InR
-          $ CodeAction title (Just CodeActionQuickFix) (Just (List [])) Nothing Nothing Nothing (Just cmd) Nothing
-
-    findClassIdentifier :: HieASTs a -> Position -> MaybeT IO (Either ModuleName Name)
-    findClassIdentifier ast instancePosition =
-      pure
-        $ head . head
-        $ pointCommand ast instancePosition
-          ( (Map.keys . Map.filter isClassNodeIdentifier . Compat.getNodeIds)
-            <=< nodeChildren
-          )
-
-    findClassFromIdentifier docPath (Right name) = do
-      (hscEnv -> hscenv, _) <- MaybeT . runAction "classplugin" state $ useWithStale GhcSessionDeps docPath
-      (tmrTypechecked -> thisMod, _) <- MaybeT . runAction "classplugin" state $ useWithStale TypeCheck docPath
-      MaybeT . fmap snd . initTcWithGbl hscenv thisMod ghostSpan $ do
-        tcthing <- tcLookup name
-        case tcthing of
-          AGlobal (AConLike (RealDataCon con))
-            | Just cls <- tyConClass_maybe (dataConOrigTyCon con) -> pure cls
-          _ -> panic "Ide.Plugin.Class.findClassFromIdentifier"
-    findClassFromIdentifier _ (Left _) = panic "Ide.Plugin.Class.findClassIdentifier"
-
-    findImplementedMethods :: HieASTs a -> Position -> MaybeT IO [T.Text]
-    findImplementedMethods asts instancePosition = do
-        pure
-            $ concat
-            $ pointCommand asts instancePosition
-            $ map (T.pack . getOccString) . rights . findInstanceValBindIdentifiers
-
-    -- | Recurses through the given AST to find identifiers which are
-    -- 'InstanceValBind's.
-    findInstanceValBindIdentifiers :: HieAST a -> [Identifier]
-    findInstanceValBindIdentifiers ast =
-        let valBindIds = Map.keys
-                         . Map.filter (any isInstanceValBind . identInfo)
-                         $ getNodeIds ast
-        in valBindIds <> concatMap findInstanceValBindIdentifiers (nodeChildren ast)
-
-ghostSpan :: RealSrcSpan
-ghostSpan = realSrcLocSpan $ mkRealSrcLoc (fsLit "<haskell-language-sever>") 1 1
-
-containRange :: Range -> SrcSpan -> Bool
-containRange range x = isInsideSrcSpan (range ^. J.start) x || isInsideSrcSpan (range ^. J.end) x
-
-isClassNodeIdentifier :: IdentifierDetails a -> Bool
-isClassNodeIdentifier ident = (isNothing . identType) ident && Use `Set.member` identInfo ident
-
-isClassMethodWarning :: T.Text -> Bool
-isClassMethodWarning = T.isPrefixOf "• No explicit implementation for"
-
-isInstanceValBind :: ContextInfo -> Bool
-isInstanceValBind (ValBind InstanceBind _ _) = True
-isInstanceValBind _                          = False
-
-minDefToMethodGroups :: BooleanFormula Name -> [[T.Text]]
-minDefToMethodGroups = go
-  where
-    go (Var mn)   = [[T.pack . occNameString . occName $ mn]]
-    go (Or ms)    = concatMap (go . unLoc) ms
-    go (And ms)   = foldr (liftA2 (<>)) [[]] (fmap (go . unLoc) ms)
-    go (Parens m) = go (unLoc m)
->>>>>>> 21214952
+    ]