{-# LANGUAGE DataKinds             #-}
{-# LANGUAGE DuplicateRecordFields #-}
{-# LANGUAGE LambdaCase            #-}
{-# LANGUAGE OverloadedStrings     #-}
{-# LANGUAGE TypeFamilies          #-}

module Ide.Plugin.Cabal (descriptor, haskellInteractionDescriptor, Log (..)) where

import           Control.Concurrent.Strict
import           Control.DeepSeq
import           Control.Lens                                  ((^.))
import           Control.Monad.Extra
import           Control.Monad.IO.Class
import           Control.Monad.Trans.Class
import           Control.Monad.Trans.Maybe                     (runMaybeT)
import qualified Data.ByteString                               as BS
import           Data.Hashable
<<<<<<< HEAD
import           Data.HashMap.Strict                           (HashMap)
import qualified Data.HashMap.Strict                           as HashMap
import           Data.List                                     (find)
import qualified Data.List.NonEmpty                            as NE
import qualified Data.Maybe                                    as Maybe
import qualified Data.Text                                     as T
import qualified Data.Text.Encoding                            as Encoding
import           Data.Typeable
import           Development.IDE                               as D
import           Development.IDE.Core.PluginUtils
import           Development.IDE.Core.Shake                    (restartShakeSession)
import qualified Development.IDE.Core.Shake                    as Shake
import           Development.IDE.Graph                         (Key,
                                                                alwaysRerun)
import           Development.IDE.LSP.HoverDefinition           (foundHover)
import qualified Development.IDE.Plugin.Completions.Logic      as Ghcide
import           Development.IDE.Types.Shake                   (toKey)
import qualified Distribution.Fields                           as Syntax
import           Distribution.Package                          (Dependency)
import           Distribution.PackageDescription               (allBuildDepends,
                                                                depPkgName,
                                                                unPackageName)
import           Distribution.PackageDescription.Configuration (flattenPackageDescription)
import qualified Distribution.Parsec.Position                  as Syntax
import           GHC.Generics
import           Ide.Plugin.Cabal.Completion.CabalFields       as CabalFields
import qualified Ide.Plugin.Cabal.Completion.Completer.Types   as CompleterTypes
import qualified Ide.Plugin.Cabal.Completion.Completions       as Completions
import           Ide.Plugin.Cabal.Completion.Types             (ParseCabalCommonSections (ParseCabalCommonSections),
                                                                ParseCabalFields (..),
                                                                ParseCabalFile (..))
import qualified Ide.Plugin.Cabal.Completion.Types             as Types
import qualified Ide.Plugin.Cabal.Diagnostics                  as Diagnostics
import qualified Ide.Plugin.Cabal.FieldSuggest                 as FieldSuggest
import qualified Ide.Plugin.Cabal.LicenseSuggest               as LicenseSuggest
import           Ide.Plugin.Cabal.Orphans                      ()
import           Ide.Plugin.Cabal.Outline
import qualified Ide.Plugin.Cabal.Parse                        as Parse
import           Ide.Plugin.Error
=======
import           Data.HashMap.Strict                         (HashMap)
import qualified Data.HashMap.Strict                         as HashMap
import qualified Data.List.NonEmpty                          as NE
import qualified Data.Maybe                                  as Maybe
import qualified Data.Text                                   as T
import qualified Data.Text.Encoding                          as Encoding
import           Data.Typeable
import           Development.IDE                             as D
import           Development.IDE.Core.Shake                  (restartShakeSession)
import qualified Development.IDE.Core.Shake                  as Shake
import           Development.IDE.Graph                       (Key, alwaysRerun)
import qualified Development.IDE.Plugin.Completions.Logic    as Ghcide
import           Development.IDE.Types.Shake                 (toKey)
import qualified Distribution.Fields                         as Syntax
import qualified Distribution.Parsec.Position                as Syntax
import           GHC.Generics
import qualified Ide.Plugin.Cabal.Completion.Completer.Types as CompleterTypes
import qualified Ide.Plugin.Cabal.Completion.Completions     as Completions
import           Ide.Plugin.Cabal.Completion.Types           (ParseCabalCommonSections (ParseCabalCommonSections),
                                                              ParseCabalFields (..),
                                                              ParseCabalFile (..))
import qualified Ide.Plugin.Cabal.Completion.Types           as Types
import           Ide.Plugin.Cabal.Definition                 (gotoDefinition)
import qualified Ide.Plugin.Cabal.Diagnostics                as Diagnostics
import qualified Ide.Plugin.Cabal.FieldSuggest               as FieldSuggest
import qualified Ide.Plugin.Cabal.LicenseSuggest             as LicenseSuggest
import           Ide.Plugin.Cabal.Orphans                    ()
import           Ide.Plugin.Cabal.Outline
import qualified Ide.Plugin.Cabal.Parse                      as Parse
>>>>>>> 9cc8c622
import           Ide.Types
import qualified Language.LSP.Protocol.Lens                    as JL
import qualified Language.LSP.Protocol.Message                 as LSP
import           Language.LSP.Protocol.Types
import qualified Language.LSP.VFS                              as VFS
import           Text.Regex.TDFA


import qualified Data.Text                                   ()
import qualified Ide.Plugin.Cabal.CabalAdd                   as CabalAdd

data Log
  = LogModificationTime NormalizedFilePath FileVersion
  | LogShake Shake.Log
  | LogDocOpened Uri
  | LogDocModified Uri
  | LogDocSaved Uri
  | LogDocClosed Uri
  | LogFOI (HashMap NormalizedFilePath FileOfInterestStatus)
  | LogCompletionContext Types.Context Position
  | LogCompletions Types.Log
  | LogCabalAdd CabalAdd.Log
  deriving (Show)

instance Pretty Log where
  pretty = \case
    LogShake log' -> pretty log'
    LogModificationTime nfp modTime ->
      "Modified:" <+> pretty (fromNormalizedFilePath nfp) <+> pretty (show modTime)
    LogDocOpened uri ->
      "Opened text document:" <+> pretty (getUri uri)
    LogDocModified uri ->
      "Modified text document:" <+> pretty (getUri uri)
    LogDocSaved uri ->
      "Saved text document:" <+> pretty (getUri uri)
    LogDocClosed uri ->
      "Closed text document:" <+> pretty (getUri uri)
    LogFOI files ->
      "Set files of interest to:" <+> viaShow files
    LogCompletionContext context position ->
      "Determined completion context:"
        <+> pretty context
        <+> "for cursor position:"
        <+> pretty position
    LogCompletions logs -> pretty logs
    LogCabalAdd logs -> pretty logs

-- | Some actions with cabal files originate from haskell files.
-- This descriptor allows to hook into the diagnostics of haskell source files, and
-- allows us to provide code actions and commands that interact with `.cabal` files.
haskellInteractionDescriptor :: Recorder (WithPriority Log) -> PluginId -> PluginDescriptor IdeState
haskellInteractionDescriptor recorder plId =
  (defaultPluginDescriptor plId "Provides the cabal-add code action in haskell files")
    { pluginHandlers =
        mconcat
          [ mkPluginHandler LSP.SMethod_TextDocumentCodeAction cabalAddCodeAction
          ]
    , pluginCommands = [PluginCommand CabalAdd.cabalAddCommand "add a dependency to a cabal file" (CabalAdd.command cabalAddRecorder)]
    , pluginRules = pure ()
    , pluginNotificationHandlers = mempty
    }
    where
      cabalAddRecorder = cmapWithPrio LogCabalAdd recorder


descriptor :: Recorder (WithPriority Log) -> PluginId -> PluginDescriptor IdeState
descriptor recorder plId =
  (defaultCabalPluginDescriptor plId "Provides a variety of IDE features in cabal files")
    { pluginRules = cabalRules recorder plId
    , pluginHandlers =
        mconcat
          [ mkPluginHandler LSP.SMethod_TextDocumentCodeAction licenseSuggestCodeAction
          , mkPluginHandler LSP.SMethod_TextDocumentCompletion $ completion recorder
          , mkPluginHandler LSP.SMethod_TextDocumentDocumentSymbol moduleOutline
          , mkPluginHandler LSP.SMethod_TextDocumentCodeAction $ fieldSuggestCodeAction recorder
          , mkPluginHandler LSP.SMethod_TextDocumentDefinition gotoDefinition
          , mkPluginHandler LSP.SMethod_TextDocumentHover hover
          ]
    , pluginNotificationHandlers =
        mconcat
          [ mkPluginNotificationHandler LSP.SMethod_TextDocumentDidOpen $
              \ide vfs _ (DidOpenTextDocumentParams TextDocumentItem{_uri, _version}) -> liftIO $ do
                whenUriFile _uri $ \file -> do
                  log' Debug $ LogDocOpened _uri
                  restartCabalShakeSession (shakeExtras ide) vfs file "(opened)" $
                    addFileOfInterest recorder ide file Modified{firstOpen = True}
          , mkPluginNotificationHandler LSP.SMethod_TextDocumentDidChange $
              \ide vfs _ (DidChangeTextDocumentParams VersionedTextDocumentIdentifier{_uri} _) -> liftIO $ do
                whenUriFile _uri $ \file -> do
                  log' Debug $ LogDocModified _uri
                  restartCabalShakeSession (shakeExtras ide) vfs file "(changed)" $
                    addFileOfInterest recorder ide file Modified{firstOpen = False}
          , mkPluginNotificationHandler LSP.SMethod_TextDocumentDidSave $
              \ide vfs _ (DidSaveTextDocumentParams TextDocumentIdentifier{_uri} _) -> liftIO $ do
                whenUriFile _uri $ \file -> do
                  log' Debug $ LogDocSaved _uri
                  restartCabalShakeSession (shakeExtras ide) vfs file "(saved)" $
                    addFileOfInterest recorder ide file OnDisk
          , mkPluginNotificationHandler LSP.SMethod_TextDocumentDidClose $
              \ide vfs _ (DidCloseTextDocumentParams TextDocumentIdentifier{_uri}) -> liftIO $ do
                whenUriFile _uri $ \file -> do
                  log' Debug $ LogDocClosed _uri
                  restartCabalShakeSession (shakeExtras ide) vfs file "(closed)" $
                    deleteFileOfInterest recorder ide file
          ]
    , pluginConfigDescriptor = defaultConfigDescriptor
      { configHasDiagnostics = True
      }
    }
 where
  log' = logWith recorder

  whenUriFile :: Uri -> (NormalizedFilePath -> IO ()) -> IO ()
  whenUriFile uri act = whenJust (uriToFilePath uri) $ act . toNormalizedFilePath'

{- | Helper function to restart the shake session, specifically for modifying .cabal files.
No special logic, just group up a bunch of functions you need for the base
Notification Handlers.

To make sure diagnostics are up to date, we need to tell shake that the file was touched and
needs to be re-parsed. That's what we do when we record the dirty key that our parsing
rule depends on.
Then we restart the shake session, so that changes to our virtual files are actually picked up.
-}
restartCabalShakeSession :: ShakeExtras -> VFS.VFS -> NormalizedFilePath -> String -> IO [Key] -> IO ()
restartCabalShakeSession shakeExtras vfs file actionMsg actionBetweenSession = do
  restartShakeSession shakeExtras (VFSModified vfs) (fromNormalizedFilePath file ++ " " ++ actionMsg) [] $ do
    keys <- actionBetweenSession
    return (toKey GetModificationTime file:keys)

-- ----------------------------------------------------------------
-- Plugin Rules
-- ----------------------------------------------------------------

cabalRules :: Recorder (WithPriority Log) -> PluginId -> Rules ()
cabalRules recorder plId = do
  -- Make sure we initialise the cabal files-of-interest.
  ofInterestRules recorder
  -- Rule to produce diagnostics for cabal files.
  define (cmapWithPrio LogShake recorder) $ \ParseCabalFields file -> do
    config <- getPluginConfigAction plId
    if not (plcGlobalOn config && plcDiagnosticsOn config)
      then pure ([], Nothing)
      else do
        -- whenever this key is marked as dirty (e.g., when a user writes stuff to it),
        -- we rerun this rule because this rule *depends* on GetModificationTime.
        (t, mCabalSource) <- use_ GetFileContents file
        log' Debug $ LogModificationTime file t
        contents <- case mCabalSource of
          Just sources ->
            pure $ Encoding.encodeUtf8 sources
          Nothing -> do
            liftIO $ BS.readFile $ fromNormalizedFilePath file

        case Parse.readCabalFields file contents of
          Left _ ->
            pure ([], Nothing)
          Right fields ->
            pure ([], Just fields)

  define (cmapWithPrio LogShake recorder) $ \ParseCabalCommonSections file -> do
    fields <- use_ ParseCabalFields file
    let commonSections = Maybe.mapMaybe (\case
          commonSection@(Syntax.Section (Syntax.Name _ "common") _ _) -> Just commonSection
          _ -> Nothing)
          fields
    pure ([], Just commonSections)

  define (cmapWithPrio LogShake recorder) $ \ParseCabalFile file -> do
    config <- getPluginConfigAction plId
    if not (plcGlobalOn config && plcDiagnosticsOn config)
      then pure ([], Nothing)
      else do
        -- whenever this key is marked as dirty (e.g., when a user writes stuff to it),
        -- we rerun this rule because this rule *depends* on GetModificationTime.
        (t, mCabalSource) <- use_ GetFileContents file
        log' Debug $ LogModificationTime file t
        contents <- case mCabalSource of
          Just sources ->
            pure $ Encoding.encodeUtf8 sources
          Nothing -> do
            liftIO $ BS.readFile $ fromNormalizedFilePath file

        -- Instead of fully reparsing the sources to get a 'GenericPackageDescription',
        -- we would much rather re-use the already parsed results of 'ParseCabalFields'.
        -- Unfortunately, Cabal-syntax doesn't expose the function 'parseGenericPackageDescription''
        -- which allows us to resume the parsing pipeline with '[Field Position]'.
        (pWarnings, pm) <- liftIO $ Parse.parseCabalFileContents contents
        let warningDiags = fmap (Diagnostics.warningDiagnostic file) pWarnings
        case pm of
          Left (_cabalVersion, pErrorNE) -> do
            let errorDiags = NE.toList $ NE.map (Diagnostics.errorDiagnostic file) pErrorNE
                allDiags = errorDiags <> warningDiags
            pure (allDiags, Nothing)
          Right gpd -> do
            pure (warningDiags, Just gpd)

  action $ do
    -- Run the cabal kick. This code always runs when 'shakeRestart' is run.
    -- Must be careful to not impede the performance too much. Crucial to
    -- a snappy IDE experience.
    kick
 where
  log' = logWith recorder

{- | This is the kick function for the cabal plugin.
We run this action, whenever we shake session us run/restarted, which triggers
actions to produce diagnostics for cabal files.

It is paramount that this kick-function can be run quickly, since it is a blocking
function invocation.
-}
kick :: Action ()
kick = do
  files <- HashMap.keys <$> getCabalFilesOfInterestUntracked
  Shake.runWithSignal (Proxy @"kick/start/cabal") (Proxy @"kick/done/cabal") files Types.ParseCabalFile

-- ----------------------------------------------------------------
-- Code Actions
-- ----------------------------------------------------------------

licenseSuggestCodeAction :: PluginMethodHandler IdeState 'LSP.Method_TextDocumentCodeAction
licenseSuggestCodeAction ideState _ (CodeActionParams _ _ (TextDocumentIdentifier uri) _range CodeActionContext{_diagnostics=diags}) = do
  maxCompls <- fmap maxCompletions . liftIO $ runAction "cabal-plugin.suggestLicense" ideState getClientConfigAction
  pure $ InL $ diags >>= (fmap InR . LicenseSuggest.licenseErrorAction maxCompls uri)

-- | CodeActions for correcting field names with typos in them.
--
-- Provides CodeActions that fix typos in both stanzas and top-level field names.
-- The suggestions are computed based on the completion context, where we "move" a fake cursor
-- to the end of the field name and trigger cabal file completions. The completions are then
-- suggested to the user.
--
-- TODO: Relying on completions here often does not produce the desired results, we should
-- use some sort of fuzzy matching in the future, see issue #4357.
fieldSuggestCodeAction :: Recorder (WithPriority Log) -> PluginMethodHandler IdeState 'LSP.Method_TextDocumentCodeAction
fieldSuggestCodeAction recorder ide _ (CodeActionParams _ _ (TextDocumentIdentifier uri) _ CodeActionContext{_diagnostics=diags}) = do
  vfileM <- lift (pluginGetVirtualFile $ toNormalizedUri uri)
  case (,) <$> vfileM <*> uriToFilePath' uri of
    Nothing -> pure $ InL []
    Just (vfile, path) -> do
      -- We decide on `useWithStale` here, since `useWithStaleFast` often leads to the wrong completions being suggested.
      -- In case it fails, we still will get some completion results instead of an error.
      mFields <- liftIO $ runAction "cabal-plugin.fields" ide $ useWithStale ParseCabalFields $ toNormalizedFilePath path
      case mFields of
        Nothing ->
          pure $ InL []
        Just (cabalFields, _) -> do
          let fields = Maybe.mapMaybe FieldSuggest.fieldErrorName diags
          results <- forM fields (getSuggestion vfile path cabalFields)
          pure $ InL $ map InR $ concat results
  where
    getSuggestion vfile fp cabalFields (fieldName,Diagnostic{ _range=_range@(Range (Position lineNr col) _) }) = do
      let -- Compute where we would anticipate the cursor to be.
          fakeLspCursorPosition = Position lineNr (col + fromIntegral (T.length fieldName))
          lspPrefixInfo = Ghcide.getCompletionPrefix fakeLspCursorPosition vfile
          cabalPrefixInfo = Completions.getCabalPrefixInfo fp lspPrefixInfo
      completions <- liftIO $ computeCompletionsAt recorder ide cabalPrefixInfo fp cabalFields
      let completionTexts = fmap (^. JL.label) completions
      pure $ FieldSuggest.fieldErrorAction uri fieldName completionTexts _range

<<<<<<< HEAD
-- | CodeActions for going to definitions.
--
-- Provides a CodeAction for going to a definition when clicking on an identifier.
-- The definition is found by traversing the sections and comparing their name to
-- the clicked identifier.
--
-- TODO: Support more definitions than sections.
gotoDefinition :: PluginMethodHandler IdeState LSP.Method_TextDocumentDefinition
gotoDefinition ideState _ msgParam = do
  nfp <- getNormalizedFilePathE uri
  cabalFields <- runActionE "cabal-plugin.commonSections" ideState $ useE ParseCabalFields nfp
  case CabalFields.findTextWord cursor cabalFields of
    Nothing ->
      pure $ InR $ InR Null
    Just cursorText -> do
      commonSections <- runActionE "cabal-plugin.commonSections" ideState $ useE ParseCabalCommonSections nfp
      case find (isSectionArgName cursorText) commonSections of
        Nothing ->
          pure $ InR $ InR Null
        Just commonSection -> do
          pure $ InL $ Definition $ InL $ Location uri $ CabalFields.getFieldLSPRange commonSection
  where
    cursor = Types.lspPositionToCabalPosition (msgParam ^. JL.position)
    uri = msgParam ^. JL.textDocument . JL.uri
    isSectionArgName name (Syntax.Section _ sectionArgName _) = name == CabalFields.onelineSectionArgs sectionArgName
    isSectionArgName _ _ = False

-- | Handler for hover messages.
--
-- Provides a Handler for displaying message on hover.
-- If found that the filtered hover message is a dependency,
-- adds a Documentation link.
hover :: PluginMethodHandler IdeState LSP.Method_TextDocumentHover
hover ide _ msgParam = do
  nfp <- getNormalizedFilePathE uri
  (cabalFields, _) <- runActionE "cabal.cabal-hover" ide $ useWithStaleE ParseCabalFields nfp
  case CabalFields.findTextWord cursor cabalFields of
    Nothing ->
      pure $ InR Null
    Just cursorText -> do
      (gpd, _) <- runActionE "cabal.GPD" ide $ useWithStaleE ParseCabalFile nfp
      let depsNames = map dependencyName $ allBuildDepends $ flattenPackageDescription gpd
      case filterVersion cursorText of
        Nothing -> pure $ InR Null
        Just txt ->
          if txt `elem` depsNames
          then pure $ foundHover (Nothing, [txt <> "\n", documentationText txt])
          else pure $ InR Null
  where
    cursor = Types.lspPositionToCabalPosition (msgParam ^. JL.position)
    uri = msgParam ^. JL.textDocument . JL.uri

    dependencyName :: Dependency -> T.Text
    dependencyName dep = T.pack $ unPackageName $ depPkgName dep

    filterVersion :: T.Text -> Maybe T.Text
    filterVersion msg = getMatch (msg =~ regex)
      where
        regex :: T.Text
        regex = "([a-zA-Z0-9-]*[a-zA-Z0-9])"

        getMatch :: (T.Text, T.Text, T.Text, [T.Text]) -> Maybe T.Text
        getMatch (_, _, _, [])           = Nothing
        getMatch (_, _, _, [dependency]) = Just dependency
        getMatch (_, _, _, _)            = Nothing -- impossible case

    documentationText :: T.Text -> T.Text
    documentationText package = "[Documentation](https://hackage.haskell.org/package/" <> package <> ")"
=======

cabalAddCodeAction :: PluginMethodHandler IdeState 'LSP.Method_TextDocumentCodeAction
cabalAddCodeAction state plId (CodeActionParams _ _ (TextDocumentIdentifier uri) _ CodeActionContext{_diagnostics=diags}) = do
  maxCompls <- fmap maxCompletions . liftIO $ runAction "cabal.cabal-add" state getClientConfigAction
  let suggestions = take maxCompls $ concatMap CabalAdd.hiddenPackageSuggestion diags
  case suggestions of
    [] -> pure $ InL []
    _ ->
      case uriToFilePath uri of
        Nothing -> pure $ InL []
        Just haskellFilePath -> do
          mbCabalFile <- liftIO $ CabalAdd.findResponsibleCabalFile haskellFilePath
          case mbCabalFile of
            Nothing -> pure $ InL []
            Just cabalFilePath -> do
              verTxtDocId <- lift $ pluginGetVersionedTextDoc $ TextDocumentIdentifier (filePathToUri cabalFilePath)
              mbGPD <- liftIO $ runAction "cabal.cabal-add" state $ useWithStale ParseCabalFile $ toNormalizedFilePath cabalFilePath
              case mbGPD of
                Nothing -> pure $ InL []
                Just (gpd, _) -> do
                  actions <- liftIO $ CabalAdd.addDependencySuggestCodeAction plId verTxtDocId
                                                                              suggestions
                                                                              haskellFilePath cabalFilePath
                                                                              gpd
                  pure $ InL $ fmap InR actions

>>>>>>> 9cc8c622

-- ----------------------------------------------------------------
-- Cabal file of Interest rules and global variable
-- ----------------------------------------------------------------

{- | Cabal files that are currently open in the lsp-client.
Specific actions happen when these files are saved, closed or modified,
such as generating diagnostics, re-parsing, etc...

We need to store the open files to parse them again if we restart the shake session.
Restarting of the shake session happens whenever these files are modified.
-}
newtype OfInterestCabalVar = OfInterestCabalVar (Var (HashMap NormalizedFilePath FileOfInterestStatus))

instance Shake.IsIdeGlobal OfInterestCabalVar

data IsCabalFileOfInterest = IsCabalFileOfInterest
  deriving (Eq, Show, Typeable, Generic)
instance Hashable IsCabalFileOfInterest
instance NFData IsCabalFileOfInterest

type instance RuleResult IsCabalFileOfInterest = CabalFileOfInterestResult

data CabalFileOfInterestResult = NotCabalFOI | IsCabalFOI FileOfInterestStatus
  deriving (Eq, Show, Typeable, Generic)
instance Hashable CabalFileOfInterestResult
instance NFData CabalFileOfInterestResult

{- | The rule that initialises the files of interest state.

Needs to be run on start-up.
-}
ofInterestRules :: Recorder (WithPriority Log) -> Rules ()
ofInterestRules recorder = do
  Shake.addIdeGlobal . OfInterestCabalVar =<< liftIO (newVar HashMap.empty)
  Shake.defineEarlyCutoff (cmapWithPrio LogShake recorder) $ RuleNoDiagnostics $ \IsCabalFileOfInterest f -> do
    alwaysRerun
    filesOfInterest <- getCabalFilesOfInterestUntracked
    let foi = maybe NotCabalFOI IsCabalFOI $ f `HashMap.lookup` filesOfInterest
        fp = summarize foi
        res = (Just fp, Just foi)
    return res
 where
  summarize NotCabalFOI                   = BS.singleton 0
  summarize (IsCabalFOI OnDisk)           = BS.singleton 1
  summarize (IsCabalFOI (Modified False)) = BS.singleton 2
  summarize (IsCabalFOI (Modified True))  = BS.singleton 3

getCabalFilesOfInterestUntracked :: Action (HashMap NormalizedFilePath FileOfInterestStatus)
getCabalFilesOfInterestUntracked = do
  OfInterestCabalVar var <- Shake.getIdeGlobalAction
  liftIO $ readVar var

addFileOfInterest :: Recorder (WithPriority Log) -> IdeState -> NormalizedFilePath -> FileOfInterestStatus -> IO [Key]
addFileOfInterest recorder state f v = do
  OfInterestCabalVar var <- Shake.getIdeGlobalState state
  (prev, files) <- modifyVar var $ \dict -> do
    let (prev, new) = HashMap.alterF (,Just v) f dict
    pure (new, (prev, new))
  if prev /= Just v
    then do
        log' Debug $ LogFOI files
        return [toKey IsCabalFileOfInterest f]
    else return []
 where
  log' = logWith recorder

deleteFileOfInterest :: Recorder (WithPriority Log) -> IdeState -> NormalizedFilePath -> IO [Key]
deleteFileOfInterest recorder state f = do
  OfInterestCabalVar var <- Shake.getIdeGlobalState state
  files <- modifyVar' var $ HashMap.delete f
  log' Debug $ LogFOI files
  return [toKey IsFileOfInterest f]
 where
  log' = logWith recorder

-- ----------------------------------------------------------------
-- Completion
-- ----------------------------------------------------------------

completion :: Recorder (WithPriority Log) -> PluginMethodHandler IdeState 'LSP.Method_TextDocumentCompletion
completion recorder ide _ complParams = do
  let TextDocumentIdentifier uri = complParams ^. JL.textDocument
      position = complParams ^. JL.position
  mVf <- lift $ pluginGetVirtualFile $ toNormalizedUri uri
  case (,) <$> mVf <*> uriToFilePath' uri of
    Just (cnts, path) -> do
      -- We decide on `useWithStale` here, since `useWithStaleFast` often leads to the wrong completions being suggested.
      -- In case it fails, we still will get some completion results instead of an error.
      mFields <- liftIO $ runAction "cabal-plugin.fields" ide $ useWithStale ParseCabalFields $ toNormalizedFilePath path
      case mFields of
        Nothing ->
          pure . InR $ InR Null
        Just (fields, _) -> do
          let lspPrefInfo = Ghcide.getCompletionPrefix position cnts
              cabalPrefInfo = Completions.getCabalPrefixInfo path lspPrefInfo
          let res = computeCompletionsAt recorder ide cabalPrefInfo path fields
          liftIO $ fmap InL res
    Nothing -> pure . InR $ InR Null

computeCompletionsAt :: Recorder (WithPriority Log) -> IdeState -> Types.CabalPrefixInfo -> FilePath -> [Syntax.Field Syntax.Position] -> IO [CompletionItem]
computeCompletionsAt recorder ide prefInfo fp fields = do
  runMaybeT (context fields) >>= \case
    Nothing -> pure []
    Just ctx -> do
      logWith recorder Debug $ LogCompletionContext ctx pos
      let completer = Completions.contextToCompleter ctx
      let completerData = CompleterTypes.CompleterData
            { getLatestGPD = do
              -- We decide on useWithStaleFast here, since we mostly care about the file's meta information,
              -- thus, a quick response gives us the desired result most of the time.
              -- The `withStale` option is very important here, since we often call this rule with invalid cabal files.
              mGPD <- runAction "cabal-plugin.modulesCompleter.gpd" ide $ useWithStale ParseCabalFile $ toNormalizedFilePath fp
              pure $ fmap fst mGPD
            , getCabalCommonSections = runAction "cabal-plugin.commonSections" ide $ use ParseCabalCommonSections $ toNormalizedFilePath fp
            , cabalPrefixInfo = prefInfo
            , stanzaName =
            case fst ctx of
                Types.Stanza _ name -> name
                _                   -> Nothing
            }
      completions <- completer completerRecorder completerData
      pure completions
  where
    pos = Types.completionCursorPosition prefInfo
    context fields = Completions.getContext completerRecorder prefInfo fields
    completerRecorder = cmapWithPrio LogCompletions recorder<|MERGE_RESOLUTION|>--- conflicted
+++ resolved
@@ -15,7 +15,6 @@
 import           Control.Monad.Trans.Maybe                     (runMaybeT)
 import qualified Data.ByteString                               as BS
 import           Data.Hashable
-<<<<<<< HEAD
 import           Data.HashMap.Strict                           (HashMap)
 import qualified Data.HashMap.Strict                           as HashMap
 import           Data.List                                     (find)
@@ -55,7 +54,6 @@
 import           Ide.Plugin.Cabal.Outline
 import qualified Ide.Plugin.Cabal.Parse                        as Parse
 import           Ide.Plugin.Error
-=======
 import           Data.HashMap.Strict                         (HashMap)
 import qualified Data.HashMap.Strict                         as HashMap
 import qualified Data.List.NonEmpty                          as NE
@@ -85,7 +83,6 @@
 import           Ide.Plugin.Cabal.Orphans                    ()
 import           Ide.Plugin.Cabal.Outline
 import qualified Ide.Plugin.Cabal.Parse                      as Parse
->>>>>>> 9cc8c622
 import           Ide.Types
 import qualified Language.LSP.Protocol.Lens                    as JL
 import qualified Language.LSP.Protocol.Message                 as LSP
@@ -347,7 +344,6 @@
       let completionTexts = fmap (^. JL.label) completions
       pure $ FieldSuggest.fieldErrorAction uri fieldName completionTexts _range
 
-<<<<<<< HEAD
 -- | CodeActions for going to definitions.
 --
 -- Provides a CodeAction for going to a definition when clicking on an identifier.
@@ -375,6 +371,32 @@
     isSectionArgName name (Syntax.Section _ sectionArgName _) = name == CabalFields.onelineSectionArgs sectionArgName
     isSectionArgName _ _ = False
 
+
+cabalAddCodeAction :: PluginMethodHandler IdeState 'LSP.Method_TextDocumentCodeAction
+cabalAddCodeAction state plId (CodeActionParams _ _ (TextDocumentIdentifier uri) _ CodeActionContext{_diagnostics=diags}) = do
+  maxCompls <- fmap maxCompletions . liftIO $ runAction "cabal.cabal-add" state getClientConfigAction
+  let suggestions = take maxCompls $ concatMap CabalAdd.hiddenPackageSuggestion diags
+  case suggestions of
+    [] -> pure $ InL []
+    _ ->
+      case uriToFilePath uri of
+        Nothing -> pure $ InL []
+        Just haskellFilePath -> do
+          mbCabalFile <- liftIO $ CabalAdd.findResponsibleCabalFile haskellFilePath
+          case mbCabalFile of
+            Nothing -> pure $ InL []
+            Just cabalFilePath -> do
+              verTxtDocId <- lift $ pluginGetVersionedTextDoc $ TextDocumentIdentifier (filePathToUri cabalFilePath)
+              mbGPD <- liftIO $ runAction "cabal.cabal-add" state $ useWithStale ParseCabalFile $ toNormalizedFilePath cabalFilePath
+              case mbGPD of
+                Nothing -> pure $ InL []
+                Just (gpd, _) -> do
+                  actions <- liftIO $ CabalAdd.addDependencySuggestCodeAction plId verTxtDocId
+                                                                              suggestions
+                                                                              haskellFilePath cabalFilePath
+                                                                              gpd
+                  pure $ InL $ fmap InR actions
+
 -- | Handler for hover messages.
 --
 -- Provides a Handler for displaying message on hover.
@@ -416,34 +438,7 @@
 
     documentationText :: T.Text -> T.Text
     documentationText package = "[Documentation](https://hackage.haskell.org/package/" <> package <> ")"
-=======
-
-cabalAddCodeAction :: PluginMethodHandler IdeState 'LSP.Method_TextDocumentCodeAction
-cabalAddCodeAction state plId (CodeActionParams _ _ (TextDocumentIdentifier uri) _ CodeActionContext{_diagnostics=diags}) = do
-  maxCompls <- fmap maxCompletions . liftIO $ runAction "cabal.cabal-add" state getClientConfigAction
-  let suggestions = take maxCompls $ concatMap CabalAdd.hiddenPackageSuggestion diags
-  case suggestions of
-    [] -> pure $ InL []
-    _ ->
-      case uriToFilePath uri of
-        Nothing -> pure $ InL []
-        Just haskellFilePath -> do
-          mbCabalFile <- liftIO $ CabalAdd.findResponsibleCabalFile haskellFilePath
-          case mbCabalFile of
-            Nothing -> pure $ InL []
-            Just cabalFilePath -> do
-              verTxtDocId <- lift $ pluginGetVersionedTextDoc $ TextDocumentIdentifier (filePathToUri cabalFilePath)
-              mbGPD <- liftIO $ runAction "cabal.cabal-add" state $ useWithStale ParseCabalFile $ toNormalizedFilePath cabalFilePath
-              case mbGPD of
-                Nothing -> pure $ InL []
-                Just (gpd, _) -> do
-                  actions <- liftIO $ CabalAdd.addDependencySuggestCodeAction plId verTxtDocId
-                                                                              suggestions
-                                                                              haskellFilePath cabalFilePath
-                                                                              gpd
-                  pure $ InL $ fmap InR actions
-
->>>>>>> 9cc8c622
+
 
 -- ----------------------------------------------------------------
 -- Cabal file of Interest rules and global variable
