{-# LANGUAGE DataKinds             #-}
{-# LANGUAGE DuplicateRecordFields #-}
{-# LANGUAGE LambdaCase            #-}
{-# LANGUAGE OverloadedStrings     #-}
{-# LANGUAGE TypeFamilies          #-}

module Ide.Plugin.Cabal (descriptor, Log (..)) where

import           Control.Concurrent.Strict
import           Control.DeepSeq
import           Control.Lens                                ((^.))
import           Control.Monad.Extra
import           Control.Monad.IO.Class
import           Control.Monad.Trans.Class
import           Control.Monad.Trans.Maybe                   (runMaybeT)
import qualified Data.ByteString                             as BS
import           Data.Hashable
import           Data.HashMap.Strict                         (HashMap)
import qualified Data.HashMap.Strict                         as HashMap
import qualified Data.List.NonEmpty                          as NE
import qualified Data.Maybe                                  as Maybe
import qualified Data.Text                                   as T
import qualified Data.Text.Encoding                          as Encoding
import           Data.Typeable
import           Development.IDE                             as D
import           Development.IDE.Core.Shake                  (restartShakeSession)
import qualified Development.IDE.Core.Shake                  as Shake
import           Development.IDE.Graph                       (Key, alwaysRerun)
import qualified Development.IDE.Plugin.Completions.Logic    as Ghcide
import           Development.IDE.Types.Shake                 (toKey)
import qualified Distribution.Fields                         as Syntax
import qualified Distribution.Parsec.Position                as Syntax
import           GHC.Generics
import qualified Ide.Plugin.Cabal.Completion.Completer.Types as CompleterTypes
import qualified Ide.Plugin.Cabal.Completion.Completions     as Completions
import           Ide.Plugin.Cabal.Completion.Types           (ParseCabalCommonSections (ParseCabalCommonSections),
                                                              ParseCabalFields (..),
                                                              ParseCabalFile (..))
import qualified Ide.Plugin.Cabal.Completion.Types           as Types
import qualified Ide.Plugin.Cabal.Diagnostics                as Diagnostics
import qualified Ide.Plugin.Cabal.FieldSuggest               as FieldSuggest
import qualified Ide.Plugin.Cabal.LicenseSuggest             as LicenseSuggest
import           Ide.Plugin.Cabal.Orphans                    ()
import           Ide.Plugin.Cabal.Outline
import qualified Ide.Plugin.Cabal.Parse                      as Parse
import           Ide.Types
import qualified Language.LSP.Protocol.Lens                  as JL
import qualified Language.LSP.Protocol.Message               as LSP
import           Language.LSP.Protocol.Types
import qualified Language.LSP.VFS                            as VFS

data Log
  = LogModificationTime NormalizedFilePath FileVersion
  | LogShake Shake.Log
  | LogDocOpened Uri
  | LogDocModified Uri
  | LogDocSaved Uri
  | LogDocClosed Uri
  | LogFOI (HashMap NormalizedFilePath FileOfInterestStatus)
  | LogCompletionContext Types.Context Position
  | LogCompletions Types.Log
  deriving (Show)

instance Pretty Log where
  pretty = \case
    LogShake log' -> pretty log'
    LogModificationTime nfp modTime ->
      "Modified:" <+> pretty (fromNormalizedFilePath nfp) <+> pretty (show modTime)
    LogDocOpened uri ->
      "Opened text document:" <+> pretty (getUri uri)
    LogDocModified uri ->
      "Modified text document:" <+> pretty (getUri uri)
    LogDocSaved uri ->
      "Saved text document:" <+> pretty (getUri uri)
    LogDocClosed uri ->
      "Closed text document:" <+> pretty (getUri uri)
    LogFOI files ->
      "Set files of interest to:" <+> viaShow files
    LogCompletionContext context position ->
      "Determined completion context:"
        <+> pretty context
        <+> "for cursor position:"
        <+> pretty position
    LogCompletions logs -> pretty logs

descriptor :: Recorder (WithPriority Log) -> PluginId -> PluginDescriptor IdeState
descriptor recorder plId =
  (defaultCabalPluginDescriptor plId "Provides a variety of IDE features in cabal files")
    { pluginRules = cabalRules recorder plId
    , pluginHandlers =
        mconcat
          [ mkPluginHandler LSP.SMethod_TextDocumentCodeAction licenseSuggestCodeAction
          , mkPluginHandler LSP.SMethod_TextDocumentCompletion $ completion recorder
<<<<<<< HEAD
          , mkPluginHandler LSP.SMethod_TextDocumentDocumentSymbol moduleOutline
=======
          , mkPluginHandler LSP.SMethod_TextDocumentCodeAction $ fieldSuggestCodeAction recorder
>>>>>>> ce486f7e
          ]
    , pluginNotificationHandlers =
        mconcat
          [ mkPluginNotificationHandler LSP.SMethod_TextDocumentDidOpen $
              \ide vfs _ (DidOpenTextDocumentParams TextDocumentItem{_uri, _version}) -> liftIO $ do
                whenUriFile _uri $ \file -> do
                  log' Debug $ LogDocOpened _uri
                  restartCabalShakeSession (shakeExtras ide) vfs file "(opened)" $
                    addFileOfInterest recorder ide file Modified{firstOpen = True}
          , mkPluginNotificationHandler LSP.SMethod_TextDocumentDidChange $
              \ide vfs _ (DidChangeTextDocumentParams VersionedTextDocumentIdentifier{_uri} _) -> liftIO $ do
                whenUriFile _uri $ \file -> do
                  log' Debug $ LogDocModified _uri
                  restartCabalShakeSession (shakeExtras ide) vfs file "(changed)" $
                    addFileOfInterest recorder ide file Modified{firstOpen = False}
          , mkPluginNotificationHandler LSP.SMethod_TextDocumentDidSave $
              \ide vfs _ (DidSaveTextDocumentParams TextDocumentIdentifier{_uri} _) -> liftIO $ do
                whenUriFile _uri $ \file -> do
                  log' Debug $ LogDocSaved _uri
                  restartCabalShakeSession (shakeExtras ide) vfs file "(saved)" $
                    addFileOfInterest recorder ide file OnDisk
          , mkPluginNotificationHandler LSP.SMethod_TextDocumentDidClose $
              \ide vfs _ (DidCloseTextDocumentParams TextDocumentIdentifier{_uri}) -> liftIO $ do
                whenUriFile _uri $ \file -> do
                  log' Debug $ LogDocClosed _uri
                  restartCabalShakeSession (shakeExtras ide) vfs file "(closed)" $
                    deleteFileOfInterest recorder ide file
          ]
    , pluginConfigDescriptor = defaultConfigDescriptor
      { configHasDiagnostics = True
      }
    }
 where
  log' = logWith recorder

  whenUriFile :: Uri -> (NormalizedFilePath -> IO ()) -> IO ()
  whenUriFile uri act = whenJust (uriToFilePath uri) $ act . toNormalizedFilePath'

{- | Helper function to restart the shake session, specifically for modifying .cabal files.
No special logic, just group up a bunch of functions you need for the base
Notification Handlers.

To make sure diagnostics are up to date, we need to tell shake that the file was touched and
needs to be re-parsed. That's what we do when we record the dirty key that our parsing
rule depends on.
Then we restart the shake session, so that changes to our virtual files are actually picked up.
-}
restartCabalShakeSession :: ShakeExtras -> VFS.VFS -> NormalizedFilePath -> String -> IO [Key] -> IO ()
restartCabalShakeSession shakeExtras vfs file actionMsg actionBetweenSession = do
  restartShakeSession shakeExtras (VFSModified vfs) (fromNormalizedFilePath file ++ " " ++ actionMsg) [] $ do
    keys <- actionBetweenSession
    return (toKey GetModificationTime file:keys)

-- ----------------------------------------------------------------
-- Plugin Rules
-- ----------------------------------------------------------------

cabalRules :: Recorder (WithPriority Log) -> PluginId -> Rules ()
cabalRules recorder plId = do
  -- Make sure we initialise the cabal files-of-interest.
  ofInterestRules recorder
  -- Rule to produce diagnostics for cabal files.
  define (cmapWithPrio LogShake recorder) $ \ParseCabalFields file -> do
    config <- getPluginConfigAction plId
    if not (plcGlobalOn config && plcDiagnosticsOn config)
      then pure ([], Nothing)
      else do
        -- whenever this key is marked as dirty (e.g., when a user writes stuff to it),
        -- we rerun this rule because this rule *depends* on GetModificationTime.
        (t, mCabalSource) <- use_ GetFileContents file
        log' Debug $ LogModificationTime file t
        contents <- case mCabalSource of
          Just sources ->
            pure $ Encoding.encodeUtf8 sources
          Nothing -> do
            liftIO $ BS.readFile $ fromNormalizedFilePath file

        case Parse.readCabalFields file contents of
          Left _ ->
            pure ([], Nothing)
          Right fields ->
            pure ([], Just fields)

  define (cmapWithPrio LogShake recorder) $ \ParseCabalCommonSections file -> do
    fields <- use_ ParseCabalFields file
    let commonSections = Maybe.mapMaybe (\case
          commonSection@(Syntax.Section (Syntax.Name _ "common") _ _) -> Just commonSection
          _ -> Nothing)
          fields
    pure ([], Just commonSections)

  define (cmapWithPrio LogShake recorder) $ \ParseCabalFile file -> do
    config <- getPluginConfigAction plId
    if not (plcGlobalOn config && plcDiagnosticsOn config)
      then pure ([], Nothing)
      else do
        -- whenever this key is marked as dirty (e.g., when a user writes stuff to it),
        -- we rerun this rule because this rule *depends* on GetModificationTime.
        (t, mCabalSource) <- use_ GetFileContents file
        log' Debug $ LogModificationTime file t
        contents <- case mCabalSource of
          Just sources ->
            pure $ Encoding.encodeUtf8 sources
          Nothing -> do
            liftIO $ BS.readFile $ fromNormalizedFilePath file

        -- Instead of fully reparsing the sources to get a 'GenericPackageDescription',
        -- we would much rather re-use the already parsed results of 'ParseCabalFields'.
        -- Unfortunately, Cabal-syntax doesn't expose the function 'parseGenericPackageDescription''
        -- which allows us to resume the parsing pipeline with '[Field Position]'.
        (pWarnings, pm) <- liftIO $ Parse.parseCabalFileContents contents
        let warningDiags = fmap (Diagnostics.warningDiagnostic file) pWarnings
        case pm of
          Left (_cabalVersion, pErrorNE) -> do
            let errorDiags = NE.toList $ NE.map (Diagnostics.errorDiagnostic file) pErrorNE
                allDiags = errorDiags <> warningDiags
            pure (allDiags, Nothing)
          Right gpd -> do
            pure (warningDiags, Just gpd)

  action $ do
    -- Run the cabal kick. This code always runs when 'shakeRestart' is run.
    -- Must be careful to not impede the performance too much. Crucial to
    -- a snappy IDE experience.
    kick
 where
  log' = logWith recorder

{- | This is the kick function for the cabal plugin.
We run this action, whenever we shake session us run/restarted, which triggers
actions to produce diagnostics for cabal files.

It is paramount that this kick-function can be run quickly, since it is a blocking
function invocation.
-}
kick :: Action ()
kick = do
  files <- HashMap.keys <$> getCabalFilesOfInterestUntracked
  void $ uses Types.ParseCabalFile files

-- ----------------------------------------------------------------
-- Code Actions
-- ----------------------------------------------------------------

licenseSuggestCodeAction :: PluginMethodHandler IdeState 'LSP.Method_TextDocumentCodeAction
licenseSuggestCodeAction ideState _ (CodeActionParams _ _ (TextDocumentIdentifier uri) _range CodeActionContext{_diagnostics=diags}) = do
  maxCompls <- fmap maxCompletions . liftIO $ runAction "cabal-plugin.suggestLicense" ideState getClientConfigAction
  pure $ InL $ diags >>= (fmap InR . LicenseSuggest.licenseErrorAction maxCompls uri)

-- | CodeActions for correcting field names with typos in them.
--
-- Provides CodeActions that fix typos in both stanzas and top-level field names.
-- The suggestions are computed based on the completion context, where we "move" a fake cursor
-- to the end of the field name and trigger cabal file completions. The completions are then
-- suggested to the user.
--
-- TODO: Relying on completions here often does not produce the desired results, we should
-- use some sort of fuzzy matching in the future, see issue #4357.
fieldSuggestCodeAction :: Recorder (WithPriority Log) -> PluginMethodHandler IdeState 'LSP.Method_TextDocumentCodeAction
fieldSuggestCodeAction recorder ide _ (CodeActionParams _ _ (TextDocumentIdentifier uri) _ CodeActionContext{_diagnostics=diags}) = do
  vfileM <- lift (pluginGetVirtualFile $ toNormalizedUri uri)
  case (,) <$> vfileM <*> uriToFilePath' uri of
    Nothing -> pure $ InL []
    Just (vfile, path) -> do
      -- We decide on `useWithStale` here, since `useWithStaleFast` often leads to the wrong completions being suggested.
      -- In case it fails, we still will get some completion results instead of an error.
      mFields <- liftIO $ runAction "cabal-plugin.fields" ide $ useWithStale ParseCabalFields $ toNormalizedFilePath path
      case mFields of
        Nothing ->
          pure $ InL []
        Just (cabalFields, _) -> do
          let fields = Maybe.mapMaybe FieldSuggest.fieldErrorName diags
          results <- forM fields (getSuggestion vfile path cabalFields)
          pure $ InL $ map InR $ concat results
  where
    getSuggestion vfile fp cabalFields (fieldName,Diagnostic{ _range=_range@(Range (Position lineNr col) _) }) = do
      let -- Compute where we would anticipate the cursor to be.
          fakeLspCursorPosition = Position lineNr (col + fromIntegral (T.length fieldName))
          lspPrefixInfo = Ghcide.getCompletionPrefix fakeLspCursorPosition vfile
          cabalPrefixInfo = Completions.getCabalPrefixInfo fp lspPrefixInfo
      completions <- liftIO $ computeCompletionsAt recorder ide cabalPrefixInfo fp cabalFields
      let completionTexts = fmap (^. JL.label) completions
      pure $ FieldSuggest.fieldErrorAction uri fieldName completionTexts _range

-- ----------------------------------------------------------------
-- Cabal file of Interest rules and global variable
-- ----------------------------------------------------------------

{- | Cabal files that are currently open in the lsp-client.
Specific actions happen when these files are saved, closed or modified,
such as generating diagnostics, re-parsing, etc...

We need to store the open files to parse them again if we restart the shake session.
Restarting of the shake session happens whenever these files are modified.
-}
newtype OfInterestCabalVar = OfInterestCabalVar (Var (HashMap NormalizedFilePath FileOfInterestStatus))

instance Shake.IsIdeGlobal OfInterestCabalVar

data IsCabalFileOfInterest = IsCabalFileOfInterest
  deriving (Eq, Show, Typeable, Generic)
instance Hashable IsCabalFileOfInterest
instance NFData IsCabalFileOfInterest

type instance RuleResult IsCabalFileOfInterest = CabalFileOfInterestResult

data CabalFileOfInterestResult = NotCabalFOI | IsCabalFOI FileOfInterestStatus
  deriving (Eq, Show, Typeable, Generic)
instance Hashable CabalFileOfInterestResult
instance NFData CabalFileOfInterestResult

{- | The rule that initialises the files of interest state.

Needs to be run on start-up.
-}
ofInterestRules :: Recorder (WithPriority Log) -> Rules ()
ofInterestRules recorder = do
  Shake.addIdeGlobal . OfInterestCabalVar =<< liftIO (newVar HashMap.empty)
  Shake.defineEarlyCutoff (cmapWithPrio LogShake recorder) $ RuleNoDiagnostics $ \IsCabalFileOfInterest f -> do
    alwaysRerun
    filesOfInterest <- getCabalFilesOfInterestUntracked
    let foi = maybe NotCabalFOI IsCabalFOI $ f `HashMap.lookup` filesOfInterest
        fp = summarize foi
        res = (Just fp, Just foi)
    return res
 where
  summarize NotCabalFOI                   = BS.singleton 0
  summarize (IsCabalFOI OnDisk)           = BS.singleton 1
  summarize (IsCabalFOI (Modified False)) = BS.singleton 2
  summarize (IsCabalFOI (Modified True))  = BS.singleton 3

getCabalFilesOfInterestUntracked :: Action (HashMap NormalizedFilePath FileOfInterestStatus)
getCabalFilesOfInterestUntracked = do
  OfInterestCabalVar var <- Shake.getIdeGlobalAction
  liftIO $ readVar var

addFileOfInterest :: Recorder (WithPriority Log) -> IdeState -> NormalizedFilePath -> FileOfInterestStatus -> IO [Key]
addFileOfInterest recorder state f v = do
  OfInterestCabalVar var <- Shake.getIdeGlobalState state
  (prev, files) <- modifyVar var $ \dict -> do
    let (prev, new) = HashMap.alterF (,Just v) f dict
    pure (new, (prev, new))
  if prev /= Just v
    then do
        log' Debug $ LogFOI files
        return [toKey IsCabalFileOfInterest f]
    else return []
 where
  log' = logWith recorder

deleteFileOfInterest :: Recorder (WithPriority Log) -> IdeState -> NormalizedFilePath -> IO [Key]
deleteFileOfInterest recorder state f = do
  OfInterestCabalVar var <- Shake.getIdeGlobalState state
  files <- modifyVar' var $ HashMap.delete f
  log' Debug $ LogFOI files
  return [toKey IsFileOfInterest f]
 where
  log' = logWith recorder

-- ----------------------------------------------------------------
-- Completion
-- ----------------------------------------------------------------

completion :: Recorder (WithPriority Log) -> PluginMethodHandler IdeState 'LSP.Method_TextDocumentCompletion
completion recorder ide _ complParams = do
  let TextDocumentIdentifier uri = complParams ^. JL.textDocument
      position = complParams ^. JL.position
  mVf <- lift $ pluginGetVirtualFile $ toNormalizedUri uri
  case (,) <$> mVf <*> uriToFilePath' uri of
    Just (cnts, path) -> do
      -- We decide on `useWithStale` here, since `useWithStaleFast` often leads to the wrong completions being suggested.
      -- In case it fails, we still will get some completion results instead of an error.
      mFields <- liftIO $ runAction "cabal-plugin.fields" ide $ useWithStale ParseCabalFields $ toNormalizedFilePath path
      case mFields of
        Nothing ->
          pure . InR $ InR Null
        Just (fields, _) -> do
          let lspPrefInfo = Ghcide.getCompletionPrefix position cnts
              cabalPrefInfo = Completions.getCabalPrefixInfo path lspPrefInfo
          let res = computeCompletionsAt recorder ide cabalPrefInfo path fields
          liftIO $ fmap InL res
    Nothing -> pure . InR $ InR Null

computeCompletionsAt :: Recorder (WithPriority Log) -> IdeState -> Types.CabalPrefixInfo -> FilePath -> [Syntax.Field Syntax.Position] -> IO [CompletionItem]
computeCompletionsAt recorder ide prefInfo fp fields = do
  runMaybeT (context fields) >>= \case
    Nothing -> pure []
    Just ctx -> do
      logWith recorder Debug $ LogCompletionContext ctx pos
      let completer = Completions.contextToCompleter ctx
      let completerData = CompleterTypes.CompleterData
            { getLatestGPD = do
              -- We decide on useWithStaleFast here, since we mostly care about the file's meta information,
              -- thus, a quick response gives us the desired result most of the time.
              -- The `withStale` option is very important here, since we often call this rule with invalid cabal files.
              mGPD <- runAction "cabal-plugin.modulesCompleter.gpd" ide $ useWithStale ParseCabalFile $ toNormalizedFilePath fp
              pure $ fmap fst mGPD
            , getCabalCommonSections = runAction "cabal-plugin.commonSections" ide $ use ParseCabalCommonSections $ toNormalizedFilePath fp
            , cabalPrefixInfo = prefInfo
            , stanzaName =
            case fst ctx of
                Types.Stanza _ name -> name
                _                   -> Nothing
            }
      completions <- completer completerRecorder completerData
      pure completions
  where
    pos = Types.completionCursorPosition prefInfo
    context fields = Completions.getContext completerRecorder prefInfo fields
    completerRecorder = cmapWithPrio LogCompletions recorder<|MERGE_RESOLUTION|>--- conflicted
+++ resolved
@@ -91,11 +91,8 @@
         mconcat
           [ mkPluginHandler LSP.SMethod_TextDocumentCodeAction licenseSuggestCodeAction
           , mkPluginHandler LSP.SMethod_TextDocumentCompletion $ completion recorder
-<<<<<<< HEAD
           , mkPluginHandler LSP.SMethod_TextDocumentDocumentSymbol moduleOutline
-=======
           , mkPluginHandler LSP.SMethod_TextDocumentCodeAction $ fieldSuggestCodeAction recorder
->>>>>>> ce486f7e
           ]
     , pluginNotificationHandlers =
         mconcat
