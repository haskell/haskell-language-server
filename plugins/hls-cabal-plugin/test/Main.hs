{-# LANGUAGE CPP                      #-}
{-# LANGUAGE DisambiguateRecordFields #-}
{-# LANGUAGE OverloadedStrings        #-}

module Main (
    main,
) where

import           CabalAdd                        (cabalAddTests)
import           Completer                       (completerTests)
import           Context                         (contextTests)
import           Control.Lens                    ((^.))
import           Control.Lens.Fold               ((^?))
import           Control.Monad                   (guard)
import qualified Data.ByteString                 as BS
import           Data.Either                     (isRight)
import           Data.List.Extra                 (nubOrdOn)
import qualified Data.Maybe                      as Maybe
import qualified Data.Text                       as T
<<<<<<< HEAD
import qualified Data.Text                       as Text
import           Definition                      (gotoDefinitionTests)
=======
>>>>>>> d32d3faa
import           Ide.Plugin.Cabal.LicenseSuggest (licenseErrorSuggestion)
import qualified Ide.Plugin.Cabal.Parse          as Lib
import qualified Language.LSP.Protocol.Lens      as L
import           Outline                         (outlineTests)
import           System.FilePath
import           Test.Hls
import           Utils

main :: IO ()
main = do
    defaultTestRunner $
        testGroup
            "Cabal Plugin Tests"
            [ unitTests
            , pluginTests
            , completerTests
            , contextTests
            , outlineTests
            , codeActionTests
            , gotoDefinitionTests
            ]

-- ------------------------------------------------------------------------
-- Unit Tests
-- ------------------------------------------------------------------------

unitTests :: TestTree
unitTests =
    testGroup
        "Unit Tests"
        [ cabalParserUnitTests
        , codeActionUnitTests
        ]

cabalParserUnitTests :: TestTree
cabalParserUnitTests =
    testGroup
        "Parsing Cabal"
        [ testCase "Simple Parsing works" $ do
            (warnings, pm) <- Lib.parseCabalFileContents =<< BS.readFile (testDataDir </> "simple.cabal")
            liftIO $ do
                null warnings @? "Found unexpected warnings"
                isRight pm @? "Failed to parse GenericPackageDescription"
        ]

codeActionUnitTests :: TestTree
codeActionUnitTests =
    testGroup
        "Code Action Tests"
        [ testCase "Unknown format" $ do
            -- the message has the wrong format
            licenseErrorSuggestion maxCompletions "Unknown license identifier: 'BSD3' Do you mean BSD-3-Clause?" @?= []
        , testCase "BSD-3-Clause" $ do
            take 2 (licenseErrorSuggestion maxCompletions "Unknown SPDX license identifier: 'BSD3' Do you mean BSD-3-Clause?")
                @?=
-- Cabal-syntax 3.12.0.0 added bunch of new licenses, so now more licenses match "BSD3" pattern
#if MIN_VERSION_Cabal_syntax(3,12,0)
                    [("BSD3", "BSD-4.3RENO"), ("BSD3", "BSD-3-Clause")]
#else
                    [("BSD3", "BSD-3-Clause"), ("BSD3", "BSD-3-Clause-LBNL")]
#endif
        , testCase "MiT" $ do
            -- contains no suggestion
            take 2 (licenseErrorSuggestion maxCompletions "Unknown SPDX license identifier: 'MiT'")
                @?= [("MiT", "MIT"), ("MiT", "MIT-0")]
        ]
  where
    maxCompletions = 100


-- ------------------------ ------------------------------------------------
-- Integration Tests
-- ------------------------------------------------------------------------

pluginTests :: TestTree
pluginTests =
    testGroup
        "Plugin Tests"
        [ testGroup
            "Diagnostics"
            [ runCabalTestCaseSession "Publishes Diagnostics on Error" "" $ do
                _ <- openDoc "invalid.cabal" "cabal"
                diags <- cabalCaptureKick
                unknownLicenseDiag <- liftIO $ inspectDiagnostic diags ["Unknown SPDX license identifier: 'BSD3'"]
                liftIO $ do
                    length diags @?= 1
                    unknownLicenseDiag ^. L.range @?= Range (Position 3 24) (Position 4 0)
                    unknownLicenseDiag ^. L.severity @?= Just DiagnosticSeverity_Error
            , runCabalTestCaseSession "Clears diagnostics" "" $ do
                doc <- openDoc "invalid.cabal" "cabal"
                diags <- cabalCaptureKick
                unknownLicenseDiag <- liftIO $ inspectDiagnostic diags ["Unknown SPDX license identifier: 'BSD3'"]
                liftIO $ do
                    length diags @?= 1
                    unknownLicenseDiag ^. L.range @?= Range (Position 3 24) (Position 4 0)
                    unknownLicenseDiag ^. L.severity @?= Just DiagnosticSeverity_Error
                _ <- applyEdit doc $ TextEdit (Range (Position 3 20) (Position 4 0)) "BSD-3-Clause\n"
                newDiags <- cabalCaptureKick
                liftIO $ newDiags @?= []
            , runCabalTestCaseSession "No Diagnostics in .hs files from valid .cabal file" "simple-cabal" $ do
                hsDoc <- openDoc "A.hs" "haskell"
                expectNoMoreDiagnostics 1 hsDoc "typechecking"
                cabalDoc <- openDoc "simple-cabal.cabal" "cabal"
                expectNoMoreDiagnostics 1 cabalDoc "parsing"
            , runCabalTestCaseSession "Diagnostics in .hs files from invalid .cabal file" "simple-cabal" $ do
                    hsDoc <- openDoc "A.hs" "haskell"
                    expectNoMoreDiagnostics 1 hsDoc "typechecking"
                    cabalDoc <- openDoc "simple-cabal.cabal" "cabal"
                    expectNoMoreDiagnostics 1 cabalDoc "parsing"
                    let theRange = Range (Position 3 20) (Position 3 23)
                    -- Invalid license
                    changeDoc
                        cabalDoc
                        [ TextDocumentContentChangeEvent $
                            InL TextDocumentContentChangePartial
                                { _range = theRange
                                , _rangeLength = Nothing
                                , _text = "MIT3"
                                }
                        ]
                    cabalDiags <- waitForDiagnosticsFrom cabalDoc
                    unknownLicenseDiag <- liftIO $ inspectDiagnostic cabalDiags ["Unknown SPDX license identifier: 'MIT3'"]
                    expectNoMoreDiagnostics 1 hsDoc "typechecking"
                    liftIO $ do
                        length cabalDiags @?= 1
                        unknownLicenseDiag ^. L.range @?= Range (Position 3 24) (Position 4 0)
                        unknownLicenseDiag ^. L.severity @?= Just DiagnosticSeverity_Error
            ]
        ]
-- ----------------------------------------------------------------------------
-- Code Action Tests
-- ----------------------------------------------------------------------------

codeActionTests :: TestTree
codeActionTests = testGroup "Code Actions"
    [ runCabalTestCaseSession "BSD-3" "" $ do
        doc <- openDoc "licenseCodeAction.cabal" "cabal"
        diags <- waitForDiagnosticsFromSource doc "cabal"
        reduceDiag <- liftIO $ inspectDiagnostic diags ["Unknown SPDX license identifier: 'BSD3'"]
        liftIO $ do
            length diags @?= 1
            reduceDiag ^. L.range @?= Range (Position 3 24) (Position 4 0)
            reduceDiag ^. L.severity @?= Just DiagnosticSeverity_Error
        [codeAction] <- getLicenseAction "BSD-3-Clause" <$> getCodeActions doc (Range (Position 3 24) (Position 4 0))
        executeCodeAction codeAction
        contents <- documentContents doc
        liftIO $
            contents
                @?= T.unlines
                    [ "cabal-version:      3.0"
                    , "name:               licenseCodeAction"
                    , "version:            0.1.0.0"
                    , "license:            BSD-3-Clause"
                    , ""
                    , "library"
                    , "    build-depends:    base"
                    , "    default-language: Haskell2010"
                    ]
    , runCabalTestCaseSession "Apache-2.0" "" $ do
        doc <- openDoc "licenseCodeAction2.cabal" "cabal"
        diags <- waitForDiagnosticsFromSource doc "cabal"
        -- test if it supports typos in license name, here 'apahe'
        reduceDiag <- liftIO $ inspectDiagnostic diags ["Unknown SPDX license identifier: 'APAHE'"]
        liftIO $ do
            length diags @?= 1
            reduceDiag ^. L.range @?= Range (Position 3 25) (Position 4 0)
            reduceDiag ^. L.severity @?= Just DiagnosticSeverity_Error
        [codeAction] <- getLicenseAction "Apache-2.0" <$> getCodeActions doc (Range (Position 3 24) (Position 4 0))
        executeCodeAction codeAction
        contents <- documentContents doc
        liftIO $
            contents
                @?= T.unlines
                    [ "cabal-version:      3.0"
                    , "name:               licenseCodeAction2"
                    , "version:            0.1.0.0"
                    , "license:            Apache-2.0"
                    , ""
                    , "library"
                    , "    build-depends:    base"
                    , "    default-language: Haskell2010"
                    ]
    , runCabalGoldenSession "Code Actions - Can fix field names" "code-actions" "FieldSuggestions" $ \doc -> do
        _ <- waitForDiagnosticsFrom doc
        cas <- Maybe.mapMaybe (^? _R) <$> getAllCodeActions doc
        -- Filter out the code actions we want to invoke.
        -- We only want to invoke Code Actions with certain titles, and
        -- we want to invoke them only once, not once for each cursor request.
        -- 'getAllCodeActions' iterates over each cursor position and requests code actions.
        let selectedCas = nubOrdOn (^. L.title) $ filter
                (\ca -> (ca ^. L.title) `elem`
                    [ "Replace with license"
                    , "Replace with build-type"
                    , "Replace with extra-doc-files"
                    , "Replace with ghc-options"
                    , "Replace with location"
                    , "Replace with default-language"
                    , "Replace with import"
                    , "Replace with build-depends"
                    , "Replace with main-is"
                    , "Replace with hs-source-dirs"
                    ]) cas
        mapM_ executeCodeAction selectedCas
        pure ()
    , cabalAddTests
    ]
  where
    getLicenseAction :: T.Text -> [Command |? CodeAction] -> [CodeAction]
    getLicenseAction license codeActions = do
        InR action@CodeAction{_title} <- codeActions
        guard (_title == "Replace with " <> license)
        pure action<|MERGE_RESOLUTION|>--- conflicted
+++ resolved
@@ -17,11 +17,7 @@
 import           Data.List.Extra                 (nubOrdOn)
 import qualified Data.Maybe                      as Maybe
 import qualified Data.Text                       as T
-<<<<<<< HEAD
-import qualified Data.Text                       as Text
 import           Definition                      (gotoDefinitionTests)
-=======
->>>>>>> d32d3faa
 import           Ide.Plugin.Cabal.LicenseSuggest (licenseErrorSuggestion)
 import qualified Ide.Plugin.Cabal.Parse          as Lib
 import qualified Language.LSP.Protocol.Lens      as L
