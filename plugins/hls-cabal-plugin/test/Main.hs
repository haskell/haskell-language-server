--- conflicted
+++ resolved
@@ -34,11 +34,8 @@
             , pluginTests
             , completerTests
             , contextTests
-<<<<<<< HEAD
             , outlineTests
-=======
             , codeActionTests
->>>>>>> ce486f7e
             ]
 
 -- ------------------------------------------------------------------------
