{-# LANGUAGE CPP                      #-}
{-# LANGUAGE DataKinds                #-}
{-# LANGUAGE DisambiguateRecordFields #-}
{-# LANGUAGE OverloadedStrings        #-}
{-# LANGUAGE QuasiQuotes              #-}

module Main (
    main,
) where

import           CabalAdd                        (cabalAddDependencyTests,
                                                  cabalAddModuleTests)
import           Completer                       (completerTests)
import           Context                         (contextTests)
import           Control.Lens                    (_Just, preview, view, (^.))
import           Control.Lens.Fold               ((^?))
import           Control.Monad                   (guard)
import qualified Data.ByteString                 as BS
import           Data.Either                     (isRight)
import           Data.List.Extra                 (nubOrdOn)
import qualified Data.Maybe                      as Maybe
import           Data.Text                       (Text)
import qualified Data.Text                       as T
import qualified Data.Text.IO                    as Text
import           Definition                      (gotoDefinitionTests)
import           Development.IDE.Test
import           Ide.Plugin.Cabal.LicenseSuggest (licenseErrorSuggestion)
import qualified Ide.Plugin.Cabal.Parse          as Lib
import qualified Language.LSP.Protocol.Lens      as L
import qualified Language.LSP.Protocol.Message   as L
import           Outline                         (outlineTests)
import           System.FilePath
import           Test.Hls
import           Test.Hls.FileSystem
import           Utils

main :: IO ()
main = do
    defaultTestRunner $
        testGroup
            "Cabal Plugin Tests"
            [ unitTests
            , pluginTests
            , completerTests
            , contextTests
            , outlineTests
            , codeActionTests
            , gotoDefinitionTests
            , hoverTests
<<<<<<< HEAD
            , codeLensTests
=======
            , reloadOnCabalChangeTests
>>>>>>> d18697ce
            ]

-- ------------------------------------------------------------------------
-- Unit Tests
-- ------------------------------------------------------------------------

unitTests :: TestTree
unitTests =
    testGroup
        "Unit Tests"
        [ cabalParserUnitTests
        , codeActionUnitTests
        ]

cabalParserUnitTests :: TestTree
cabalParserUnitTests =
    testGroup
        "Parsing Cabal"
        [ testCase "Simple Parsing works" $ do
            fileContents <- BS.readFile (testDataDir </> "simple.cabal")
            let (warnings, pm) = Lib.parseCabalFileContents fileContents
            liftIO $ do
                null warnings @? "Found unexpected warnings"
                isRight pm @? "Failed to parse GenericPackageDescription"
        ]

codeActionUnitTests :: TestTree
codeActionUnitTests =
    testGroup
        "Code Action Tests"
        [ testCase "Unknown format" $ do
            -- the message has the wrong format
            licenseErrorSuggestion maxCompletions "Unknown license identifier: 'BSD3' Do you mean BSD-3-Clause?" @?= []
        , testCase "BSD-3-Clause" $ do
            take 2 (licenseErrorSuggestion maxCompletions "Unknown SPDX license identifier: 'BSD3' Do you mean BSD-3-Clause?")
                @?=
-- Cabal-syntax 3.12.0.0 added bunch of new licenses, so now more licenses match "BSD3" pattern
#if MIN_VERSION_Cabal_syntax(3,12,0)
                    [("BSD3", "BSD-4.3RENO"), ("BSD3", "BSD-3-Clause")]
#else
                    [("BSD3", "BSD-3-Clause"), ("BSD3", "BSD-3-Clause-LBNL")]
#endif
        , testCase "MiT" $ do
            -- contains no suggestion
            take 2 (licenseErrorSuggestion maxCompletions "Unknown SPDX license identifier: 'MiT'")
                @?= [("MiT", "MIT"), ("MiT", "MIT-0")]
        ]
  where
    maxCompletions = 100


-- ------------------------------------------------------------------------
-- Integration Tests
-- ------------------------------------------------------------------------

pluginTests :: TestTree
pluginTests =
    testGroup
        "Plugin Tests"
        [ testGroup
            "Diagnostics"
            [ runCabalTestCaseSession "Publishes Diagnostics on Error" "" $ do
                _ <- openDoc "invalid.cabal" "cabal"
                diags <- cabalCaptureKick
                unknownLicenseDiag <- liftIO $ inspectDiagnostic diags ["Unknown SPDX license identifier: 'BSD3'"]
                liftIO $ do
                    length diags @?= 1
                    unknownLicenseDiag ^. L.range @?= Range (Position 3 24) (Position 4 0)
                    unknownLicenseDiag ^. L.severity @?= Just DiagnosticSeverity_Error
            ,   runCabalTestCaseSession "Publishes Diagnostics on unsupported cabal version as Warning" "" $ do
                _ <- openDoc "unsupportedVersion.cabal" "cabal"
                diags <- cabalCaptureKick
                unknownVersionDiag <- liftIO $ inspectDiagnosticAny diags ["Unsupported cabal-version 99999.0", "Unsupported cabal format version in cabal-version field: 99999.0"]
                liftIO $ do
                    length diags @?= 1
                    unknownVersionDiag ^. L.range @?= Range (Position 0 0) (Position 1 0)
                    unknownVersionDiag ^. L.severity @?= Just DiagnosticSeverity_Warning
            , runCabalTestCaseSession "Clears diagnostics" "" $ do
                doc <- openDoc "invalid.cabal" "cabal"
                diags <- cabalCaptureKick
                unknownLicenseDiag <- liftIO $ inspectDiagnostic diags ["Unknown SPDX license identifier: 'BSD3'"]
                liftIO $ do
                    length diags @?= 1
                    unknownLicenseDiag ^. L.range @?= Range (Position 3 24) (Position 4 0)
                    unknownLicenseDiag ^. L.severity @?= Just DiagnosticSeverity_Error
                _ <- applyEdit doc $ TextEdit (Range (Position 3 20) (Position 4 0)) "BSD-3-Clause\n"
                newDiags <- cabalCaptureKick
                liftIO $ newDiags @?= []
            ]
        ]
-- ----------------------------------------------------------------------------
-- Code Action Tests
-- ----------------------------------------------------------------------------

codeActionTests :: TestTree
codeActionTests = testGroup "Code Actions"
    [ runCabalTestCaseSession "BSD-3" "" $ do
        doc <- openDoc "licenseCodeAction.cabal" "cabal"
        diags <- waitForDiagnosticsFromSource doc "cabal"
        reduceDiag <- liftIO $ inspectDiagnostic diags ["Unknown SPDX license identifier: 'BSD3'"]
        liftIO $ do
            length diags @?= 1
            reduceDiag ^. L.range @?= Range (Position 3 24) (Position 4 0)
            reduceDiag ^. L.severity @?= Just DiagnosticSeverity_Error
        [codeAction] <- getLicenseAction "BSD-3-Clause" <$> getCodeActions doc (Range (Position 3 24) (Position 4 0))
        executeCodeAction codeAction
        contents <- documentContents doc
        liftIO $
            contents
                @?= T.unlines
                    [ "cabal-version:      3.0"
                    , "name:               licenseCodeAction"
                    , "version:            0.1.0.0"
                    , "license:            BSD-3-Clause"
                    , ""
                    , "library"
                    , "    build-depends:    base"
                    , "    default-language: Haskell2010"
                    ]
    , runCabalTestCaseSession "Apache-2.0" "" $ do
        doc <- openDoc "licenseCodeAction2.cabal" "cabal"
        diags <- waitForDiagnosticsFromSource doc "cabal"
        -- test if it supports typos in license name, here 'apahe'
        reduceDiag <- liftIO $ inspectDiagnostic diags ["Unknown SPDX license identifier: 'APAHE'"]
        liftIO $ do
            length diags @?= 1
            reduceDiag ^. L.range @?= Range (Position 3 25) (Position 4 0)
            reduceDiag ^. L.severity @?= Just DiagnosticSeverity_Error
        [codeAction] <- getLicenseAction "Apache-2.0" <$> getCodeActions doc (Range (Position 3 24) (Position 4 0))
        executeCodeAction codeAction
        contents <- documentContents doc
        liftIO $
            contents
                @?= T.unlines
                    [ "cabal-version:      3.0"
                    , "name:               licenseCodeAction2"
                    , "version:            0.1.0.0"
                    , "license:            Apache-2.0"
                    , ""
                    , "library"
                    , "    build-depends:    base"
                    , "    default-language: Haskell2010"
                    ]
    , runCabalGoldenSession "Code Actions - Can fix field names" "code-actions" "FieldSuggestions" $ \doc -> do
        _ <- waitForDiagnosticsFrom doc
        cas <- Maybe.mapMaybe (^? _R) <$> getAllCodeActions doc
        -- Filter out the code actions we want to invoke.
        -- We only want to invoke Code Actions with certain titles, and
        -- we want to invoke them only once, not once for each cursor request.
        -- 'getAllCodeActions' iterates over each cursor position and requests code actions.
        let selectedCas = nubOrdOn (^. L.title) $ filter
                (\ca -> (ca ^. L.title) `elem`
                    [ "Replace with license"
                    , "Replace with build-type"
                    , "Replace with extra-doc-files"
                    , "Replace with ghc-options"
                    , "Replace with location"
                    , "Replace with default-language"
                    , "Replace with import"
                    , "Replace with build-depends"
                    , "Replace with main-is"
                    , "Replace with hs-source-dirs"
                    ]) cas
        mapM_ executeCodeAction selectedCas
        pure ()
    , cabalAddDependencyTests
    , cabalAddModuleTests
    ]
  where
    getLicenseAction :: T.Text -> [Command |? CodeAction] -> [CodeAction]
    getLicenseAction license codeActions = do
        InR action@CodeAction{_title} <- codeActions
        guard (_title == "Replace with " <> license)
        pure action

-- ----------------------------------------------------------------------------
-- Hover Tests
-- ----------------------------------------------------------------------------

hoverTests :: TestTree
hoverTests = testGroup "Hover"
    [ hoverOnDependencyTests
    ]

hoverOnDependencyTests :: TestTree
hoverOnDependencyTests = testGroup "Hover Dependency"
    [ hoverContainsTest "base with separated version" "hover-deps.cabal" (Position 6 25) "[Documentation](https://hackage.haskell.org/package/base)"
    , hoverContainsTest "aeson with not separated version " "hover-deps.cabal" (Position 7 25) "[Documentation](https://hackage.haskell.org/package/aeson)"
    , hoverContainsTest "lens no version" "hover-deps.cabal" (Position 7 42) "[Documentation](https://hackage.haskell.org/package/lens)"

    , hoverIsNullTest "name has no documentation" "hover-deps.cabal" (Position 1 25)
    , hoverIsNullTest "exposed-modules has no documentation" "hover-deps.cabal" (Position 5 25)
    , hoverIsNullTest "hs-source-dirs has no documentation" "hover-deps.cabal" (Position 8 25)
    ]
    where
        hoverContainsTest :: TestName -> FilePath -> Position -> T.Text -> TestTree
        hoverContainsTest testName cabalFile pos containedText =
            runCabalTestCaseSession testName "hover" $ do
                doc <- openDoc cabalFile "cabal"
                h <- getHover doc pos
                case h of
                    Nothing -> liftIO $ assertFailure "No hover"
                    Just (Hover contents _) -> case contents of
                        InL (MarkupContent _ txt) -> do
                            liftIO
                            $ assertBool ("Failed to find `" <> T.unpack containedText <> "` in hover message: " <> T.unpack txt)
                            $ containedText `T.isInfixOf` txt
                        _ -> liftIO $ assertFailure "Unexpected content type"
                closeDoc doc

        hoverIsNullTest :: TestName -> FilePath -> Position -> TestTree
        hoverIsNullTest testName cabalFile pos =
            runCabalTestCaseSession testName "hover" $ do
                doc <- openDoc cabalFile "cabal"
                h <- getHover doc pos
                liftIO $ assertBool ("Found hover `" <> show h <> "`") $ Maybe.isNothing h
                closeDoc doc

-- ----------------------------------------------------------------------------
<<<<<<< HEAD
-- Code Lens Tests
-- ----------------------------------------------------------------------------

codeLensTests :: TestTree
codeLensTests = testGroup "Code Lens"
    [ dependencyVersionLenses
    , dependencyVersionInlayHints
    ]
    where
        dependencyVersionLenses =
            runCabalTestCaseSession "Code Lens Test" "dependencies" $ do
                doc <- openDoc "deps-versions.cabal" "cabal"
                lenses <- getCodeLenses doc
                liftIO $ map (preview $ L.command . _Just . L.title) lenses @?= [Just "4.19.2.0", Just "text (2.1.1)", Just "transformers (0.6.1.0)"]
                closeDoc doc
        dependencyVersionInlayHints =
            runCabalTestCaseSession "InlayHints tests" "dependencies" $ do
                doc <- openDoc "deps-versions.cabal" "cabal"
                let range = Range (Position 0 0) (Position 1000 1000)
                hints <- getInlayHints doc range
                liftIO $ map (view L.label) hints @?= [InL " (4.19.2.0)",InL " (2.1.1)",InL " (0.6.1.0)"]
                closeDoc doc
=======
-- Reloading of Haskell files on .cabal changes
-- ----------------------------------------------------------------------------

simpleCabalVft :: [FileTree]
simpleCabalVft =
    [ copy "hie.yaml"
    , copy "simple-reload.cabal"
    , copy "Main.hs"
    ]

simpleCabalFs :: VirtualFileTree
simpleCabalFs = mkVirtualFileTree
    (testDataDir </> "simple-reload")
    simpleCabalVft

-- Slow tests
reloadOnCabalChangeTests :: TestTree
reloadOnCabalChangeTests = testGroup "Reload on .cabal changes"
    [ runCabalTestCaseSessionVft "Change warnings when .cabal file changes" simpleCabalFs $ do
        _ <- openDoc "Main.hs" "haskell"
        expectDiagnostics [("Main.hs", [(DiagnosticSeverity_Warning, (8, 0), "Top-level binding with no type signature", Just "GHC-38417")])]
        waitForAllProgressDone
        cabalDoc <- openDoc "simple-reload.cabal" "cabal"
        skipManyTill anyMessage cabalKickDone
        saveDoc cabalDoc
            [trimming|
            cabal-version:      3.4
            name:               simple-reload
            version:            0.1.0.0
            -- copyright:
            build-type:         Simple

            common warnings
                ghc-options: -Wall -Wno-missing-signatures

            executable simple-reload
                import:           warnings
                main-is:          Main.hs
                build-depends:    base
                default-language: Haskell2010
            |]

        expectDiagnostics [("Main.hs", [(DiagnosticSeverity_Warning, (2, 0), "The import of \8216Data.List\8217 is redundant", Nothing)])]
    ]

-- | Persists the given contents to the 'TextDocumentIdentifier' on disk
-- and sends the @textDocument/didSave@ notification.
saveDoc :: TextDocumentIdentifier -> Text -> Session ()
saveDoc docId t = do
    -- I couldn't figure out how to get the virtual file contents, so we write it
    -- to disk and send the 'SMethod_TextDocumentDidSave' notification
    case uriToFilePath (docId ^. L.uri) of
        Nothing -> pure ()
        Just fp -> do
            liftIO $ Text.writeFile fp t

    let params = DidSaveTextDocumentParams docId Nothing
    sendNotification L.SMethod_TextDocumentDidSave params
>>>>>>> d18697ce
<|MERGE_RESOLUTION|>--- conflicted
+++ resolved
@@ -47,11 +47,8 @@
             , codeActionTests
             , gotoDefinitionTests
             , hoverTests
-<<<<<<< HEAD
+            , reloadOnCabalChangeTests
             , codeLensTests
-=======
-            , reloadOnCabalChangeTests
->>>>>>> d18697ce
             ]
 
 -- ------------------------------------------------------------------------
@@ -271,30 +268,6 @@
                 closeDoc doc
 
 -- ----------------------------------------------------------------------------
-<<<<<<< HEAD
--- Code Lens Tests
--- ----------------------------------------------------------------------------
-
-codeLensTests :: TestTree
-codeLensTests = testGroup "Code Lens"
-    [ dependencyVersionLenses
-    , dependencyVersionInlayHints
-    ]
-    where
-        dependencyVersionLenses =
-            runCabalTestCaseSession "Code Lens Test" "dependencies" $ do
-                doc <- openDoc "deps-versions.cabal" "cabal"
-                lenses <- getCodeLenses doc
-                liftIO $ map (preview $ L.command . _Just . L.title) lenses @?= [Just "4.19.2.0", Just "text (2.1.1)", Just "transformers (0.6.1.0)"]
-                closeDoc doc
-        dependencyVersionInlayHints =
-            runCabalTestCaseSession "InlayHints tests" "dependencies" $ do
-                doc <- openDoc "deps-versions.cabal" "cabal"
-                let range = Range (Position 0 0) (Position 1000 1000)
-                hints <- getInlayHints doc range
-                liftIO $ map (view L.label) hints @?= [InL " (4.19.2.0)",InL " (2.1.1)",InL " (0.6.1.0)"]
-                closeDoc doc
-=======
 -- Reloading of Haskell files on .cabal changes
 -- ----------------------------------------------------------------------------
 
@@ -353,4 +326,27 @@
 
     let params = DidSaveTextDocumentParams docId Nothing
     sendNotification L.SMethod_TextDocumentDidSave params
->>>>>>> d18697ce
+
+-- ----------------------------------------------------------------------------
+-- Code Lens Tests
+-- ----------------------------------------------------------------------------
+
+codeLensTests :: TestTree
+codeLensTests = testGroup "Code Lens"
+    [ dependencyVersionLenses
+    , dependencyVersionInlayHints
+    ]
+    where
+        dependencyVersionLenses =
+            runCabalTestCaseSession "Code Lens Test" "dependencies" $ do
+                doc <- openDoc "deps-versions.cabal" "cabal"
+                lenses <- getCodeLenses doc
+                liftIO $ map (preview $ L.command . _Just . L.title) lenses @?= [Just "4.19.2.0", Just "text (2.1.1)", Just "transformers (0.6.1.0)"]
+                closeDoc doc
+        dependencyVersionInlayHints =
+            runCabalTestCaseSession "InlayHints tests" "dependencies" $ do
+                doc <- openDoc "deps-versions.cabal" "cabal"
+                let range = Range (Position 0 0) (Position 1000 1000)
+                hints <- getInlayHints doc range
+                liftIO $ map (view L.label) hints @?= [InL " (4.19.2.0)",InL " (2.1.1)",InL " (0.6.1.0)"]
+                closeDoc doc