{-# LANGUAGE CPP                      #-}
{-# LANGUAGE DisambiguateRecordFields #-}
{-# LANGUAGE OverloadedStrings        #-}

module Main (
    main,
) where

import           Completer                       (completerTests)
import           Context                         (contextTests)
import           Control.Lens                    ((^.))
import           Control.Lens.Fold               ((^?))
import           Control.Monad                   (guard)
import qualified Data.ByteString                 as BS
import           Data.Either                     (isRight)
import           Data.List.Extra                 (nubOrdOn)
import qualified Data.Maybe                      as Maybe
import qualified Data.Text                       as T
import qualified Data.Text                       as Text
import           Ide.Plugin.Cabal.LicenseSuggest (licenseErrorSuggestion)
import qualified Ide.Plugin.Cabal.Parse          as Lib
import qualified Language.LSP.Protocol.Lens      as L
import           System.FilePath
import           Test.Hls
import           Utils

main :: IO ()
main = do
    defaultTestRunner $
        testGroup
            "Cabal Plugin Tests"
            [ unitTests
            , pluginTests
            , completerTests
            , contextTests
            , codeActionTests
            ]

-- ------------------------------------------------------------------------
-- Unit Tests
-- ------------------------------------------------------------------------

unitTests :: TestTree
unitTests =
    testGroup
        "Unit Tests"
        [ cabalParserUnitTests
        , codeActionUnitTests
        ]

cabalParserUnitTests :: TestTree
cabalParserUnitTests =
    testGroup
        "Parsing Cabal"
        [ testCase "Simple Parsing works" $ do
            (warnings, pm) <- Lib.parseCabalFileContents =<< BS.readFile (testDataDir </> "simple.cabal")
            liftIO $ do
                null warnings @? "Found unexpected warnings"
                isRight pm @? "Failed to parse GenericPackageDescription"
        ]

codeActionUnitTests :: TestTree
codeActionUnitTests =
    testGroup
        "Code Action Tests"
        [ testCase "Unknown format" $ do
            -- the message has the wrong format
            licenseErrorSuggestion maxCompletions "Unknown license identifier: 'BSD3' Do you mean BSD-3-Clause?" @?= []
        , testCase "BSD-3-Clause" $ do
            take 2 (licenseErrorSuggestion maxCompletions "Unknown SPDX license identifier: 'BSD3' Do you mean BSD-3-Clause?")
                @?=
-- Cabal-syntax 3.12.0.0 added bunch of new licenses, so now more licenses match "BSD3" pattern
#if MIN_VERSION_Cabal_syntax(3,12,0)
                    [("BSD3", "BSD-4.3RENO"), ("BSD3", "BSD-3-Clause")]
#else
                    [("BSD3", "BSD-3-Clause"), ("BSD3", "BSD-3-Clause-LBNL")]
#endif
        , testCase "MiT" $ do
            -- contains no suggestion
            take 2 (licenseErrorSuggestion maxCompletions "Unknown SPDX license identifier: 'MiT'")
                @?= [("MiT", "MIT"), ("MiT", "MIT-0")]
        ]
  where
    maxCompletions = 100


-- ------------------------ ------------------------------------------------
-- Integration Tests
-- ------------------------------------------------------------------------

pluginTests :: TestTree
pluginTests =
    testGroup
        "Plugin Tests"
        [ testGroup
            "Diagnostics"
            [ runCabalTestCaseSession "Publishes Diagnostics on Error" "" $ do
                _ <- openDoc "invalid.cabal" "cabal"
                -- diags <- waitForDiagnosticsFromSource doc "cabal"
                diags <- cabalCaptureKick
                unknownLicenseDiag <- liftIO $ inspectDiagnostic diags ["Unknown SPDX license identifier: 'BSD3'"]
                liftIO $ do
                    length diags @?= 1
                    unknownLicenseDiag ^. L.range @?= Range (Position 3 24) (Position 4 0)
                    unknownLicenseDiag ^. L.severity @?= Just DiagnosticSeverity_Error
            , runCabalTestCaseSession "Clears diagnostics" "" $ do
                doc <- openDoc "invalid.cabal" "cabal"
                -- diags <- waitForDiagnosticsFrom doc
                diags <- cabalCaptureKick
                unknownLicenseDiag <- liftIO $ inspectDiagnostic diags ["Unknown SPDX license identifier: 'BSD3'"]
                liftIO $ do
                    length diags @?= 1
                    unknownLicenseDiag ^. L.range @?= Range (Position 3 24) (Position 4 0)
                    unknownLicenseDiag ^. L.severity @?= Just DiagnosticSeverity_Error
                _ <- applyEdit doc $ TextEdit (Range (Position 3 20) (Position 4 0)) "BSD-3-Clause\n"
                -- newDiags <- waitForDiagnosticsFrom doc
                newDiags <- cabalCaptureKick
                liftIO $ newDiags @?= []
            , runCabalTestCaseSession "No Diagnostics in .hs files from valid .cabal file" "simple-cabal" $ do
                hsDoc <- openDoc "A.hs" "haskell"
                expectNoMoreDiagnostics 1 hsDoc "typechecking"
                cabalDoc <- openDoc "simple-cabal.cabal" "cabal"
                expectNoMoreDiagnostics 1 cabalDoc "parsing"
            , runCabalTestCaseSession "Diagnostics in .hs files from invalid .cabal file" "simple-cabal" $ do
                    hsDoc <- openDoc "A.hs" "haskell"
                    expectNoMoreDiagnostics 1 hsDoc "typechecking"
                    cabalDoc <- openDoc "simple-cabal.cabal" "cabal"
                    expectNoMoreDiagnostics 1 cabalDoc "parsing"
                    let theRange = Range (Position 3 20) (Position 3 23)
                    -- Invalid license
                    changeDoc
                        cabalDoc
                        [ TextDocumentContentChangeEvent $
                            InL TextDocumentContentChangePartial
                                { _range = theRange
                                , _rangeLength = Nothing
                                , _text = "MIT3"
                                }
                        ]
                    cabalDiags <- waitForDiagnosticsFrom cabalDoc
                    unknownLicenseDiag <- liftIO $ inspectDiagnostic cabalDiags ["Unknown SPDX license identifier: 'MIT3'"]
                    expectNoMoreDiagnostics 1 hsDoc "typechecking"
                    liftIO $ do
                        length cabalDiags @?= 1
                        unknownLicenseDiag ^. L.range @?= Range (Position 3 24) (Position 4 0)
                        unknownLicenseDiag ^. L.severity @?= Just DiagnosticSeverity_Error
            ]
<<<<<<< HEAD
        , testGroup
            "Code Actions"
            [ runCabalTestCaseSession "BSD-3" "" $ do
                doc <- openDoc "licenseCodeAction.cabal" "cabal"
                -- diags <- waitForDiagnosticsFromSource doc "cabal"
                diags <- cabalCaptureKick
                reduceDiag <- liftIO $ inspectDiagnostic diags ["Unknown SPDX license identifier: 'BSD3'"]
                liftIO $ do
                    length diags @?= 1
                    reduceDiag ^. L.range @?= Range (Position 3 24) (Position 4 0)
                    reduceDiag ^. L.severity @?= Just DiagnosticSeverity_Error
                [codeAction] <- getLicenseAction "BSD-3-Clause" <$> getCodeActions doc (Range (Position 3 24) (Position 4 0))
                executeCodeAction codeAction
                contents <- documentContents doc
                liftIO $
                    contents
                        @?= Text.unlines
                            [ "cabal-version:      3.0"
                            , "name:               licenseCodeAction"
                            , "version:            0.1.0.0"
                            , "license:            BSD-3-Clause"
                            , ""
                            , "library"
                            , "    build-depends:    base"
                            , "    default-language: Haskell2010"
                            ]
            , runCabalTestCaseSession "Apache-2.0" "" $ do
                doc <- openDoc "licenseCodeAction2.cabal" "cabal"
                -- diags <- waitForDiagnosticsFromSource doc "cabal"
                diags <- cabalCaptureKick
                -- test if it supports typos in license name, here 'apahe'
                reduceDiag <- liftIO $ inspectDiagnostic diags ["Unknown SPDX license identifier: 'APAHE'"]
                liftIO $ do
                    length diags @?= 1
                    reduceDiag ^. L.range @?= Range (Position 3 25) (Position 4 0)
                    reduceDiag ^. L.severity @?= Just DiagnosticSeverity_Error
                [codeAction] <- getLicenseAction "Apache-2.0" <$> getCodeActions doc (Range (Position 3 24) (Position 4 0))
                executeCodeAction codeAction
                contents <- documentContents doc
                liftIO $
                    contents
                        @?= Text.unlines
                            [ "cabal-version:      3.0"
                            , "name:               licenseCodeAction2"
                            , "version:            0.1.0.0"
                            , "license:            Apache-2.0"
                            , ""
                            , "library"
                            , "    build-depends:    base"
                            , "    default-language: Haskell2010"
                            ]
            ]
=======
>>>>>>> ce486f7e
        ]
-- ----------------------------------------------------------------------------
-- Code Action Tests
-- ----------------------------------------------------------------------------

codeActionTests :: TestTree
codeActionTests = testGroup "Code Actions"
    [ runCabalTestCaseSession "BSD-3" "" $ do
        doc <- openDoc "licenseCodeAction.cabal" "cabal"
        diags <- waitForDiagnosticsFromSource doc "cabal"
        reduceDiag <- liftIO $ inspectDiagnostic diags ["Unknown SPDX license identifier: 'BSD3'"]
        liftIO $ do
            length diags @?= 1
            reduceDiag ^. L.range @?= Range (Position 3 24) (Position 4 0)
            reduceDiag ^. L.severity @?= Just DiagnosticSeverity_Error
        [codeAction] <- getLicenseAction "BSD-3-Clause" <$> getCodeActions doc (Range (Position 3 24) (Position 4 0))
        executeCodeAction codeAction
        contents <- documentContents doc
        liftIO $
            contents
                @?= Text.unlines
                    [ "cabal-version:      3.0"
                    , "name:               licenseCodeAction"
                    , "version:            0.1.0.0"
                    , "license:            BSD-3-Clause"
                    , ""
                    , "library"
                    , "    build-depends:    base"
                    , "    default-language: Haskell2010"
                    ]
    , runCabalTestCaseSession "Apache-2.0" "" $ do
        doc <- openDoc "licenseCodeAction2.cabal" "cabal"
        diags <- waitForDiagnosticsFromSource doc "cabal"
        -- test if it supports typos in license name, here 'apahe'
        reduceDiag <- liftIO $ inspectDiagnostic diags ["Unknown SPDX license identifier: 'APAHE'"]
        liftIO $ do
            length diags @?= 1
            reduceDiag ^. L.range @?= Range (Position 3 25) (Position 4 0)
            reduceDiag ^. L.severity @?= Just DiagnosticSeverity_Error
        [codeAction] <- getLicenseAction "Apache-2.0" <$> getCodeActions doc (Range (Position 3 24) (Position 4 0))
        executeCodeAction codeAction
        contents <- documentContents doc
        liftIO $
            contents
                @?= Text.unlines
                    [ "cabal-version:      3.0"
                    , "name:               licenseCodeAction2"
                    , "version:            0.1.0.0"
                    , "license:            Apache-2.0"
                    , ""
                    , "library"
                    , "    build-depends:    base"
                    , "    default-language: Haskell2010"
                    ]
    , runCabalGoldenSession "Code Actions - Can fix field names" "code-actions" "FieldSuggestions" $ \doc -> do
        _ <- waitForDiagnosticsFrom doc
        cas <- Maybe.mapMaybe (^? _R) <$> getAllCodeActions doc
        -- Filter out the code actions we want to invoke.
        -- We only want to invoke Code Actions with certain titles, and
        -- we want to invoke them only once, not once for each cursor request.
        -- 'getAllCodeActions' iterates over each cursor position and requests code actions.
        let selectedCas = nubOrdOn (^. L.title) $ filter
                (\ca -> (ca ^. L.title) `elem`
                    [ "Replace with license"
                    , "Replace with build-type"
                    , "Replace with extra-doc-files"
                    , "Replace with ghc-options"
                    , "Replace with location"
                    , "Replace with default-language"
                    , "Replace with import"
                    , "Replace with build-depends"
                    , "Replace with main-is"
                    , "Replace with hs-source-dirs"
                    ]) cas
        mapM_ executeCodeAction selectedCas
        pure ()
    ]
  where
    getLicenseAction :: T.Text -> [Command |? CodeAction] -> [CodeAction]
    getLicenseAction license codeActions = do
        InR action@CodeAction{_title} <- codeActions
        guard (_title == "Replace with " <> license)
        pure action<|MERGE_RESOLUTION|>--- conflicted
+++ resolved
@@ -145,61 +145,6 @@
                         unknownLicenseDiag ^. L.range @?= Range (Position 3 24) (Position 4 0)
                         unknownLicenseDiag ^. L.severity @?= Just DiagnosticSeverity_Error
             ]
-<<<<<<< HEAD
-        , testGroup
-            "Code Actions"
-            [ runCabalTestCaseSession "BSD-3" "" $ do
-                doc <- openDoc "licenseCodeAction.cabal" "cabal"
-                -- diags <- waitForDiagnosticsFromSource doc "cabal"
-                diags <- cabalCaptureKick
-                reduceDiag <- liftIO $ inspectDiagnostic diags ["Unknown SPDX license identifier: 'BSD3'"]
-                liftIO $ do
-                    length diags @?= 1
-                    reduceDiag ^. L.range @?= Range (Position 3 24) (Position 4 0)
-                    reduceDiag ^. L.severity @?= Just DiagnosticSeverity_Error
-                [codeAction] <- getLicenseAction "BSD-3-Clause" <$> getCodeActions doc (Range (Position 3 24) (Position 4 0))
-                executeCodeAction codeAction
-                contents <- documentContents doc
-                liftIO $
-                    contents
-                        @?= Text.unlines
-                            [ "cabal-version:      3.0"
-                            , "name:               licenseCodeAction"
-                            , "version:            0.1.0.0"
-                            , "license:            BSD-3-Clause"
-                            , ""
-                            , "library"
-                            , "    build-depends:    base"
-                            , "    default-language: Haskell2010"
-                            ]
-            , runCabalTestCaseSession "Apache-2.0" "" $ do
-                doc <- openDoc "licenseCodeAction2.cabal" "cabal"
-                -- diags <- waitForDiagnosticsFromSource doc "cabal"
-                diags <- cabalCaptureKick
-                -- test if it supports typos in license name, here 'apahe'
-                reduceDiag <- liftIO $ inspectDiagnostic diags ["Unknown SPDX license identifier: 'APAHE'"]
-                liftIO $ do
-                    length diags @?= 1
-                    reduceDiag ^. L.range @?= Range (Position 3 25) (Position 4 0)
-                    reduceDiag ^. L.severity @?= Just DiagnosticSeverity_Error
-                [codeAction] <- getLicenseAction "Apache-2.0" <$> getCodeActions doc (Range (Position 3 24) (Position 4 0))
-                executeCodeAction codeAction
-                contents <- documentContents doc
-                liftIO $
-                    contents
-                        @?= Text.unlines
-                            [ "cabal-version:      3.0"
-                            , "name:               licenseCodeAction2"
-                            , "version:            0.1.0.0"
-                            , "license:            Apache-2.0"
-                            , ""
-                            , "library"
-                            , "    build-depends:    base"
-                            , "    default-language: Haskell2010"
-                            ]
-            ]
-=======
->>>>>>> ce486f7e
         ]
 -- ----------------------------------------------------------------------------
 -- Code Action Tests
