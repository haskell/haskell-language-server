{-# LANGUAGE TupleSections #-}
{-# LANGUAGE FlexibleContexts #-}
{-# LANGUAGE TupleSections    #-}
{-# LANGUAGE ViewPatterns     #-}

module Ide.Plugin.Tactic.CodeGen where

import           Control.Monad.Except
import           Control.Monad.State (MonadState)
import           Control.Monad.State.Class (modify)
import           Data.List
import qualified Data.Map as M
import qualified Data.Set as S
import           Data.Traversable
import           DataCon
import           Development.IDE.GHC.Compat
import           GHC.Exts
<<<<<<< HEAD
=======
import           GHC.SourceGen (RdrNameStr)
>>>>>>> de4e3874
import           GHC.SourceGen.Binds
import           GHC.SourceGen.Expr
import           GHC.SourceGen.Overloaded
import           GHC.SourceGen.Pat
import           Ide.Plugin.Tactic.Judgements
import           Ide.Plugin.Tactic.Machinery
import           Ide.Plugin.Tactic.Naming
import           Ide.Plugin.Tactic.Types
import           Name
import           Type hiding (Var)


useOccName :: MonadState TacticState m => Judgement -> OccName -> m ()
useOccName jdg name =
  case M.lookup name $ jHypothesis jdg of
    Just{}  -> modify $ withUsedVals $ S.insert name
    Nothing -> pure ()


destructMatches
    :: (DataCon -> Judgement -> Rule)
       -- ^ How to construct each match
    -> ([(OccName, CType)] -> Judgement -> Judgement)
       -- ^ How to derive each match judgement
    -> CType
       -- ^ Type being destructed
    -> Judgement
    -> RuleM (Trace, [RawMatch])
destructMatches f f2 t jdg = do
  let hy = jHypothesis jdg
      g  = jGoal jdg
  case splitTyConApp_maybe $ unCType t of
    Nothing -> throwError $ GoalMismatch "destruct" g
    Just (tc, apps) -> do
      let dcs = tyConDataCons tc
      case dcs of
        [] -> throwError $ GoalMismatch "destruct" g
        _ -> fmap unzipTrace $ for dcs $ \dc -> do
          let args = dataConInstOrigArgTys' dc apps
          names <- mkManyGoodNames hy args
          let hy' = zip names $ coerce args
              dcon_name = nameOccName $ dataConName dc

<<<<<<< HEAD
          let pat :: Pat GhcPs
              pat = conP (fromString $ occNameString dcon_name)
                  $ fmap bvar' names
              j = f2 hy'
=======
          let j = f2 hy'
>>>>>>> de4e3874
                $ withPositionMapping dcon_name names
                $ introducingPat hy'
                $ withNewGoal g jdg
          (tr, sg) <- f dc j
          modify $ withIntroducedVals $ mappend $ S.fromList names
          pure ( rose ("match " <> show dc <> " {" <>
                          intercalate ", " (fmap show names) <> "}")
                    $ pure tr
<<<<<<< HEAD
               , match [pat] $ unLoc sg
               )


=======
               , match [mkDestructPat dc names] $ unLoc sg
               )


------------------------------------------------------------------------------
-- | Produces a pattern for a data con and the names of its fields.
mkDestructPat :: DataCon -> [OccName] -> Pat GhcPs
mkDestructPat dcon names
  | isTupleDataCon dcon =
      tuple pat_args
  | otherwise =
      infixifyPatIfNecessary dcon $
        conP
          (coerceName $ dataConName dcon)
          pat_args
  where
    pat_args = fmap bvar' names


infixifyPatIfNecessary :: DataCon -> Pat GhcPs -> Pat GhcPs
infixifyPatIfNecessary dcon x
  | dataConIsInfix dcon =
      case x of
        ConPatIn op (PrefixCon [lhs, rhs]) ->
          ConPatIn op $ InfixCon lhs rhs
        y -> y
  | otherwise = x



>>>>>>> de4e3874
unzipTrace :: [(Trace, a)] -> (Trace, [a])
unzipTrace l =
  let (trs, as) = unzip l
   in (rose mempty trs, as)


-- | Essentially same as 'dataConInstOrigArgTys' in GHC,
--   but we need some tweaks in GHC >= 8.8.
--   Since old 'dataConInstArgTys' seems working with >= 8.8,
--   we just filter out non-class types in the result.
dataConInstOrigArgTys' :: DataCon -> [Type] -> [Type]
dataConInstOrigArgTys' con ty =
    let tys0 = dataConInstArgTys con ty
    in filter (maybe True (not . isClassTyCon) . tyConAppTyCon_maybe) tys0

------------------------------------------------------------------------------
-- | Combinator for performing case splitting, and running sub-rules on the
-- resulting matches.

destruct' :: (DataCon -> Judgement -> Rule) -> OccName -> Judgement -> Rule
destruct' f term jdg = do
  when (isDestructBlacklisted jdg) $ throwError NoApplicableTactic
  let hy = jHypothesis jdg
  case find ((== term) . fst) $ toList hy of
    Nothing -> throwError $ UndefinedHypothesis term
    Just (_, t) -> do
      useOccName jdg term
      (tr, ms)
          <- destructMatches
               f
               (\cs -> setParents term (fmap fst cs) . destructing term)
               t
               jdg
      pure ( rose ("destruct " <> show term) $ pure tr
           , noLoc $ case' (var' term) ms
           )


------------------------------------------------------------------------------
-- | Combinator for performign case splitting, and running sub-rules on the
-- resulting matches.
destructLambdaCase' :: (DataCon -> Judgement -> Rule) -> Judgement -> Rule
destructLambdaCase' f jdg = do
  when (isDestructBlacklisted jdg) $ throwError NoApplicableTactic
  let g  = jGoal jdg
  case splitFunTy_maybe (unCType g) of
    Just (arg, _) | isAlgType arg ->
      fmap (fmap noLoc $ lambdaCase) <$>
        destructMatches f (const id) (CType arg) jdg
    _ -> throwError $ GoalMismatch "destructLambdaCase'" g


------------------------------------------------------------------------------
-- | Construct a data con with subgoals for each field.
buildDataCon
    :: Judgement
    -> DataCon            -- ^ The data con to build
    -> [Type]             -- ^ Type arguments for the data con
    -> RuleM (Trace, LHsExpr GhcPs)
buildDataCon jdg dc apps = do
  let args = dataConInstOrigArgTys' dc apps
      dcon_name = nameOccName $ dataConName dc
  (tr, sgs)
      <- fmap unzipTrace
       $ traverse ( \(arg, n) ->
                    newSubgoal
                  . filterSameTypeFromOtherPositions dcon_name n
                  . blacklistingDestruct
                  . flip withNewGoal jdg
                  $ CType arg
                  ) $ zip args [0..]
  pure
    . (rose (show dc) $ pure tr,)
<<<<<<< HEAD
    . noLoc
    . foldl' (@@)
        (HsVar noExtField $ noLoc $ Unqual $ nameOccName $ dataConName dc)
    $ fmap unLoc sgs
=======
    $ mkCon dc sgs


mkCon :: DataCon -> [LHsExpr GhcPs] -> LHsExpr GhcPs
mkCon dcon (fmap unLoc -> args)
  | isTupleDataCon dcon =
      noLoc $ tuple args
  | dataConIsInfix dcon
  , (lhs : rhs : args') <- args =
      noLoc $ foldl' (@@) (op lhs (coerceName dcon_name) rhs) args'
  | otherwise =
      noLoc $ foldl' (@@) (bvar' $ occName $ dcon_name) args
  where
    dcon_name = dataConName dcon



coerceName :: HasOccName a => a -> RdrNameStr
coerceName = fromString . occNameString . occName

>>>>>>> de4e3874


------------------------------------------------------------------------------
-- | Like 'var', but works over standard GHC 'OccName's.
var' :: Var a => OccName -> a
var' = var . fromString . occNameString


------------------------------------------------------------------------------
-- | Like 'bvar', but works over standard GHC 'OccName's.
bvar' :: BVar a => OccName -> a
bvar' = bvar . fromString . occNameString
<|MERGE_RESOLUTION|>--- conflicted
+++ resolved
@@ -15,10 +15,7 @@
 import           DataCon
 import           Development.IDE.GHC.Compat
 import           GHC.Exts
-<<<<<<< HEAD
-=======
 import           GHC.SourceGen (RdrNameStr)
->>>>>>> de4e3874
 import           GHC.SourceGen.Binds
 import           GHC.SourceGen.Expr
 import           GHC.SourceGen.Overloaded
@@ -62,14 +59,7 @@
           let hy' = zip names $ coerce args
               dcon_name = nameOccName $ dataConName dc
 
-<<<<<<< HEAD
-          let pat :: Pat GhcPs
-              pat = conP (fromString $ occNameString dcon_name)
-                  $ fmap bvar' names
-              j = f2 hy'
-=======
           let j = f2 hy'
->>>>>>> de4e3874
                 $ withPositionMapping dcon_name names
                 $ introducingPat hy'
                 $ withNewGoal g jdg
@@ -78,12 +68,6 @@
           pure ( rose ("match " <> show dc <> " {" <>
                           intercalate ", " (fmap show names) <> "}")
                     $ pure tr
-<<<<<<< HEAD
-               , match [pat] $ unLoc sg
-               )
-
-
-=======
                , match [mkDestructPat dc names] $ unLoc sg
                )
 
@@ -114,7 +98,6 @@
 
 
 
->>>>>>> de4e3874
 unzipTrace :: [(Trace, a)] -> (Trace, [a])
 unzipTrace l =
   let (trs, as) = unzip l
@@ -188,12 +171,6 @@
                   ) $ zip args [0..]
   pure
     . (rose (show dc) $ pure tr,)
-<<<<<<< HEAD
-    . noLoc
-    . foldl' (@@)
-        (HsVar noExtField $ noLoc $ Unqual $ nameOccName $ dataConName dc)
-    $ fmap unLoc sgs
-=======
     $ mkCon dc sgs
 
 
@@ -214,8 +191,6 @@
 coerceName :: HasOccName a => a -> RdrNameStr
 coerceName = fromString . occNameString . occName
 
->>>>>>> de4e3874
-
 
 ------------------------------------------------------------------------------
 -- | Like 'var', but works over standard GHC 'OccName's.
