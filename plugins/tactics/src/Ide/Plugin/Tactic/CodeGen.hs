<<<<<<< HEAD
{-# LANGUAGE FlexibleContexts  #-}
{-# LANGUAGE OverloadedStrings #-}
{-# LANGUAGE TupleSections     #-}
{-# LANGUAGE ViewPatterns      #-}
=======
{-# LANGUAGE DataKinds #-}
{-# LANGUAGE TypeApplications #-}
{-# LANGUAGE FlexibleContexts #-}
{-# LANGUAGE TupleSections    #-}
{-# LANGUAGE ViewPatterns     #-}
>>>>>>> e8871ab7

module Ide.Plugin.Tactic.CodeGen where

import           Control.Lens ((+~), (%~), (<>~))
import           Control.Monad.Except
import           Control.Monad.State (MonadState)
import           Control.Monad.State.Class (modify)
import           Data.Generics.Product (field)
import           Data.List
import qualified Data.Map as M
import qualified Data.Set as S
import           Data.Traversable
import           DataCon
import           Development.IDE.GHC.Compat
import           GHC.Exts
import           GHC.SourceGen (RdrNameStr)
import           GHC.SourceGen.Binds
import           GHC.SourceGen.Expr
import           GHC.SourceGen.Overloaded
import           GHC.SourceGen.Pat
import           Ide.Plugin.Tactic.Judgements
import           Ide.Plugin.Tactic.Machinery
import           Ide.Plugin.Tactic.Naming
import           Ide.Plugin.Tactic.Types
import           Name
import           Type hiding (Var)


useOccName :: MonadState TacticState m => Judgement -> OccName -> m ()
useOccName jdg name =
  -- Only score points if this is in the local hypothesis
  case M.lookup name $ jLocalHypothesis jdg of
    Just{}  -> modify
             $ (withUsedVals $ S.insert name)
             . (field @"ts_unused_top_vals" %~ S.delete name)
    Nothing -> pure ()


------------------------------------------------------------------------------
-- | Doing recursion incurs a small penalty in the score.
penalizeRecursion :: MonadState TacticState m => m ()
penalizeRecursion = modify $ field @"ts_recursion_penality" +~ 1


------------------------------------------------------------------------------
-- | Insert some values into the unused top values field. These are
-- subsequently removed via 'useOccName'.
addUnusedTopVals :: MonadState TacticState m => S.Set OccName -> m ()
addUnusedTopVals vals = modify $ field @"ts_unused_top_vals" <>~ vals


destructMatches
    :: (DataCon -> Judgement -> Rule)
       -- ^ How to construct each match
    -> ([(OccName, CType)] -> Judgement -> Judgement)
       -- ^ How to derive each match judgement
    -> CType
       -- ^ Type being destructed
    -> Judgement
    -> RuleM (Trace, [RawMatch])
destructMatches f f2 t jdg = do
  let hy = jHypothesis jdg
      g  = jGoal jdg
  case splitTyConApp_maybe $ unCType t of
    Nothing -> throwError $ GoalMismatch "destruct" g
    Just (tc, apps) -> do
      let dcs = tyConDataCons tc
      case dcs of
        [] -> throwError $ GoalMismatch "destruct" g
        _ -> fmap unzipTrace $ for dcs $ \dc -> do
          let args = dataConInstOrigArgTys' dc apps
          names <- mkManyGoodNames hy args
          let hy' = zip names $ coerce args
              dcon_name = nameOccName $ dataConName dc

          let j = f2 hy'
                $ withPositionMapping dcon_name names
                $ introducingPat hy'
                $ withNewGoal g jdg
          (tr, sg) <- f dc j
          modify $ withIntroducedVals $ mappend $ S.fromList names
          pure ( rose ("match " <> show dc <> " {" <>
                          intercalate ", " (fmap show names) <> "}")
                    $ pure tr
               , match [mkDestructPat dc names] $ unLoc sg
               )


------------------------------------------------------------------------------
-- | Produces a pattern for a data con and the names of its fields.
mkDestructPat :: DataCon -> [OccName] -> Pat GhcPs
mkDestructPat dcon names
  | isTupleDataCon dcon =
      tuple pat_args
  | otherwise =
      infixifyPatIfNecessary dcon $
        conP
          (coerceName $ dataConName dcon)
          pat_args
  where
    pat_args = fmap bvar' names


infixifyPatIfNecessary :: DataCon -> Pat GhcPs -> Pat GhcPs
infixifyPatIfNecessary dcon x
  | dataConIsInfix dcon =
      case x of
        ConPatIn op (PrefixCon [lhs, rhs]) ->
          ConPatIn op $ InfixCon lhs rhs
        y -> y
  | otherwise = x



unzipTrace :: [(Trace, a)] -> (Trace, [a])
unzipTrace l =
  let (trs, as) = unzip l
   in (rose mempty trs, as)


-- | Essentially same as 'dataConInstOrigArgTys' in GHC,
--   but we need some tweaks in GHC >= 8.8.
--   Since old 'dataConInstArgTys' seems working with >= 8.8,
--   we just filter out non-class types in the result.
dataConInstOrigArgTys' :: DataCon -> [Type] -> [Type]
dataConInstOrigArgTys' con ty =
    let tys0 = dataConInstArgTys con ty
    in filter (maybe True (not . isClassTyCon) . tyConAppTyCon_maybe) tys0

------------------------------------------------------------------------------
-- | Combinator for performing case splitting, and running sub-rules on the
-- resulting matches.

destruct' :: (DataCon -> Judgement -> Rule) -> OccName -> Judgement -> Rule
destruct' f term jdg = do
  when (isDestructBlacklisted jdg) $ throwError NoApplicableTactic
  let hy = jHypothesis jdg
  case find ((== term) . fst) $ toList hy of
    Nothing -> throwError $ UndefinedHypothesis term
    Just (_, t) -> do
      useOccName jdg term
      (tr, ms)
          <- destructMatches
               f
               (\cs -> setParents term (fmap fst cs) . destructing term)
               t
               jdg
      pure ( rose ("destruct " <> show term) $ pure tr
           , noLoc $ case' (var' term) ms
           )


------------------------------------------------------------------------------
-- | Combinator for performign case splitting, and running sub-rules on the
-- resulting matches.
destructLambdaCase' :: (DataCon -> Judgement -> Rule) -> Judgement -> Rule
destructLambdaCase' f jdg = do
  when (isDestructBlacklisted jdg) $ throwError NoApplicableTactic
  let g  = jGoal jdg
  case splitFunTy_maybe (unCType g) of
    Just (arg, _) | isAlgType arg ->
      fmap (fmap noLoc $ lambdaCase) <$>
        destructMatches f (const id) (CType arg) jdg
    _ -> throwError $ GoalMismatch "destructLambdaCase'" g


------------------------------------------------------------------------------
-- | Construct a data con with subgoals for each field.
buildDataCon
    :: Judgement
    -> DataCon            -- ^ The data con to build
    -> [Type]             -- ^ Type arguments for the data con
    -> RuleM (Trace, LHsExpr GhcPs)
buildDataCon jdg dc apps = do
  let args = dataConInstOrigArgTys' dc apps
      dcon_name = nameOccName $ dataConName dc
  (tr, sgs)
      <- fmap unzipTrace
       $ traverse ( \(arg, n) ->
                    newSubgoal
                  . filterSameTypeFromOtherPositions dcon_name n
                  . blacklistingDestruct
                  . flip withNewGoal jdg
                  $ CType arg
                  ) $ zip args [0..]
  pure
    . (rose (show dc) $ pure tr,)
    $ mkCon dc sgs


mkCon :: DataCon -> [LHsExpr GhcPs] -> LHsExpr GhcPs
mkCon dcon (fmap unLoc -> args)
  | isTupleDataCon dcon =
      noLoc $ tuple args
  | dataConIsInfix dcon
  , (lhs : rhs : args') <- args =
      noLoc $ foldl' (@@) (op lhs (coerceName dcon_name) rhs) args'
  | otherwise =
      noLoc $ foldl' (@@) (bvar' $ occName $ dcon_name) args
  where
    dcon_name = dataConName dcon



coerceName :: HasOccName a => a -> RdrNameStr
coerceName = fromString . occNameString . occName


------------------------------------------------------------------------------
-- | Converts a function application into applicative form
idiomize :: LHsExpr GhcPs -> LHsExpr GhcPs
idiomize x = noLoc $ case unLoc x of
   HsApp _ (L _ (HsVar _ (L _ x))) gshgp3 ->
     op (bvar' $ occName x) "<$>" (unLoc gshgp3)
   HsApp _ gsigp gshgp3 ->
     op (unLoc $ idiomize gsigp) "<*>" (unLoc gshgp3)
   y -> y


------------------------------------------------------------------------------
-- | Like 'var', but works over standard GHC 'OccName's.
var' :: Var a => OccName -> a
var' = var . fromString . occNameString


------------------------------------------------------------------------------
-- | Like 'bvar', but works over standard GHC 'OccName's.
bvar' :: BVar a => OccName -> a
bvar' = bvar . fromString . occNameString
<|MERGE_RESOLUTION|>--- conflicted
+++ resolved
@@ -1,15 +1,9 @@
-<<<<<<< HEAD
+{-# LANGUAGE DataKinds         #-}
 {-# LANGUAGE FlexibleContexts  #-}
 {-# LANGUAGE OverloadedStrings #-}
 {-# LANGUAGE TupleSections     #-}
+{-# LANGUAGE TypeApplications  #-}
 {-# LANGUAGE ViewPatterns      #-}
-=======
-{-# LANGUAGE DataKinds #-}
-{-# LANGUAGE TypeApplications #-}
-{-# LANGUAGE FlexibleContexts #-}
-{-# LANGUAGE TupleSections    #-}
-{-# LANGUAGE ViewPatterns     #-}
->>>>>>> e8871ab7
 
 module Ide.Plugin.Tactic.CodeGen where
 
