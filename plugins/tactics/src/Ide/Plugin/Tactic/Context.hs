{-# LANGUAGE FlexibleContexts #-}
{-# LANGUAGE LambdaCase       #-}

module Ide.Plugin.Tactic.Context where

import Bag
import Control.Arrow
import Control.Monad.Reader
import Development.IDE.GHC.Compat
import Ide.Plugin.Tactic.Types
import OccName
import TcRnTypes


mkContext :: MetaprogramCache -> [(OccName, CType)] -> TcGblEnv -> Context
mkContext mpc locals tcg_env = Context
  { ctxDefiningFuncs = locals
  , ctxMetaprogramCache = mpc
  , ctxModuleFuncs
      = fmap splitId
      . (getFunBindId =<<)
      . fmap unLoc
      . bagToList
      $ tcg_binds tcg_env
  }


splitId :: Id -> (OccName, CType)
splitId = occName &&& CType . idType


getFunBindId :: HsBindLR GhcTc GhcTc -> [Id]
getFunBindId (AbsBinds _ _ _ abes _ _ _)
  = abes >>= \case
      ABE _ poly _ _ _ -> pure poly
      _ -> []
getFunBindId _ = []


getCurrentDefinitions :: MonadReader Context m => m [(OccName, CType)]
<<<<<<< HEAD
getCurrentDefinitions = asks ctxDefiningFuncs

=======
getCurrentDefinitions = asks $ ctxDefiningFuncs
>>>>>>> de4e3874

getModuleHypothesis :: MonadReader Context m => m [(OccName, CType)]
getModuleHypothesis = asks ctxModuleFuncs

getMetaprogramCache :: MonadReader Context m => m MetaprogramCache
getMetaprogramCache = asks ctxMetaprogramCache
<|MERGE_RESOLUTION|>--- conflicted
+++ resolved
@@ -38,15 +38,12 @@
 
 
 getCurrentDefinitions :: MonadReader Context m => m [(OccName, CType)]
-<<<<<<< HEAD
 getCurrentDefinitions = asks ctxDefiningFuncs
 
-=======
-getCurrentDefinitions = asks $ ctxDefiningFuncs
->>>>>>> de4e3874
 
 getModuleHypothesis :: MonadReader Context m => m [(OccName, CType)]
 getModuleHypothesis = asks ctxModuleFuncs
 
+
 getMetaprogramCache :: MonadReader Context m => m MetaprogramCache
 getMetaprogramCache = asks ctxMetaprogramCache
