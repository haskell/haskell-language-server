--- conflicted
+++ resolved
@@ -1,22 +1,14 @@
-<<<<<<< HEAD
 {-# LANGUAGE BangPatterns               #-}
 {-# LANGUAGE DataKinds                  #-}
 {-# LANGUAGE DeriveAnyClass             #-}
-=======
-{-# LANGUAGE DataKinds #-}
-{-# LANGUAGE TypeApplications #-}
->>>>>>> de4e3874
 {-# LANGUAGE DeriveFunctor              #-}
 {-# LANGUAGE DeriveGeneric              #-}
 {-# LANGUAGE DerivingStrategies         #-}
 {-# LANGUAGE FlexibleInstances          #-}
 {-# LANGUAGE GeneralizedNewtypeDeriving #-}
 {-# LANGUAGE MultiParamTypeClasses      #-}
-<<<<<<< HEAD
 {-# LANGUAGE OverloadedStrings          #-}
 {-# LANGUAGE TypeApplications           #-}
-=======
->>>>>>> de4e3874
 {-# LANGUAGE TypeSynonymInstances       #-}
 {-# OPTIONS_GHC -fno-warn-orphans       #-}
 
@@ -31,7 +23,7 @@
   , Range
   ) where
 
-<<<<<<< HEAD
+import           Control.DeepSeq
 import           Control.Lens hiding (Context)
 import           Control.Monad.Reader
 import           Data.Coerce
@@ -49,24 +41,6 @@
 import           OccName
 import           Refinery.Tactic
 import           Type
-import Control.DeepSeq
-=======
-import Control.Lens hiding (Context)
-import Data.Generics.Product (field)
-import Control.Monad.Reader
-import Data.Function
-import Data.Map (Map)
-import Data.Set (Set)
-import Development.IDE.GHC.Compat hiding (Node)
-import Development.IDE.Types.Location
-import GHC.Generics
-import Ide.Plugin.Tactic.Debug
-import OccName
-import Refinery.Tactic
-import Type
-import Data.Tree
-import Data.Coerce
->>>>>>> de4e3874
 
 
 ------------------------------------------------------------------------------
@@ -276,32 +250,6 @@
 newtype MetaprogramCache = MetaprogramCache
   { unMetaprogramCache :: Map Text Metaprogram
   }
-<<<<<<< HEAD
   deriving stock (Show, Generic)
   deriving newtype (Semigroup, Monoid)
   deriving anyclass (NFData)
-=======
-  deriving stock (Eq, Ord)
-
-
-newtype Rose a = Rose (Tree a)
-  deriving stock (Eq, Functor, Generic)
-
-instance Show (Rose String) where
-  show = unlines . dropEveryOther . lines . drawTree . coerce
-
-dropEveryOther :: [a] -> [a]
-dropEveryOther []           = []
-dropEveryOther [a]          = [a]
-dropEveryOther (a : _ : as) = a : dropEveryOther as
-
-instance Semigroup a => Semigroup (Rose a) where
-  Rose (Node a as) <> Rose (Node b bs) = Rose $ Node (a <> b) (as <> bs)
-
-instance Monoid a => Monoid (Rose a) where
-  mempty = Rose $ Node mempty mempty
-
-rose :: (Eq a, Monoid a) => a -> [Rose a] -> Rose a
-rose a [Rose (Node a' rs)] | a' == mempty = Rose $ Node a rs
-rose a rs = Rose $ Node a $ coerce rs
->>>>>>> de4e3874
