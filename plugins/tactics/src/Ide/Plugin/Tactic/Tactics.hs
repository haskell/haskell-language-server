--- conflicted
+++ resolved
@@ -69,14 +69,8 @@
   attemptOn (const $ fmap fst defs) $ \name -> do
     modify $ withRecursionStack (False :)
     filterT recursiveCleanup (withRecursionStack tail) $ do
-<<<<<<< HEAD
       localTactic (apply' name) $ introducing defs
       assumption
-
-=======
-        localTactic (apply' name) $ introducing defs
-        assumption
->>>>>>> a480c197
 
 
 ------------------------------------------------------------------------------
