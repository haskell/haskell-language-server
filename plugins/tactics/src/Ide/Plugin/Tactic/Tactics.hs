{-# LANGUAGE TupleSections #-}
{-# LANGUAGE DataKinds #-}
{-# LANGUAGE TypeApplications #-}
{-# LANGUAGE DeriveGeneric         #-}
{-# LANGUAGE FlexibleContexts      #-}
{-# LANGUAGE FlexibleInstances     #-}
{-# LANGUAGE LambdaCase            #-}
{-# LANGUAGE MultiParamTypeClasses #-}
{-# LANGUAGE TypeSynonymInstances  #-}
{-# LANGUAGE ViewPatterns          #-}

module Ide.Plugin.Tactic.Tactics
  ( module Ide.Plugin.Tactic.Tactics
  , runTactic
  ) where

import           Control.Monad.Except (throwError)
import           Control.Monad.Reader.Class (MonadReader(ask))
import           Control.Monad.State.Class
import           Control.Monad.State.Strict (StateT(..), runStateT)
import           Data.Bool (bool)
import           Data.List
import qualified Data.Map as M
import           Data.Maybe
import qualified Data.Set as S
import           DataCon
import           Development.IDE.GHC.Compat
import           GHC.Exts
import           GHC.SourceGen.Expr
import           GHC.SourceGen.Overloaded
import           Ide.Plugin.Tactic.CodeGen
import           Ide.Plugin.Tactic.Context
import           Ide.Plugin.Tactic.GHC
import           Ide.Plugin.Tactic.Judgements
import           Ide.Plugin.Tactic.Machinery
import           Ide.Plugin.Tactic.Naming
import           Ide.Plugin.Tactic.Types
import           Name (nameOccName, occNameString)
import           Refinery.Tactic
import           Refinery.Tactic.Internal
import           TcType
import           TyCoRep (Type(..))
import           Type hiding (Var)


------------------------------------------------------------------------------
-- | Use something in the hypothesis to fill the hole.
assumption :: TacticsM ()
assumption = attemptOn allNames assume


------------------------------------------------------------------------------
-- | Use something named in the hypothesis to fill the hole.
assume :: OccName -> TacticsM ()
assume name = rule $ \jdg -> do
  let g  = jGoal jdg
  case M.lookup name $ jHypothesis jdg of
    Just ty ->
      case ty == jGoal jdg of
        True  -> do
          case M.member name (jPatHypothesis jdg) of
            True  -> setRecursionFrameData True
            False -> pure ()
          useOccName jdg name
          pure $ (tracePrim $ "assume " <> occNameString name, ) $ noLoc $ var' name
        False -> throwError $ GoalMismatch "assume" g
    Nothing -> throwError $ UndefinedHypothesis name


<<<<<<< HEAD

recursion :: TacticsM ()
recursion = tracing "recursion" $ do
  defs <- getCurrentDefinitions
  attemptOn (const $ fmap fst defs) $ \name -> do
    modify $ withRecursionStack (False :)
    ensure recursiveCleanup (withRecursionStack tail) $ do
      (localTactic (apply' (const id) name) $ introducing defs)
        <@> fmap (localTactic assumption . filterPosition name) [0..]


------------------------------------------------------------------------------
-- | Introduce a lambda binding using the specified name.
intro :: OccName -> TacticsM ()
intro name = rule $ \jdg -> do
  let g  = jGoal jdg
  ctx <- ask
  case unCType g of
    (FunTy a b) -> do
        let jdg' = introducing [(name, coerce a)]
                 $ withNewGoal (CType b) jdg
        modify $ withIntroducedVals $ mappend $ S.singleton name
        (tr, sg)
          <- newSubgoal
            $ bool
                id
                (withPositionMapping
                 (extremelyStupid__definingFunction ctx) [name])
                (isTopHole jdg)
            $ jdg'
        pure
            . (rose ("intro {" <> show name <> "}") $ pure tr, )
            . noLoc
            . lambda [bvar' name]
            $ unLoc sg
    _ -> throwError $ GoalMismatch "intro" g
=======

recursion :: TacticsM ()
recursion = tracing "recursion" $ do
  defs <- getCurrentDefinitions
  attemptOn (const $ fmap fst defs) $ \name -> do
    modify $ withRecursionStack (False :)
    ensure recursiveCleanup (withRecursionStack tail) $ do
      (localTactic (apply' (const id) name) $ introducing defs)
        <@> fmap (localTactic assumption . filterPosition name) [0..]
>>>>>>> de4e3874


------------------------------------------------------------------------------
-- | Introduce a lambda binding every variable.
intros :: TacticsM ()
intros = rule $ \jdg -> do
  let hy = jHypothesis jdg
      g  = jGoal jdg
  ctx <- ask
  case tcSplitFunTys $ unCType g of
    ([], _) -> throwError $ GoalMismatch "intros" g
    (as, b) -> do
      vs <- mkManyGoodNames hy as
      let jdg' = introducing (zip vs $ coerce as)
               $ withNewGoal (CType b) jdg
      modify $ withIntroducedVals $ mappend $ S.fromList vs
      (tr, sg)
        <- newSubgoal
          $ bool
              id
              (withPositionMapping
                (extremelyStupid__definingFunction ctx) vs)
              (isTopHole jdg)
          $ jdg'
      pure
        . (rose ("intros {" <> intercalate ", " (fmap show vs) <> "}") $ pure tr, )
        . noLoc
        . lambda (fmap bvar' vs)
        $ unLoc sg


------------------------------------------------------------------------------
-- | Case split, and leave holes in the matches.
destructAuto :: OccName -> TacticsM ()
destructAuto name = tracing "destruct(auto)" $ do
  jdg <- goal
  case hasDestructed jdg name of
    True -> throwError $ AlreadyDestructed name
    False ->
      let subtactic = rule $ destruct' (const subgoal) name
       in case isPatVal jdg name of
            True ->
              pruning subtactic $ \jdgs ->
                let getHyTypes = S.fromList . fmap snd . M.toList . jHypothesis
                    new_hy = foldMap getHyTypes jdgs
                    old_hy = getHyTypes jdg
                 in case S.null $ new_hy S.\\ old_hy of
                      True  -> Just $ UnhelpfulDestruct name
                      False -> Nothing
            False -> subtactic

------------------------------------------------------------------------------
-- | Case split, and leave holes in the matches.
destruct :: OccName -> TacticsM ()
destruct name = tracing "destruct(user)" $ do
  jdg <- goal
  case hasDestructed jdg name of
    True -> throwError $ AlreadyDestructed name
    False -> rule $ \jdg -> destruct' (const subgoal) name jdg


------------------------------------------------------------------------------
-- | Case split, using the same data constructor in the matches.
homo :: OccName -> TacticsM ()
homo = tracing "homo" . rule . destruct' (\dc jdg ->
  buildDataCon jdg dc $ snd $ splitAppTys $ unCType $ jGoal jdg)


------------------------------------------------------------------------------
-- | LambdaCase split, and leave holes in the matches.
destructLambdaCase :: TacticsM ()
destructLambdaCase = tracing "destructLambdaCase" $ rule $ destructLambdaCase' (const subgoal)


------------------------------------------------------------------------------
-- | LambdaCase split, using the same data constructor in the matches.
homoLambdaCase :: TacticsM ()
homoLambdaCase = tracing "homoLambdaCase" $ rule $ destructLambdaCase' (\dc jdg ->
  buildDataCon jdg dc $ snd $ splitAppTys $ unCType $ jGoal jdg)


apply :: OccName -> TacticsM ()
apply = apply' (const id)


apply' :: (Int -> Judgement -> Judgement) -> OccName -> TacticsM ()
apply' f func = tracing ("apply' " <> show func) $ do
  rule $ \jdg -> do
    let hy = jHypothesis jdg
        g  = jGoal jdg
    case M.lookup func hy of
      Just (CType ty) -> do
          let (args, ret) = splitFunTys ty
          unify g (CType ret)
          useOccName jdg func
          (tr, sgs)
              <- fmap unzipTrace
               $ traverse ( \(i, t) ->
                            newSubgoal
                          . f i
                          . blacklistingDestruct
                          . flip withNewGoal jdg
                          $ CType t
                          ) $ zip [0..] args
          pure
            . (tr, )
            . noLoc
            . foldl' (@@) (var' func)
            $ fmap unLoc sgs
      Nothing -> do
        throwError $ GoalMismatch "apply" g


------------------------------------------------------------------------------
-- | Choose between each of the goal's data constructors.
split :: TacticsM ()
split = tracing "split(user)" $ do
  jdg <- goal
  let g = jGoal jdg
  case splitTyConApp_maybe $ unCType g of
    Nothing -> throwError $ GoalMismatch "split" g
    Just (tc, _) -> do
      let dcs = tyConDataCons tc
      choice $ fmap splitDataCon dcs


------------------------------------------------------------------------------
-- | Choose between each of the goal's data constructors. Different than
-- 'split' because it won't split a data con if it doesn't result in any new
-- goals.
splitAuto :: TacticsM ()
splitAuto = tracing "split(auto)" $ do
  jdg <- goal
  let g = jGoal jdg
  case splitTyConApp_maybe $ unCType g of
    Nothing -> throwError $ GoalMismatch "split" g
    Just (tc, _) -> do
      let dcs = tyConDataCons tc
      case isSplitWhitelisted jdg of
        True -> choice $ fmap splitDataCon dcs
        False -> do
          choice $ flip fmap dcs $ \dc -> pruning (splitDataCon dc) $ \jdgs ->
            case any (/= jGoal jdg) $ fmap jGoal jdgs of
              False -> Nothing
              True  -> Just $ UnhelpfulSplit $ nameOccName $ dataConName dc


------------------------------------------------------------------------------
-- | Attempt to instantiate the given data constructor to solve the goal.
splitDataCon :: DataCon -> TacticsM ()
splitDataCon dc = tracing ("splitDataCon:" <> show dc) $ rule $ \jdg -> do
  let g = jGoal jdg
  case splitTyConApp_maybe $ unCType g of
    Just (tc, apps) -> do
      case elem dc $ tyConDataCons tc of
        True -> buildDataCon (unwhitelistingSplit jdg) dc apps
        False -> throwError $ IncorrectDataCon dc
    Nothing -> throwError $ GoalMismatch "splitDataCon" g


------------------------------------------------------------------------------
-- | @matching f@ takes a function from a judgement to a @Tactic@, and
-- then applies the resulting @Tactic@.
matching :: (Judgement -> TacticsM ()) -> TacticsM ()
matching f = TacticT $ StateT $ \s -> runStateT (unTacticT $ f s) s


attemptOn :: (Judgement -> [a]) -> (a -> TacticsM ()) -> TacticsM ()
attemptOn getNames tac = matching (choice . fmap (\s -> tac s) . getNames)


localTactic :: TacticsM a -> (Judgement -> Judgement) -> TacticsM a
localTactic t f = do
  TacticT $ StateT $ \jdg ->
    runStateT (unTacticT t) $ f jdg


auto' :: Int -> TacticsM ()
auto' 0 = throwError NoProgress
auto' n = do
  let loop = auto' (n - 1)
  try intros
  choice
    [ overFunctions $ \fname -> do
        apply fname
        loop
    , overAlgebraicTerms $ \aname -> do
        destructAuto aname
        loop
    , splitAuto >> loop
    , assumption >> loop
    , recursion
    ]

overFunctions :: (OccName -> TacticsM ()) -> TacticsM ()
overFunctions =
  attemptOn $ M.keys . M.filter (isFunction . unCType) . jHypothesis

overAlgebraicTerms :: (OccName -> TacticsM ()) -> TacticsM ()
overAlgebraicTerms =
  attemptOn $
    M.keys . M.filter (isJust . algebraicTyCon . unCType) . jHypothesis


allNames :: Judgement -> [OccName]
allNames = M.keys . jHypothesis
<|MERGE_RESOLUTION|>--- conflicted
+++ resolved
@@ -67,8 +67,6 @@
     Nothing -> throwError $ UndefinedHypothesis name
 
 
-<<<<<<< HEAD
-
 recursion :: TacticsM ()
 recursion = tracing "recursion" $ do
   defs <- getCurrentDefinitions
@@ -104,17 +102,6 @@
             . lambda [bvar' name]
             $ unLoc sg
     _ -> throwError $ GoalMismatch "intro" g
-=======
-
-recursion :: TacticsM ()
-recursion = tracing "recursion" $ do
-  defs <- getCurrentDefinitions
-  attemptOn (const $ fmap fst defs) $ \name -> do
-    modify $ withRecursionStack (False :)
-    ensure recursiveCleanup (withRecursionStack tail) $ do
-      (localTactic (apply' (const id) name) $ introducing defs)
-        <@> fmap (localTactic assumption . filterPosition name) [0..]
->>>>>>> de4e3874
 
 
 ------------------------------------------------------------------------------
