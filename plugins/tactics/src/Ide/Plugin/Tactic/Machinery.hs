{-# LANGUAGE DeriveFunctor         #-}
{-# LANGUAGE DeriveGeneric         #-}
{-# LANGUAGE DerivingStrategies    #-}
{-# LANGUAGE DerivingVia           #-}
{-# LANGUAGE FlexibleContexts      #-}
{-# LANGUAGE FlexibleInstances     #-}
{-# LANGUAGE LambdaCase            #-}
{-# LANGUAGE MonoLocalBinds        #-}
{-# LANGUAGE MultiParamTypeClasses #-}
{-# LANGUAGE RecordWildCards       #-}
{-# LANGUAGE TypeSynonymInstances  #-}
{-# LANGUAGE ViewPatterns          #-}
{-# LANGUAGE ViewPatterns          #-}
{-# OPTIONS_GHC -fno-warn-orphans  #-}

module Ide.Plugin.Tactic.Machinery
  ( module Ide.Plugin.Tactic.Machinery
  ) where

import           Control.Applicative
import           Control.Monad.Error.Class
import           Control.Monad.Reader
import           Control.Monad.State.Class (gets, modify, MonadState)
import           Data.Coerce
import           Data.Either
import           Data.List (intercalate, sortBy)
import           Data.Ord (comparing, Down(..))
import qualified Data.Set as S
import           Development.IDE.GHC.Compat
import           Ide.Plugin.Tactic.Judgements
import           Ide.Plugin.Tactic.Types
import           Refinery.ProofState
import           Refinery.Tactic
import           Refinery.Tactic.Internal
import           TcType
import           Type
import           Unify
import Control.Monad.State (MonadState(..))


substCTy :: TCvSubst -> CType -> CType
substCTy subst = coerce . substTy subst . coerce


------------------------------------------------------------------------------
-- | Produce a subgoal that must be solved before we can solve the original
-- goal.
newSubgoal
    :: Judgement
    -> RuleM (LHsExpr GhcPs)
newSubgoal j = do
    unifier <- gets ts_unifier
    subgoal $ substJdg unifier j


------------------------------------------------------------------------------
-- | Attempt to generate a term of the right type using in-scope bindings, and
-- a given tactic.
runTactic
    :: Context
    -> Judgement
    -> TacticsM ()       -- ^ Tactic to use
    -> Either [TacticError] (LHsExpr GhcPs)
runTactic ctx jdg t =
    let skolems = tyCoVarsOfTypeWellScoped $ unCType $ jGoal jdg
        tacticState = defaultTacticState { ts_skolems = skolems }
    in case partitionEithers
          . flip runReader ctx
          . unExtractM
          $ runTacticTWithState t jdg tacticState of
      (errs, []) -> Left $ errs
      (_, solns) -> do
        let sorted = sortBy (comparing $ Down . uncurry scoreSolution . snd) solns
        -- TODO(sandy): remove this trace sometime
        traceM $ mappend "!!!solns: " $ intercalate "\n" $ take 5 $  fmap (show . fst) sorted
        case sorted of
          (res : _) -> Right $ fst res
          -- guaranteed to not be empty
          _ -> Left []


recursiveCleanup
    :: TacticState
    -> Maybe TacticError
recursiveCleanup s =
  let r = head $ ts_recursion_stack s
   in traceShowId $ case r of
        True  -> Nothing
        False -> Just NoProgress

<<<<<<< HEAD
=======

>>>>>>> a480c197
filterT :: (Monad m) => (s -> Maybe err) -> (s -> s) -> TacticT jdg ext err s m () -> TacticT jdg ext err s m ()
filterT p f t = check >> t
    where
      check = rule $ \j -> do
          e <- subgoal j
          s <- get
          modify f
          case p s of
            Just err -> throwError err
            Nothing -> pure e


finally :: MonadError e m => m a -> m () -> m a
finally action cleanup = do
  a <-
    action `catchError` \e -> do
      cleanup
      throwError e
  cleanup
  pure a


setRecursionFrameData :: MonadState TacticState m => Bool -> m ()
setRecursionFrameData b = do
  modify $ withRecursionStack $ \case
    (_ : bs) -> b : bs
    []       -> []



scoreSolution
    :: TacticState
    -> [Judgement]
    -> ( Penalize Int  -- number of holes
       , Reward Bool   -- all bindings used
       , Penalize Int  -- number of introduced bindings
       , Reward Int    -- number used bindings
       )
scoreSolution TacticState{..} holes
  = ( Penalize $ length holes
    , Reward $ S.null $ ts_intro_vals S.\\ ts_used_vals
    , Penalize $ S.size ts_intro_vals
    , Reward $ S.size ts_used_vals
    )


newtype Penalize a = Penalize a
  deriving (Eq, Ord, Show) via (Down a)

newtype Reward a = Reward a
  deriving (Eq, Ord, Show) via a


runTacticTWithState
    :: (MonadExtract ext m)
    => TacticT jdg ext err s m ()
    -> jdg
    -> s
    -> m [Either err (ext, (s, [jdg]))]
runTacticTWithState t j s = proofs' s $ fmap snd $ proofState t j


proofs'
    :: (MonadExtract ext m)
    => s
    -> ProofStateT ext ext err s m goal
    -> m [(Either err (ext, (s, [goal])))]
proofs' s p = go s [] p
    where
      go s goals (Subgoal goal k) = do
         h <- hole
         (go s (goals ++ [goal]) $ k h)
      go s goals (Effect m) = go s goals =<< m
      go s goals (Stateful f) =
          let (s', p) = f s
          in go s' goals p
      go s goals (Alt p1 p2) = liftA2 (<>) (go s goals p1) (go s goals p2)
      go s goals (Interleave p1 p2) = liftA2 (interleave) (go s goals p1) (go s goals p2)
      go _ _ Empty = pure []
      go _ _ (Failure err) = pure [throwError err]
      go s goals (Axiom ext) = pure [Right (ext, (s, goals))]


------------------------------------------------------------------------------
-- | We need to make sure that we don't try to unify any skolems.
-- To see why, consider the case:
--
-- uhh :: (Int -> Int) -> a
-- uhh f = _
--
-- If we were to apply 'f', then we would try to unify 'Int' and 'a'.
-- This is fine from the perspective of 'tcUnifyTy', but will cause obvious
-- type errors in our use case. Therefore, we need to ensure that our
-- 'TCvSubst' doesn't try to unify skolems.
checkSkolemUnification :: CType -> CType -> TCvSubst -> RuleM ()
checkSkolemUnification t1 t2 subst = do
    skolems <- gets ts_skolems
    unless (all (flip notElemTCvSubst subst) skolems) $
      throwError (UnificationError t1 t2)


------------------------------------------------------------------------------
-- | Attempt to unify two types.
unify :: CType -- ^ The goal type
      -> CType -- ^ The type we are trying unify the goal type with
      -> RuleM ()
unify goal inst =
    case tcUnifyTy (unCType inst) (unCType goal) of
      Just subst -> do
          checkSkolemUnification inst goal subst
          modify (\s -> s { ts_unifier = unionTCvSubst subst (ts_unifier s) })
      Nothing -> throwError (UnificationError inst goal)
<|MERGE_RESOLUTION|>--- conflicted
+++ resolved
@@ -88,11 +88,13 @@
         True  -> Nothing
         False -> Just NoProgress
 
-<<<<<<< HEAD
-=======
-
->>>>>>> a480c197
-filterT :: (Monad m) => (s -> Maybe err) -> (s -> s) -> TacticT jdg ext err s m () -> TacticT jdg ext err s m ()
+
+filterT
+    :: (Monad m)
+    => (s -> Maybe err)
+    -> (s -> s)
+    -> TacticT jdg ext err s m ()
+    -> TacticT jdg ext err s m ()
 filterT p f t = check >> t
     where
       check = rule $ \j -> do
