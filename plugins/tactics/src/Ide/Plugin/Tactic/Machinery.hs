--- conflicted
+++ resolved
@@ -71,21 +71,16 @@
     -> TacticsM ()       -- ^ Tactic to use
     -> Either [TacticError] RunTacticResults
 runTactic ctx jdg t =
-<<<<<<< HEAD
     let skolems = nub
                 $ foldMap (tyCoVarsOfTypeWellScoped . unCType)
                 $ jGoal jdg
                 : (toList $ jHypothesis jdg)
-        tacticState = defaultTacticState { ts_skolems = skolems }
-=======
-    let skolems = tyCoVarsOfTypeWellScoped $ unCType $ jGoal jdg
         unused_topvals = nub $ join $ join $ toList $ _jPositionMaps jdg
         tacticState =
           defaultTacticState
             { ts_skolems = skolems
             , ts_unused_top_vals = S.fromList unused_topvals
             }
->>>>>>> e8871ab7
     in case partitionEithers
           . flip runReader ctx
           . unExtractM
