{-# LANGUAGE DataKinds     #-}
{-# LANGUAGE DeriveGeneric #-}
{-# LANGUAGE TypeFamilies  #-}
{-# LANGUAGE TypeOperators #-}
{-# LANGUAGE ViewPatterns  #-}
module Ide.Plugin.AlternateNumberFormat (descriptor, Log(..)) where

import           Control.Monad.Except            (ExceptT, MonadIO, liftIO)
import qualified Data.HashMap.Strict             as HashMap
import           Data.String                     (IsString)
import           Data.Text                       (Text)
import qualified Data.Text                       as T
import           Development.IDE                 (GetParsedModule (GetParsedModule),
                                                  GhcSession (GhcSession),
                                                  IdeState, RuleResult, Rules,
                                                  define, getFileContents,
                                                  hscEnv, realSrcSpanToRange,
                                                  runAction, use, useWithStale)
import qualified Development.IDE.Core.Shake      as Shake
import           Development.IDE.GHC.Compat      hiding (getSrcSpan)
import           Development.IDE.GHC.Compat.Util (toList)
import           Development.IDE.Graph.Classes   (Hashable, NFData, rnf)
import           Development.IDE.Spans.Pragmas   (NextPragmaInfo,
                                                  getNextPragmaInfo,
                                                  insertNewPragma)
import           Development.IDE.Types.Logger    as Logger
import           GHC.Generics                    (Generic)
import           GHC.LanguageExtensions.Type     (Extension)
import           Ide.Plugin.Conversion           (AlternateFormat,
                                                  ExtensionNeeded (NeedsExtension, NoExtension),
                                                  alternateFormat)
import           Ide.Plugin.Literals
import           Ide.PluginUtils                 (getNormalizedFilePath,
<<<<<<< HEAD
                                                  handleMaybeM, pluginResponse)
=======
                                                  handleMaybeM, response)
>>>>>>> 9b3f3bf2
import           Ide.Types
import           Language.LSP.Types

newtype Log = LogShake Shake.Log deriving Show

instance Pretty Log where
  pretty = \case
    LogShake log -> pretty log

alternateNumberFormatId :: IsString a => a
alternateNumberFormatId = "alternateNumberFormat"

descriptor :: Recorder (WithPriority Log) -> PluginDescriptor IdeState
descriptor recorder = (defaultPluginDescriptor alternateNumberFormatId)
    { pluginHandlers = mkPluginHandler STextDocumentCodeAction codeActionHandler
    , pluginRules = collectLiteralsRule recorder
    }

data CollectLiterals = CollectLiterals
                     deriving (Show, Eq, Generic)

instance Hashable CollectLiterals
instance NFData CollectLiterals

type instance RuleResult CollectLiterals = CollectLiteralsResult

data CollectLiteralsResult = CLR
    { literals          :: [Literal]
    , enabledExtensions :: [GhcExtension]
    } deriving (Generic)

newtype GhcExtension = GhcExtension { unExt :: Extension }

instance NFData GhcExtension where
    rnf x = x `seq` ()

instance Show CollectLiteralsResult where
    show _ = "<CollectLiteralResult>"

instance NFData CollectLiteralsResult

collectLiteralsRule :: Recorder (WithPriority Log) -> Rules ()
collectLiteralsRule recorder = define (cmapWithPrio LogShake recorder) $ \CollectLiterals nfp -> do
    pm <- use GetParsedModule nfp
    -- get the current extensions active and transform them into FormatTypes
    let exts = getExtensions <$> pm
        -- collect all the literals for a file
        lits = collectLiterals . pm_parsed_source <$> pm
    pure ([], CLR <$> lits <*> exts)
    where
        getExtensions = map GhcExtension . toList . extensionFlags . ms_hspp_opts . pm_mod_summary

codeActionHandler :: PluginMethodHandler IdeState 'TextDocumentCodeAction
<<<<<<< HEAD
codeActionHandler state _ (CodeActionParams _ _ docId currRange _) = pluginResponse $ do
    nfp <- getNormalizedFilePath alternateNumberFormatId docId
=======
codeActionHandler state plId (CodeActionParams _ _ docId currRange _) = response $ do
    nfp <- getNormalizedFilePath plId (docId ^. uri)
>>>>>>> 9b3f3bf2
    CLR{..} <- requestLiterals state nfp
    pragma <- getFirstPragma state nfp
        -- remove any invalid literals (see validTarget comment)
    let litsInRange = filter inCurrentRange literals
        -- generate alternateFormats and zip with the literal that generated the alternates
        literalPairs = map (\lit -> (lit, alternateFormat lit)) litsInRange
        -- make a code action for every literal and its' alternates (then flatten the result)
        actions = concatMap (\(lit, alts) -> map (mkCodeAction nfp lit enabledExtensions pragma) alts) literalPairs

    pure $ List actions
    where
        inCurrentRange :: Literal -> Bool
        inCurrentRange lit = let srcSpan = getSrcSpan lit
                              in currRange `contains` srcSpan

        mkCodeAction :: NormalizedFilePath -> Literal -> [GhcExtension] -> NextPragmaInfo -> AlternateFormat -> Command |? CodeAction
        mkCodeAction nfp lit enabled npi af@(alt, ext) = InR CodeAction {
            _title = mkCodeActionTitle lit af enabled
            , _kind = Just $ CodeActionUnknown "quickfix.literals.style"
            , _diagnostics = Nothing
            , _isPreferred = Nothing
            , _disabled = Nothing
            , _edit = Just $ mkWorkspaceEdit nfp edits
            , _command = Nothing
            , _xdata = Nothing
            }
            where
                edits =  [TextEdit (realSrcSpanToRange $ getSrcSpan lit) alt] <> pragmaEdit
                pragmaEdit = case ext of
                    NeedsExtension ext' -> [insertNewPragma npi ext' | needsExtension ext' enabled]
                    NoExtension         -> []

        mkWorkspaceEdit :: NormalizedFilePath -> [TextEdit] -> WorkspaceEdit
        mkWorkspaceEdit nfp edits = WorkspaceEdit changes Nothing Nothing
            where
                changes = Just $ HashMap.fromList [(filePathToUri $ fromNormalizedFilePath nfp, List edits)]

mkCodeActionTitle :: Literal -> AlternateFormat -> [GhcExtension] -> Text
mkCodeActionTitle lit (alt, ext) ghcExts
    | (NeedsExtension ext') <- ext
    , needsExtension ext' ghcExts = title <> " (needs extension: " <> T.pack (show ext') <> ")"
    | otherwise = title
    where
        title = "Convert " <> getSrcText lit <> " into " <> alt


-- | Checks whether the extension given is already enabled
needsExtension :: Extension -> [GhcExtension] -> Bool
needsExtension ext ghcExts = ext `notElem` map unExt ghcExts

-- from HaddockComments.hs
contains :: Range -> RealSrcSpan -> Bool
contains Range {_start, _end} x = isInsideRealSrcSpan _start x || isInsideRealSrcSpan _end x

isInsideRealSrcSpan :: Position -> RealSrcSpan -> Bool
p `isInsideRealSrcSpan` r = let (Range sp ep) = realSrcSpanToRange r in sp <= p && p <= ep

getFirstPragma :: MonadIO m => IdeState -> NormalizedFilePath -> ExceptT String m NextPragmaInfo
getFirstPragma state nfp = handleMaybeM "Error: Could not get NextPragmaInfo" $ do
      ghcSession <- liftIO $ runAction (alternateNumberFormatId <> ".GhcSession") state $ useWithStale GhcSession nfp
      (_, fileContents) <- liftIO $ runAction (alternateNumberFormatId <> ".GetFileContents") state $ getFileContents nfp
      case ghcSession of
        Just (hscEnv -> hsc_dflags -> sessionDynFlags, _) -> pure $ Just $ getNextPragmaInfo sessionDynFlags fileContents
        Nothing -> pure Nothing

requestLiterals :: MonadIO m => IdeState -> NormalizedFilePath -> ExceptT String m CollectLiteralsResult
requestLiterals state = handleMaybeM "Error: Could not Collect Literals"
                . liftIO
                . runAction (alternateNumberFormatId <> ".CollectLiterals") state
                . use CollectLiterals<|MERGE_RESOLUTION|>--- conflicted
+++ resolved
@@ -31,11 +31,7 @@
                                                   alternateFormat)
 import           Ide.Plugin.Literals
 import           Ide.PluginUtils                 (getNormalizedFilePath,
-<<<<<<< HEAD
                                                   handleMaybeM, pluginResponse)
-=======
-                                                  handleMaybeM, response)
->>>>>>> 9b3f3bf2
 import           Ide.Types
 import           Language.LSP.Types
 
@@ -89,13 +85,8 @@
         getExtensions = map GhcExtension . toList . extensionFlags . ms_hspp_opts . pm_mod_summary
 
 codeActionHandler :: PluginMethodHandler IdeState 'TextDocumentCodeAction
-<<<<<<< HEAD
 codeActionHandler state _ (CodeActionParams _ _ docId currRange _) = pluginResponse $ do
-    nfp <- getNormalizedFilePath alternateNumberFormatId docId
-=======
-codeActionHandler state plId (CodeActionParams _ _ docId currRange _) = response $ do
     nfp <- getNormalizedFilePath plId (docId ^. uri)
->>>>>>> 9b3f3bf2
     CLR{..} <- requestLiterals state nfp
     pragma <- getFirstPragma state nfp
         -- remove any invalid literals (see validTarget comment)
