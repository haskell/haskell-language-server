{-# LANGUAGE DataKinds     #-}
{-# LANGUAGE DeriveGeneric #-}
{-# LANGUAGE TypeFamilies  #-}
{-# LANGUAGE TypeOperators #-}
module Ide.Plugin.AlternateNumberFormat (descriptor, Log(..)) where

<<<<<<< HEAD
import           Control.Lens                     ((^.))
import           Control.Monad.Except             (ExceptT)
import           Control.Monad.IO.Class           (MonadIO)
import qualified Data.HashMap.Strict              as HashMap
import           Data.Text                        (Text, unpack)
import qualified Data.Text                        as T
import           Development.IDE                  (GetParsedModule (GetParsedModule),
                                                   IdeState, RuleResult, Rules,
                                                   define, realSrcSpanToRange,
                                                   use)
import qualified Development.IDE.Core.PluginUtils as PluginUtils
import qualified Development.IDE.Core.Shake       as Shake
import           Development.IDE.GHC.Compat       hiding (getSrcSpan)
import           Development.IDE.GHC.Util         (getExtensions)
import           Development.IDE.Graph.Classes    (Hashable, NFData, rnf)
import           Development.IDE.Spans.Pragmas    (NextPragmaInfo,
                                                   getFirstPragma,
                                                   insertNewPragma)
import           Development.IDE.Types.Logger     as Logger
import           GHC.Generics                     (Generic)
import           Ide.Plugin.Conversion            (AlternateFormat,
                                                   ExtensionNeeded (NeedsExtension, NoExtension),
                                                   alternateFormat)
=======
import           Control.Lens                  ((^.))
import           Control.Monad.Except          (ExceptT)
import           Control.Monad.IO.Class        (MonadIO, liftIO)
import qualified Data.Map                      as Map
import           Data.Text                     (Text, unpack)
import qualified Data.Text                     as T
import           Development.IDE               (GetParsedModule (GetParsedModule),
                                                IdeState, RuleResult, Rules,
                                                define, realSrcSpanToRange,
                                                runAction, use)
import qualified Development.IDE.Core.Shake    as Shake
import           Development.IDE.GHC.Compat    hiding (getSrcSpan)
import           Development.IDE.GHC.Util      (getExtensions)
import           Development.IDE.Graph.Classes (Hashable, NFData, rnf)
import           Development.IDE.Spans.Pragmas (NextPragmaInfo, getFirstPragma,
                                                insertNewPragma)
import           Development.IDE.Types.Logger  as Logger
import           GHC.Generics                  (Generic)
import           Ide.Plugin.Conversion         (AlternateFormat,
                                                ExtensionNeeded (NeedsExtension, NoExtension),
                                                alternateFormat)
>>>>>>> fb5e5c99
import           Ide.Plugin.Literals
import           Ide.Plugin.RangeMap              (RangeMap)
import qualified Ide.Plugin.RangeMap              as RangeMap
import           Ide.PluginUtils                  (getNormalizedFilePath')
import           Ide.Types
<<<<<<< HEAD
import           Language.LSP.Types
import qualified Language.LSP.Types.Lens          as L
=======
import qualified Language.LSP.Protocol.Lens    as L
import           Language.LSP.Protocol.Message
import           Language.LSP.Protocol.Types
>>>>>>> fb5e5c99

newtype Log = LogShake Shake.Log deriving Show

instance Pretty Log where
  pretty = \case
    LogShake log -> pretty log

descriptor :: Recorder (WithPriority Log) -> PluginId -> PluginDescriptor IdeState
descriptor recorder pId = (defaultPluginDescriptor pId)
    { pluginHandlers = mkPluginHandler SMethod_TextDocumentCodeAction codeActionHandler
    , pluginRules = collectLiteralsRule recorder
    }

data CollectLiterals = CollectLiterals
                     deriving (Show, Eq, Generic)

instance Hashable CollectLiterals
instance NFData CollectLiterals

type instance RuleResult CollectLiterals = CollectLiteralsResult

data CollectLiteralsResult = CLR
    { literals          :: RangeMap Literal
    , enabledExtensions :: [GhcExtension]
    } deriving (Generic)

newtype GhcExtension = GhcExtension { unExt :: Extension }

instance NFData GhcExtension where
    rnf x = x `seq` ()

instance Show CollectLiteralsResult where
    show _ = "<CollectLiteralResult>"

instance NFData CollectLiteralsResult

collectLiteralsRule :: Recorder (WithPriority Log) -> Rules ()
collectLiteralsRule recorder = define (cmapWithPrio LogShake recorder) $ \CollectLiterals nfp -> do
    pm <- use GetParsedModule nfp
    -- get the current extensions active and transform them into FormatTypes
    let exts = map GhcExtension . getExtensions <$> pm
        -- collect all the literals for a file
        lits = collectLiterals . pm_parsed_source <$> pm
        litMap = RangeMap.fromList (realSrcSpanToRange . getSrcSpan) <$> lits
    pure ([], CLR <$> litMap <*> exts)

<<<<<<< HEAD
codeActionHandler :: PluginMethodHandler IdeState 'TextDocumentCodeAction
codeActionHandler state pId (CodeActionParams _ _ docId currRange _) = PluginUtils.pluginResponse $ do
    nfp <- PluginUtils.withPluginError $ getNormalizedFilePath' (docId ^. L.uri)
=======
codeActionHandler :: PluginMethodHandler IdeState 'Method_TextDocumentCodeAction
codeActionHandler state pId (CodeActionParams _ _ docId currRange _) = pluginResponse $ do
    nfp <- getNormalizedFilePath (docId ^. L.uri)
>>>>>>> fb5e5c99
    CLR{..} <- requestLiterals pId state nfp
    pragma <- getFirstPragma pId state nfp
        -- remove any invalid literals (see validTarget comment)
    let litsInRange = RangeMap.filterByRange currRange literals
        -- generate alternateFormats and zip with the literal that generated the alternates
        literalPairs = map (\lit -> (lit, alternateFormat lit)) litsInRange
        -- make a code action for every literal and its' alternates (then flatten the result)
        actions = concatMap (\(lit, alts) -> map (mkCodeAction nfp lit enabledExtensions pragma) alts) literalPairs
    pure $ InL $ actions
    where
        mkCodeAction :: NormalizedFilePath -> Literal -> [GhcExtension] -> NextPragmaInfo -> AlternateFormat -> Command |? CodeAction
        mkCodeAction nfp lit enabled npi af@(alt, ext) = InR CodeAction {
            _title = mkCodeActionTitle lit af enabled
            , _kind = Just $ CodeActionKind_Custom "quickfix.literals.style"
            , _diagnostics = Nothing
            , _isPreferred = Nothing
            , _disabled = Nothing
            , _edit = Just $ mkWorkspaceEdit nfp edits
            , _command = Nothing
            , _data_ = Nothing
            }
            where
                edits =  [TextEdit (realSrcSpanToRange $ getSrcSpan lit) alt] <> pragmaEdit
                pragmaEdit = case ext of
                    NeedsExtension ext' -> [insertNewPragma npi ext' | needsExtension ext' enabled]
                    NoExtension         -> []

        mkWorkspaceEdit :: NormalizedFilePath -> [TextEdit] -> WorkspaceEdit
        mkWorkspaceEdit nfp edits = WorkspaceEdit changes Nothing Nothing
            where
                changes = Just $ Map.fromList [(filePathToUri $ fromNormalizedFilePath nfp, edits)]

mkCodeActionTitle :: Literal -> AlternateFormat -> [GhcExtension] -> Text
mkCodeActionTitle lit (alt, ext) ghcExts
    | (NeedsExtension ext') <- ext
    , needsExtension ext' ghcExts = title <> " (needs extension: " <> T.pack (show ext') <> ")"
    | otherwise = title
    where
        title = "Convert " <> getSrcText lit <> " into " <> alt


-- | Checks whether the extension given is already enabled
needsExtension :: Extension -> [GhcExtension] -> Bool
needsExtension ext ghcExts = ext `notElem` map unExt ghcExts

requestLiterals :: MonadIO m => PluginId -> IdeState -> NormalizedFilePath -> ExceptT PluginUtils.GhcidePluginError m CollectLiteralsResult
requestLiterals (PluginId pId) state =
    PluginUtils.runAction (unpack pId <> ".CollectLiterals") state
    . PluginUtils.use CollectLiterals<|MERGE_RESOLUTION|>--- conflicted
+++ resolved
@@ -4,17 +4,16 @@
 {-# LANGUAGE TypeOperators #-}
 module Ide.Plugin.AlternateNumberFormat (descriptor, Log(..)) where
 
-<<<<<<< HEAD
 import           Control.Lens                     ((^.))
 import           Control.Monad.Except             (ExceptT)
-import           Control.Monad.IO.Class           (MonadIO)
-import qualified Data.HashMap.Strict              as HashMap
+import           Control.Monad.IO.Class           (MonadIO, liftIO)
+import qualified Data.Map                         as Map
 import           Data.Text                        (Text, unpack)
 import qualified Data.Text                        as T
 import           Development.IDE                  (GetParsedModule (GetParsedModule),
                                                    IdeState, RuleResult, Rules,
                                                    define, realSrcSpanToRange,
-                                                   use)
+                                                   runAction, use)
 import qualified Development.IDE.Core.PluginUtils as PluginUtils
 import qualified Development.IDE.Core.Shake       as Shake
 import           Development.IDE.GHC.Compat       hiding (getSrcSpan)
@@ -28,42 +27,15 @@
 import           Ide.Plugin.Conversion            (AlternateFormat,
                                                    ExtensionNeeded (NeedsExtension, NoExtension),
                                                    alternateFormat)
-=======
-import           Control.Lens                  ((^.))
-import           Control.Monad.Except          (ExceptT)
-import           Control.Monad.IO.Class        (MonadIO, liftIO)
-import qualified Data.Map                      as Map
-import           Data.Text                     (Text, unpack)
-import qualified Data.Text                     as T
-import           Development.IDE               (GetParsedModule (GetParsedModule),
-                                                IdeState, RuleResult, Rules,
-                                                define, realSrcSpanToRange,
-                                                runAction, use)
-import qualified Development.IDE.Core.Shake    as Shake
-import           Development.IDE.GHC.Compat    hiding (getSrcSpan)
-import           Development.IDE.GHC.Util      (getExtensions)
-import           Development.IDE.Graph.Classes (Hashable, NFData, rnf)
-import           Development.IDE.Spans.Pragmas (NextPragmaInfo, getFirstPragma,
-                                                insertNewPragma)
-import           Development.IDE.Types.Logger  as Logger
-import           GHC.Generics                  (Generic)
-import           Ide.Plugin.Conversion         (AlternateFormat,
-                                                ExtensionNeeded (NeedsExtension, NoExtension),
-                                                alternateFormat)
->>>>>>> fb5e5c99
 import           Ide.Plugin.Literals
 import           Ide.Plugin.RangeMap              (RangeMap)
 import qualified Ide.Plugin.RangeMap              as RangeMap
 import           Ide.PluginUtils                  (getNormalizedFilePath')
 import           Ide.Types
-<<<<<<< HEAD
-import           Language.LSP.Types
-import qualified Language.LSP.Types.Lens          as L
-=======
-import qualified Language.LSP.Protocol.Lens    as L
+import qualified Language.LSP.Protocol.Lens       as L
 import           Language.LSP.Protocol.Message
 import           Language.LSP.Protocol.Types
->>>>>>> fb5e5c99
+
 
 newtype Log = LogShake Shake.Log deriving Show
 
@@ -110,15 +82,9 @@
         litMap = RangeMap.fromList (realSrcSpanToRange . getSrcSpan) <$> lits
     pure ([], CLR <$> litMap <*> exts)
 
-<<<<<<< HEAD
-codeActionHandler :: PluginMethodHandler IdeState 'TextDocumentCodeAction
-codeActionHandler state pId (CodeActionParams _ _ docId currRange _) = PluginUtils.pluginResponse $ do
+codeActionHandler :: PluginMethodHandler IdeState 'Method_TextDocumentCodeAction
+codeActionHandler state pId (CodeActionParams _ _ docId currRange _) = PluginUtils.pluginResponse' $ do
     nfp <- PluginUtils.withPluginError $ getNormalizedFilePath' (docId ^. L.uri)
-=======
-codeActionHandler :: PluginMethodHandler IdeState 'Method_TextDocumentCodeAction
-codeActionHandler state pId (CodeActionParams _ _ docId currRange _) = pluginResponse $ do
-    nfp <- getNormalizedFilePath (docId ^. L.uri)
->>>>>>> fb5e5c99
     CLR{..} <- requestLiterals pId state nfp
     pragma <- getFirstPragma pId state nfp
         -- remove any invalid literals (see validTarget comment)
