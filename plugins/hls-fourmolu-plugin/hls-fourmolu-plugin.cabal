--- conflicted
+++ resolved
@@ -45,17 +45,9 @@
     , process-extras  >= 0.7.1
     , text
 
-<<<<<<< HEAD
-  if impl(ghc >= 9.2)
-    build-depends: fourmolu ^>= 0.8.2
-  if impl(ghc >= 9.4)
-    build-depends: fourmolu ^>= 0.9
-  
-=======
   -- fourmolu 0.9.0 fails to build on Windows CI for reasons unknown
   if impl(ghc >= 9.2) && os(windows) && impl(ghc < 9.4)
      build-depends: fourmolu > 0.9.0.0 || < 0.9.0.0
->>>>>>> 6f55ccbc
   default-language: Haskell2010
 
 test-suite tests
