--- conflicted
+++ resolved
@@ -36,28 +36,21 @@
 
 -- ---------------------------------------------------------------------
 
-<<<<<<< HEAD
-descriptor :: PluginId -> PluginDescriptor IdeState
-descriptor plId = (defaultPluginDescriptor plId)
-  { pluginHandlers = mkPluginHandler LSP.SMethod_TextDocumentCodeAction codeActionProvider
-                  <> mkPluginHandler LSP.SMethod_TextDocumentCompletion completion
-=======
 suggestPragmaDescriptor :: PluginId -> PluginDescriptor IdeState
 suggestPragmaDescriptor plId = (defaultPluginDescriptor plId)
-  { pluginHandlers = mkPluginHandler J.STextDocumentCodeAction suggestPragmaProvider
+  { pluginHandlers = mkPluginHandler LSP.SMethod_TextDocumentCodeAction suggestPragmaProvider
   , pluginPriority = defaultPluginPriority + 1000
   }
 
 completionDescriptor :: PluginId -> PluginDescriptor IdeState
 completionDescriptor plId = (defaultPluginDescriptor plId)
-  { pluginHandlers = mkPluginHandler J.STextDocumentCompletion completion
->>>>>>> 6ff0e02f
+  { pluginHandlers = mkPluginHandler LSP.SMethod_TextDocumentCompletion completion
   , pluginPriority = ghcideCompletionsPluginPriority + 1
   }
 
 suggestDisableWarningDescriptor :: PluginId -> PluginDescriptor IdeState
 suggestDisableWarningDescriptor plId = (defaultPluginDescriptor plId)
-  { pluginHandlers = mkPluginHandler J.STextDocumentCodeAction suggestDisableWarningProvider
+  { pluginHandlers = mkPluginHandler LSP.SMethod_TextDocumentCodeAction suggestDisableWarningProvider
     -- #3636 Suggestions to disable warnings should appear last.
   , pluginPriority = 0
   }
@@ -69,23 +62,16 @@
 data Pragma = LangExt T.Text | OptGHC T.Text
   deriving (Show, Eq, Ord)
 
-<<<<<<< HEAD
-codeActionProvider :: PluginMethodHandler IdeState 'LSP.Method_TextDocumentCodeAction
-codeActionProvider state _plId (LSP.CodeActionParams _ _ docId _ (LSP.CodeActionContext diags _monly _))
+suggestPragmaProvider :: PluginMethodHandler IdeState 'LSP.Method_TextDocumentCodeAction
+suggestPragmaProvider = mkCodeActionProvider suggest
+
+suggestDisableWarningProvider :: PluginMethodHandler IdeState 'LSP.Method_TextDocumentCodeAction
+suggestDisableWarningProvider = mkCodeActionProvider $ const suggestDisableWarning
+
+mkCodeActionProvider :: (Maybe DynFlags -> Diagnostic -> [PragmaEdit]) -> PluginMethodHandler IdeState 'LSP.Method_TextDocumentCodeAction
+mkCodeActionProvider mkSuggest state _plId (LSP.CodeActionParams _ _ docId _ (LSP.CodeActionContext diags _monly _))
   | let LSP.TextDocumentIdentifier{ _uri = uri } = docId
   , Just normalizedFilePath <- LSP.uriToNormalizedFilePath $ toNormalizedUri uri = do
-=======
-suggestPragmaProvider :: PluginMethodHandler IdeState 'J.TextDocumentCodeAction
-suggestPragmaProvider = mkCodeActionProvider suggest
-
-suggestDisableWarningProvider :: PluginMethodHandler IdeState 'J.TextDocumentCodeAction
-suggestDisableWarningProvider = mkCodeActionProvider $ const suggestDisableWarning
-
-mkCodeActionProvider :: (Maybe DynFlags -> Diagnostic -> [PragmaEdit]) -> PluginMethodHandler IdeState 'J.TextDocumentCodeAction
-mkCodeActionProvider mkSuggest state _plId (J.CodeActionParams _ _ docId _ (J.CodeActionContext (J.List diags) _monly))
-  | let J.TextDocumentIdentifier{ _uri = uri } = docId
-  , Just normalizedFilePath <- J.uriToNormalizedFilePath $ toNormalizedUri uri = do
->>>>>>> 6ff0e02f
       -- ghc session to get some dynflags even if module isn't parsed
       ghcSession <- liftIO $ runAction "Pragmas.GhcSession" state $ useWithStale GhcSession normalizedFilePath
       (_, fileContents) <- liftIO $ runAction "Pragmas.GetFileContents" state $ getFileContents normalizedFilePath
