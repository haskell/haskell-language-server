--- conflicted
+++ resolved
@@ -202,24 +202,14 @@
     contents <- LSP.getVirtualFile $ toNormalizedUri uri
     fmap (Right . LSP.InL) $ case (contents, uriToFilePath' uri) of
         (Just cnts, Just _path) ->
-            J.List . result <$> VFS.getCompletionPrefix position cnts
+            result <$> VFS.getCompletionPrefix position cnts
             where
                 result (Just pfix)
                     | "{-# language" `T.isPrefixOf` line
                     = map buildCompletion
                         (Fuzzy.simpleFilter (VFS.prefixText pfix) allPragmas)
                     | "{-# options_ghc" `T.isPrefixOf` line
-<<<<<<< HEAD
                     =  map buildCompletion
-                        (Fuzzy.simpleFilter (VFS.prefixText pfix) flags)
-                    | "{-#" `T.isPrefixOf` line
-                    = [ mkPragmaCompl (a <> suffix) b c
-                                | (a, b, c, w) <- validPragmas, w == NewLine ]
-                    | otherwise
-                    = [ mkPragmaCompl (prefix <> a <> suffix) b c
-                                | (a, b, c, _) <- validPragmas, Fuzzy.test word b]
-=======
-                    = map buildCompletion
                         (Fuzzy.simpleFilter (VFS.prefixText pfix) flags)
                     | "{-#" `T.isPrefixOf` line
                     = [ mkPragmaCompl (a <> suffix) b c
@@ -244,7 +234,6 @@
                         -- current word fuzzily matches the pragma
                         (appearWhere == CanInline && line /= word && Fuzzy.test word matcher)
                       ]
->>>>>>> fc488d0c
                     where
                         line = T.toLower $ VFS.fullLine pfix
                         module_ = VFS.prefixModule pfix
@@ -262,12 +251,8 @@
                             | "}"    `T.isSuffixOf` line = " #-"
                             | otherwise                 = " #-}"
                 result Nothing = []
-<<<<<<< HEAD
         _ -> return $ []
 
-=======
-        _ -> return $ J.List []
->>>>>>> fc488d0c
 -----------------------------------------------------------------------
 
 -- | Pragma where exist
@@ -322,9 +307,5 @@
   LSP.CompletionItem label Nothing (Just LSP.CompletionItemKind_Keyword) Nothing Nothing
     Nothing Nothing Nothing Nothing Nothing Nothing Nothing
     Nothing Nothing Nothing Nothing Nothing Nothing Nothing
-<<<<<<< HEAD
-
-
-=======
-    Nothing Nothing Nothing Nothing Nothing Nothing
->>>>>>> fc488d0c
+
+
