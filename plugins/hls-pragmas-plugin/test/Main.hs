{-# LANGUAGE OverloadedStrings #-}
{-# OPTIONS_GHC -Wno-incomplete-patterns #-}
module Main
  ( main
  ) where

import           Control.Lens            ((<&>), (^.))
import           Data.Aeson
import           Data.Foldable
import qualified Data.Text               as T
import           Ide.Plugin.Pragmas
import qualified Language.LSP.Types.Lens as L
import           System.FilePath
import           Test.Hls
import           Test.Hls.Util           (onlyWorkForGhcVersions)

main :: IO ()
main = defaultTestRunner tests

pragmasSuggestPlugin :: PluginTestDescriptor ()
pragmasSuggestPlugin = mkPluginTestDescriptor' suggestPragmaDescriptor "pragmas"

pragmasCompletionPlugin :: PluginTestDescriptor ()
pragmasCompletionPlugin = mkPluginTestDescriptor' completionDescriptor "pragmas"

pragmasDisableWarningPlugin :: PluginTestDescriptor ()
pragmasDisableWarningPlugin = mkPluginTestDescriptor' suggestDisableWarningDescriptor "pragmas"

tests :: TestTree
tests =
  testGroup "pragmas"
  [ codeActionTests
  , codeActionTests'
  , completionTests
  , completionSnippetTests
  , dontSuggestCompletionTests
  ]

codeActionTests :: TestTree
codeActionTests =
  testGroup "code actions"
  [ codeActionTestWithPragmasSuggest "Block comment then line comment doesn't split line" "BlockCommentThenLineComment" [("Add \"TupleSections\"", "Contains TupleSections code action")]
  , codeActionTestWithPragmasSuggest "Block comment then single-line block comment doesn't split line" "BlockCommentThenSingleLineBlockComment" [("Add \"TupleSections\"", "Contains TupleSections code action")]
  , codeActionTestWithPragmasSuggest "Block comment then multi-line block comment doesn't split line" "BlockCommentThenMultiLineBlockComment" [("Add \"TupleSections\"", "Contains TupleSections code action")]
  , codeActionTestWithPragmasSuggest "Block comment then line haddock splits line" "BlockCommentThenLineHaddock" [("Add \"TupleSections\"", "Contains TupleSections code action")]
  , codeActionTestWithPragmasSuggest "Block comment then single-line block haddock splits line" "BlockCommentThenSingleLineBlockHaddock" [("Add \"TupleSections\"", "Contains TupleSections code action")]
  , codeActionTestWithPragmasSuggest "Block comment then multi-line block haddock splits line" "BlockCommentThenMultiLineBlockHaddock" [("Add \"TupleSections\"", "Contains TupleSections code action")]
  , codeActionTestWithPragmasSuggest "Pragma then line comment doesn't split line" "PragmaThenLineComment" [("Add \"TupleSections\"", "Contains TupleSections code action")]
  , codeActionTestWithPragmasSuggest "Pragma then single-line block comment doesn't split line" "PragmaThenSingleLineBlockComment" [("Add \"TupleSections\"", "Contains TupleSections code action")]
  , codeActionTestWithPragmasSuggest "Pragma then multi-line block comment splits line" "PragmaThenMultiLineBlockComment" [("Add \"TupleSections\"", "Contains TupleSections code action")]
  , codeActionTestWithPragmasSuggest "Pragma then line haddock splits line" "PragmaThenLineHaddock" [("Add \"TupleSections\"", "Contains TupleSections code action")]
  , codeActionTestWithPragmasSuggest "Pragma then single-line block haddock splits line" "PragmaThenSingleLineBlockHaddock" [("Add \"TupleSections\"", "Contains TupleSections code action")]
  , codeActionTestWithPragmasSuggest "Pragma then multi-line block haddock splits line" "PragmaThenMultiLineBlockHaddock" [("Add \"TupleSections\"", "Contains TupleSections code action")]
  , codeActionTestWithPragmasSuggest "Pragma then single-line block haddock single-line block comment splits line" "PragmaThenSingleLineBlockHaddockSingleLineBlockComment" [("Add \"TupleSections\"", "Contains TupleSections code action")]
  , codeActionTestWithPragmasSuggest "Block comment then single-line block haddock single-line block comment splits line" "BlockCommentThenSingleLineBlockHaddockSingleLineBlockComment" [("Add \"TupleSections\"", "Contains TupleSections code action")]
  , codeActionTestWithPragmasSuggest "Pragma then line haddock then newline line comment splits line" "PragmaThenLineHaddockNewlineLineComment" [("Add \"TupleSections\"", "Contains TupleSections code action")]
  , codeActionTestWithPragmasSuggest "does not add pragma after OPTIONS_GHC pragma located after a declaration" "OptionsGhcAfterDecl" [("Add \"TupleSections\"", "Contains TupleSections code action")]
  , codeActionTestWithPragmasSuggest "adds LANGUAGE with no other pragmas at start ignoring later INLINE pragma" "AddPragmaIgnoreInline" [("Add \"TupleSections\"", "Contains TupleSections code action")]
  , codeActionTestWithPragmasSuggest "adds LANGUAGE before Doc comments after interchanging pragmas" "BeforeDocInterchanging" [("Add \"NamedFieldPuns\"", "Contains NamedFieldPuns code action")]
  , codeActionTestWithPragmasSuggest "Add language after altering OPTIONS_GHC and Language" "AddLanguagePragmaAfterInterchaningOptsGhcAndLangs" [("Add \"TupleSections\"", "Contains TupleSections code action")]
  , codeActionTestWithPragmasSuggest "Add language after pragmas with non standard space between prefix and name" "AddPragmaWithNonStandardSpacingInPrecedingPragmas" [("Add \"TupleSections\"", "Contains TupleSections code action")]
  , codeActionTestWithPragmasSuggest "adds LANGUAGE after OptGHC at start ignoring later INLINE pragma" "AddPragmaAfterOptsGhcIgnoreInline" [("Add \"TupleSections\"", "Contains TupleSections code action")]
  , codeActionTestWithPragmasSuggest "adds LANGUAGE ignore later Ann pragma" "AddPragmaIgnoreLaterAnnPragma" [("Add \"BangPatterns\"", "Contains BangPatterns code action")]
  , codeActionTestWithPragmasSuggest "adds LANGUAGE after interchanging pragmas ignoring later Ann pragma" "AddLanguageAfterInterchaningIgnoringLaterAnn" [("Add \"BangPatterns\"", "Contains BangPatterns code action")]
  , codeActionTestWithPragmasSuggest "adds LANGUAGE after OptGHC preceded by another language pragma" "AddLanguageAfterLanguageThenOptsGhc" [("Add \"NamedFieldPuns\"", "Contains NamedFieldPuns code action")]
  , codeActionTestWithPragmasSuggest "adds LANGUAGE pragma after shebang and last language pragma" "AfterShebangAndPragma" [("Add \"NamedFieldPuns\"", "Contains NamedFieldPuns code action")]
  , codeActionTestWithPragmasSuggest "adds above module keyword on first line" "ModuleOnFirstLine" [("Add \"TupleSections\"", "Contains TupleSections code action")]
  , codeActionTestWithPragmasSuggest "adds LANGUAGE pragma after GHC_OPTIONS" "AfterGhcOptions" [("Add \"TupleSections\"", "Contains TupleSections code action")]
  , codeActionTestWithPragmasSuggest "adds LANGUAGE pragma after shebang and GHC_OPTIONS" "AfterShebangAndOpts" [("Add \"TupleSections\"", "Contains TupleSections code action")]
  , codeActionTestWithPragmasSuggest "adds LANGUAGE pragma after shebang, GHC_OPTIONS and language pragma" "AfterShebangAndOptionsAndPragma" [("Add \"TupleSections\"", "Contains TupleSections code action")]
  , codeActionTestWithPragmasSuggest "adds LANGUAGE pragma after all others ignoring later INLINE pragma" "AfterShebangAndOptionsAndPragmasIgnoreInline" [("Add \"TupleSections\"", "Contains TupleSections code action")]
  , codeActionTestWithPragmasSuggest "adds LANGUAGE pragma after all others ignoring multiple later INLINE pragma" "AfterAllWithMultipleInlines" [("Add \"TupleSections\"", "Contains TupleSections code action")]
  , codeActionTestWithPragmasSuggest "adds LANGUAGE pragma correctly ignoring later INLINE pragma" "AddLanguagePragma" [("Add \"TupleSections\"", "Contains TupleSections code action")]
  , codeActionTestWithPragmasSuggest "adds TypeApplications pragma" "TypeApplications" [("Add \"TypeApplications\"", "Contains TypeApplications code action")]
  , codeActionTestWithPragmasSuggest "after shebang" "AfterShebang" [("Add \"NamedFieldPuns\"", "Contains NamedFieldPuns code action")]
  , codeActionTestWithPragmasSuggest "append to existing pragmas" "AppendToExisting" [("Add \"NamedFieldPuns\"", "Contains NamedFieldPuns code action")]
  , codeActionTestWithPragmasSuggest "before doc comments" "BeforeDocComment" [("Add \"NamedFieldPuns\"", "Contains NamedFieldPuns code action")]
  , codeActionTestWithPragmasSuggest "adds TypeSynonymInstances pragma" "NeedsPragmas" [("Add \"TypeSynonymInstances\"", "Contains TypeSynonymInstances code action"), ("Add \"FlexibleInstances\"", "Contains FlexibleInstances code action")]
  , codeActionTestWithDisableWarning "before doc comments" "MissingSignatures" [("Disable \"missing-signatures\" warnings", "Contains missing-signatures code action")]
  , codeActionTestWithDisableWarning "before doc comments" "UnusedImports" [("Disable \"unused-imports\" warnings", "Contains unused-imports code action")]
  ]

ghc94regression :: String
ghc94regression = "to be reported"

codeActionTestWithPragmasSuggest :: String -> FilePath -> [(T.Text, String)] -> TestTree
codeActionTestWithPragmasSuggest = codeActionTestWith pragmasSuggestPlugin

codeActionTestWithDisableWarning :: String -> FilePath -> [(T.Text, String)] -> TestTree
codeActionTestWithDisableWarning = codeActionTestWith pragmasDisableWarningPlugin

codeActionTestWith :: PluginTestDescriptor () -> String -> FilePath -> [(T.Text, String)] -> TestTree
codeActionTestWith descriptor testComment fp actions =
  goldenWithPragmas descriptor testComment fp $ \doc -> do
    _ <- waitForDiagnosticsFrom doc
    cas <- map fromAction <$> getAllCodeActions doc
    mapM_ (\(action, contains) -> go action contains cas) actions
    action <- case cas of
      (a:_) -> pure a
      []    -> liftIO $ assertFailure "Expected non-empty list of code actions"
    executeCodeAction action
    where
      go action contains cas = liftIO $ action `elem` map (^. L.title) cas @? contains

codeActionTests' :: TestTree
codeActionTests' =
  testGroup "additional code actions"
  [
 goldenWithPragmas pragmasSuggestPlugin "no duplication" "NamedFieldPuns" $ \doc -> do
      _ <- waitForDiagnosticsFrom doc
      cas <- map fromAction <$> getCodeActions doc (Range (Position 8 9) (Position 8 9))
      ca <- liftIO $ case cas of
        [ca] -> pure ca
        _ -> assertFailure $ "Expected one code action, but got: " <> show cas
      liftIO $ (ca ^. L.title == "Add \"NamedFieldPuns\"") @? "NamedFieldPuns code action"
      executeCodeAction ca
  , goldenWithPragmas pragmasSuggestPlugin "doesn't suggest disabling type errors" "DeferredTypeErrors" $ \doc -> do
      _ <- waitForDiagnosticsFrom doc
      cas <- map fromAction <$> getAllCodeActions doc
      liftIO $ "Disable \"deferred-type-errors\" warnings" `notElem` map (^. L.title) cas @? "Doesn't contain deferred-type-errors code action"
      liftIO $ length cas == 0 @? "Expected no code actions, but got: " <> show cas
  ]

completionTests :: TestTree
completionTests =
  testGroup "completions"
  [ completionTest "completes pragmas" "Completion.hs" "" "LANGUAGE" (Just Snippet) (Just "LANGUAGE ${1:extension} #-}") (Just "{-# LANGUAGE #-}") [0, 4, 0, 34, 0, 4]
  , completionTest "completes pragmas with existing closing pragma bracket" "Completion.hs" "" "LANGUAGE" (Just Snippet) (Just "LANGUAGE ${1:extension}") (Just "{-# LANGUAGE #-}") [0, 4, 0, 31, 0, 4]
  , completionTest "completes pragmas with existing closing comment bracket" "Completion.hs" "" "LANGUAGE" (Just Snippet) (Just "LANGUAGE ${1:extension} #") (Just "{-# LANGUAGE #-}") [0, 4, 0, 32, 0, 4]
  , completionTest "completes pragmas with existing closing bracket" "Completion.hs" "" "LANGUAGE" (Just Snippet) (Just "LANGUAGE ${1:extension} #-") (Just "{-# LANGUAGE #-}") [0, 4, 0, 33, 0, 4]
  , completionTest "completes options pragma" "Completion.hs" "OPTIONS" "OPTIONS_GHC" (Just Snippet) (Just "OPTIONS_GHC -${1:option} #-}") (Just "{-# OPTIONS_GHC #-}") [0, 4, 0, 34, 0, 4]
  , completionTest "completes ghc options pragma values" "Completion.hs" "{-# OPTIONS_GHC -Wno-red  #-}\n" "Wno-redundant-constraints" Nothing Nothing Nothing [0, 0, 0, 0, 0, 24]
  , completionTest "completes language extensions" "Completion.hs" "" "OverloadedStrings" Nothing Nothing Nothing [0, 24, 0, 31, 0, 24]
  , completionTest "completes language extensions case insensitive" "Completion.hs" "lAnGuaGe Overloaded" "OverloadedStrings" Nothing Nothing Nothing [0, 4, 0, 34, 0, 24]
  , completionTest "completes the Strict language extension" "Completion.hs" "Str" "Strict" Nothing Nothing Nothing [0, 13, 0, 31, 0, 16]
  , completionTest "completes No- language extensions" "Completion.hs" "NoOverload" "NoOverloadedStrings" Nothing Nothing Nothing [0, 13, 0, 31, 0, 23]
  , onlyWorkForGhcVersions (>=GHC92) "GHC2021 flag introduced since ghc9.2" $
    completionTest "completes GHC2021 extensions" "Completion.hs" "ghc" "GHC2021" Nothing Nothing Nothing [0, 13, 0, 31, 0, 16]
  ]

completionSnippetTests :: TestTree
completionSnippetTests =
  testGroup "expand snippet to pragma" $
    validPragmas <&>
      (\(insertText, label, detail, appearWhere) ->
        let inputPrefix =
              case appearWhere of
                NewLine   -> ""
                CanInline -> "something "
            input = inputPrefix <> (T.toLower $ T.init label)
        in completionTest (T.unpack label)
            "Completion.hs" input label (Just Snippet)
            (Just $ "{-# " <> insertText <> " #-}") (Just detail)
            [0, 0, 0, 34, 0, fromIntegral $ T.length input])

<<<<<<< HEAD
dontSuggestCompletionTests :: TestTree
dontSuggestCompletionTests =
  testGroup "do not suggest pragmas" $
  let replaceFuncBody newBody = Just $ mkEdit (8,6) (8,8) newBody
      writeInEmptyLine txt = Just $ mkEdit (3,0) (3,0) txt
      generalTests = [ provideNoCompletionsTest "in imports" "Completion.hs" (Just $ mkEdit (3,0) (3,0) "import WA") (Position 3 8)
                     , provideNoCompletionsTest "when no word has been typed" "Completion.hs" Nothing (Position 3 0)
                     , provideNoCompletionsTest "when expecting auto complete on modules" "Completion.hs" (Just $ mkEdit (8,6) (8,8) "Data.Maybe.WA") (Position 8 19)
                     ]
      individualPragmaTests = validPragmas <&> \(insertText,label,detail,appearWhere) ->
          let completionPrompt = T.toLower $ T.init label
              promptLen = fromIntegral (T.length completionPrompt)
          in case appearWhere of
              CanInline ->
                  provideNoUndesiredCompletionsTest ("at new line: " <> T.unpack label) "Completion.hs" (Just label) (writeInEmptyLine completionPrompt) (Position 3 0)
              NewLine ->
                  provideNoUndesiredCompletionsTest ("inline: " <> T.unpack label) "Completion.hs" (Just label) (replaceFuncBody completionPrompt) (Position 8 (6 + promptLen))
    in generalTests ++ individualPragmaTests

mkEdit :: (UInt,UInt) -> (UInt,UInt) -> T.Text -> TextEdit
mkEdit (startLine, startCol) (endLine, endCol) newText =
    TextEdit (Range (Position startLine startCol) (Position endLine endCol)) newText

completionTest :: String -> FilePath -> T.Text -> T.Text -> Maybe InsertTextFormat -> Maybe T.Text -> Maybe T.Text -> [UInt] -> TestTree
completionTest testComment fileName replacementText expectedLabel expectedFormat expectedInsertText detail [delFromLine, delFromCol, delToLine, delToCol, completeAtLine, completeAtCol] =
  testCase testComment $ runSessionWithServer pragmasPlugin testDataDir $ do
=======
completionTest :: String -> String -> T.Text -> T.Text -> Maybe InsertTextFormat -> Maybe T.Text -> Maybe T.Text -> [UInt] -> TestTree
completionTest testComment fileName te' label textFormat insertText detail [a, b, c, d, x, y] =
  testCase testComment $ runSessionWithServer pragmasCompletionPlugin testDataDir $ do
>>>>>>> 139dcf55
    doc <- openDoc fileName "haskell"
    _ <- waitForDiagnostics
    let te = TextEdit (Range (Position delFromLine delFromCol) (Position delToLine delToCol)) replacementText
    _ <- applyEdit doc te
    compls <- getCompletions doc (Position completeAtLine completeAtCol)
    item <- getCompletionByLabel expectedLabel compls
    liftIO $ do
      item ^. L.label @?= expectedLabel
      item ^. L.kind @?= Just CiKeyword
      item ^. L.insertTextFormat @?= expectedFormat
      item ^. L.insertText @?= expectedInsertText
      item ^. L.detail @?= detail

<<<<<<< HEAD
provideNoCompletionsTest :: String -> FilePath -> Maybe TextEdit -> Position -> TestTree
provideNoCompletionsTest testComment fileName mTextEdit pos =
  provideNoUndesiredCompletionsTest testComment fileName Nothing mTextEdit pos

provideNoUndesiredCompletionsTest :: String -> FilePath -> Maybe T.Text -> Maybe TextEdit -> Position -> TestTree
provideNoUndesiredCompletionsTest testComment fileName mUndesiredLabel mTextEdit pos =
  testCase testComment $ runSessionWithServer pragmasPlugin testDataDir $ do
    doc <- openDoc fileName "haskell"
    _ <- waitForDiagnostics
    _ <- sendConfigurationChanged disableGhcideCompletions
    mapM_ (applyEdit doc) mTextEdit
    compls <- getCompletions doc pos
    liftIO $ case mUndesiredLabel of
        Nothing -> compls @?= []
        Just undesiredLabel -> do
            case find (\c -> c ^. L.label == undesiredLabel) compls of
                Just c -> assertFailure $
                    "Did not expect a completion with label=" <> T.unpack undesiredLabel
                    <> ", got completion: "<> show c
                Nothing -> pure ()

disableGhcideCompletions :: Value
disableGhcideCompletions = object [ "haskell" .= object ["plugin" .= object [ "ghcide-completions" .= object ["globalOn" .= False]]] ]

goldenWithPragmas :: TestName -> FilePath -> (TextDocumentIdentifier -> Session ()) -> TestTree
goldenWithPragmas title path = goldenWithHaskellDoc pragmasPlugin title testDataDir path "expected" "hs"
=======
goldenWithPragmas :: PluginTestDescriptor () -> TestName -> FilePath -> (TextDocumentIdentifier -> Session ()) -> TestTree
goldenWithPragmas descriptor title path = goldenWithHaskellDoc descriptor title testDataDir path "expected" "hs"
>>>>>>> 139dcf55

testDataDir :: FilePath
testDataDir = "test" </> "testdata"<|MERGE_RESOLUTION|>--- conflicted
+++ resolved
@@ -153,7 +153,6 @@
             (Just $ "{-# " <> insertText <> " #-}") (Just detail)
             [0, 0, 0, 34, 0, fromIntegral $ T.length input])
 
-<<<<<<< HEAD
 dontSuggestCompletionTests :: TestTree
 dontSuggestCompletionTests =
   testGroup "do not suggest pragmas" $
@@ -179,12 +178,7 @@
 
 completionTest :: String -> FilePath -> T.Text -> T.Text -> Maybe InsertTextFormat -> Maybe T.Text -> Maybe T.Text -> [UInt] -> TestTree
 completionTest testComment fileName replacementText expectedLabel expectedFormat expectedInsertText detail [delFromLine, delFromCol, delToLine, delToCol, completeAtLine, completeAtCol] =
-  testCase testComment $ runSessionWithServer pragmasPlugin testDataDir $ do
-=======
-completionTest :: String -> String -> T.Text -> T.Text -> Maybe InsertTextFormat -> Maybe T.Text -> Maybe T.Text -> [UInt] -> TestTree
-completionTest testComment fileName te' label textFormat insertText detail [a, b, c, d, x, y] =
   testCase testComment $ runSessionWithServer pragmasCompletionPlugin testDataDir $ do
->>>>>>> 139dcf55
     doc <- openDoc fileName "haskell"
     _ <- waitForDiagnostics
     let te = TextEdit (Range (Position delFromLine delFromCol) (Position delToLine delToCol)) replacementText
@@ -198,14 +192,13 @@
       item ^. L.insertText @?= expectedInsertText
       item ^. L.detail @?= detail
 
-<<<<<<< HEAD
 provideNoCompletionsTest :: String -> FilePath -> Maybe TextEdit -> Position -> TestTree
 provideNoCompletionsTest testComment fileName mTextEdit pos =
   provideNoUndesiredCompletionsTest testComment fileName Nothing mTextEdit pos
 
 provideNoUndesiredCompletionsTest :: String -> FilePath -> Maybe T.Text -> Maybe TextEdit -> Position -> TestTree
 provideNoUndesiredCompletionsTest testComment fileName mUndesiredLabel mTextEdit pos =
-  testCase testComment $ runSessionWithServer pragmasPlugin testDataDir $ do
+  testCase testComment $ runSessionWithServer pragmasCompletionPlugin testDataDir $ do
     doc <- openDoc fileName "haskell"
     _ <- waitForDiagnostics
     _ <- sendConfigurationChanged disableGhcideCompletions
@@ -223,12 +216,8 @@
 disableGhcideCompletions :: Value
 disableGhcideCompletions = object [ "haskell" .= object ["plugin" .= object [ "ghcide-completions" .= object ["globalOn" .= False]]] ]
 
-goldenWithPragmas :: TestName -> FilePath -> (TextDocumentIdentifier -> Session ()) -> TestTree
-goldenWithPragmas title path = goldenWithHaskellDoc pragmasPlugin title testDataDir path "expected" "hs"
-=======
 goldenWithPragmas :: PluginTestDescriptor () -> TestName -> FilePath -> (TextDocumentIdentifier -> Session ()) -> TestTree
 goldenWithPragmas descriptor title path = goldenWithHaskellDoc descriptor title testDataDir path "expected" "hs"
->>>>>>> 139dcf55
 
 testDataDir :: FilePath
 testDataDir = "test" </> "testdata"