--- conflicted
+++ resolved
@@ -6,12 +6,11 @@
                                       , errorMessageRegexes
                                       ) where
 
-<<<<<<< HEAD
 import           Control.Monad                    (guard)
 import           Control.Monad.IO.Class           (MonadIO)
 import           Control.Monad.Trans.Except       (ExceptT)
 import           Data.Foldable                    (asum)
-import qualified Data.HashMap.Strict              as Map
+import qualified Data.Map                         as Map
 import           Data.Maybe                       (mapMaybe)
 import           Data.Text                        (Text)
 import qualified Data.Text                        as T
@@ -22,54 +21,23 @@
 import           Development.IDE.GHC.Compat
 import           Development.IDE.GHC.Util         (printOutputable)
 import           Generics.SYB                     (extQ, something)
-import           Ide.PluginUtils                  (getNormalizedFilePath')
+import           Ide.PluginUtils                  (getNormalizedFilePath',
+                                                   handleMaybeM, pluginResponse)
 import           Ide.Types                        (PluginDescriptor (..),
                                                    PluginId (PluginId),
                                                    PluginMethodHandler,
                                                    defaultPluginDescriptor,
                                                    mkPluginHandler)
-import           Language.LSP.Types
-import           Text.Regex.TDFA                  ((=~))
-=======
-import           Control.Monad                  (guard)
-import           Control.Monad.IO.Class         (MonadIO (liftIO))
-import           Control.Monad.Trans.Except     (ExceptT)
-import           Data.Foldable                  (asum)
-import qualified Data.Map                       as Map
-import           Data.Maybe                     (mapMaybe)
-import           Data.Text                      (Text)
-import qualified Data.Text                      as T
-import           Development.IDE                (realSrcSpanToRange)
-import           Development.IDE.Core.RuleTypes (GetParsedModule (GetParsedModule))
-import           Development.IDE.Core.Service   (IdeState, runAction)
-import           Development.IDE.Core.Shake     (use)
-import           Development.IDE.GHC.Compat
-import           Development.IDE.GHC.Util       (printOutputable)
-import           Generics.SYB                   (extQ, something)
-import           Ide.PluginUtils                (getNormalizedFilePath,
-                                                 handleMaybeM, pluginResponse)
-import           Ide.Types                      (PluginDescriptor (..),
-                                                 PluginId (PluginId),
-                                                 PluginMethodHandler,
-                                                 defaultPluginDescriptor,
-                                                 mkPluginHandler)
 import           Language.LSP.Protocol.Message
 import           Language.LSP.Protocol.Types
-import           Text.Regex.TDFA                ((=~))
->>>>>>> fb5e5c99
+import           Text.Regex.TDFA                  ((=~))
 
 descriptor :: PluginId -> PluginDescriptor IdeState
 descriptor plId = (defaultPluginDescriptor plId) { pluginHandlers = mkPluginHandler SMethod_TextDocumentCodeAction (codeActionHandler plId) }
 
-<<<<<<< HEAD
-codeActionHandler :: PluginId -> PluginMethodHandler IdeState 'TextDocumentCodeAction
-codeActionHandler plId ideState _ CodeActionParams {_textDocument = TextDocumentIdentifier uri, _context = CodeActionContext (List diags) _} = PluginUtils.pluginResponse $ do
+codeActionHandler :: PluginId -> PluginMethodHandler IdeState 'Method_TextDocumentCodeAction
+codeActionHandler plId ideState _ CodeActionParams {_textDocument = TextDocumentIdentifier uri, _context = CodeActionContext diags _ _} = PluginUtils.pluginResponse' $ do
       nfp <- PluginUtils.withPluginError $ getNormalizedFilePath' uri
-=======
-codeActionHandler :: PluginId -> PluginMethodHandler IdeState 'Method_TextDocumentCodeAction
-codeActionHandler plId ideState _ CodeActionParams {_textDocument = TextDocumentIdentifier uri, _context = CodeActionContext diags _ _} = pluginResponse $ do
-      nfp <- getNormalizedFilePath uri
->>>>>>> fb5e5c99
       decls <- getDecls plId ideState nfp
       let actions = mapMaybe (generateAction plId uri decls) diags
       pure $ InL actions
