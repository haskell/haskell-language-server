{-# LANGUAGE DeriveAnyClass        #-}
{-# LANGUAGE DeriveGeneric         #-}
{-# LANGUAGE DuplicateRecordFields #-}
{-# LANGUAGE FlexibleContexts      #-}
{-# LANGUAGE FlexibleInstances     #-}
{-# LANGUAGE LambdaCase            #-}
{-# LANGUAGE OverloadedStrings     #-}
{-# LANGUAGE RecordWildCards       #-}
{-# LANGUAGE TupleSections         #-}
{-# LANGUAGE TypeFamilies          #-}
{-# LANGUAGE ViewPatterns          #-}

module Ide.Plugin.Example
  (
    descriptor
  , Log(..)
  , logToPriority) where

import           Control.Concurrent.STM
import           Control.DeepSeq              (NFData)
import           Control.Monad.IO.Class
import           Control.Monad.Trans.Maybe
import           Data.Aeson
import           Data.Functor
import qualified Data.HashMap.Strict          as Map
import           Data.Hashable
import qualified Data.Text                    as T
import           Data.Typeable
<<<<<<< HEAD
import           Development.IDE              as D
import           Development.IDE.Core.Shake   (getDiagnostics,
                                               getHiddenDiagnostics)
import qualified Development.IDE.Core.Shake   as Shake
import           Development.IDE.GHC.Compat   (ParsedModule (ParsedModule))
import qualified Development.IDE.Types.Logger as Logger
=======
import           Development.IDE            as D
import           Development.IDE.Core.Shake (getDiagnostics,
                                             getHiddenDiagnostics)
import           Development.IDE.GHC.Compat
>>>>>>> 9cd1fdd4
import           GHC.Generics
import           Ide.PluginUtils
import           Ide.Types
import           Language.LSP.Server
import           Language.LSP.Types
import           Options.Applicative          (ParserInfo, info)
import           Prettyprinter                (Pretty (pretty))
import           Text.Regex.TDFA.Text         ()

-- ---------------------------------------------------------------------

newtype Log = LogShake Shake.Log deriving Show

instance Pretty Log where
  pretty = \case
    LogShake log -> pretty log

logToPriority :: Log -> Logger.Priority
logToPriority = \case
  LogShake log -> Shake.logToPriority log

descriptor :: Recorder Log -> PluginId -> PluginDescriptor IdeState
descriptor recorder plId = (defaultPluginDescriptor plId)
  { pluginRules = exampleRules recorder
  , pluginCommands = [PluginCommand "codelens.todo" "example adding" addTodoCmd]
  , pluginHandlers = mkPluginHandler STextDocumentCodeAction     codeAction
                  <> mkPluginHandler STextDocumentCodeLens       codeLens
                  <> mkPluginHandler STextDocumentHover          hover
                  <> mkPluginHandler STextDocumentDocumentSymbol symbols
                  <> mkPluginHandler STextDocumentCompletion     completion
  , pluginCli = Just exampleCli
  }

exampleCli :: ParserInfo (IdeCommand IdeState)
exampleCli = info p mempty
  where p = pure $ IdeCommand $ \_ideState -> putStrLn "hello HLS"

-- ---------------------------------------------------------------------

hover :: PluginMethodHandler IdeState TextDocumentHover
hover ide _ HoverParams{..} = liftIO $ request "Hover" blah (Right Nothing) foundHover ide TextDocumentPositionParams{..}

blah :: NormalizedFilePath -> Position -> Action (Maybe (Maybe Range, [T.Text]))
blah _ (Position line col)
  = return $ Just (Just (Range (Position line col) (Position (line+1) 0)), ["example hover 1\n"])

-- ---------------------------------------------------------------------
-- Generating Diagnostics via rules
-- ---------------------------------------------------------------------

data Example = Example
    deriving (Eq, Show, Typeable, Generic)
instance Hashable Example
instance NFData   Example

type instance RuleResult Example = ()

exampleRules :: Recorder Log -> Rules ()
exampleRules recorder = do
  define (cmap LogShake recorder) $ \Example file -> do
    _pm <- getParsedModule file
    let diag = mkDiag file "example" DsError (Range (Position 0 0) (Position 1 0)) "example diagnostic, hello world"
    return ([diag], Just ())

  action $ do
    files <- getFilesOfInterestUntracked
    void $ uses Example $ Map.keys files

mkDiag :: NormalizedFilePath
       -> DiagnosticSource
       -> DiagnosticSeverity
       -> Range
       -> T.Text
       -> FileDiagnostic
mkDiag file diagSource sev loc msg = (file, D.ShowDiag,)
    Diagnostic
    { _range    = loc
    , _severity = Just sev
    , _source   = Just diagSource
    , _message  = msg
    , _code     = Nothing
    , _tags     = Nothing
    , _relatedInformation = Nothing
    }

-- ---------------------------------------------------------------------
-- code actions
-- ---------------------------------------------------------------------

-- | Generate code actions.
codeAction :: PluginMethodHandler IdeState TextDocumentCodeAction
codeAction state _pid (CodeActionParams _ _ (TextDocumentIdentifier uri) _range CodeActionContext{_diagnostics=List _xs}) = liftIO $ do
    let mbnfp = uriToNormalizedFilePath $ toNormalizedUri uri
    case mbnfp of
      Just nfp -> do
        Just (ParsedModule{},_) <- runIdeAction "example" (shakeExtras state) $ useWithStaleFast GetParsedModule nfp
        let
          title = "Add TODO Item 1"
          tedit = [TextEdit (Range (Position 2 0) (Position 2 0))
                  "-- TODO1 added by Example Plugin directly\n"]
          edit  = WorkspaceEdit (Just $ Map.singleton uri $ List tedit) Nothing Nothing
        pure $ Right $ List
            [ InR $ CodeAction title (Just CodeActionQuickFix) (Just $ List []) Nothing Nothing (Just edit) Nothing Nothing]
      Nothing -> error $ "Unable to get a normalized file path from the uri: " ++ show uri

-- ---------------------------------------------------------------------

codeLens :: PluginMethodHandler IdeState TextDocumentCodeLens
codeLens ideState plId CodeLensParams{_textDocument=TextDocumentIdentifier uri} = liftIO $ do
    logInfo (ideLogger ideState) "Example.codeLens entered (ideLogger)" -- AZ
    case uriToFilePath' uri of
      Just (toNormalizedFilePath -> filePath) -> do
        _ <- runIdeAction "Example.codeLens" (shakeExtras ideState) $ runMaybeT $ useE TypeCheck filePath
        _diag <- atomically $ getDiagnostics ideState
        _hDiag <- atomically $ getHiddenDiagnostics ideState
        let
          title = "Add TODO Item via Code Lens"
          -- tedit = [TextEdit (Range (Position 3 0) (Position 3 0))
          --      "-- TODO added by Example Plugin via code lens action\n"]
          -- edit = WorkspaceEdit (Just $ Map.singleton uri $ List tedit) Nothing
          range = Range (Position 3 0) (Position 4 0)
        let cmdParams = AddTodoParams uri "do abc"
            cmd = mkLspCommand plId "codelens.todo" title (Just [toJSON cmdParams])
        pure $ Right $ List [ CodeLens range (Just cmd) Nothing ]
      Nothing -> pure $ Right $ List []

-- ---------------------------------------------------------------------
-- | Parameters for the addTodo PluginCommand.
data AddTodoParams = AddTodoParams
  { file     :: Uri  -- ^ Uri of the file to add the pragma to
  , todoText :: T.Text
  }
  deriving (Show, Eq, Generic, ToJSON, FromJSON)

addTodoCmd :: CommandFunction IdeState AddTodoParams
addTodoCmd _ide (AddTodoParams uri todoText) = do
  let
    pos = Position 3 0
    textEdits = List
      [TextEdit (Range pos pos)
                  ("-- TODO:" <> todoText <> "\n")
      ]
    res = WorkspaceEdit
      (Just $ Map.singleton uri textEdits)
      Nothing
      Nothing
  _ <- sendRequest SWorkspaceApplyEdit (ApplyWorkspaceEditParams Nothing res) (\_ -> pure ())
  return $ Right Null

-- ---------------------------------------------------------------------

foundHover :: (Maybe Range, [T.Text]) -> Either ResponseError (Maybe Hover)
foundHover (mbRange, contents) =
  Right $ Just $ Hover (HoverContents $ MarkupContent MkMarkdown
                        $ T.intercalate sectionSeparator contents) mbRange


-- | Respond to and log a hover or go-to-definition request
request
  :: T.Text
  -> (NormalizedFilePath -> Position -> Action (Maybe a))
  -> Either ResponseError b
  -> (a -> Either ResponseError b)
  -> IdeState
  -> TextDocumentPositionParams
  -> IO (Either ResponseError b)
request label getResults notFound found ide (TextDocumentPositionParams (TextDocumentIdentifier uri) pos) = do
    mbResult <- case uriToFilePath' uri of
        Just path -> logAndRunRequest label getResults ide pos path
        Nothing   -> pure Nothing
    pure $ maybe notFound found mbResult

logAndRunRequest :: T.Text -> (NormalizedFilePath -> Position -> Action b)
                  -> IdeState -> Position -> String -> IO b
logAndRunRequest label getResults ide pos path = do
  let filePath = toNormalizedFilePath path
  logInfo (ideLogger ide) $
    label <> " request at position " <> T.pack (showPosition pos) <>
    " in file: " <> T.pack path
  runAction "Example" ide $ getResults filePath pos

-- ---------------------------------------------------------------------

symbols :: PluginMethodHandler IdeState TextDocumentDocumentSymbol
symbols _ide _pid (DocumentSymbolParams _ _ _doc)
    = pure $ Right $ InL $ List [r]
    where
        r = DocumentSymbol name detail kind Nothing deprecation range selR chList
        name = "Example_symbol_name"
        detail = Nothing
        kind = SkVariable
        deprecation = Nothing
        range = Range (Position 2 0) (Position 2 5)
        selR = range
        chList = Nothing

-- ---------------------------------------------------------------------

completion :: PluginMethodHandler IdeState TextDocumentCompletion
completion _ide _pid (CompletionParams _doc _pos _ _ _mctxt)
    = pure $ Right $ InL $ List [r]
    where
        r = CompletionItem label kind tags detail documentation deprecated preselect
                           sortText filterText insertText insertTextFormat insertTextMode
                           textEdit additionalTextEdits commitCharacters
                           command xd
        label = "Example completion"
        kind = Nothing
        tags = Nothing
        detail = Nothing
        documentation = Nothing
        deprecated = Nothing
        preselect = Nothing
        sortText = Nothing
        filterText = Nothing
        insertText = Nothing
        insertTextMode = Nothing
        insertTextFormat = Nothing
        textEdit = Nothing
        additionalTextEdits = Nothing
        commitCharacters = Nothing
        command = Nothing
        xd = Nothing

-- ---------------------------------------------------------------------<|MERGE_RESOLUTION|>--- conflicted
+++ resolved
@@ -26,19 +26,12 @@
 import           Data.Hashable
 import qualified Data.Text                    as T
 import           Data.Typeable
-<<<<<<< HEAD
 import           Development.IDE              as D
 import           Development.IDE.Core.Shake   (getDiagnostics,
                                                getHiddenDiagnostics)
 import qualified Development.IDE.Core.Shake   as Shake
-import           Development.IDE.GHC.Compat   (ParsedModule (ParsedModule))
+import           Development.IDE.GHC.Compat
 import qualified Development.IDE.Types.Logger as Logger
-=======
-import           Development.IDE            as D
-import           Development.IDE.Core.Shake (getDiagnostics,
-                                             getHiddenDiagnostics)
-import           Development.IDE.GHC.Compat
->>>>>>> 9cd1fdd4
 import           GHC.Generics
 import           Ide.PluginUtils
 import           Ide.Types
