--- conflicted
+++ resolved
@@ -42,19 +42,12 @@
 import           Development.IDE.GHC.Compat           hiding ((<+>))
 import           Development.IDE.Graph.Classes
 import           GHC.Generics                         (Generic)
-<<<<<<< HEAD
 import           Ide.Plugin.Error                     (handleMaybe,
-=======
-import           Ide.Plugin.RangeMap                  (filterByRange)
-import qualified Ide.Plugin.RangeMap                  as RM (RangeMap, fromList)
-import           Ide.Plugin.Resolve
-import           Ide.PluginUtils                      (getNormalizedFilePath,
-                                                       handleMaybe,
->>>>>>> c501f386
                                                        handleMaybeM,
                                                        pluginResponse)
 import           Ide.Plugin.RangeMap                  (filterByRange)
 import qualified Ide.Plugin.RangeMap                  as RM (RangeMap, fromList)
+import           Ide.Plugin.Resolve
 import           Ide.PluginUtils                      (getNormalizedFilePath)
 import           Ide.Types
 import qualified Language.LSP.Protocol.Lens           as L
