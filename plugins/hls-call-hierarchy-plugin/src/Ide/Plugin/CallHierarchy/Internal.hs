--- conflicted
+++ resolved
@@ -33,26 +33,15 @@
 import           Ide.PluginUtils                  (getNormalizedFilePath',
                                                    handleMaybe)
 import           Ide.Types
-<<<<<<< HEAD
-import           Language.LSP.Types
-import qualified Language.LSP.Types.Lens          as L
-import           Text.Read                        (readMaybe)
-
--- | Render prepare call hierarchy request.
-prepareCallHierarchy :: PluginMethodHandler IdeState TextDocumentPrepareCallHierarchy
-prepareCallHierarchy state _ param = PluginUtils.pluginResponse $ do
-    nfp <- PluginUtils.withPluginError $ getNormalizedFilePath' (param ^. L.textDocument ^. L.uri)
-=======
-import qualified Language.LSP.Protocol.Lens     as L
+import qualified Language.LSP.Protocol.Lens       as L
 import           Language.LSP.Protocol.Message
 import           Language.LSP.Protocol.Types
-import           Text.Read                      (readMaybe)
+import           Text.Read                        (readMaybe)
 
 -- | Render prepare call hierarchy request.
 prepareCallHierarchy :: PluginMethodHandler IdeState Method_TextDocumentPrepareCallHierarchy
-prepareCallHierarchy state _ param = pluginResponse $ do
-    nfp <- getNormalizedFilePath (param ^. L.textDocument ^. L.uri)
->>>>>>> fb5e5c99
+prepareCallHierarchy state _ param = PluginUtils.pluginResponse' $ do
+    nfp <- PluginUtils.withPluginError $ getNormalizedFilePath' (param ^. L.textDocument ^. L.uri)
     items <- liftIO
         $ runAction "CallHierarchy.prepareHierarchy" state
         $ prepareCallHierarchyItem nfp (param ^. L.position)
@@ -184,13 +173,8 @@
 #endif
 
 -- | Render incoming calls request.
-<<<<<<< HEAD
-incomingCalls :: PluginMethodHandler IdeState CallHierarchyIncomingCalls
+incomingCalls :: PluginMethodHandler IdeState Method_CallHierarchyIncomingCalls
 incomingCalls state pluginId param = PluginUtils.pluginResponse $ do
-=======
-incomingCalls :: PluginMethodHandler IdeState Method_CallHierarchyIncomingCalls
-incomingCalls state pluginId param = pluginResponse $ do
->>>>>>> fb5e5c99
     calls <- liftIO
         $ runAction "CallHierarchy.incomingCalls" state
         $ queryCalls
@@ -204,13 +188,8 @@
         mkCallHierarchyIncomingCall = mkCallHierarchyCall CallHierarchyIncomingCall
 
 -- | Render outgoing calls request.
-<<<<<<< HEAD
-outgoingCalls :: PluginMethodHandler IdeState CallHierarchyOutgoingCalls
+outgoingCalls :: PluginMethodHandler IdeState Method_CallHierarchyOutgoingCalls
 outgoingCalls state pluginId param = PluginUtils.pluginResponse $ do
-=======
-outgoingCalls :: PluginMethodHandler IdeState Method_CallHierarchyOutgoingCalls
-outgoingCalls state pluginId param = pluginResponse $ do
->>>>>>> fb5e5c99
     calls <- liftIO
         $ runAction "CallHierarchy.outgoingCalls" state
         $ queryCalls
