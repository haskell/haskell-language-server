{-# LANGUAGE DeriveAnyClass        #-}
{-# LANGUAGE DeriveGeneric         #-}
{-# LANGUAGE DerivingStrategies    #-}
{-# LANGUAGE DuplicateRecordFields #-}
{-# LANGUAGE LambdaCase            #-}
{-# LANGUAGE NamedFieldPuns        #-}
{-# LANGUAGE OverloadedStrings     #-}
{-# LANGUAGE RecordWildCards       #-}
{-# LANGUAGE TypeFamilies          #-}
{-# LANGUAGE CPP                   #-}

module Ide.Plugin.RefineImports (descriptor, Log(..)) where

import           Control.Arrow                        (Arrow (second))
import           Control.DeepSeq                      (rwhnf)
import           Control.Monad                        (join)
import           Control.Monad.IO.Class               (liftIO)
<<<<<<< HEAD
import           Control.Monad.Trans.Class            (lift)
import           Control.Monad.Trans.Maybe            (MaybeT (MaybeT),
                                                       runMaybeT)
import           Data.Aeson.Types
=======
import           Data.Aeson.Types                     hiding (Null)
>>>>>>> e9cc4e07
import           Data.IORef                           (readIORef)
import           Data.List                            (intercalate)
import qualified Data.Map.Strict                      as Map
import           Data.Maybe                           (catMaybes, fromMaybe)
import qualified Data.Set                             as S
import qualified Data.Text                            as T
import           Data.Traversable                     (forM)
import           Development.IDE
import           Development.IDE.Core.PositionMapping
import           Development.IDE.GHC.Compat
                                                      {- (AvailInfo,
                                                       GenLocated (L), GhcRn,
                                                       HsModule (hsmodImports),
                                                       ImportDecl (ImportDecl, ideclHiding, ideclName),
                                                       LIE, LImportDecl,
                                                       Module (moduleName),
                                                       ModuleName,
                                                       ParsedModule (ParsedModule, pm_parsed_source),
                                                       SrcSpan(..),
                                                       RealSrcSpan(..),
                                                       getLoc, ieName, noLoc,
                                                       tcg_exports, unLoc) -}
import qualified Development.IDE.Core.Shake           as Shake
import           Development.IDE.Graph.Classes
import qualified Development.IDE.Types.Logger         as Logger
import           GHC.Generics                         (Generic)
import           Ide.Plugin.ExplicitImports           (extractMinimalImports,
                                                       within)
import           Ide.PluginUtils                      (mkLspCommand)
import           Ide.Types
import           Language.LSP.Server
import           Language.LSP.Protocol.Types                   (ApplyWorkspaceEditParams (ApplyWorkspaceEditParams),
                                                       CodeAction (CodeAction, _command, _diagnostics, _disabled, _edit, _isPreferred, _kind, _title, _data_),
                                                       CodeActionKind (CodeActionKind_Custom),
                                                       CodeActionParams (CodeActionParams),
                                                       CodeLens (..),
                                                       CodeLensParams (CodeLensParams, _textDocument),
                                                       TextDocumentIdentifier (TextDocumentIdentifier, _uri),
                                                       TextEdit (..),
                                                       WorkspaceEdit (..),
                                                       type (|?) (InL, InR),
                                                       uriToNormalizedFilePath, Null (Null))
import           Language.LSP.Protocol.Message         (Method (Method_TextDocumentCodeAction, Method_TextDocumentCodeLens),
                                                       SMethod (SMethod_TextDocumentCodeAction, SMethod_TextDocumentCodeLens, SMethod_WorkspaceApplyEdit),)
newtype Log = LogShake Shake.Log deriving Show

instance Pretty Log where
  pretty = \case
    LogShake log -> pretty log

-- | plugin declaration
descriptor :: Recorder (WithPriority Log) -> PluginId -> PluginDescriptor IdeState
descriptor recorder plId = (defaultPluginDescriptor plId)
  { pluginCommands = [refineImportCommand]
  , pluginRules = refineImportsRule recorder
  , pluginHandlers = mconcat
      [ -- This plugin provides code lenses
        mkPluginHandler SMethod_TextDocumentCodeLens lensProvider
        -- This plugin provides code actions
      , mkPluginHandler SMethod_TextDocumentCodeAction codeActionProvider
      ]
  }

refineImportCommandId :: CommandId
refineImportCommandId = "RefineImportLensCommand"

newtype RefineImportCommandParams = RefineImportCommandParams WorkspaceEdit
  deriving Generic
  deriving anyclass (FromJSON, ToJSON)

-- | The command descriptor
refineImportCommand :: PluginCommand IdeState
refineImportCommand =
  PluginCommand
    { commandId = refineImportCommandId
    , commandDesc = "Directly use the imports as oppose to using aggregation module"
    , commandFunc = runRefineImportCommand
    }

-- | The actual command handler
runRefineImportCommand :: CommandFunction IdeState RefineImportCommandParams
runRefineImportCommand _state (RefineImportCommandParams edit) = do
  -- This command simply triggers a workspace edit!
  _ <- sendRequest SMethod_WorkspaceApplyEdit (ApplyWorkspaceEditParams Nothing edit) (\_ -> pure ())
  return (Right $ InR Null)

lensProvider :: PluginMethodHandler IdeState Method_TextDocumentCodeLens
lensProvider
  state -- ghcide state
  pId
  CodeLensParams {_textDocument = TextDocumentIdentifier {_uri}}
    -- VSCode uses URIs instead of file paths
    -- haskell-lsp provides conversion functions
    | Just nfp <- uriToNormalizedFilePath $ toNormalizedUri _uri = liftIO $
      do
        mbRefinedImports <-
          runIde state $ useWithStale RefineImports nfp
        case mbRefinedImports of
          -- Implement the provider logic:
          -- for every refined import, generate a code lens
          Just (RefineImportsResult result, posMapping) -> do
            commands <-
              sequence
                [ generateLens pId _uri edit
                | (imp, Just refinedImports) <- result
                , Just edit <- [mkExplicitEdit posMapping imp refinedImports]
                ]
            return $ Right (InL $ catMaybes commands)
          _ -> return $ Right (InL [])
    | otherwise =
      return $ Right (InL [])

-- | Provide one code action to refine all imports
codeActionProvider :: PluginMethodHandler IdeState Method_TextDocumentCodeAction
codeActionProvider ideState _pId (CodeActionParams _ _ docId range _context)
  | TextDocumentIdentifier {_uri} <- docId,
    Just nfp <- uriToNormalizedFilePath $ toNormalizedUri _uri = liftIO $
    do
      pm <- runIde ideState $ use GetParsedModule nfp
      let insideImport = case pm of
            Just ParsedModule {pm_parsed_source}
              | locImports <- hsmodImports (unLoc pm_parsed_source),
                rangesImports <- map getLoc locImports ->
                any (within range) rangesImports
            _ -> False
      if not insideImport
        then return (Right (InL []))
        else do
          mbRefinedImports <- runIde ideState $ use RefineImports nfp
          let edits =
                [ e
                | Just (RefineImportsResult result) <- [mbRefinedImports]
                , (imp, Just refinedImports) <- result
                , Just e <- [mkExplicitEdit zeroMapping imp refinedImports]
                ]
              caExplicitImports = InR CodeAction {..}
              _title = "Refine all imports"
              _kind = Just $ CodeActionKind_Custom "quickfix.import.refine"
              _command = Nothing
              _edit = Just WorkspaceEdit
                {_changes, _documentChanges, _changeAnnotations}
              _changes = Just $ Map.singleton _uri edits
              _documentChanges = Nothing
              _diagnostics = Nothing
              _isPreferred = Nothing
              _disabled = Nothing
              _data_ = Nothing
              _changeAnnotations = Nothing
          return $ Right $ InL [caExplicitImports | not (null edits)]
  | otherwise =
    return $ Right $ InL []

--------------------------------------------------------------------------------

data RefineImports = RefineImports
  deriving (Show, Generic, Eq, Ord)

instance Hashable RefineImports
instance NFData RefineImports
type instance RuleResult RefineImports = RefineImportsResult

newtype RefineImportsResult = RefineImportsResult
  {getMinimalImportsResult :: [(LImportDecl GhcRn, Maybe T.Text)]}

instance Show RefineImportsResult where show _ = "<refineImportsResult>"
instance NFData RefineImportsResult where rnf = rwhnf

refineImportsRule :: Recorder (WithPriority Log) -> Rules ()
refineImportsRule recorder = defineNoDiagnostics (cmapWithPrio LogShake recorder) $ \RefineImports nfp -> runMaybeT $ do
  -- Get the typechecking artifacts from the module
  tmr <- MaybeT $ use TypeCheck nfp
  -- We also need a GHC session with all the dependencies
  hsc <- MaybeT $ use GhcSessionDeps nfp

  -- 2 layer map ModuleName -> ModuleName -> [Avails] (exports)
  import2Map <- do
    -- first layer is from current(editing) module to its imports
    ImportMap currIm <- lift $ use_ GetImportMap nfp
    forM currIm $ \path -> do
      -- second layer is from the imports of first layer to their imports
      ImportMap importIm <- lift $ use_ GetImportMap path
      forM importIm $ \imp_path -> do
        imp_hir <- lift $ use_ GetModIface imp_path
        return $ mi_exports $ hirModIface imp_hir

  -- Use the GHC api to extract the "minimal" imports
  -- We shouldn't blindly refine imports
  -- instead we should generate imports statements
  -- for modules/symbols actually got used
  (imports, mbMinImports) <- MaybeT $ liftIO $ extractMinimalImports hsc tmr

  let filterByImport
        :: LImportDecl GhcRn
        -> Map.Map ModuleName [AvailInfo]
        -> Maybe (Map.Map ModuleName [AvailInfo])
#if MIN_VERSION_ghc(9,5,0)
      filterByImport (L _ ImportDecl{ideclImportList = Just (_, L _ names)}) avails =
#else
      filterByImport (L _ ImportDecl{ideclHiding = Just (_, L _ names)}) avails =
#endif
        let importedNames = S.fromList $ map (ieName . unLoc) names
            res = flip Map.filter avails $ \a ->
                    any (`S.member` importedNames)
                      $ concatMap availNamesWithSelectors a
            allFilteredAvailsNames = S.fromList
              $ concatMap availNamesWithSelectors
              $ mconcat
              $ Map.elems res
            -- if there is a function defined in the current module and is used
            -- i.e. if a function is not reexported but defined in current
            -- module then this import cannot be refined
        in if importedNames `S.isSubsetOf` allFilteredAvailsNames
              then Just res
              else Nothing
      filterByImport _ _ = Nothing
  let constructImport
        :: LImportDecl GhcRn
        -> (ModuleName, [AvailInfo])
        -> LImportDecl GhcRn
      constructImport
        i@(L lim id@ImportDecl
#if MIN_VERSION_ghc(9,5,0)
                  {ideclName = L _ mn, ideclImportList = Just (hiding, L _ names)})
#else
                  {ideclName = L _ mn, ideclHiding = Just (hiding, L _ names)})
#endif
        (newModuleName, avails) = L lim id
          { ideclName = noLocA newModuleName
#if MIN_VERSION_ghc(9,5,0)
          , ideclImportList = Just (hiding, noLocA newNames)
#else
          , ideclHiding = Just (hiding, noLocA newNames)
#endif
          }
          where newNames = filter (\n -> any (n `containsAvail`) avails) names
      constructImport lim _ = lim
  let res =
        [ (i, Just
                . T.intercalate "\n"
                . map (printOutputable . constructImport i)
                . Map.toList
                $ filteredInnerImports)
        -- for every minimal imports
        | minImports <- [mbMinImports]
        , i@(L _ ImportDecl{ideclName = L _ mn}) <- minImports
        -- we check for the inner imports
        , Just innerImports <- [Map.lookup mn import2Map]
        -- and only get those symbols used
        , Just filteredInnerImports <- [filterByImport i innerImports]
        -- if no symbols from this modules then don't need to generate new import
        , not $ null filteredInnerImports
        ]
  pure $ RefineImportsResult res

  where
    -- Check if a name is exposed by AvailInfo (the available information of a module)
    containsAvail :: LIE GhcRn -> AvailInfo -> Bool
    containsAvail name avail =
      any (\an -> printOutputable an == (printOutputable . ieName . unLoc $ name))
        $ availNamesWithSelectors avail

--------------------------------------------------------------------------------

mkExplicitEdit :: PositionMapping -> LImportDecl GhcRn -> T.Text -> Maybe TextEdit
mkExplicitEdit posMapping (L src imp) explicit
  | RealSrcSpan l _ <- locA src,
    L _ mn <- ideclName imp,
    -- (almost) no one wants to see an refine import list for Prelude
    mn /= moduleName pRELUDE,
    Just rng <- toCurrentRange posMapping $ realSrcSpanToRange l =
    Just $ TextEdit rng explicit
  | otherwise =
    Nothing

-- | Given an import declaration, generate a code lens unless it has an
-- explicit import list or it's qualified
generateLens :: PluginId -> Uri -> TextEdit -> IO (Maybe CodeLens)
generateLens pId uri edits@TextEdit {_range, _newText} = do
  -- The title of the command is just the minimal explicit import decl
  let title = "Refine imports to " <> T.intercalate ", " (T.lines _newText)
      -- the code lens has no extra data
      _data_ = Nothing
      -- an edit that replaces the whole declaration with the explicit one
      edit = WorkspaceEdit (Just editsMap) Nothing Nothing
      editsMap = Map.fromList [(uri, [edits])]
      -- the command argument is simply the edit
      _arguments = Just [toJSON $ RefineImportCommandParams edit]
      -- create the command
      _command = Just $ mkLspCommand pId refineImportCommandId title _arguments
  -- create and return the code lens
  return $ Just CodeLens {..}

--------------------------------------------------------------------------------

-- | A helper to run ide actions
runIde :: IdeState -> Action a -> IO a
runIde = runAction "RefineImports"<|MERGE_RESOLUTION|>--- conflicted
+++ resolved
@@ -15,14 +15,10 @@
 import           Control.DeepSeq                      (rwhnf)
 import           Control.Monad                        (join)
 import           Control.Monad.IO.Class               (liftIO)
-<<<<<<< HEAD
 import           Control.Monad.Trans.Class            (lift)
 import           Control.Monad.Trans.Maybe            (MaybeT (MaybeT),
                                                        runMaybeT)
-import           Data.Aeson.Types
-=======
 import           Data.Aeson.Types                     hiding (Null)
->>>>>>> e9cc4e07
 import           Data.IORef                           (readIORef)
 import           Data.List                            (intercalate)
 import qualified Data.Map.Strict                      as Map
