--- conflicted
+++ resolved
@@ -18,7 +18,6 @@
 import           Development.IDE.GHC.Compat.Util
 import           GHC.SourceGen (lambda)
 import           Generics.SYB (Data, everything, everywhere, listify, mkQ, mkT)
-<<<<<<< HEAD
 import           GhcPlugins (Role (Nominal))
 import           OccName
 import           PrelNames (eqTyConKey, heqTyConKey)
@@ -30,8 +29,6 @@
 import           Unify
 import           Unique
 import           Var
-=======
->>>>>>> ea032cea
 import           Wingman.StaticPlugin (pattern MetaprogramSyntax)
 import           Wingman.Types
 
@@ -92,19 +89,11 @@
 
 ------------------------------------------------------------------------------
 -- | Get the data cons of a type, if it has any.
-<<<<<<< HEAD
 tacticsGetDataCons :: DataConMatchMode -> Set TyVar -> Type -> Maybe ([DataCon], [Type])
 tacticsGetDataCons mm skolems ty
-  | Just (_, ty') <- tcSplitForAllTy_maybe ty
+  | Just (_, ty') <- tcSplitForAllTyVarBinder_maybe ty
   = tacticsGetDataCons mm skolems ty'
 tacticsGetDataCons mm skolems ty
-=======
-tacticsGetDataCons :: Type -> Maybe ([DataCon], [Type])
-tacticsGetDataCons ty
-  | Just (_, ty') <- tcSplitForAllTyVarBinder_maybe ty
-  = tacticsGetDataCons ty'
-tacticsGetDataCons ty
->>>>>>> ea032cea
   | Just _ <- algebraicTyCon ty
   = splitTyConApp_maybe ty <&> \(tc, apps) ->
       ( filter (not . tacticsDataConCantMatch mm skolems apps) $ tyConDataCons tc
