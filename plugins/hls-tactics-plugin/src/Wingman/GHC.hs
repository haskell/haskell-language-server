{-# LANGUAGE CPP               #-}
{-# LANGUAGE OverloadedStrings #-}

module Wingman.GHC where

import           Control.Monad.State
import           Control.Monad.Trans.Maybe (MaybeT(..))
import           Data.Bool (bool)
import           Data.Function (on)
import           Data.Functor ((<&>))
import           Data.List (isPrefixOf)
import qualified Data.Map as M
import           Data.Maybe (isJust)
import           Data.Set (Set)
import qualified Data.Set as S
import           Data.Traversable
import           Development.IDE.GHC.Compat
import           Development.IDE.GHC.Compat.Util
import           GHC.SourceGen (lambda)
-- import           GHC.Tc.Utils.TcType (tcSplitSigmaTy, tcSplitNestedSigmaTys, tcSplitFunTys, tyCoVarsOfTypeList)
import           Generics.SYB (Data, everything, everywhere, listify, mkQ, mkT)
import           Wingman.StaticPlugin (pattern MetaprogramSyntax)
import           Wingman.Types


tcTyVar_maybe :: Type -> Maybe Var
tcTyVar_maybe ty | Just ty' <- tcView ty = tcTyVar_maybe ty'
tcTyVar_maybe (CastTy ty _) = tcTyVar_maybe ty  -- look through casts, as
                                                -- this is only used for
                                                -- e.g., FlexibleContexts
tcTyVar_maybe (TyVarTy v)   = Just v
tcTyVar_maybe _             = Nothing


instantiateType :: Type -> ([TyVar], Type)
instantiateType t = do
  let vs  = tyCoVarsOfTypeList t
      vs' = fmap cloneTyVar vs
      subst = foldr (\(v,t) a -> extendTCvSubst a v $ TyVarTy t) emptyTCvSubst
            $ zip vs vs'
   in (vs', substTy subst t)


cloneTyVar :: TyVar -> TyVar
cloneTyVar t =
  let uniq = getUnique t
      some_magic_char = 'w' -- 'w' for wingman ;D
   in setVarUnique t $ newTagUnique uniq some_magic_char


------------------------------------------------------------------------------
-- | Is this a function type?
isFunction :: Type -> Bool
isFunction (tacticsSplitFunTy -> (_, _, [], _)) = False
isFunction _                                    = True


------------------------------------------------------------------------------
-- | Split a function, also splitting out its quantified variables and theta
-- context.
tacticsSplitFunTy :: Type -> ([TyVar], ThetaType, [Scaled Type], Type)
tacticsSplitFunTy t
  = let (vars, theta, t') = tcSplitNestedSigmaTys t
        (args, res) = tcSplitFunTys t'
     in (vars, theta, args, res)


------------------------------------------------------------------------------
-- | Rip the theta context out of a regular type.
tacticsThetaTy :: Type -> ThetaType
tacticsThetaTy (tcSplitSigmaTy -> (_, theta,  _)) = theta


------------------------------------------------------------------------------
-- | Get the data cons of a type, if it has any.
tacticsGetDataCons :: Type -> Maybe ([DataCon], [Type])
tacticsGetDataCons ty
  | Just (_, ty') <- tcSplitForAllTyVarBinder_maybe ty
  = tacticsGetDataCons ty'
tacticsGetDataCons ty
  | Just _ <- algebraicTyCon ty
  = splitTyConApp_maybe ty <&> \(tc, apps) ->
      ( filter (not . dataConCannotMatch apps) $ tyConDataCons tc
      , apps
      )
tacticsGetDataCons _ = Nothing

------------------------------------------------------------------------------
-- | Instantiate all of the quantified type variables in a type with fresh
-- skolems.
freshTyvars :: MonadState TacticState m => Type -> m Type
freshTyvars t = do
  let (tvs, _, _, _) = tacticsSplitFunTy t
  reps <- fmap M.fromList
        $ for tvs $ \tv -> do
            uniq <- freshUnique
            pure (tv, setTyVarUnique tv uniq)
  pure $
    everywhere
      (mkT $ \tv -> M.findWithDefault tv tv reps
      ) $ snd $ tcSplitForAllTyVars t


------------------------------------------------------------------------------
-- | Given a datacon, extract its record fields' names and types. Returns
-- nothing if the datacon is not a record.
getRecordFields :: ConLike -> Maybe [(OccName, CType)]
getRecordFields dc =
  case conLikeFieldLabels dc of
    [] -> Nothing
    lbls -> for lbls $ \lbl -> do
      let ty = conLikeFieldType dc $ flLabel lbl
      pure (mkVarOccFS $ flLabel lbl, CType ty)


------------------------------------------------------------------------------
-- | Is this an algebraic type?
algebraicTyCon :: Type -> Maybe TyCon
algebraicTyCon ty
  | Just (_, ty') <- tcSplitForAllTyVarBinder_maybe ty
  = algebraicTyCon ty'
algebraicTyCon (splitTyConApp_maybe -> Just (tycon, _))
  | tycon == intTyCon    = Nothing
  | tycon == floatTyCon  = Nothing
  | tycon == doubleTyCon = Nothing
  | tycon == charTyCon   = Nothing
  | tycon == funTyCon    = Nothing
  | otherwise = Just tycon
algebraicTyCon _ = Nothing


------------------------------------------------------------------------------
-- | We can't compare 'RdrName' for equality directly. Instead, sloppily
-- compare them by their 'OccName's.
eqRdrName :: RdrName -> RdrName -> Bool
eqRdrName = (==) `on` occNameString . occName


------------------------------------------------------------------------------
-- | Compare two 'OccName's for unqualified equality.
sloppyEqOccName :: OccName -> OccName -> Bool
sloppyEqOccName = (==) `on` occNameString


------------------------------------------------------------------------------
-- | Does this thing contain any references to 'HsVar's with the given
-- 'RdrName'?
containsHsVar :: Data a => RdrName -> a -> Bool
containsHsVar name x = not $ null $ listify (
  \case
    ((HsVar _ (L _ a)) :: HsExpr GhcPs) | eqRdrName a name -> True
    _                                                      -> False
  ) x


------------------------------------------------------------------------------
-- | Does this thing contain any holes?
containsHole :: Data a => a -> Bool
containsHole x = not $ null $ listify (
  \case
    ((HsVar _ (L _ name)) :: HsExpr GhcPs) -> isHole $ occName name
    MetaprogramSyntax _                    -> True
    _                                      -> False
  ) x


------------------------------------------------------------------------------
-- | Check if an 'OccName' is a hole
isHole :: OccName -> Bool
-- TODO(sandy): Make this more robust
isHole = isPrefixOf "_" . occNameString


------------------------------------------------------------------------------
-- | Get all of the referenced occnames.
allOccNames :: Data a => a -> Set OccName
allOccNames = everything (<>) $ mkQ mempty $ \case
    a -> S.singleton a


------------------------------------------------------------------------------
-- | Unpack the relevant parts of a 'Match'
#if __GLASGOW_HASKELL__ >= 900
pattern AMatch :: HsMatchContext (NoGhcTc GhcPs) -> [Pat GhcPs] -> HsExpr GhcPs -> Match GhcPs (LHsExpr GhcPs)
#else
pattern AMatch :: HsMatchContext (NameOrRdrName (IdP GhcPs)) -> [Pat GhcPs] -> HsExpr GhcPs -> Match GhcPs (LHsExpr GhcPs)
#endif
pattern AMatch ctx pats body <-
  Match { m_ctxt = ctx
        , m_pats = fmap fromPatCompat -> pats
        , m_grhss = UnguardedRHSs (unLoc -> body)
        }


pattern SingleLet :: IdP GhcPs -> [Pat GhcPs] -> HsExpr GhcPs -> HsExpr GhcPs -> HsExpr GhcPs
pattern SingleLet bind pats val expr <-
  HsLet _
    (L _ (HsValBinds _
      (ValBinds _ (bagToList ->
<<<<<<< HEAD
        [L _ (FunBind _ (L _ bind) (MG _ (L _ [L _ (AMatch _ pats val)]) _) _ _)]) _)))
=======
        [L _ (FunBind {fun_id = (L _ bind), fun_matches = (MG _ (L _ [L _ (AMatch _ pats val)]) _)})]) _)))
>>>>>>> 75a7d853
    (L _ expr)


------------------------------------------------------------------------------
-- | A pattern over the otherwise (extremely) messy AST for lambdas.
pattern Lambda :: [Pat GhcPs] -> HsExpr GhcPs -> HsExpr GhcPs
pattern Lambda pats body <-
  HsLam _
    MG {mg_alts = L _ [L _ (AMatch _ pats body) ]}
  where
    -- If there are no patterns to bind, just stick in the body
    Lambda [] body   = body
    Lambda pats body = lambda pats body


------------------------------------------------------------------------------
-- | A GRHS that caontains no guards.
pattern UnguardedRHSs :: LHsExpr p -> GRHSs p (LHsExpr p)
pattern UnguardedRHSs body <-
  GRHSs {grhssGRHSs = [L _ (GRHS _ [] body)]}


------------------------------------------------------------------------------
-- | A match with a single pattern. Case matches are always 'SinglePatMatch'es.
pattern SinglePatMatch :: PatCompattable p => Pat p -> LHsExpr p -> Match p (LHsExpr p)
pattern SinglePatMatch pat body <-
  Match { m_pats = [fromPatCompat -> pat]
        , m_grhss = UnguardedRHSs body
        }


------------------------------------------------------------------------------
-- | Helper function for defining the 'Case' pattern.
unpackMatches :: PatCompattable p => [Match p (LHsExpr p)] -> Maybe [(Pat p, LHsExpr p)]
unpackMatches [] = Just []
unpackMatches (SinglePatMatch pat body : matches) =
  ((pat, body):) <$> unpackMatches matches
unpackMatches _ = Nothing


------------------------------------------------------------------------------
-- | A pattern over the otherwise (extremely) messy AST for lambdas.
pattern Case :: PatCompattable p => HsExpr p -> [(Pat p, LHsExpr p)] -> HsExpr p
pattern Case scrutinee matches <-
  HsCase _ (L _ scrutinee)
    MG {mg_alts = L _ (fmap unLoc -> unpackMatches -> Just matches)}

------------------------------------------------------------------------------
-- | Like 'Case', but for lambda cases.
pattern LamCase :: PatCompattable p => [(Pat p, LHsExpr p)] -> HsExpr p
pattern LamCase matches <-
  HsLamCase _
    MG {mg_alts = L _ (fmap unLoc -> unpackMatches -> Just matches)}


------------------------------------------------------------------------------
-- | Can ths type be lambda-cased?
--
-- Return: 'Nothing' if no
--         @Just False@ if it can't be homomorphic
--         @Just True@ if it can
lambdaCaseable :: Type -> Maybe Bool
#if __GLASGOW_HASKELL__ >= 900
lambdaCaseable (splitFunTy_maybe -> Just (_multiplicity, arg, res))
#else
lambdaCaseable (splitFunTy_maybe -> Just (arg, res))
#endif
  | isJust (algebraicTyCon arg)
  = Just $ isJust $ algebraicTyCon res
lambdaCaseable _ = Nothing

class PatCompattable p where
  fromPatCompat :: PatCompat p -> Pat p
  toPatCompat :: Pat p -> PatCompat p

#if __GLASGOW_HASKELL__ == 808
instance PatCompattable GhcTc where
  fromPatCompat = id
  toPatCompat = id

instance PatCompattable GhcPs where
  fromPatCompat = id
  toPatCompat = id

type PatCompat pass = Pat pass
#else
instance PatCompattable GhcTc where
  fromPatCompat = unLoc
  toPatCompat = noLoc

instance PatCompattable GhcPs where
  fromPatCompat = unLoc
  toPatCompat = noLoc

type PatCompat pass = LPat pass
#endif

------------------------------------------------------------------------------
-- | Should make sure it's a fun bind
pattern TopLevelRHS
    :: OccName
    -> [PatCompat GhcTc]
    -> LHsExpr GhcTc
    -> HsLocalBindsLR GhcTc GhcTc
    -> Match GhcTc (LHsExpr GhcTc)
pattern TopLevelRHS name ps body where_binds <-
  Match _
    (FunRhs (L _ (occName -> name)) _ _)
    ps
    (GRHSs _
      [L _ (GRHS _ [] body)] (L _ where_binds))

------------------------------------------------------------------------------
-- | In GHC 8.8, sometimes patterns are wrapped in 'XPat'.
-- The nitty gritty details are explained at
-- https://blog.shaynefletcher.org/2020/03/ghc-haskell-pats-and-lpats.html
--
-- We need to remove these in order to succesfull find patterns.
unXPat :: Pat GhcPs -> Pat GhcPs
#if __GLASGOW_HASKELL__ == 808
unXPat (XPat (L _ pat)) = unXPat pat
#endif
unXPat pat              = pat


liftMaybe :: Monad m => Maybe a -> MaybeT m a
liftMaybe a = MaybeT $ pure a


------------------------------------------------------------------------------
-- | Get the type of an @HsExpr GhcTc@. This is slow and you should prefer to
-- not use it, but sometimes it can't be helped.
typeCheck :: HscEnv -> TcGblEnv -> HsExpr GhcTc -> IO (Maybe Type)
typeCheck hscenv tcg = fmap snd . initDs hscenv tcg . fmap exprType . dsExpr

------------------------------------------------------------------------------
-- | Expand type and data families
normalizeType :: Context -> Type -> Type
normalizeType ctx ty =
  let ty' = expandTyFam ctx ty
   in case tcSplitTyConApp_maybe ty' of
        Just (tc, tys) ->
          -- try to expand any data families
          case tcLookupDataFamInst_maybe (ctxFamInstEnvs ctx) tc tys of
            Just (dtc, dtys, _) -> mkAppTys (mkTyConTy dtc) dtys
            Nothing -> ty'
        Nothing -> ty'

------------------------------------------------------------------------------
-- | Expand type families
expandTyFam :: Context -> Type -> Type
expandTyFam ctx = snd . normaliseType  (ctxFamInstEnvs ctx) Nominal


------------------------------------------------------------------------------
-- | Like 'tcUnifyTy', but takes a list of skolems to prevent unification of.
tryUnifyUnivarsButNotSkolems :: Set TyVar -> CType -> CType -> Maybe TCvSubst
tryUnifyUnivarsButNotSkolems skolems goal inst =
  case tcUnifyTysFG
         (bool BindMe Skolem . flip S.member skolems)
         [unCType inst]
         [unCType goal] of
    Unifiable subst -> pure subst
    _               -> Nothing


updateSubst :: TCvSubst -> TacticState -> TacticState
updateSubst subst s = s { ts_unifier = unionTCvSubst subst (ts_unifier s) }


------------------------------------------------------------------------------
-- | Get the class methods of a 'PredType', correctly dealing with
-- instantiation of quantified class types.
methodHypothesis :: PredType -> Maybe [HyInfo CType]
methodHypothesis ty = do
  (tc, apps) <- splitTyConApp_maybe ty
  cls <- tyConClass_maybe tc
  let methods = classMethods cls
      tvs     = classTyVars cls
      subst   = zipTvSubst tvs apps
  pure $ methods <&> \method ->
    let (_, _, ty) = tcSplitSigmaTy $ idType method
    in ( HyInfo (occName method) (ClassMethodPrv $ Uniquely cls) $ CType $ substTy subst ty
       )
<|MERGE_RESOLUTION|>--- conflicted
+++ resolved
@@ -197,11 +197,8 @@
   HsLet _
     (L _ (HsValBinds _
       (ValBinds _ (bagToList ->
-<<<<<<< HEAD
-        [L _ (FunBind _ (L _ bind) (MG _ (L _ [L _ (AMatch _ pats val)]) _) _ _)]) _)))
-=======
+        -- [L _ (FunBind _ (L _ bind) (MG _ (L _ [L _ (AMatch _ pats val)]) _) _ _)]) _)))
         [L _ (FunBind {fun_id = (L _ bind), fun_matches = (MG _ (L _ [L _ (AMatch _ pats val)]) _)})]) _)))
->>>>>>> 75a7d853
     (L _ expr)
 
 
