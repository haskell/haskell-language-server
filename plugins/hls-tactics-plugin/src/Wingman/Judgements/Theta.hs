{-# LANGUAGE CPP          #-}
{-# LANGUAGE ViewPatterns #-}

module Wingman.Judgements.Theta
  ( Evidence
  , getEvidenceAtHole
  , mkEvidence
  , evidenceToCoercions
  , evidenceToSubst
  , evidenceToHypothesis
  , evidenceToThetaType
  , allEvidenceToSubst
  ) where

import           Control.Applicative (empty)
import           Control.Lens (preview)
import           Data.Coerce (coerce)
import           Data.Maybe (fromMaybe, mapMaybe, maybeToList)
import           Data.Generics.Sum (_Ctor)
import           Data.Set (Set)
import qualified Data.Set as S
import           Development.IDE.Core.UseStale
import           Development.IDE.GHC.Compat hiding (empty)
import           Generics.SYB hiding (tyConName, empty, Generic)
import           GHC.Generics
import           Wingman.GHC
import           Wingman.Types


------------------------------------------------------------------------------
-- | Something we've learned about the type environment.
data Evidence
    -- | The two types are equal, via a @a ~ b@ relationship
  = EqualityOfTypes Type Type
    -- | We have an instance in scope
  | HasInstance PredType
  deriving (Show, Generic)


------------------------------------------------------------------------------
-- | Given a 'PredType', pull an 'Evidence' out of it.
mkEvidence :: PredType -> [Evidence]
mkEvidence (getEqualityTheta -> Just (a, b))
  = pure $ EqualityOfTypes a b
mkEvidence inst@(tcTyConAppTyCon_maybe -> Just (tyConClass_maybe -> Just cls)) = do
  (_, apps) <- maybeToList $ splitTyConApp_maybe inst
  let tvs     = classTyVars cls
      subst   = zipTvSubst tvs apps
  sc_ev <- traverse (mkEvidence . substTy subst) $ classSCTheta cls
  HasInstance inst : sc_ev
mkEvidence _ = empty


------------------------------------------------------------------------------
-- | Build a set of 'PredType's from the evidence.
evidenceToThetaType :: [Evidence] -> Set CType
evidenceToThetaType evs = S.fromList $ do
  HasInstance t <- evs
  pure $ CType t


------------------------------------------------------------------------------
-- | Compute all the 'Evidence' implicitly bound at the given 'SrcSpan'.
getEvidenceAtHole :: Tracked age SrcSpan -> Tracked age (LHsBinds GhcTc) -> [Evidence]
getEvidenceAtHole (unTrack -> dst)
  = concatMap mkEvidence
  . (everything (<>) $
        mkQ mempty (absBinds dst) `extQ` wrapperBinds dst `extQ` matchBinds dst)
  . unTrack


mkSubst :: Set TyVar -> Type -> Type -> TCvSubst
mkSubst skolems a b =
  let tyvars = S.fromList $ mapMaybe getTyVar_maybe [a, b]
      -- If we can unify our skolems, at least one is no longer a skolem.
      -- Removing them from this set ensures we can get a subtitution between
      -- the two. But it's okay to leave them in 'ts_skolems' in general, since
      -- they won't exist after running this substitution.
      skolems' = skolems S.\\ tyvars
   in
  case tryUnifyUnivarsButNotSkolems skolems' (CType a) (CType b) of
    Just subst -> subst
    Nothing -> emptyTCvSubst


substPair :: TCvSubst -> (Type, Type) -> (Type, Type)
substPair subst (ty, ty') = (substTy subst ty, substTy subst ty')


------------------------------------------------------------------------------
-- | Construct a substitution given a list of types that are equal to one
-- another. This is more subtle than it seems, since there might be several
-- equalities for the same type. We must be careful to push the accumulating
-- substitution through each pair of types before adding their equalities.
allEvidenceToSubst :: Set TyVar -> [(Type, Type)] -> TCvSubst
allEvidenceToSubst _ [] = emptyTCvSubst
allEvidenceToSubst skolems ((a, b) : evs) =
  let subst = mkSubst skolems a b
   in unionTCvSubst subst
    $ allEvidenceToSubst skolems
    $ fmap (substPair subst) evs

------------------------------------------------------------------------------
-- | Given some 'Evidence', get a list of which types are now equal.
evidenceToCoercions :: [Evidence] -> [(CType, CType)]
evidenceToCoercions = coerce . mapMaybe (preview $ _Ctor @"EqualityOfTypes")

------------------------------------------------------------------------------
-- | Update our knowledge of which types are equal.
evidenceToSubst :: [Evidence] -> TacticState -> TacticState
evidenceToSubst evs ts =
  updateSubst
    (allEvidenceToSubst (ts_skolems ts) . coerce $ evidenceToCoercions evs)
    ts


------------------------------------------------------------------------------
-- | Get all of the methods that are in scope from this piece of 'Evidence'.
evidenceToHypothesis :: Evidence -> Hypothesis CType
evidenceToHypothesis EqualityOfTypes{} = mempty
evidenceToHypothesis (HasInstance t) =
  Hypothesis . excludeForbiddenMethods . fromMaybe [] $ methodHypothesis t


------------------------------------------------------------------------------
-- | Given @a ~ b@ or @a ~# b@, returns @Just (a, b)@, otherwise @Nothing@.
getEqualityTheta :: PredType -> Maybe (Type, Type)
getEqualityTheta (splitTyConApp_maybe -> Just (tc, [_k, a, b]))
#if __GLASGOW_HASKELL__ > 806
  | tc == eqTyCon
#else
  | nameRdrName (tyConName tc) == eqTyCon_RDR
#endif
  = Just (a, b)
getEqualityTheta (splitTyConApp_maybe -> Just (tc, [_k1, _k2, a, b]))
  | tc == eqPrimTyCon = Just (a, b)
getEqualityTheta _ = Nothing


------------------------------------------------------------------------------
-- | Many operations are defined in typeclasses for performance reasons, rather
-- than being a true part of the class. This function filters out those, in
-- order to keep our hypothesis space small.
excludeForbiddenMethods :: [HyInfo a] -> [HyInfo a]
excludeForbiddenMethods = filter (not . flip S.member forbiddenMethods . hi_name)
  where
    forbiddenMethods :: Set OccName
    forbiddenMethods = S.map mkVarOcc $ S.fromList
      [ -- monadfail
        "fail"
        -- show
      , "showsPrec", "showList"
        -- functor
      , "<$"
        -- applicative
      , "liftA2", "<*", "*>"
        -- monad
      , "return", ">>"
        -- alternative
      , "some", "many"
        -- foldable
      , "foldr1", "foldl1", "elem", "maximum", "minimum", "sum", "product"
        -- traversable
      , "sequenceA", "mapM", "sequence"
        -- semigroup
      , "sconcat", "stimes"
        -- monoid
      , "mconcat"
      ]


------------------------------------------------------------------------------
-- | Extract evidence from 'AbsBinds' in scope.
absBinds ::  SrcSpan -> LHsBindLR GhcTc GhcTc -> [PredType]
absBinds dst (L src (AbsBinds _ _ h _ _ _ _))
  | dst `isSubspanOf` src = fmap idType h
absBinds _ _ = []


------------------------------------------------------------------------------
-- | Extract evidence from 'HsWrapper's in scope
wrapperBinds ::  SrcSpan -> LHsExpr GhcTc -> [PredType]
#if __GLASGOW_HASKELL__ >= 900
wrapperBinds dst (L src (XExpr (WrapExpr (HsWrap h _))))
#else
wrapperBinds dst (L src (HsWrap _ h _))
#endif
  | dst `isSubspanOf` src = wrapper h
wrapperBinds _ _ = []


------------------------------------------------------------------------------
-- | Extract evidence from the 'ConPatOut's bound in this 'Match'.
matchBinds :: SrcSpan -> LMatch GhcTc (LHsExpr GhcTc) -> [PredType]
matchBinds dst (L src (Match _ _ pats _))
  | dst `isSubspanOf` src = everything (<>) (mkQ mempty patBinds) pats
matchBinds _ _ = []


------------------------------------------------------------------------------
-- | Extract evidence from a 'ConPatOut'.
patBinds ::  Pat GhcTc -> [PredType]
<<<<<<< HEAD
patBinds ConPatOut{ pat_dicts = dicts }
=======
#if __GLASGOW_HASKELL__ >= 900
patBinds (ConPat{ pat_con_ext = ConPatTc { cpt_dicts = dicts }})
#else
patBinds (ConPatOut { pat_dicts = dicts })
#endif
>>>>>>> 75a7d853
  = fmap idType dicts
patBinds _ = []


------------------------------------------------------------------------------
-- | Extract the types of the evidence bindings in scope.
wrapper ::  HsWrapper -> [PredType]
wrapper (WpCompose h h2) = wrapper h <> wrapper h2
wrapper (WpEvLam v) = [idType v]
wrapper _ = []
<|MERGE_RESOLUTION|>--- conflicted
+++ resolved
@@ -200,15 +200,11 @@
 ------------------------------------------------------------------------------
 -- | Extract evidence from a 'ConPatOut'.
 patBinds ::  Pat GhcTc -> [PredType]
-<<<<<<< HEAD
-patBinds ConPatOut{ pat_dicts = dicts }
-=======
 #if __GLASGOW_HASKELL__ >= 900
 patBinds (ConPat{ pat_con_ext = ConPatTc { cpt_dicts = dicts }})
 #else
 patBinds (ConPatOut { pat_dicts = dicts })
 #endif
->>>>>>> 75a7d853
   = fmap idType dicts
 patBinds _ = []
 
