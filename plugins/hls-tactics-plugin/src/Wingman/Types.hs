{-# LANGUAGE OverloadedStrings #-}
{-# LANGUAGE RecordWildCards   #-}

{-# OPTIONS_GHC -fno-warn-orphans #-}

module Wingman.Types
  ( module Wingman.Types
  , module Wingman.Debug
  , OccName
  , Name
  , Type
  , TyVar
  , Span
  ) where

import           ConLike (ConLike)
import           Control.Lens hiding (Context)
import           Control.Monad.Reader
import           Control.Monad.State
import           Data.Coerce
import           Data.Function
import           Data.Generics.Product (field)
import           Data.List.NonEmpty (NonEmpty (..))
import           Data.Semigroup
import           Data.Set (Set)
import           Data.Text (Text)
import qualified Data.Text as T
import           Data.Tree
import           Development.IDE (Range)
import           Development.IDE.Core.UseStale
import           Development.IDE.GHC.Compat hiding (Node)
import           Development.IDE.GHC.Orphans ()
import           FamInstEnv (FamInstEnvs)
import           GHC.Generics
import           GHC.SourceGen (var)
import           InstEnv (InstEnvs(..))
import           OccName
import           Refinery.Tactic
import           System.IO.Unsafe (unsafePerformIO)
import           Type (TCvSubst, Var, eqType, nonDetCmpType, emptyTCvSubst)
import           UniqSupply (takeUniqFromSupply, mkSplitUniqSupply, UniqSupply)
import           Unique (nonDetCmpUnique, Uniquable, getUnique, Unique)
import           Wingman.Debug
<<<<<<< HEAD
=======
import           Wingman.FeatureSet
>>>>>>> 0cc89d20


------------------------------------------------------------------------------
-- | The list of tactics exposed to the outside world. These are attached to
-- actual tactics via 'commandTactic' and are contextually provided to the
-- editor via 'commandProvider'.
data TacticCommand
  = Auto
  | Intros
  | Destruct
  | DestructPun
  | Homomorphism
  | DestructLambdaCase
  | HomomorphismLambdaCase
  | DestructAll
  | UseDataCon
  | Refine
  | BeginMetaprogram
  | RunMetaprogram
  deriving (Eq, Ord, Show, Enum, Bounded)

-- | Generate a title for the command.
tacticTitle :: TacticCommand -> T.Text -> T.Text
tacticTitle = (mappend "Wingman: " .) . go
  where
    go Auto _                   = "Attempt to fill hole"
    go Intros _                 = "Introduce lambda"
    go Destruct var             = "Case split on " <> var
    go DestructPun var          = "Split on " <> var <> " with NamedFieldPuns"
    go Homomorphism var         = "Homomorphic case split on " <> var
    go DestructLambdaCase _     = "Lambda case split"
    go HomomorphismLambdaCase _ = "Homomorphic lambda case split"
    go DestructAll _            = "Split all function arguments"
    go UseDataCon dcon          = "Use constructor " <> dcon
    go Refine _                 = "Refine hole"
    go BeginMetaprogram _       = "Use custom tactic block"
    go RunMetaprogram _         = "Run custom tactic"


------------------------------------------------------------------------------
-- | Plugin configuration for tactics
data Config = Config
  { cfg_max_use_ctor_actions :: Int
  , cfg_timeout_seconds      :: Int
  , cfg_auto_gas             :: Int
  }
  deriving (Eq, Ord, Show)

emptyConfig :: Config
emptyConfig = Config
  { cfg_max_use_ctor_actions = 5
  , cfg_timeout_seconds = 2
  , cfg_auto_gas = 4
  }

------------------------------------------------------------------------------
-- | A wrapper around 'Type' which supports equality and ordering.
newtype CType = CType { unCType :: Type }

instance Eq CType where
  (==) = eqType `on` unCType

instance Ord CType where
  compare = nonDetCmpType `on` unCType

instance Show CType where
  show  = unsafeRender . unCType

instance Show OccName where
  show  = unsafeRender

instance Show Name where
  show  = unsafeRender

instance Show Type where
  show  = unsafeRender

instance Show Var where
  show  = unsafeRender

instance Show TCvSubst where
  show  = unsafeRender

instance Show DataCon where
  show  = unsafeRender

instance Show Class where
  show  = unsafeRender

instance Show (HsExpr GhcPs) where
  show  = unsafeRender

instance Show (HsExpr GhcTc) where
  show  = unsafeRender

instance Show (HsDecl GhcPs) where
  show  = unsafeRender

instance Show (Pat GhcPs) where
  show  = unsafeRender

instance Show (LHsSigType GhcPs) where
  show  = unsafeRender

instance Show TyCon where
  show  = unsafeRender

instance Show ConLike where
  show  = unsafeRender


------------------------------------------------------------------------------
-- | The state that should be shared between subgoals. Extracts move towards
-- the root, judgments move towards the leaves, and the state moves *sideways*.
data TacticState = TacticState
    { ts_skolems         :: !(Set TyVar)
      -- ^ The known skolems.
    , ts_unifier         :: !TCvSubst
    , ts_unique_gen :: !UniqSupply
    } deriving stock (Show, Generic)

instance Show UniqSupply where
  show _ = "<uniqsupply>"


------------------------------------------------------------------------------
-- | A 'UniqSupply' to use in 'defaultTacticState'
unsafeDefaultUniqueSupply :: UniqSupply
unsafeDefaultUniqueSupply =
  unsafePerformIO $ mkSplitUniqSupply '🚒'
{-# NOINLINE unsafeDefaultUniqueSupply #-}


defaultTacticState :: TacticState
defaultTacticState =
  TacticState
    { ts_skolems         = mempty
    , ts_unifier         = emptyTCvSubst
    , ts_unique_gen      = unsafeDefaultUniqueSupply
    }


------------------------------------------------------------------------------
-- | Generate a new 'Unique'
freshUnique :: MonadState TacticState m => m Unique
freshUnique = do
  (uniq, supply) <- gets $ takeUniqFromSupply . ts_unique_gen
  modify' $! field @"ts_unique_gen" .~ supply
  pure uniq


------------------------------------------------------------------------------
-- | Describes where hypotheses came from. Used extensively to prune stupid
-- solutions from the search space.
data Provenance
  = -- | An argument given to the topmost function that contains the current
    -- hole. Recursive calls are restricted to values whose provenance lines up
    -- with the same argument.
    TopLevelArgPrv
      OccName   -- ^ Binding function
      Int       -- ^ Argument Position
      Int       -- ^ of how many arguments total?
    -- | A binding created in a pattern match.
  | PatternMatchPrv PatVal
    -- | A class method from the given context.
  | ClassMethodPrv
      (Uniquely Class)     -- ^ Class
    -- | A binding explicitly written by the user.
  | UserPrv
    -- | A binding explicitly imported by the user.
  | ImportPrv
    -- | The recursive hypothesis. Present only in the context of the recursion
    -- tactic.
  | RecursivePrv
    -- | A hypothesis which has been disallowed for some reason. It's important
    -- to keep these in the hypothesis set, rather than filtering it, in order
    -- to continue tracking downstream provenance.
  | DisallowedPrv DisallowReason Provenance
  deriving stock (Eq, Show, Generic, Ord)


------------------------------------------------------------------------------
-- | Why was a hypothesis disallowed?
data DisallowReason
  = WrongBranch Int
  | Shadowed
  | RecursiveCall
  | AlreadyDestructed
  deriving stock (Eq, Show, Generic, Ord)


------------------------------------------------------------------------------
-- | Provenance of a pattern value.
data PatVal = PatVal
  { pv_scrutinee :: Maybe OccName
    -- ^ Original scrutinee which created this PatVal. Nothing, for lambda
    -- case.
  , pv_ancestry  :: Set OccName
    -- ^ The set of values which had to be destructed to discover this term.
    -- Always contains the scrutinee.
  , pv_datacon   :: Uniquely ConLike
    -- ^ The datacon which introduced this term.
  , pv_position  :: Int
    -- ^ The position of this binding in the datacon's arguments.
  } deriving stock (Eq, Show, Generic, Ord)


------------------------------------------------------------------------------
-- | A wrapper which uses a 'Uniquable' constraint for providing 'Eq' and 'Ord'
-- instances.
newtype Uniquely a = Uniquely { getViaUnique :: a }
  deriving Show via a

instance Uniquable a => Eq (Uniquely a) where
  (==) = (==) `on` getUnique . getViaUnique

instance Uniquable a => Ord (Uniquely a) where
  compare = nonDetCmpUnique `on` getUnique . getViaUnique


-- NOTE(sandy): The usage of list here is mostly for convenience, but if it's
-- ever changed, make sure to correspondingly update
-- 'jAcceptableDestructTargets' so that it correctly identifies newly
-- introduced terms.
newtype Hypothesis a = Hypothesis
  { unHypothesis :: [HyInfo a]
  }
  deriving stock (Functor, Eq, Show, Generic, Ord)
  deriving newtype (Semigroup, Monoid)


------------------------------------------------------------------------------
-- | The provenance and type of a hypothesis term.
data HyInfo a = HyInfo
  { hi_name       :: OccName
  , hi_provenance :: Provenance
  , hi_type       :: a
  }
  deriving stock (Functor, Eq, Show, Generic, Ord)


------------------------------------------------------------------------------
-- | Map a function over the provenance.
overProvenance :: (Provenance -> Provenance) -> HyInfo a -> HyInfo a
overProvenance f (HyInfo name prv ty) = HyInfo name (f prv) ty


------------------------------------------------------------------------------
-- | The current bindings and goal for a hole to be filled by refinery.
data Judgement' a = Judgement
  { _jHypothesis        :: !(Hypothesis a)
  , _jBlacklistDestruct :: !Bool
  , _jWhitelistSplit    :: !Bool
  , _jIsTopHole         :: !Bool
  , _jGoal              :: !a
  }
  deriving stock (Eq, Generic, Functor, Show)

type Judgement = Judgement' CType


newtype ExtractM a = ExtractM { unExtractM :: Reader Context a }
    deriving newtype (Functor, Applicative, Monad, MonadReader Context)

------------------------------------------------------------------------------
-- | Orphan instance for producing holes when attempting to solve tactics.
instance MonadExtract (Synthesized (LHsExpr GhcPs)) ExtractM where
  hole = pure . pure . noLoc $ var "_"


------------------------------------------------------------------------------
-- | Reasons a tactic might fail.
data TacticError
  = UndefinedHypothesis OccName
  | GoalMismatch String CType
  | UnsolvedSubgoals [Judgement]
  | UnificationError CType CType
  | NoProgress
  | NoApplicableTactic
  | IncorrectDataCon DataCon
  | RecursionOnWrongParam OccName Int OccName
  | UnhelpfulDestruct OccName
  | UnhelpfulSplit OccName
  | TooPolymorphic
  | NotInScope OccName
  | TacticPanic String
  deriving stock (Eq)

instance Show TacticError where
    show (UndefinedHypothesis name) =
      occNameString name <> " is not available in the hypothesis."
    show (GoalMismatch tac (CType typ)) =
      mconcat
        [ "The tactic "
        , tac
        , " doesn't apply to goal type "
        , unsafeRender typ
        ]
    show (UnsolvedSubgoals _) =
      "There were unsolved subgoals"
    show (UnificationError (CType t1) (CType t2)) =
        mconcat
          [ "Could not unify "
          , unsafeRender t1
          , " and "
          , unsafeRender t2
          ]
    show NoProgress =
      "Unable to make progress"
    show NoApplicableTactic =
      "No tactic could be applied"
    show (IncorrectDataCon dcon) =
      "Data con doesn't align with goal type (" <> unsafeRender dcon <> ")"
    show (RecursionOnWrongParam call p arg) =
      "Recursion on wrong param (" <> show call <> ") on arg"
        <> show p <> ": " <> show arg
    show (UnhelpfulDestruct n) =
      "Destructing patval " <> show n <> " leads to no new types"
    show (UnhelpfulSplit n) =
      "Splitting constructor " <> show n <> " leads to no new goals"
    show TooPolymorphic =
      "The tactic isn't applicable because the goal is too polymorphic"
    show (NotInScope name) =
      "Tried to do something with the out of scope name " <> show name
    show (TacticPanic err) =
      "PANIC: " <> err


------------------------------------------------------------------------------
type TacticsM  = TacticT Judgement (Synthesized (LHsExpr GhcPs)) TacticError TacticState ExtractM
type RuleM     = RuleT Judgement (Synthesized (LHsExpr GhcPs)) TacticError TacticState ExtractM
type Rule      = RuleM (Synthesized (LHsExpr GhcPs))

type Trace = Rose String

------------------------------------------------------------------------------
-- | The extract for refinery. Represents a "synthesized attribute" in the
-- context of attribute grammars. In essence, 'Synthesized' describes
-- information we'd like to pass from leaves of the tactics search upwards.
-- This includes the actual AST we've generated (in 'syn_val').
data Synthesized a = Synthesized
  { syn_trace  :: Trace
    -- ^ A tree describing which tactics were used produce the 'syn_val'.
    -- Mainly for debugging when you get the wrong answer, to see the other
    -- things it tried.
  , syn_scoped :: Hypothesis CType
    -- ^ All of the bindings created to produce the 'syn_val'.
  , syn_used_vals :: Set OccName
    -- ^ The values used when synthesizing the 'syn_val'.
  , syn_recursion_count :: Sum Int
    -- ^ The number of recursive calls
  , syn_val    :: a
  }
  deriving (Eq, Show, Functor, Foldable, Traversable, Generic)

mapTrace :: (Trace -> Trace) -> Synthesized a -> Synthesized a
mapTrace f (Synthesized tr sc uv rc a) = Synthesized (f tr) sc uv rc a


------------------------------------------------------------------------------
-- | This might not be lawful, due to the semigroup on 'Trace' maybe not being
-- lawful. But that's only for debug output, so it's not anything I'm concerned
-- about.
instance Applicative Synthesized where
  pure = Synthesized mempty mempty mempty mempty
  Synthesized tr1 sc1 uv1 rc1 f <*> Synthesized tr2 sc2 uv2 rc2 a =
    Synthesized (tr1 <> tr2) (sc1 <> sc2) (uv1 <> uv2) (rc1 <> rc2) $ f a


------------------------------------------------------------------------------
-- | The Reader context of tactics and rules
data Context = Context
  { ctxDefiningFuncs :: [(OccName, CType)]
    -- ^ The functions currently being defined
  , ctxModuleFuncs   :: [(OccName, CType)]
    -- ^ Everything defined in the current module
  , ctxConfig        :: Config
  , ctxKnownThings   :: KnownThings
  , ctxInstEnvs      :: InstEnvs
  , ctxFamInstEnvs   :: FamInstEnvs
  , ctxTheta         :: Set CType
  }

instance Show Context where
  show (Context {..}) = mconcat
    [ "Context "
    , showsPrec 10 ctxDefiningFuncs ""
    , showsPrec 10 ctxModuleFuncs ""
    , showsPrec 10 ctxConfig ""
    , showsPrec 10 ctxTheta ""
    ]


------------------------------------------------------------------------------
-- | Things we'd like to look up, that don't exist in TysWiredIn.
data KnownThings = KnownThings
  { kt_semigroup :: Class
  , kt_monoid    :: Class
  }


------------------------------------------------------------------------------
-- | An empty context
emptyContext :: Context
emptyContext
  = Context
      { ctxDefiningFuncs = mempty
      , ctxModuleFuncs = mempty
      , ctxConfig = emptyConfig
      , ctxKnownThings = error "empty known things from emptyContext"
      , ctxFamInstEnvs = mempty
      , ctxInstEnvs = InstEnvs mempty mempty mempty
      , ctxTheta = mempty
      }


newtype Rose a = Rose (Tree a)
  deriving stock (Eq, Functor, Generic)

instance Show (Rose String) where
  show = unlines . dropEveryOther . lines . drawTree . coerce

dropEveryOther :: [a] -> [a]
dropEveryOther []           = []
dropEveryOther [a]          = [a]
dropEveryOther (a : _ : as) = a : dropEveryOther as

------------------------------------------------------------------------------
-- | This might not be lawful! I didn't check, and it feels sketchy.
instance (Eq a, Monoid a) => Semigroup (Rose a) where
  Rose (Node a as) <> Rose (Node b bs) = Rose $ Node (a <> b) (as <> bs)
  sconcat (a :| as) = rose mempty $ a : as

instance (Eq a, Monoid a) => Monoid (Rose a) where
  mempty = Rose $ Node mempty mempty

rose :: (Eq a, Monoid a) => a -> [Rose a] -> Rose a
rose a [Rose (Node a' rs)] | a' == mempty = Rose $ Node a rs
rose a rs = Rose $ Node a $ coerce rs


------------------------------------------------------------------------------
-- | The results of 'Wingman.Machinery.runTactic'
data RunTacticResults = RunTacticResults
  { rtr_trace       :: Trace
  , rtr_extract     :: LHsExpr GhcPs
  , rtr_subgoals    :: [Judgement]
  , rtr_other_solns :: [Synthesized (LHsExpr GhcPs)]
  , rtr_jdg         :: Judgement
  , rtr_ctx         :: Context
  } deriving Show


data AgdaMatch = AgdaMatch
  { amPats :: [Pat GhcPs]
  , amBody :: HsExpr GhcPs
  }
  deriving (Show)


data UserFacingMessage
  = TacticErrors
  | TimedOut
  | NothingToDo
  | InfrastructureError Text
  deriving Eq

instance Show UserFacingMessage where
  show TacticErrors            = "Wingman couldn't find a solution"
  show TimedOut                = "Wingman timed out while trying to find a solution"
  show NothingToDo             = "Nothing to do"
  show (InfrastructureError t) = "Internal error: " <> T.unpack t


data HoleSort = Hole | Metaprogram T.Text
  deriving (Eq, Ord, Show)

data HoleJudgment = HoleJudgment
  { hj_range     :: Tracked 'Current Range
  , hj_jdg       :: Judgement
  , hj_ctx       :: Context
  , hj_dflags    :: DynFlags
  , hj_hole_sort :: HoleSort
  }
<|MERGE_RESOLUTION|>--- conflicted
+++ resolved
@@ -41,10 +41,6 @@
 import           UniqSupply (takeUniqFromSupply, mkSplitUniqSupply, UniqSupply)
 import           Unique (nonDetCmpUnique, Uniquable, getUnique, Unique)
 import           Wingman.Debug
-<<<<<<< HEAD
-=======
-import           Wingman.FeatureSet
->>>>>>> 0cc89d20
 
 
 ------------------------------------------------------------------------------
