{-# LANGUAGE OverloadedStrings #-}

module Wingman.FeatureSet
  ( Feature (..)
  , FeatureSet
  , hasFeature
  , defaultFeatures
  , allFeatures
  , parseFeatureSet
  , prettyFeatureSet
  ) where

import           Data.List  (intercalate)
import           Data.Maybe (listToMaybe, mapMaybe)
import           Data.Set   (Set)
import qualified Data.Set   as S
import qualified Data.Text  as T


------------------------------------------------------------------------------
-- | All the available features. A 'FeatureSet' describes the ones currently
-- available to the user.
data Feature
  = FeatureDestructAll
  | FeatureUseDataCon
  | FeatureRefineHole
  | FeatureKnownMonoid
<<<<<<< HEAD
  | FeatureDestructPun
=======
  | FeatureEmptyCase
>>>>>>> 083cdbcf
  deriving (Eq, Ord, Show, Read, Enum, Bounded)


------------------------------------------------------------------------------
-- | A collection of enabled features.
type FeatureSet = Set Feature


------------------------------------------------------------------------------
-- | Parse a feature set.
parseFeatureSet :: T.Text -> FeatureSet
parseFeatureSet
  = mappend defaultFeatures
  . S.fromList
  . mapMaybe (readMaybe . mappend featurePrefix . rot13 . T.unpack)
  . T.split (== '/')


------------------------------------------------------------------------------
-- | Features that are globally enabled for all users.
defaultFeatures :: FeatureSet
defaultFeatures = S.fromList
  [
  ]


------------------------------------------------------------------------------
-- | All available features.
allFeatures :: FeatureSet
allFeatures = S.fromList $ enumFromTo minBound maxBound


------------------------------------------------------------------------------
-- | Pretty print a feature set.
prettyFeatureSet :: FeatureSet -> String
prettyFeatureSet
  = intercalate "/"
  . fmap (rot13 . drop (length featurePrefix) . show)
  . S.toList


------------------------------------------------------------------------------
-- | Is a given 'Feature' currently enabled?
hasFeature :: Feature -> FeatureSet -> Bool
hasFeature = S.member


------------------------------------------------------------------------------
-- | Like 'read', but not partial.
readMaybe :: Read a => String -> Maybe a
readMaybe = fmap fst . listToMaybe . reads


featurePrefix :: String
featurePrefix = "Feature"


rot13 :: String -> String
rot13 = fmap (toEnum . rot13int . fromEnum)


rot13int :: Integral a => a -> a
rot13int x
  | (fromIntegral x :: Word) - 97 < 26 = 97 + rem (x - 84) 26
  | (fromIntegral x :: Word) - 65 < 26 = 65 + rem (x - 52) 26
  | otherwise   = x
<|MERGE_RESOLUTION|>--- conflicted
+++ resolved
@@ -25,11 +25,8 @@
   | FeatureUseDataCon
   | FeatureRefineHole
   | FeatureKnownMonoid
-<<<<<<< HEAD
+  | FeatureEmptyCase
   | FeatureDestructPun
-=======
-  | FeatureEmptyCase
->>>>>>> 083cdbcf
   deriving (Eq, Ord, Show, Read, Enum, Bounded)
 
 
