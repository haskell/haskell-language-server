{-# LANGUAGE CPP               #-}
{-# LANGUAGE FlexibleContexts  #-}
{-# LANGUAGE OverloadedLabels  #-}
{-# LANGUAGE OverloadedStrings #-}
{-# LANGUAGE TupleSections     #-}

module Wingman.CodeGen
  ( module Wingman.CodeGen
  , module Wingman.CodeGen.Utils
  ) where


import           Control.Lens ((%~), (<>~), (&))
import           Control.Monad.Except
import           Control.Monad.Reader (ask)
import           Control.Monad.State
import           Data.Bifunctor (second)
import           Data.Bool (bool)
import           Data.Functor ((<&>))
import           Data.Generics.Labels ()
import           Data.List
import qualified Data.Set as S
import           Data.Traversable
import           Development.IDE.GHC.Compat
import           GHC.Exts
import           GHC.SourceGen (occNameToStr, string)
import           GHC.SourceGen.Binds
import           GHC.SourceGen.Expr
import           GHC.SourceGen.Overloaded
import           GHC.SourceGen.Pat
import           Wingman.CodeGen.Utils
import           Wingman.GHC
import           Wingman.Judgements
import           Wingman.Judgements.Theta
import           Wingman.Machinery
import           Wingman.Naming
import           Wingman.Types


destructMatches
    :: Bool
    -> (ConLike -> Judgement -> Rule)
       -- ^ How to construct each match
    -> Maybe OccName
       -- ^ Scrutinee
    -> CType
       -- ^ Type being destructed
    -> Judgement
    -> RuleM (Synthesized [RawMatch])
-- TODO(sandy): In an ideal world, this would be the same codepath as
-- 'destructionFor'. Make sure to change that if you ever change this.
destructMatches use_field_puns f scrut t jdg = do
  let hy = jEntireHypothesis jdg
      g  = jGoal jdg
  case tacticsGetDataCons $ unCType t of
    Nothing -> cut -- throwError $ GoalMismatch "destruct" g
    Just (dcs, apps) ->
      fmap unzipTrace $ for dcs $ \dc -> do
        let con = RealDataCon dc
            ev = concatMap (mkEvidence . scaledThing) $ dataConInstArgTys dc apps
            -- We explicitly do not need to add the method hypothesis to
            -- #syn_scoped
            method_hy = foldMap evidenceToHypothesis ev
            args = conLikeInstOrigArgTys' con apps
        ctx <- ask

        let names_in_scope = hyNamesInScope hy
            names = mkManyGoodNames (hyNamesInScope hy) args
            (names', destructed) =
              mkDestructPat (bool Nothing (Just names_in_scope) use_field_puns) con names

        let hy' = patternHypothesis scrut con jdg
                $ zip names'
                $ coerce args
            j = withNewCoercions (evidenceToCoercions ev)
              $ introduce ctx hy'
              $ introduce ctx method_hy
              $ withNewGoal g jdg
        ext <- f con j
        pure $ ext
          & #syn_trace %~ rose ("match " <> show dc <> " {" <> intercalate ", " (fmap show names') <> "}")
                        . pure
          & #syn_scoped <>~ hy'
          & #syn_val %~ match [destructed] . unLoc


------------------------------------------------------------------------------
-- | Generate just the 'Match'es for a case split on a specific type.
destructionFor :: Hypothesis a -> Type -> Maybe [LMatch GhcPs (LHsExpr GhcPs)]
-- TODO(sandy): In an ideal world, this would be the same codepath as
-- 'destructMatches'. Make sure to change that if you ever change this.
destructionFor hy t = do
  case tacticsGetDataCons t of
    Nothing -> Nothing
    Just ([], _) -> Nothing
    Just (dcs, apps) -> do
      for dcs $ \dc -> do
        let con   = RealDataCon dc
            args  = conLikeInstOrigArgTys' con apps
            names = mkManyGoodNames (hyNamesInScope hy) args
        pure
          . noLoc
          . Match
              noExtField
              CaseAlt
              [toPatCompat $ snd $ mkDestructPat Nothing con names]
          . GRHSs noExtField (pure $ noLoc $ GRHS noExtField [] $ noLoc $ var "_")
          . noLoc
          $ EmptyLocalBinds noExtField



------------------------------------------------------------------------------
-- | Produces a pattern for a data con and the names of its fields.
mkDestructPat :: Maybe (S.Set OccName) -> ConLike -> [OccName] -> ([OccName], Pat GhcPs)
mkDestructPat already_in_scope con names
  | RealDataCon dcon <- con
  , isTupleDataCon dcon =
      (names, tuple pat_args)
  | fields@(_:_) <- zip (conLikeFieldLabels con) names
  , Just in_scope <- already_in_scope =
      let (names', rec_fields) =
            unzip $ fields <&> \(label, name) -> do
              let label_occ = mkVarOccFS $ flLabel label
              case S.member label_occ in_scope of
                -- We have a shadow, so use the generated name instead
                True ->
                  (name,) $ noLoc $
                    HsRecField
                      (noLoc $ mkFieldOcc $ noLoc $ Unqual label_occ)
                      (noLoc $ bvar' name)
                      False
                -- No shadow, safe to use a pun
                False ->
                  (label_occ,) $ noLoc $
                    HsRecField
                      (noLoc $ mkFieldOcc $ noLoc $ Unqual label_occ)
                      (noLoc $ bvar' label_occ)
                      True

        in (names', )
         $ ConPatIn (noLoc $ Unqual $ occName $ conLikeName con)
         $ RecCon
         $ HsRecFields rec_fields Nothing
  | otherwise =
      (names, ) $ infixifyPatIfNecessary con $
        conP
          (coerceName $ conLikeName con)
          pat_args
  where
    pat_args = fmap bvar' names


infixifyPatIfNecessary :: ConLike -> Pat GhcPs -> Pat GhcPs
infixifyPatIfNecessary dcon x
  | conLikeIsInfix dcon =
      case x of
        ConPatIn op (PrefixCon [lhs, rhs]) ->
          ConPatIn op $ InfixCon lhs rhs
        y -> y
  | otherwise = x



unzipTrace :: [Synthesized a] -> Synthesized [a]
unzipTrace = sequenceA


-- | Essentially same as 'dataConInstOrigArgTys' in GHC,
--  but only accepts universally quantified types as the second arguments
--  and automatically introduces existentials.
--
-- NOTE: The behaviour depends on GHC's 'dataConInstOrigArgTys'.
--       We need some tweaks if the compiler changes the implementation.
conLikeInstOrigArgTys'
  :: ConLike
      -- ^ 'DataCon'structor
  -> [Type]
      -- ^ /Universally/ quantified type arguments to a result type.
      --   It /MUST NOT/ contain any dictionaries, coercion and existentials.
      --
      --   For example, for @MkMyGADT :: b -> MyGADT a c@, we
      --   must pass @[a, c]@ as this argument but not @b@, as @b@ is an existential.
  -> [Type]
      -- ^ Types of arguments to the ConLike with returned type is instantiated with the second argument.
conLikeInstOrigArgTys' con uniTys =
  let exvars = conLikeExTys con
   in fmap scaledThing $ conLikeInstOrigArgTys con $
        uniTys ++ fmap mkTyVarTy exvars
      -- Rationale: At least in GHC <= 8.10, 'dataConInstOrigArgTys'
      -- unifies the second argument with DataCon's universals followed by existentials.
      -- If the definition of 'dataConInstOrigArgTys' changes,
      -- this place must be changed accordingly.


conLikeExTys :: ConLike -> [TyCoVar]
conLikeExTys (RealDataCon d) = dataConExTyCoVars d
conLikeExTys (PatSynCon p) = patSynExTys p

patSynExTys :: PatSyn -> [TyCoVar]
patSynExTys ps = patSynExTyVars ps


------------------------------------------------------------------------------
-- | Combinator for performing case splitting, and running sub-rules on the
-- resulting matches.

destruct' :: Bool -> (ConLike -> Judgement -> Rule) -> HyInfo CType -> Judgement -> Rule
destruct' use_field_puns f hi jdg = do
  when (isDestructBlacklisted jdg) cut -- throwError NoApplicableTactic
  let term = hi_name hi
  ext
      <- destructMatches
           use_field_puns
           f
           (Just term)
           (hi_type hi)
           $ disallowing AlreadyDestructed (S.singleton term) jdg
  pure $ ext
    & #syn_trace     %~ rose ("destruct " <> show term) . pure
    & #syn_val       %~ noLoc . case' (var' term)


------------------------------------------------------------------------------
-- | Combinator for performign case splitting, and running sub-rules on the
-- resulting matches.
destructLambdaCase' :: Bool -> (ConLike -> Judgement -> Rule) -> Judgement -> Rule
destructLambdaCase' use_field_puns f jdg = do
  when (isDestructBlacklisted jdg) cut -- throwError NoApplicableTactic
  let g  = jGoal jdg
  case splitFunTy_maybe (unCType g) of
#if __GLASGOW_HASKELL__ >= 900
    Just (_multiplicity, arg, _) | isAlgType arg ->
#else
    Just (arg, _) | isAlgType arg ->
#endif
      fmap (fmap noLoc lambdaCase) <$>
        destructMatches use_field_puns f Nothing (CType arg) jdg
    _ -> cut -- throwError $ GoalMismatch "destructLambdaCase'" g


------------------------------------------------------------------------------
-- | Construct a data con with subgoals for each field.
buildDataCon
    :: Bool     -- ^ Should we blacklist destruct?
    -> Judgement
    -> ConLike  -- ^ The data con to build
    -> [Type]   -- ^ Type arguments for the data con
    -> RuleM (Synthesized (LHsExpr GhcPs))
<<<<<<< HEAD
buildDataCon should_blacklist jdg cl@(RealDataCon dc) tyapps = do
  args <-
    do
      let (skolems', theta, args) = dataConInstSig dc tyapps
=======
buildDataCon should_blacklist jdg dc@(RealDataCon dc') tyapps = do
  args <- do
      let (skolems', theta, args) = dataConInstSig dc' tyapps
>>>>>>> 275d7c35
      modify $ \ts ->
        evidenceToSubst (foldMap mkEvidence theta) ts
          & #ts_skolems <>~ S.fromList skolems'
      pure args
<<<<<<< HEAD
  let fields = maybe (repeat Nothing) (fmap Just) $ getRecordFields cl
=======
  let record = unCType $ jGoal jdg
      fields = maybe (repeat Nothing) (fmap Just) $ getRecordFields dc
>>>>>>> 275d7c35
  ext
      <- fmap unzipTrace
       $ traverse ( \(arg, fld, n) ->
                    newSubgoal
                  . filterSameTypeFromOtherPositions cl n
                  . bool id blacklistingDestruct should_blacklist
<<<<<<< HEAD
                  . maybe id (withNewSelector . uncurry Selector . second (CType . mkVisFunTy (mkTyConTy $ dataConTyCon dc) . unCType)) fld
=======
                  . maybe id ( withNewSelector
                             . uncurry Selector
                             . second (coerce $ mkVisFunTy record)
                             ) fld
                  . withNewConstructor
                      ( Constructor (occName $ dataConName dc')
                      . CType
                      $ mkVisFunTys (fmap unrestricted args) record
                      )
>>>>>>> 275d7c35
                  . flip withNewGoal jdg
                  $ CType arg
                  ) $ zip3 args fields [0..]
  pure $ ext
    & #syn_trace %~ rose (show dc) . pure
<<<<<<< HEAD
    & #syn_val   %~ mkCon cl tyapps
-- If we have a 'PatSyn', we can't continue, since there is no
=======
    & #syn_val   %~ mkCon dc tyapps
-- If we have a 'PatSynCon', we can't continue, since there is no
>>>>>>> 275d7c35
-- 'dataConInstSig' equivalent for 'PatSyn's. I don't think this is
-- a fundamental problem, but I don't know enough about the GHC internals
-- to implement it myself.
--
-- Fortunately, this isn't an issue in practice, since 'PatSyn's are
-- never in the hypothesis.
<<<<<<< HEAD
buildDataCon _ _ _ _ = cut
=======
buildDataCon _ _ PatSynCon{} _ = cut
>>>>>>> 275d7c35


------------------------------------------------------------------------------
-- | Make a function application, correctly handling the infix case.
mkApply :: OccName -> [HsExpr GhcPs] -> LHsExpr GhcPs
mkApply occ (lhs : rhs : more)
  | isSymOcc occ
  = noLoc $ foldl' (@@) (op lhs (coerceName occ) rhs) more
mkApply occ args = noLoc $ foldl' (@@) (var' occ) args


------------------------------------------------------------------------------
-- | Run a tactic over each term in the given 'Hypothesis', binding the results
-- of each in a let expression.
letForEach
    :: (OccName -> OccName)           -- ^ How to name bound variables
    -> (HyInfo CType -> TacticsM ())  -- ^ The tactic to run
    -> Hypothesis CType               -- ^ Terms to generate bindings for
    -> Judgement                      -- ^ The goal of original hole
    -> RuleM (Synthesized (LHsExpr GhcPs))
letForEach rename solve (unHypothesis -> hy) jdg = do
  case hy of
    [] -> newSubgoal jdg
    _ -> do
      ctx <- ask
      let g = jGoal jdg
      terms <- fmap sequenceA $ for hy $ \hi -> do
        let name = rename $ hi_name hi
        let generalized_let_ty = CType alphaTy
        res <- tacticToRule (withNewGoal generalized_let_ty jdg) $ solve hi
        pure $ fmap ((name,) . unLoc) res
      let hy' = fmap (g <$) $ syn_val terms
          matches = fmap (fmap (\(occ, expr) -> valBind (occNameToStr occ) expr)) terms
      g <- fmap (fmap unLoc) $ newSubgoal $ introduce ctx (userHypothesis hy') jdg
      pure $ fmap noLoc $ let' <$> matches <*> g


------------------------------------------------------------------------------
-- | Let-bind the given occname judgement pairs.
nonrecLet
    :: [(OccName, Judgement)]
    -> Judgement
    -> RuleM (Synthesized (LHsExpr GhcPs))
nonrecLet occjdgs jdg = do
  occexts <- traverse newSubgoal $ fmap snd occjdgs
  ctx     <- ask
  ext     <- newSubgoal
           $ introduce ctx (userHypothesis $ fmap (second jGoal) occjdgs) jdg
  pure $ fmap noLoc $
    let'
      <$> traverse
            (\(occ, ext) -> valBind (occNameToStr occ) <$> fmap unLoc ext)
            (zip (fmap fst occjdgs) occexts)
      <*> fmap unLoc ext


<<<<<<< HEAD

mkString :: String -> LHsExpr GhcPs
mkString str = noLoc $ string @HsExpr' str

=======
>>>>>>> 275d7c35
------------------------------------------------------------------------------
-- | Converts a function application into applicative form
idiomize :: LHsExpr GhcPs -> LHsExpr GhcPs
idiomize x = noLoc $ case unLoc x of
  HsApp _ (L _ (HsVar _ (L _ x))) gshgp3 ->
    op (bvar' $ occName x) "<$>" (unLoc gshgp3)
  HsApp _ gsigp gshgp3 ->
    op (unLoc $ idiomize gsigp) "<*>" (unLoc gshgp3)
  RecordCon _ con flds ->
    unLoc $ idiomize $ noLoc $ foldl' (@@) (HsVar noExtField con) $ fmap unLoc flds
  y -> y
<|MERGE_RESOLUTION|>--- conflicted
+++ resolved
@@ -247,35 +247,21 @@
     -> ConLike  -- ^ The data con to build
     -> [Type]   -- ^ Type arguments for the data con
     -> RuleM (Synthesized (LHsExpr GhcPs))
-<<<<<<< HEAD
-buildDataCon should_blacklist jdg cl@(RealDataCon dc) tyapps = do
-  args <-
-    do
-      let (skolems', theta, args) = dataConInstSig dc tyapps
-=======
 buildDataCon should_blacklist jdg dc@(RealDataCon dc') tyapps = do
   args <- do
       let (skolems', theta, args) = dataConInstSig dc' tyapps
->>>>>>> 275d7c35
       modify $ \ts ->
         evidenceToSubst (foldMap mkEvidence theta) ts
           & #ts_skolems <>~ S.fromList skolems'
       pure args
-<<<<<<< HEAD
-  let fields = maybe (repeat Nothing) (fmap Just) $ getRecordFields cl
-=======
   let record = unCType $ jGoal jdg
       fields = maybe (repeat Nothing) (fmap Just) $ getRecordFields dc
->>>>>>> 275d7c35
   ext
       <- fmap unzipTrace
        $ traverse ( \(arg, fld, n) ->
                     newSubgoal
-                  . filterSameTypeFromOtherPositions cl n
+                  . filterSameTypeFromOtherPositions dc n
                   . bool id blacklistingDestruct should_blacklist
-<<<<<<< HEAD
-                  . maybe id (withNewSelector . uncurry Selector . second (CType . mkVisFunTy (mkTyConTy $ dataConTyCon dc) . unCType)) fld
-=======
                   . maybe id ( withNewSelector
                              . uncurry Selector
                              . second (coerce $ mkVisFunTy record)
@@ -285,30 +271,20 @@
                       . CType
                       $ mkVisFunTys (fmap unrestricted args) record
                       )
->>>>>>> 275d7c35
                   . flip withNewGoal jdg
                   $ CType arg
                   ) $ zip3 args fields [0..]
   pure $ ext
     & #syn_trace %~ rose (show dc) . pure
-<<<<<<< HEAD
-    & #syn_val   %~ mkCon cl tyapps
--- If we have a 'PatSyn', we can't continue, since there is no
-=======
     & #syn_val   %~ mkCon dc tyapps
 -- If we have a 'PatSynCon', we can't continue, since there is no
->>>>>>> 275d7c35
 -- 'dataConInstSig' equivalent for 'PatSyn's. I don't think this is
 -- a fundamental problem, but I don't know enough about the GHC internals
 -- to implement it myself.
 --
 -- Fortunately, this isn't an issue in practice, since 'PatSyn's are
 -- never in the hypothesis.
-<<<<<<< HEAD
-buildDataCon _ _ _ _ = cut
-=======
 buildDataCon _ _ PatSynCon{} _ = cut
->>>>>>> 275d7c35
 
 
 ------------------------------------------------------------------------------
@@ -365,13 +341,10 @@
       <*> fmap unLoc ext
 
 
-<<<<<<< HEAD
 
 mkString :: String -> LHsExpr GhcPs
 mkString str = noLoc $ string @HsExpr' str
 
-=======
->>>>>>> 275d7c35
 ------------------------------------------------------------------------------
 -- | Converts a function application into applicative form
 idiomize :: LHsExpr GhcPs -> LHsExpr GhcPs
