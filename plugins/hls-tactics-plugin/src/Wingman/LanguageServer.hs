{-# LANGUAGE CPP               #-}
{-# LANGUAGE OverloadedStrings #-}
{-# LANGUAGE TypeFamilies      #-}

module Wingman.LanguageServer where

import           ConLike
import           Control.Arrow
import           Control.Monad
import           Control.Monad.State (State, get, put, evalState)
import           Control.Monad.Trans.Maybe
import           Data.Coerce
import           Data.Functor ((<&>))
import           Data.Generics.Aliases (mkQ)
import           Data.Generics.Schemes (everything)
<<<<<<< HEAD
import qualified Data.HashMap.Strict as Map
=======
import           Data.IORef (readIORef)
>>>>>>> e463dc67
import qualified Data.Map as M
import           Data.Maybe
import           Data.Monoid
import qualified Data.Set  as S
import qualified Data.Text as T
import           Data.Traversable
<<<<<<< HEAD
import           Development.IDE (getFilesOfInterest, ShowDiagnostic (ShowDiag), srcSpanToRange)
import           Development.IDE.Core.PositionMapping
=======
import           Development.IDE (hscEnv)
>>>>>>> e463dc67
import           Development.IDE.Core.RuleTypes
import           Development.IDE.Core.Rules (usePropertyAction)
import           Development.IDE.Core.Service (runAction)
<<<<<<< HEAD
import           Development.IDE.Core.Shake (IdeState (..), useWithStale, uses, define, use)
=======
import           Development.IDE.Core.Shake (IdeState (..), use)
import qualified Development.IDE.Core.Shake as IDE
import           Development.IDE.Core.UseStale
>>>>>>> e463dc67
import           Development.IDE.GHC.Compat
import           Development.IDE.GHC.Error (realSrcSpanToRange)
import           Development.IDE.Spans.LocalBindings (Bindings, getDefiningBindings)
import           Development.Shake (Action, RuleResult, Rules, action)
import           Development.Shake.Classes (Typeable, Binary, Hashable, NFData)
import qualified FastString
<<<<<<< HEAD
import           GHC.Generics (Generic)
import           GhcPlugins (tupleDataCon, consDataCon, substTyAddInScope)
=======
import           GhcPlugins (tupleDataCon, consDataCon, substTyAddInScope, ExternalPackageState, HscEnv (hsc_EPS), liftIO)
>>>>>>> e463dc67
import qualified Ide.Plugin.Config as Plugin
import           Ide.Plugin.Properties
import           Ide.PluginUtils (usePropertyLsp)
import           Ide.Types (PluginId)
import           Language.LSP.Server (MonadLsp, sendNotification)
import           Language.LSP.Types
import           OccName
import           Prelude hiding (span)
import           SrcLoc (containsSpan)
import           TcRnTypes (tcg_binds, TcGblEnv)
import           Wingman.Context
import           Wingman.FeatureSet
import           Wingman.GHC
import           Wingman.Judgements
import           Wingman.Judgements.Theta
import           Wingman.Range
import           Wingman.Types


tacticDesc :: T.Text -> T.Text
tacticDesc name = "fill the hole using the " <> name <> " tactic"


------------------------------------------------------------------------------
-- | The name of the command for the LS.
tcCommandName :: TacticCommand -> T.Text
tcCommandName = T.pack . show


runIde :: IdeState -> Action a -> IO a
runIde state = runAction "tactic" state


runCurrentIde
    :: forall a r
     . ( r ~ RuleResult a
       , Eq a , Hashable a , Binary a , Show a , Typeable a , NFData a
       , Show r, Typeable r, NFData r
       )
    => IdeState
    -> NormalizedFilePath
    -> a
    -> MaybeT IO (Tracked 'Current r)
runCurrentIde state nfp a = MaybeT $ fmap (fmap unsafeMkCurrent) $ runIde state $ use a nfp


runStaleIde
    :: forall a r
     . ( r ~ RuleResult a
       , Eq a , Hashable a , Binary a , Show a , Typeable a , NFData a
       , Show r, Typeable r, NFData r
       )
    => IdeState
    -> NormalizedFilePath
    -> a
    -> MaybeT IO (TrackedStale r)
runStaleIde state nfp a = MaybeT $ runIde state $ useWithStale a nfp


unsafeRunStaleIde
    :: forall a r
     . ( r ~ RuleResult a
       , Eq a , Hashable a , Binary a , Show a , Typeable a , NFData a
       , Show r, Typeable r, NFData r
       )
    => IdeState
    -> NormalizedFilePath
    -> a
    -> MaybeT IO r
unsafeRunStaleIde state nfp a = do
  (r, _) <- MaybeT $ runIde state $ IDE.useWithStale a nfp
  pure r


------------------------------------------------------------------------------

properties :: Properties
<<<<<<< HEAD
  '[ 'PropertyKey "hole_severity" ('TEnum (Maybe DiagnosticSeverity))
   , 'PropertyKey "max_use_ctor_actions" 'TInteger
   , 'PropertyKey "features" 'TString
=======
  '[ 'PropertyKey "max_use_ctor_actions" 'TInteger
   , 'PropertyKey "features" 'TString
   , 'PropertyKey "timeout_duration" 'TInteger
>>>>>>> e463dc67
   ]
properties = emptyProperties
  & defineIntegerProperty #timeout_duration
    "The timeout for Wingman actions, in seconds" 2
  & defineStringProperty #features
    "Feature set used by Wingman" ""
  & defineIntegerProperty #max_use_ctor_actions
    "Maximum number of `Use constructor <x>` code actions that can appear" 5
  & defineEnumProperty #hole_severity
    "The severity to use when showing hole diagnostics. These are noisy, but some editors don't allow jumping to all severities."
    [ (Just DsError,   "error")
    , (Just DsWarning, "warning")
    , (Just DsInfo,    "info")
    , (Just DsHint,    "hint")
    , (Nothing,        "none")
    ]
    Nothing


-- | Get the the plugin config
getTacticConfig :: MonadLsp Plugin.Config m => PluginId -> m Config
getTacticConfig pId =
  Config
    <$> (parseFeatureSet <$> usePropertyLsp #features pId properties)
    <*> usePropertyLsp #max_use_ctor_actions pId properties
    <*> usePropertyLsp #timeout_duration pId properties

------------------------------------------------------------------------------
-- | Get the current feature set from the plugin config.
getFeatureSet :: MonadLsp Plugin.Config m => PluginId -> m FeatureSet
getFeatureSet  = fmap cfg_feature_set . getTacticConfig


getIdeDynflags
    :: IdeState
    -> NormalizedFilePath
    -> MaybeT IO DynFlags
getIdeDynflags state nfp = do
  -- Ok to use the stale 'ModIface', since all we need is its 'DynFlags'
  -- which don't change very often.
  msr <- unsafeRunStaleIde state nfp GetModSummaryWithoutTimestamps
  pure $ ms_hspp_opts $ msrModSummary msr


------------------------------------------------------------------------------
-- | Find the last typechecked module, and find the most specific span, as well
-- as the judgement at the given range.
judgementForHole
    :: IdeState
    -> NormalizedFilePath
    -> Tracked 'Current Range
    -> FeatureSet
    -> MaybeT IO (Tracked 'Current Range, Judgement, Context, DynFlags)
judgementForHole state nfp range features = do
  TrackedStale asts amapping  <- runStaleIde state nfp GetHieAst
  case unTrack asts of
    HAR _ _  _ _ (HieFromDisk _) -> fail "Need a fresh hie file"
    HAR _ (unsafeCopyAge asts -> hf) _ _ HieFresh -> do
      range' <- liftMaybe $ mapAgeFrom amapping range
      binds <- runStaleIde state nfp GetBindings
      tcg <- fmap (fmap tmrTypechecked)
           $ runStaleIde state nfp TypeCheck
      hscenv <- runStaleIde state nfp GhcSessionDeps

      (rss, g) <- liftMaybe $ getSpanAndTypeAtHole range' hf
      new_rss <- liftMaybe $ mapAgeTo amapping rss

      -- KnownThings is just the instances in scope. There are no ranges
      -- involved, so it's not crucial to track ages.
      let henv = untrackedStaleValue $ hscenv
      eps <- liftIO $ readIORef $ hsc_EPS $ hscEnv henv
      kt <- knownThings (untrackedStaleValue tcg) henv

      (jdg, ctx) <- liftMaybe $ mkJudgementAndContext features g binds new_rss tcg eps kt

      dflags <- getIdeDynflags state nfp
      pure (fmap realSrcSpanToRange new_rss, jdg, ctx, dflags)


mkJudgementAndContext
    :: FeatureSet
    -> Type
    -> TrackedStale Bindings
    -> Tracked 'Current RealSrcSpan
    -> TrackedStale TcGblEnv
    -> ExternalPackageState
    -> KnownThings
    -> Maybe (Judgement, Context)
mkJudgementAndContext features g (TrackedStale binds bmap) rss (TrackedStale tcg tcgmap) eps kt = do
  binds_rss <- mapAgeFrom bmap rss
  tcg_rss <- mapAgeFrom tcgmap rss

  let tcs = fmap tcg_binds tcg
      ctx = mkContext features
              (mapMaybe (sequenceA . (occName *** coerce))
                $ unTrack
                $ getDefiningBindings <$> binds <*> binds_rss)
              (unTrack tcg)
              eps
              kt
              evidence
      top_provs = getRhsPosVals tcg_rss tcs
      local_hy = spliceProvenance top_provs
               $ hypothesisFromBindings binds_rss binds
      evidence = getEvidenceAtHole (fmap RealSrcSpan tcg_rss) tcs
      cls_hy = foldMap evidenceToHypothesis evidence
      subst = ts_unifier $ appEndo (foldMap (Endo . evidenceToSubst) evidence) defaultTacticState
  pure
    ( fmap (CType . substTyAddInScope subst . unCType) $ mkFirstJudgement
          (local_hy <> cls_hy)
          (isRhsHole tcg_rss tcs)
          g
    , ctx
    )


getSpanAndTypeAtHole
    :: Tracked age Range
    -> Tracked age (HieASTs b)
    -> Maybe (Tracked age RealSrcSpan, b)
getSpanAndTypeAtHole r@(unTrack -> range) (unTrack -> hf) = do
  join $ listToMaybe $ M.elems $ flip M.mapWithKey (getAsts hf) $ \fs ast ->
    case selectSmallestContaining (rangeToRealSrcSpan (FastString.unpackFS fs) range) ast of
      Nothing -> Nothing
      Just ast' -> do
        let info = nodeInfo ast'
        ty <- listToMaybe $ nodeType info
        guard $ ("HsUnboundVar","HsExpr") `S.member` nodeAnnotations info
        -- Ensure we're actually looking at a hole here
        guard $ all (either (const False) $ isHole . occName)
          $ M.keysSet $ nodeIdentifiers info
        pure (unsafeCopyAge r $ nodeSpan ast', ty)



------------------------------------------------------------------------------
-- | Combine two (possibly-overlapping) hypotheses; using the provenance from
-- the first hypothesis if the bindings overlap.
spliceProvenance
    :: Hypothesis a  -- ^ Bindings to keep
    -> Hypothesis a  -- ^ Bindings to keep if they don't overlap with the first set
    -> Hypothesis a
spliceProvenance top x =
  let bound = S.fromList $ fmap hi_name $ unHypothesis top
   in mappend top $ Hypothesis . filter (flip S.notMember bound . hi_name) $ unHypothesis x


------------------------------------------------------------------------------
-- | Compute top-level position vals of a function
getRhsPosVals
    :: Tracked age RealSrcSpan
    -> Tracked age TypecheckedSource
    -> Hypothesis CType
getRhsPosVals (unTrack -> rss) (unTrack -> tcs)
  = everything (<>) (mkQ mempty $ \case
      TopLevelRHS name ps
          (L (RealSrcSpan span)  -- body with no guards and a single defn
            (HsVar _ (L _ hole)))
        | containsSpan rss span  -- which contains our span
        , isHole $ occName hole  -- and the span is a hole
        -> flip evalState 0 $ buildTopLevelHypothesis name ps
      _ -> mempty
  ) tcs


------------------------------------------------------------------------------
-- | Construct a hypothesis given the patterns from the left side of a HsMatch.
-- These correspond to things that the user put in scope before running
-- tactics.
buildTopLevelHypothesis
    :: OccName  -- ^ Function name
    -> [PatCompat GhcTc]
    -> State Int (Hypothesis CType)
buildTopLevelHypothesis name ps = do
  fmap mconcat $
    for (zip [0..] ps) $ \(ix, p) ->
      buildPatHy (TopLevelArgPrv name ix $ length ps) p


------------------------------------------------------------------------------
-- | Construct a hypothesis for a single pattern, including building
-- sub-hypotheses for constructor pattern matches.
buildPatHy :: Provenance -> PatCompat GhcTc -> State Int (Hypothesis CType)
buildPatHy prov (fromPatCompatTc -> p0) =
  case p0 of
    VarPat  _ x   -> pure $ mkIdHypothesis (unLoc x) prov
    LazyPat _ p   -> buildPatHy prov p
    AsPat   _ x p -> do
      hy' <- buildPatHy prov p
      pure $ mkIdHypothesis (unLoc x) prov <> hy'
    ParPat  _ p   -> buildPatHy prov p
    BangPat _ p   -> buildPatHy prov p
    ViewPat _ _ p -> buildPatHy prov p
    -- Desugar lists into cons
    ListPat _ [] -> pure mempty
    ListPat x@(ListPatTc ty _) (p : ps) ->
      mkDerivedConHypothesis prov (RealDataCon consDataCon) [ty]
        [ (0, p)
        , (1, toPatCompatTc $ ListPat x ps)
        ]
    -- Desugar tuples into an explicit constructor
    TuplePat tys pats boxity ->
      mkDerivedConHypothesis
        prov
        (RealDataCon $ tupleDataCon boxity $ length pats)
        tys
          $ zip [0.. ] pats
    ConPatOut (L _ con) args _ _ _ f _ ->
      case f of
        PrefixCon l_pgt ->
          mkDerivedConHypothesis prov con args $ zip [0..] l_pgt
        InfixCon pgt pgt5 ->
          mkDerivedConHypothesis prov con args $ zip [0..] [pgt, pgt5]
        RecCon r ->
          mkDerivedRecordHypothesis prov con args r
#if __GLASGOW_HASKELL__ >= 808
    SigPat  _ p _ -> buildPatHy prov p
#endif
#if __GLASGOW_HASKELL__ == 808
    XPat   p      -> buildPatHy prov $ unLoc p
#endif
    _             -> pure mempty


------------------------------------------------------------------------------
-- | Like 'mkDerivedConHypothesis', but for record patterns.
mkDerivedRecordHypothesis
    :: Provenance
    -> ConLike  -- ^ Destructing constructor
    -> [Type]   -- ^ Applied type variables
    -> HsRecFields GhcTc (PatCompat GhcTc)
    -> State Int (Hypothesis CType)
mkDerivedRecordHypothesis prov dc args (HsRecFields (fmap unLoc -> fs) _)
  | Just rec_fields <- getRecordFields dc
  = do
    let field_lookup = M.fromList $ zip (fmap (occNameFS . fst) rec_fields) [0..]
    mkDerivedConHypothesis prov dc args $ fs <&> \(HsRecField (L _ rec_occ) p _) ->
      ( field_lookup M.! (occNameFS $ occName $ unLoc $ rdrNameFieldOcc rec_occ)
      , p
      )
mkDerivedRecordHypothesis _ _ _ _ =
  error "impossible! using record pattern on something that isn't a record"


------------------------------------------------------------------------------
-- | Construct a fake variable name. Used to track the provenance of top-level
-- pattern matches which otherwise wouldn't have anything to attach their
-- 'TopLevelArgPrv' to.
mkFakeVar :: State Int OccName
mkFakeVar = do
  i <- get
  put $ i + 1
  pure $ mkVarOcc $ "_" <> show i


------------------------------------------------------------------------------
-- | Construct a fake varible to attach the current 'Provenance' to, and then
-- build a sub-hypothesis for the pattern match.
mkDerivedConHypothesis
    :: Provenance
    -> ConLike                   -- ^ Destructing constructor
    -> [Type]                    -- ^ Applied type variables
    -> [(Int, PatCompat GhcTc)]  -- ^ Patterns, and their order in the data con
    -> State Int (Hypothesis CType)
mkDerivedConHypothesis prov dc args ps = do
  var <- mkFakeVar
  hy' <- fmap mconcat $
    for ps $ \(ix, p) -> do
      let prov' = PatternMatchPrv
               $ PatVal (Just var)
                        (S.singleton var <> provAncestryOf prov)
                        (Uniquely dc)
                        ix
      buildPatHy prov' p
  pure
    $ mappend hy'
    $ Hypothesis
    $ pure
    $ HyInfo var (DisallowedPrv AlreadyDestructed prov)
    $ CType
    -- TODO(sandy): This is the completely wrong type, but we don't have a good
    -- way to get the real one. It's probably OK though, since we're generating
    -- this term with a disallowed provenance, and it doesn't actually exist
    -- anyway.
    $ conLikeResTy dc args


------------------------------------------------------------------------------
-- | Build a 'Hypothesis' given an 'Id'.
mkIdHypothesis :: Id -> Provenance -> Hypothesis CType
mkIdHypothesis (splitId -> (name, ty)) prov =
  Hypothesis $ pure $ HyInfo name prov ty


------------------------------------------------------------------------------
-- | Is this hole immediately to the right of an equals sign?
isRhsHole :: Tracked age RealSrcSpan -> Tracked age TypecheckedSource -> Bool
isRhsHole (unTrack -> rss) (unTrack -> tcs) =
  everything (||) (mkQ False $ \case
      TopLevelRHS _ _ (L (RealSrcSpan span) _) -> containsSpan rss span
      _                                        -> False
    ) tcs


ufmSeverity :: UserFacingMessage -> MessageType
ufmSeverity TacticErrors            = MtError
ufmSeverity TimedOut                = MtInfo
ufmSeverity NothingToDo             = MtInfo
ufmSeverity (InfrastructureError _) = MtError


mkShowMessageParams :: UserFacingMessage -> ShowMessageParams
mkShowMessageParams ufm = ShowMessageParams (ufmSeverity ufm) $ T.pack $ show ufm


showLspMessage :: MonadLsp cfg m => ShowMessageParams -> m ()
showLspMessage = sendNotification SWindowShowMessage
<<<<<<< HEAD


-- This rule only exists for generating file diagnostics
-- so the RuleResult is empty
data WriteDiagnostics = WriteDiagnostics
    deriving (Eq, Show, Typeable, Generic)

instance Hashable WriteDiagnostics
instance NFData   WriteDiagnostics
instance Binary   WriteDiagnostics

type instance RuleResult WriteDiagnostics = ()

wingmanRules :: PluginId -> Rules ()
wingmanRules plId = do
  define $ \WriteDiagnostics nfp ->
    usePropertyAction #hole_severity plId properties >>= \case
      Nothing -> pure (mempty, Just ())
      Just severity ->
        use GetParsedModule nfp >>= \case
          Nothing ->
            pure ([], Nothing)
          Just pm -> do
            let holes :: [Range]
                holes =
                  everything (<>)
                    (mkQ mempty $ \case
                      L span (HsVar _ (L _ name))
                        | isHole (occName name) ->
                            maybeToList $ srcSpanToRange span
                      L span (HsUnboundVar _ (TrueExprHole occ))
                        | isHole occ ->
                            maybeToList $ srcSpanToRange span
#if __GLASGOW_HASKELL__ <= 808
                      L span (EWildPat _) ->
                        maybeToList $ srcSpanToRange span
#endif
                      (_ :: LHsExpr GhcPs) -> mempty
                    ) $ pm_parsed_source pm
            pure
              ( fmap (\r -> (nfp, ShowDiag, mkDiagnostic severity r)) holes
              , Just ()
              )

  action $ do
    files <- getFilesOfInterest
    void $ uses WriteDiagnostics $ Map.keys files


mkDiagnostic :: DiagnosticSeverity -> Range -> Diagnostic
mkDiagnostic severity r =
  Diagnostic r
    (Just severity)
    (Just $ InR "hole")
    (Just "wingman")
    "Hole"
    (Just $ List [DtUnnecessary])
    Nothing
=======
>>>>>>> e463dc67
<|MERGE_RESOLUTION|>--- conflicted
+++ resolved
@@ -13,45 +13,31 @@
 import           Data.Functor ((<&>))
 import           Data.Generics.Aliases (mkQ)
 import           Data.Generics.Schemes (everything)
-<<<<<<< HEAD
 import qualified Data.HashMap.Strict as Map
-=======
 import           Data.IORef (readIORef)
->>>>>>> e463dc67
 import qualified Data.Map as M
 import           Data.Maybe
 import           Data.Monoid
 import qualified Data.Set  as S
 import qualified Data.Text as T
 import           Data.Traversable
-<<<<<<< HEAD
 import           Development.IDE (getFilesOfInterest, ShowDiagnostic (ShowDiag), srcSpanToRange)
+import           Development.IDE (hscEnv)
 import           Development.IDE.Core.PositionMapping
-=======
-import           Development.IDE (hscEnv)
->>>>>>> e463dc67
 import           Development.IDE.Core.RuleTypes
 import           Development.IDE.Core.Rules (usePropertyAction)
 import           Development.IDE.Core.Service (runAction)
-<<<<<<< HEAD
-import           Development.IDE.Core.Shake (IdeState (..), useWithStale, uses, define, use)
-=======
-import           Development.IDE.Core.Shake (IdeState (..), use)
+import           Development.IDE.Core.Shake (IdeState (..), uses, define, use)
 import qualified Development.IDE.Core.Shake as IDE
 import           Development.IDE.Core.UseStale
->>>>>>> e463dc67
 import           Development.IDE.GHC.Compat
 import           Development.IDE.GHC.Error (realSrcSpanToRange)
 import           Development.IDE.Spans.LocalBindings (Bindings, getDefiningBindings)
 import           Development.Shake (Action, RuleResult, Rules, action)
 import           Development.Shake.Classes (Typeable, Binary, Hashable, NFData)
 import qualified FastString
-<<<<<<< HEAD
 import           GHC.Generics (Generic)
-import           GhcPlugins (tupleDataCon, consDataCon, substTyAddInScope)
-=======
 import           GhcPlugins (tupleDataCon, consDataCon, substTyAddInScope, ExternalPackageState, HscEnv (hsc_EPS), liftIO)
->>>>>>> e463dc67
 import qualified Ide.Plugin.Config as Plugin
 import           Ide.Plugin.Properties
 import           Ide.PluginUtils (usePropertyLsp)
@@ -129,15 +115,10 @@
 ------------------------------------------------------------------------------
 
 properties :: Properties
-<<<<<<< HEAD
   '[ 'PropertyKey "hole_severity" ('TEnum (Maybe DiagnosticSeverity))
    , 'PropertyKey "max_use_ctor_actions" 'TInteger
    , 'PropertyKey "features" 'TString
-=======
-  '[ 'PropertyKey "max_use_ctor_actions" 'TInteger
-   , 'PropertyKey "features" 'TString
    , 'PropertyKey "timeout_duration" 'TInteger
->>>>>>> e463dc67
    ]
 properties = emptyProperties
   & defineIntegerProperty #timeout_duration
@@ -455,7 +436,6 @@
 
 showLspMessage :: MonadLsp cfg m => ShowMessageParams -> m ()
 showLspMessage = sendNotification SWindowShowMessage
-<<<<<<< HEAD
 
 
 -- This rule only exists for generating file diagnostics
@@ -514,5 +494,3 @@
     "Hole"
     (Just $ List [DtUnnecessary])
     Nothing
-=======
->>>>>>> e463dc67
