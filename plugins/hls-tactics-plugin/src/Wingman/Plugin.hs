--- conflicted
+++ resolved
@@ -49,10 +49,7 @@
             [minBound .. maxBound]
   , pluginHandlers =
       mkPluginHandler STextDocumentCodeAction codeActionProvider
-<<<<<<< HEAD
   , pluginRules = wingmanRules plId
-=======
->>>>>>> e463dc67
   , pluginCustomConfig =
       mkCustomConfig properties
   }
