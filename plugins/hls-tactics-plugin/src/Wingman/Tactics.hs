{-# LANGUAGE OverloadedStrings #-}
{-# LANGUAGE TupleSections #-}

module Wingman.Tactics
  ( module Wingman.Tactics
  , runTactic
  ) where

import           Control.Applicative (Alternative(empty), (<|>))
import           Control.Lens ((&), (%~), (<>~))
import           Control.Monad (filterM, unless)
import           Control.Monad (when)
import           Control.Monad.Extra (anyM)
import           Control.Monad.Reader.Class (MonadReader (ask))
<<<<<<< HEAD
import           Control.Monad.State.Strict (StateT(..), runStateT, execStateT, gets, modify)
=======
import           Control.Monad.State.Strict (StateT(..), runStateT, execStateT)
>>>>>>> 275d7c35
import           Data.Bool (bool)
import           Data.Foldable
import           Data.Functor ((<&>))
import           Data.Generics.Labels ()
import           Data.List
import           Data.List.Extra (dropEnd, takeEnd)
import qualified Data.Map as M
import           Data.Maybe
import           Data.Set (Set)
import qualified Data.Set as S
import           Data.Traversable (for)
import           Development.IDE.GHC.Compat hiding (empty)
import           GHC.Exts
import           GHC.SourceGen ((@@))
import           GHC.SourceGen.Expr
import           Refinery.Tactic
import           Refinery.Tactic.Internal
import           Wingman.CodeGen
import           Wingman.GHC
import           Wingman.Judgements
import           Wingman.Machinery
import           Wingman.Naming
import           Wingman.StaticPlugin (pattern MetaprogramSyntax)
import           Wingman.Types
import FunDeps (improveFromInstEnv, fd_eqs)
import Pair (toPair, unPair)


------------------------------------------------------------------------------
-- | Use something in the hypothesis to fill the hole.
assumption :: TacticsM ()
assumption = attemptOn (S.toList . allNames) assume


------------------------------------------------------------------------------
-- | Use something named in the hypothesis to fill the hole.
assume :: OccName -> TacticsM ()
assume name = rule $ \jdg -> do
  case M.lookup name $ hyByName $ jHypothesis jdg of
    Just (hi_type -> ty) -> do
      unify ty $ jGoal jdg
      pure $
        -- This slightly terrible construct is producing a mostly-empty
        -- 'Synthesized'; but there is no monoid instance to do something more
        -- reasonable for a default value.
        (pure (noLoc $ var' name))
          { syn_trace = tracePrim $ "assume " <> occNameString name
          , syn_used_vals = S.singleton name <> getAncestry jdg name
          }
    Nothing -> cut


------------------------------------------------------------------------------
-- | Like 'apply', but uses an 'OccName' available in the context
-- or the module
use :: Saturation -> OccName -> TacticsM ()
use sat occ = do
  ctx <- ask
  ty <- case lookupNameInContext occ ctx of
    Just ty -> pure ty
    Nothing -> CType <$> getOccNameType occ
  apply sat $ createImportedHyInfo occ ty


recursion :: TacticsM ()
-- TODO(sandy): This tactic doesn't fire for the @AutoThetaFix@ golden test,
-- presumably due to running afoul of 'requireConcreteHole'. Look into this!
recursion = requireConcreteHole $ tracing "recursion" $ do
  defs <- getCurrentDefinitions
  attemptOn (const defs) $ \(name, ty) -> markRecursion $ do
    jdg <- goal
    -- Peek allows us to look at the extract produced by this block.
    peek
      ( do
          let hy' = recursiveHypothesis defs
          ctx <- ask
          localTactic (apply Saturated $ HyInfo name RecursivePrv ty) (introduce ctx hy')
            <@> fmap (localTactic assumption . filterPosition name) [0..]
      ) $ \ext -> do
        let pat_vals = jPatHypothesis jdg
        -- Make sure that the recursive call contains at least one already-bound
        -- pattern value. This ensures it is structurally smaller, and thus
        -- suggests termination.
        case any (flip M.member pat_vals) $ syn_used_vals ext of
          True -> Nothing
          False -> Just UnhelpfulRecursion


restrictPositionForApplication :: TacticsM () -> TacticsM () -> TacticsM ()
restrictPositionForApplication f app = do
  -- NOTE(sandy): Safe use of head; context is guaranteed to have a defining
  -- binding
  name <- head . fmap fst <$> getCurrentDefinitions
  f <@>
    fmap
      (localTactic app . filterPosition name) [0..]


------------------------------------------------------------------------------
-- | Introduce a lambda binding every variable.
intros :: TacticsM ()
intros = intros' IntroduceAllUnnamed


data IntroParams
  = IntroduceAllUnnamed
  | IntroduceOnlyNamed [OccName]
  | IntroduceOnlyUnnamed Int
  deriving stock (Eq, Ord, Show)


------------------------------------------------------------------------------
-- | Introduce a lambda binding every variable.
intros'
    :: IntroParams
    -> TacticsM ()
intros' params = rule $ \jdg -> do
  let g  = jGoal jdg
  case tacticsSplitFunTy $ unCType g of
    (_, _, [], _) -> cut -- failure $ GoalMismatch "intros" g
    (_, _, scaledArgs, res) -> do
      let args = fmap scaledThing scaledArgs
      ctx <- ask
      let gen_names = mkManyGoodNames (hyNamesInScope $ jEntireHypothesis jdg) args
          occs = case params of
            IntroduceAllUnnamed -> gen_names
            IntroduceOnlyNamed names -> names
            IntroduceOnlyUnnamed n -> take n gen_names
          num_occs = length occs
          top_hole = isTopHole ctx jdg
          bindings = zip occs $ coerce args
          bound_occs = fmap fst bindings
          hy' = lambdaHypothesis top_hole bindings
          jdg' = introduce ctx hy'
               $ withNewGoal (CType $ mkVisFunTys (drop num_occs scaledArgs) res) jdg
      ext <- newSubgoal jdg'
      pure $
        ext
          & #syn_trace %~ rose ("intros {" <> intercalate ", " (fmap show bound_occs) <> "}")
                        . pure
          & #syn_scoped <>~ hy'
          & #syn_val   %~ noLoc . lambda (fmap bvar' bound_occs) . unLoc


------------------------------------------------------------------------------
-- | Introduce a single lambda argument, and immediately destruct it.
introAndDestruct :: TacticsM ()
introAndDestruct = do
  hy <- fmap unHypothesis $ hyDiff $ intros' $ IntroduceOnlyUnnamed 1
  -- This case should never happen, but I'm validating instead of parsing.
  -- Adding a log to be reminded if the invariant ever goes false.
  --
  -- But note that this isn't a game-ending bug. In the worst case, we'll
  -- accidentally bind too many variables, and incorrectly unify between them.
  -- Which means some GADT cases that should be eliminated won't be --- not the
  -- end of the world.
  unless (length hy == 1) $
    traceMX "BUG: Introduced too many variables for introAndDestruct! Please report me if you see this! " hy

  for_ hy destruct


------------------------------------------------------------------------------
-- | Case split, and leave holes in the matches.
destructAuto :: HyInfo CType -> TacticsM ()
destructAuto hi = requireConcreteHole $ tracing "destruct(auto)" $ do
  jdg <- goal
  let subtactic = destructOrHomoAuto hi
  case isPatternMatch $ hi_provenance hi of
    True ->
      pruning subtactic $ \jdgs ->
        let getHyTypes = S.fromList . fmap hi_type . unHypothesis . jHypothesis
            new_hy = foldMap getHyTypes jdgs
            old_hy = getHyTypes jdg
        in case S.null $ new_hy S.\\ old_hy of
              True  -> Just $ UnhelpfulDestruct $ hi_name hi
              False -> Nothing
    False -> subtactic


------------------------------------------------------------------------------
-- | When running auto, in order to prune the auto search tree, we try
-- a homomorphic destruct whenever possible. If that produces any results, we
-- can probably just prune the other side.
destructOrHomoAuto :: HyInfo CType -> TacticsM ()
destructOrHomoAuto hi = tracing "destructOrHomoAuto" $ do
  jdg <- goal
  let g  = unCType $ jGoal jdg
      ty = unCType $ hi_type hi

  attemptWhen
      (rule $ destruct' False (\dc jdg ->
        buildDataCon False jdg dc $ snd $ splitAppTys g) hi)
      (rule $ destruct' False (const newSubgoal) hi)
    $ case (splitTyConApp_maybe g, splitTyConApp_maybe ty) of
        (Just (gtc, _), Just (tytc, _)) -> gtc == tytc
        _ -> False


------------------------------------------------------------------------------
-- | Case split, and leave holes in the matches.
destruct :: HyInfo CType -> TacticsM ()
destruct hi = requireConcreteHole $ tracing "destruct(user)" $
  rule $ destruct' False (const newSubgoal) hi


------------------------------------------------------------------------------
-- | Case split, and leave holes in the matches. Performs record punning.
destructPun :: HyInfo CType -> TacticsM ()
destructPun hi = requireConcreteHole $ tracing "destructPun(user)" $
  rule $ destruct' True (const newSubgoal) hi


------------------------------------------------------------------------------
-- | Case split, using the same data constructor in the matches.
homo :: HyInfo CType -> TacticsM ()
homo hi = requireConcreteHole . tracing "homo" $ do
  jdg <- goal
  let g = jGoal jdg

  -- Ensure that every data constructor in the domain type is covered in the
  -- codomain; otherwise 'homo' will produce an ill-typed program.
  case uncoveredDataCons (coerce $ hi_type hi) (coerce g) of
    Just uncovered_dcs ->
      unless (S.null uncovered_dcs) $
        failure  $ TacticPanic "Can't cover every datacon in domain"
    _ -> failure $ TacticPanic "Unable to fetch datacons"

  rule
    $ destruct'
        False
        (\dc jdg -> buildDataCon False jdg dc $ snd $ splitAppTys $ unCType $ jGoal jdg)
        hi


------------------------------------------------------------------------------
-- | LambdaCase split, and leave holes in the matches.
destructLambdaCase :: TacticsM ()
destructLambdaCase =
  tracing "destructLambdaCase" $ rule $ destructLambdaCase' False (const newSubgoal)


------------------------------------------------------------------------------
-- | LambdaCase split, using the same data constructor in the matches.
homoLambdaCase :: TacticsM ()
homoLambdaCase =
  tracing "homoLambdaCase" $
    rule $ destructLambdaCase' False $ \dc jdg ->
      buildDataCon False jdg dc
        . snd
        . splitAppTys
        . unCType
        $ jGoal jdg


newtype Saturation = Unsaturated Int
  deriving (Eq, Ord, Show)

pattern Saturated :: Saturation
pattern Saturated = Unsaturated 0

pattern CompletelyUnsaturated :: Saturation
pattern CompletelyUnsaturated = Unsaturated 9999


apply :: Saturation -> HyInfo CType -> TacticsM ()
apply (Unsaturated n) hi = tracing ("apply' " <> show (hi_name hi)) $ do
  jdg <- goal
  let g  = jGoal jdg
      ty = unCType $ hi_type hi
      func = hi_name hi
  ty' <- freshTyvars ty
  let (_, theta, all_args, ret) = tacticsSplitFunTy ty'
      saturated_args = dropEnd n all_args
      unsaturated_args = takeEnd n all_args
  ctx <- ask
  skolems <- gets ts_skolems
  rule $ \jdg -> do
    unify g (CType $ mkVisFunTys unsaturated_args ret)
<<<<<<< HEAD
    subst <- gets ts_unifier
    let theta' = substTheta subst theta
    let fundeps = foldMap (foldMap fd_eqs . improveFromInstEnv (ctxInstEnvs ctx) (\_ _ -> ())) theta'
        unified = tryUnifyUnivarsButNotSkolemsMany skolems fundeps
    modify $ updateSubst $ maybe emptyTCvSubst id unified

=======
    learnFromFundeps theta
>>>>>>> 275d7c35
    ext
        <- fmap unzipTrace
        $ traverse ( newSubgoal
                    . blacklistingDestruct
                    . flip withNewGoal jdg
                    . CType
                    . scaledThing
                    ) saturated_args
    pure $
      ext
        & #syn_used_vals %~ (\x -> S.insert func x <> getAncestry jdg func)
        & #syn_val       %~ mkApply func . fmap unLoc

application :: TacticsM ()
application = overFunctions $ apply Saturated


------------------------------------------------------------------------------
-- | Choose between each of the goal's data constructors.
split :: TacticsM ()
split = tracing "split(user)" $ do
  jdg <- goal
  let g = jGoal jdg
  case tacticsGetDataCons $ unCType g of
    Nothing -> failure $ GoalMismatch "split" g
    Just (dcs, _) -> choice $ fmap splitDataCon dcs


------------------------------------------------------------------------------
-- | Choose between each of the goal's data constructors. Different than
-- 'split' because it won't split a data con if it doesn't result in any new
-- goals.
splitAuto :: TacticsM ()
splitAuto = requireConcreteHole $ tracing "split(auto)" $ do
  jdg <- goal
  let g = jGoal jdg
  case tacticsGetDataCons $ unCType g of
    Nothing -> failure $ GoalMismatch "split" g
    Just (dcs, _) -> do
      case isSplitWhitelisted jdg of
        True -> choice $ fmap splitDataCon dcs
        False -> do
          choice $ flip fmap dcs $ \dc -> requireNewHoles $
            splitDataCon dc


------------------------------------------------------------------------------
-- | Like 'split', but only works if there is a single matching data
-- constructor for the goal.
splitSingle :: TacticsM ()
splitSingle = tracing "splitSingle" $ do
  jdg <- goal
  let g = jGoal jdg
  case tacticsGetDataCons $ unCType g of
    Just ([dc], _) -> do
      splitDataCon dc
    _ -> failure $ GoalMismatch "splitSingle" g

------------------------------------------------------------------------------
-- | Like 'split', but prunes any data constructors which have holes.
obvious :: TacticsM ()
obvious = tracing "obvious" $ do
  pruning split $ bool (Just NoProgress) Nothing . null


------------------------------------------------------------------------------
-- | Sorry leaves a hole in its extract
sorry :: TacticsM ()
sorry = exact $ var' $ mkVarOcc "_"


------------------------------------------------------------------------------
-- | Sorry leaves a hole in its extract
metaprogram :: TacticsM ()
metaprogram = exact $ MetaprogramSyntax ""


------------------------------------------------------------------------------
-- | Allow the given tactic to proceed if and only if it introduces holes that
-- have a different goal than current goal.
requireNewHoles :: TacticsM () -> TacticsM ()
requireNewHoles m = do
  jdg <- goal
  pruning m $ \jdgs ->
    case null jdgs || any (/= jGoal jdg) (fmap jGoal jdgs) of
      True  -> Nothing
      False -> Just NoProgress


------------------------------------------------------------------------------
-- | Attempt to instantiate the given ConLike to solve the goal.
--
-- INVARIANT: Assumes the given ConLike is appropriate to construct the type
-- with.
splitConLike :: ConLike -> TacticsM ()
splitConLike dc =
  requireConcreteHole $ tracing ("splitDataCon:" <> show dc) $ rule $ \jdg -> do
    let g = jGoal jdg
    case splitTyConApp_maybe $ unCType g of
      Just (_, apps) -> do
        buildDataCon True (unwhitelistingSplit jdg) dc apps
      Nothing -> cut -- failure $ GoalMismatch "splitDataCon" g

------------------------------------------------------------------------------
-- | Attempt to instantiate the given data constructor to solve the goal.
--
-- INVARIANT: Assumes the given datacon is appropriate to construct the type
-- with.
splitDataCon :: DataCon -> TacticsM ()
splitDataCon = splitConLike . RealDataCon


------------------------------------------------------------------------------
-- | Perform a case split on each top-level argument. Used to implement the
-- "Destruct all function arguments" action.
destructAll :: TacticsM ()
destructAll = do
  jdg <- goal
  let args = fmap fst
           $ sortOn snd
           $ mapMaybe (\(hi, prov) ->
              case prov of
                TopLevelArgPrv _ idx _ -> pure (hi, idx)
                _ -> Nothing
                )
           $ fmap (\hi -> (hi, hi_provenance hi))
           $ filter (isAlgType . unCType . hi_type)
           $ unHypothesis
           $ jHypothesis jdg
  for_ args $ \arg -> do
    subst <- getSubstForJudgement =<< goal
    destruct $ fmap (coerce substTy subst) arg

--------------------------------------------------------------------------------
-- | User-facing tactic to implement "Use constructor <x>"
userSplit :: OccName -> TacticsM ()
userSplit occ = do
  jdg <- goal
  let g = jGoal jdg
  -- TODO(sandy): It's smelly that we need to find the datacon to generate the
  -- code action, send it as a string, and then look it up again. Can we push
  -- this over LSP somehow instead?
  case splitTyConApp_maybe $ unCType g of
    Just (tc, _) -> do
      case find (sloppyEqOccName occ . occName . dataConName)
             $ tyConDataCons tc of
        Just dc -> splitDataCon dc
        Nothing -> failure $ NotInScope occ
    Nothing -> failure $ NotInScope occ


------------------------------------------------------------------------------
-- | @matching f@ takes a function from a judgement to a @Tactic@, and
-- then applies the resulting @Tactic@.
matching :: (Judgement -> TacticsM ()) -> TacticsM ()
matching f = TacticT $ StateT $ \s -> runStateT (unTacticT $ f s) s


attemptOn :: (Judgement -> [a]) -> (a -> TacticsM ()) -> TacticsM ()
attemptOn getNames tac = matching (choice . fmap tac . getNames)


localTactic :: TacticsM a -> (Judgement -> Judgement) -> TacticsM a
localTactic t f = do
  TacticT $ StateT $ \jdg ->
    runStateT (unTacticT t) $ f jdg


refine :: TacticsM ()
refine = intros <%> splitSingle


auto' :: Int -> TacticsM ()
auto' 0 = failure OutOfGas
auto' n = do
  let loop = auto' (n - 1)
  try intros
  assumption <|>
    choice
      [ overFunctions $ \fname -> do
          requireConcreteHole $ apply Saturated fname
          loop
      , overAlgebraicTerms $ \aname -> do
          destructAuto aname
          loop
      , splitAuto >> loop
      , recursion
      ]

overFunctions :: (HyInfo CType -> TacticsM ()) -> TacticsM ()
overFunctions =
  attemptOn $ filter (isFunction . unCType . hi_type)
           . unHypothesis
           . jHypothesis

overAlgebraicTerms :: (HyInfo CType -> TacticsM ()) -> TacticsM ()
overAlgebraicTerms =
  attemptOn jAcceptableDestructTargets


allNames :: Judgement -> Set OccName
allNames = hyNamesInScope . jHypothesis


applyMethod :: Class -> PredType -> OccName -> TacticsM ()
applyMethod cls df method_name = do
  case find ((== method_name) . occName) $ classMethods cls of
    Just method -> do
      let (_, apps) = splitAppTys df
      let ty = piResultTys (idType method) apps
      apply Saturated $ HyInfo method_name (ClassMethodPrv $ Uniquely cls) $ CType ty
    Nothing -> failure $ NotInScope method_name


applyByName :: OccName -> TacticsM ()
applyByName name = do
  g <- goal
  choice $ unHypothesis (jHypothesis g) <&> \hi ->
    case hi_name hi == name of
      True  -> apply Saturated hi
      False -> empty


------------------------------------------------------------------------------
-- | Make a function application where the function being applied itself is
-- a hole.
applyByType :: Type -> TacticsM ()
applyByType ty = tracing ("applyByType " <> show ty) $ do
  jdg <- goal
  let g  = jGoal jdg
  ty' <- freshTyvars ty
  let (_, _, args, ret) = tacticsSplitFunTy ty'
  rule $ \jdg -> do
    unify g (CType ret)
    ext
        <- fmap unzipTrace
        $ traverse ( newSubgoal
                    . blacklistingDestruct
                    . flip withNewGoal jdg
                    . CType
                    . scaledThing
                    ) args
    app <- newSubgoal . blacklistingDestruct $ withNewGoal (CType ty) jdg
    pure $
      fmap noLoc $
        foldl' (@@)
          <$> fmap unLoc app
          <*> fmap (fmap unLoc) ext


------------------------------------------------------------------------------
-- | Make an n-ary function call of the form
-- @(_ :: forall a b. a -> a -> b) _ _@.
nary :: Int -> TacticsM ()
nary n = do
  a <- newUnivar
  b <- newUnivar
  applyByType $ mkVisFunTys (replicate n $ unrestricted a) b


self :: TacticsM ()
self =
  fmap listToMaybe getCurrentDefinitions >>= \case
    Just (self, _) -> useNameFromContext (apply Saturated) self
    Nothing -> failure $ TacticPanic "no defining function"


------------------------------------------------------------------------------
-- | Perform a catamorphism when destructing the given 'HyInfo'. This will
-- result in let binding, making values that call the defining function on each
-- destructed value.
cata :: HyInfo CType -> TacticsM ()
cata hi = do
  (_, _, calling_args, _)
      <- tacticsSplitFunTy . unCType <$> getDefiningType
  freshened_args <- traverse (freshTyvars . scaledThing) calling_args
  diff <- hyDiff $ destruct hi

  -- For for every destructed term, check to see if it can unify with any of
  -- the arguments to the calling function. If it doesn't, we don't try to
  -- perform a cata on it.
  unifiable_diff <- flip filterM (unHypothesis diff) $ \hi ->
    flip anyM freshened_args $ \ty ->
      canUnify (hi_type hi) $ CType ty

  rule $
    letForEach
      (mkVarOcc . flip mappend "_c" . occNameString)
      (\hi -> self >> commit (assume $ hi_name hi) assumption)
      $ Hypothesis unifiable_diff


letBind :: [OccName] -> TacticsM ()
letBind occs = do
  jdg <- goal
  occ_tys <- for occs
           $ \occ
          -> fmap (occ, )
           $ fmap (<$ jdg)
           $ fmap CType newUnivar
  rule $ nonrecLet occ_tys


------------------------------------------------------------------------------
-- | Deeply nest an unsaturated function onto itself
nested :: OccName -> TacticsM ()
nested = deepening . use (Unsaturated 1)


------------------------------------------------------------------------------
-- | Repeatedly bind a tactic on its first hole
deep :: Int -> TacticsM () -> TacticsM ()
deep 0 _ = pure ()
deep n t = foldr1 bindOne $ replicate n t


------------------------------------------------------------------------------
-- | Try 'deep' for arbitrary depths.
deepening :: TacticsM () -> TacticsM ()
deepening t =
  asum $ fmap (flip deep t) [0 .. 100]


bindOne :: TacticsM a -> TacticsM a -> TacticsM a
bindOne t t1 = t <@> [t1]


collapse :: TacticsM ()
collapse = do
  g <- goal
  let terms = unHypothesis $ hyFilter ((jGoal g ==) . hi_type) $ jLocalHypothesis g
  case terms of
    [hi] -> assume $ hi_name hi
    _    -> nary (length terms) <@> fmap (assume . hi_name) terms

stringify :: TacticsM () -> TacticsM ()
stringify m = do
  rule $ \jdg -> do
    -- case jGoal jdg == CType stringTy of
    --   True -> do
        fresh_ty <- newUnivar
        res <- subgoalWith (withNewGoal (CType fresh_ty) jdg) m
        pure $ pure $ mkString $ unsafeRender $ syn_val res
      -- False -> unsolvable $ GoalMismatch "stringify" $ jGoal jdg


with_arg :: TacticsM ()
with_arg = rule $ \jdg -> do
  let g = jGoal jdg
  fresh_ty <- newUnivar
  a <- newSubgoal $ withNewGoal (CType fresh_ty) jdg
  f <- newSubgoal $ withNewGoal (coerce mkVisFunTys [unrestricted fresh_ty] g) jdg
  pure $ fmap noLoc $ (@@) <$> fmap unLoc f <*> fmap unLoc a


------------------------------------------------------------------------------
-- | Get the most recently used data constructor.
use_dcon :: TacticsM ()
use_dcon = do
  mdc <- getTopConstructor <$> goal
  case mdc of
    Nothing -> failure NoTop
    Just (Constructor occ ty) ->
      apply CompletelyUnsaturated $ HyInfo occ MetaStackPrv ty


------------------------------------------------------------------------------
-- | Get the most recently used selector.
use_selector :: TacticsM ()
use_selector = do
  msel <- getTopSelector <$> goal
  case msel of
    Nothing -> failure NoTop
    Just (Selector occ ty) ->
      apply CompletelyUnsaturated $ HyInfo occ MetaStackPrv ty


------------------------------------------------------------------------------
-- | Determine the difference in hypothesis due to running a tactic. Also, it
-- runs the tactic.
hyDiff :: TacticsM () -> TacticsM (Hypothesis CType)
hyDiff m = do
  g <- unHypothesis . jEntireHypothesis <$> goal
  let g_len = length g
  m
  g' <- unHypothesis . jEntireHypothesis <$> goal
  pure $ Hypothesis $ take (length g' - g_len) g'


------------------------------------------------------------------------------
-- | Attempt to run the given tactic in "idiom bracket" mode. For example, if
-- the current goal is
--
--    (_ :: [r])
--
-- then @idiom apply@ will remove the applicative context, resulting in a hole:
--
--    (_ :: r)
--
-- and then use @apply@ to solve it. Let's say this results in:
--
--    (f (_ :: a) (_ :: b))
--
-- Finally, @idiom@ lifts this back into the original applicative:
--
--    (f <$> (_ :: [a]) <*> (_ :: [b]))
--
-- Idiom will fail fast if the current goal doesn't have an applicative
-- instance.
idiom :: TacticsM () -> TacticsM ()
idiom m = do
  jdg <- goal
  let hole = unCType $ jGoal jdg
  when (isFunction hole) $
    failure $ GoalMismatch "idiom" $ jGoal jdg
<<<<<<< HEAD
  traceMX "hole goal" hole
  case splitAppTy_maybe hole of
    Just (applic, ty) -> do
      traceMX "applic goal" applic
=======
  case splitAppTy_maybe hole of
    Just (applic, ty) -> do
>>>>>>> 275d7c35
      minst <- getKnownInstance (mkClsOcc "Applicative")
            . pure
            $ applic
      case minst of
<<<<<<< HEAD
        Nothing -> failure $ GoalMismatch "no applicative" $ CType applic
=======
        Nothing -> failure $ GoalMismatch "idiom" $ CType applic
>>>>>>> 275d7c35
        Just (_, _) -> do
          rule $ \jdg -> do
            expr <- subgoalWith (withNewGoal (CType ty) jdg) m
            case unLoc $ syn_val expr of
              HsApp{}     -> pure $ fmap idiomize expr
              RecordCon{} -> pure $ fmap idiomize expr
<<<<<<< HEAD
              _       -> unsolvable $ GoalMismatch "wrong shape" $ jGoal jdg
          rule $ newSubgoal . withModifiedGoal (CType . mkAppTy applic . unCType)
    Nothing ->
      failure $ GoalMismatch "cant split" $ jGoal jdg
=======
              _       -> unsolvable $ GoalMismatch "idiom" $ jGoal jdg
          rule $ newSubgoal . withModifiedGoal (CType . mkAppTy applic . unCType)
    Nothing ->
      failure $ GoalMismatch "idiom" $ jGoal jdg
>>>>>>> 275d7c35

subgoalWith :: Judgement -> TacticsM () -> RuleM (Synthesized (LHsExpr GhcPs))
subgoalWith jdg t = RuleT $ flip execStateT jdg $ unTacticT t
<|MERGE_RESOLUTION|>--- conflicted
+++ resolved
@@ -12,11 +12,7 @@
 import           Control.Monad (when)
 import           Control.Monad.Extra (anyM)
 import           Control.Monad.Reader.Class (MonadReader (ask))
-<<<<<<< HEAD
-import           Control.Monad.State.Strict (StateT(..), runStateT, execStateT, gets, modify)
-=======
 import           Control.Monad.State.Strict (StateT(..), runStateT, execStateT)
->>>>>>> 275d7c35
 import           Data.Bool (bool)
 import           Data.Foldable
 import           Data.Functor ((<&>))
@@ -296,16 +292,7 @@
   skolems <- gets ts_skolems
   rule $ \jdg -> do
     unify g (CType $ mkVisFunTys unsaturated_args ret)
-<<<<<<< HEAD
-    subst <- gets ts_unifier
-    let theta' = substTheta subst theta
-    let fundeps = foldMap (foldMap fd_eqs . improveFromInstEnv (ctxInstEnvs ctx) (\_ _ -> ())) theta'
-        unified = tryUnifyUnivarsButNotSkolemsMany skolems fundeps
-    modify $ updateSubst $ maybe emptyTCvSubst id unified
-
-=======
     learnFromFundeps theta
->>>>>>> 275d7c35
     ext
         <- fmap unzipTrace
         $ traverse ( newSubgoal
@@ -721,41 +708,25 @@
   let hole = unCType $ jGoal jdg
   when (isFunction hole) $
     failure $ GoalMismatch "idiom" $ jGoal jdg
-<<<<<<< HEAD
   traceMX "hole goal" hole
   case splitAppTy_maybe hole of
     Just (applic, ty) -> do
       traceMX "applic goal" applic
-=======
-  case splitAppTy_maybe hole of
-    Just (applic, ty) -> do
->>>>>>> 275d7c35
       minst <- getKnownInstance (mkClsOcc "Applicative")
             . pure
             $ applic
       case minst of
-<<<<<<< HEAD
-        Nothing -> failure $ GoalMismatch "no applicative" $ CType applic
-=======
         Nothing -> failure $ GoalMismatch "idiom" $ CType applic
->>>>>>> 275d7c35
         Just (_, _) -> do
           rule $ \jdg -> do
             expr <- subgoalWith (withNewGoal (CType ty) jdg) m
             case unLoc $ syn_val expr of
               HsApp{}     -> pure $ fmap idiomize expr
               RecordCon{} -> pure $ fmap idiomize expr
-<<<<<<< HEAD
-              _       -> unsolvable $ GoalMismatch "wrong shape" $ jGoal jdg
-          rule $ newSubgoal . withModifiedGoal (CType . mkAppTy applic . unCType)
-    Nothing ->
-      failure $ GoalMismatch "cant split" $ jGoal jdg
-=======
               _       -> unsolvable $ GoalMismatch "idiom" $ jGoal jdg
           rule $ newSubgoal . withModifiedGoal (CType . mkAppTy applic . unCType)
     Nothing ->
       failure $ GoalMismatch "idiom" $ jGoal jdg
->>>>>>> 275d7c35
 
 subgoalWith :: Judgement -> TacticsM () -> RuleM (Synthesized (LHsExpr GhcPs))
 subgoalWith jdg t = RuleT $ flip execStateT jdg $ unTacticT t
