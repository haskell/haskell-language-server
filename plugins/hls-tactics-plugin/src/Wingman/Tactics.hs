{-# LANGUAGE OverloadedStrings #-}
{-# LANGUAGE TupleSections #-}

module Wingman.Tactics
  ( module Wingman.Tactics
  , runTactic
  ) where

import           Control.Applicative (Alternative(empty), (<|>))
import           Control.Lens ((&), (%~), (<>~))
import           Control.Monad (filterM, unless)
import           Control.Monad (when)
import           Control.Monad.Extra (anyM)
import           Control.Monad.Reader.Class (MonadReader (ask))
import           Control.Monad.State.Strict (StateT(..), runStateT, execStateT)
import           Data.Bool (bool)
import           Data.Foldable
import           Data.Functor ((<&>))
import           Data.Generics.Labels ()
import           Data.List
import           Data.List.Extra (dropEnd, takeEnd)
import qualified Data.Map as M
import           Data.Maybe
import           Data.Set (Set)
import qualified Data.Set as S
import           Data.Traversable (for)
import           Development.IDE.GHC.Compat hiding (empty)
import           GHC.Exts
import           GHC.SourceGen ((@@))
import           GHC.SourceGen.Expr
import           Refinery.Tactic
import           Refinery.Tactic.Internal
import           Wingman.CodeGen
import           Wingman.GHC
import           Wingman.Judgements
import           Wingman.Machinery
import           Wingman.Naming
import           Wingman.StaticPlugin (pattern MetaprogramSyntax)
import           Wingman.Types


------------------------------------------------------------------------------
-- | Use something in the hypothesis to fill the hole.
assumption :: TacticsM ()
assumption = attemptOn (S.toList . allNames) assume


------------------------------------------------------------------------------
-- | Use something named in the hypothesis to fill the hole.
assume :: OccName -> TacticsM ()
assume name = rule $ \jdg -> do
  case M.lookup name $ hyByName $ jHypothesis jdg of
    Just (hi_type -> ty) -> do
      unify ty $ jGoal jdg
      pure $
        -- This slightly terrible construct is producing a mostly-empty
        -- 'Synthesized'; but there is no monoid instance to do something more
        -- reasonable for a default value.
        (pure (noLoc $ var' name))
          { syn_trace = tracePrim $ "assume " <> occNameString name
          , syn_used_vals = S.singleton name <> getAncestry jdg name
          }
    Nothing -> cut


------------------------------------------------------------------------------
-- | Like 'apply', but uses an 'OccName' available in the context
-- or the module
use :: Saturation -> OccName -> TacticsM ()
use sat occ = do
  ctx <- ask
  ty <- case lookupNameInContext occ ctx of
    Just ty -> pure ty
    Nothing -> CType <$> getOccNameType occ
  apply sat $ createImportedHyInfo occ ty


recursion :: TacticsM ()
-- TODO(sandy): This tactic doesn't fire for the @AutoThetaFix@ golden test,
-- presumably due to running afoul of 'requireConcreteHole'. Look into this!
recursion = requireConcreteHole $ tracing "recursion" $ do
  defs <- getCurrentDefinitions
  attemptOn (const defs) $ \(name, ty) -> markRecursion $ do
    jdg <- goal
    -- Peek allows us to look at the extract produced by this block.
    peek
      ( do
          let hy' = recursiveHypothesis defs
          ctx <- ask
          localTactic (apply Saturated $ HyInfo name RecursivePrv ty) (introduce ctx hy')
            <@> fmap (localTactic assumption . filterPosition name) [0..]
      ) $ \ext -> do
        let pat_vals = jPatHypothesis jdg
        -- Make sure that the recursive call contains at least one already-bound
        -- pattern value. This ensures it is structurally smaller, and thus
        -- suggests termination.
        case any (flip M.member pat_vals) $ syn_used_vals ext of
          True -> Nothing
          False -> Just UnhelpfulRecursion


restrictPositionForApplication :: TacticsM () -> TacticsM () -> TacticsM ()
restrictPositionForApplication f app = do
  -- NOTE(sandy): Safe use of head; context is guaranteed to have a defining
  -- binding
  name <- head . fmap fst <$> getCurrentDefinitions
  f <@>
    fmap
      (localTactic app . filterPosition name) [0..]


------------------------------------------------------------------------------
-- | Introduce a lambda binding every variable.
intros :: TacticsM ()
intros = intros' IntroduceAllUnnamed


data IntroParams
  = IntroduceAllUnnamed
  | IntroduceOnlyNamed [OccName]
  | IntroduceOnlyUnnamed Int
  deriving stock (Eq, Ord, Show)


------------------------------------------------------------------------------
-- | Introduce a lambda binding every variable.
intros'
    :: IntroParams
    -> TacticsM ()
intros' params = rule $ \jdg -> do
  let g  = jGoal jdg
  case tacticsSplitFunTy $ unCType g of
    (_, _, [], _) -> cut -- failure $ GoalMismatch "intros" g
    (_, _, scaledArgs, res) -> do
      let args = fmap scaledThing scaledArgs
      ctx <- ask
      let gen_names = mkManyGoodNames (hyNamesInScope $ jEntireHypothesis jdg) args
          occs = case params of
            IntroduceAllUnnamed -> gen_names
            IntroduceOnlyNamed names -> names
            IntroduceOnlyUnnamed n -> take n gen_names
          num_occs = length occs
          top_hole = isTopHole ctx jdg
          bindings = zip occs $ coerce args
          bound_occs = fmap fst bindings
          hy' = lambdaHypothesis top_hole bindings
          jdg' = introduce ctx hy'
               $ withNewGoal (CType $ mkVisFunTys (drop num_occs scaledArgs) res) jdg
      ext <- newSubgoal jdg'
      pure $
        ext
          & #syn_trace %~ rose ("intros {" <> intercalate ", " (fmap show bound_occs) <> "}")
                        . pure
          & #syn_scoped <>~ hy'
          & #syn_val   %~ noLoc . lambda (fmap bvar' bound_occs) . unLoc


------------------------------------------------------------------------------
-- | Introduce a single lambda argument, and immediately destruct it.
introAndDestruct :: TacticsM ()
introAndDestruct = do
  hy <- fmap unHypothesis $ hyDiff $ intros' $ IntroduceOnlyUnnamed 1
  -- This case should never happen, but I'm validating instead of parsing.
  -- Adding a log to be reminded if the invariant ever goes false.
  --
  -- But note that this isn't a game-ending bug. In the worst case, we'll
  -- accidentally bind too many variables, and incorrectly unify between them.
  -- Which means some GADT cases that should be eliminated won't be --- not the
  -- end of the world.
  unless (length hy == 1) $
    traceMX "BUG: Introduced too many variables for introAndDestruct! Please report me if you see this! " hy

  for_ hy destruct


------------------------------------------------------------------------------
-- | Case split, and leave holes in the matches.
destructAuto :: HyInfo CType -> TacticsM ()
destructAuto hi = requireConcreteHole $ tracing "destruct(auto)" $ do
  jdg <- goal
  let subtactic = destructOrHomoAuto hi
  case isPatternMatch $ hi_provenance hi of
    True ->
      pruning subtactic $ \jdgs ->
        let getHyTypes = S.fromList . fmap hi_type . unHypothesis . jHypothesis
            new_hy = foldMap getHyTypes jdgs
            old_hy = getHyTypes jdg
        in case S.null $ new_hy S.\\ old_hy of
              True  -> Just $ UnhelpfulDestruct $ hi_name hi
              False -> Nothing
    False -> subtactic


------------------------------------------------------------------------------
-- | When running auto, in order to prune the auto search tree, we try
-- a homomorphic destruct whenever possible. If that produces any results, we
-- can probably just prune the other side.
destructOrHomoAuto :: HyInfo CType -> TacticsM ()
destructOrHomoAuto hi = tracing "destructOrHomoAuto" $ do
  jdg <- goal
  let g  = unCType $ jGoal jdg
      ty = unCType $ hi_type hi

  attemptWhen
      (rule $ destruct' False (\dc jdg ->
        buildDataCon False jdg dc $ snd $ splitAppTys g) hi)
      (rule $ destruct' False (const newSubgoal) hi)
    $ case (splitTyConApp_maybe g, splitTyConApp_maybe ty) of
        (Just (gtc, _), Just (tytc, _)) -> gtc == tytc
        _ -> False


------------------------------------------------------------------------------
-- | Case split, and leave holes in the matches.
destruct :: HyInfo CType -> TacticsM ()
destruct hi = requireConcreteHole $ tracing "destruct(user)" $
  rule $ destruct' False (const newSubgoal) hi


------------------------------------------------------------------------------
-- | Case split, and leave holes in the matches. Performs record punning.
destructPun :: HyInfo CType -> TacticsM ()
destructPun hi = requireConcreteHole $ tracing "destructPun(user)" $
  rule $ destruct' True (const newSubgoal) hi


------------------------------------------------------------------------------
-- | Case split, using the same data constructor in the matches.
homo :: HyInfo CType -> TacticsM ()
homo hi = requireConcreteHole . tracing "homo" $ do
  jdg <- goal
  let g = jGoal jdg

  -- Ensure that every data constructor in the domain type is covered in the
  -- codomain; otherwise 'homo' will produce an ill-typed program.
  case uncoveredDataCons (coerce $ hi_type hi) (coerce g) of
    Just uncovered_dcs ->
      unless (S.null uncovered_dcs) $
        failure  $ TacticPanic "Can't cover every datacon in domain"
    _ -> failure $ TacticPanic "Unable to fetch datacons"

  rule
    $ destruct'
        False
        (\dc jdg -> buildDataCon False jdg dc $ snd $ splitAppTys $ unCType $ jGoal jdg)
        hi


------------------------------------------------------------------------------
-- | LambdaCase split, and leave holes in the matches.
destructLambdaCase :: TacticsM ()
destructLambdaCase =
  tracing "destructLambdaCase" $ rule $ destructLambdaCase' False (const newSubgoal)


------------------------------------------------------------------------------
-- | LambdaCase split, using the same data constructor in the matches.
homoLambdaCase :: TacticsM ()
homoLambdaCase =
  tracing "homoLambdaCase" $
    rule $ destructLambdaCase' False $ \dc jdg ->
      buildDataCon False jdg dc
        . snd
        . splitAppTys
        . unCType
        $ jGoal jdg


newtype Saturation = Unsaturated Int
  deriving (Eq, Ord, Show)

pattern Saturated :: Saturation
pattern Saturated = Unsaturated 0


apply :: Saturation -> HyInfo CType -> TacticsM ()
apply (Unsaturated n) hi = tracing ("apply' " <> show (hi_name hi)) $ do
  jdg <- goal
  let g  = jGoal jdg
      ty = unCType $ hi_type hi
      func = hi_name hi
  ty' <- freshTyvars ty
  let (_, _, all_args, ret) = tacticsSplitFunTy ty'
      saturated_args = dropEnd n all_args
      unsaturated_args = takeEnd n all_args
  rule $ \jdg -> do
    unify g (CType $ mkVisFunTys unsaturated_args ret)
    ext
        <- fmap unzipTrace
        $ traverse ( newSubgoal
                    . blacklistingDestruct
                    . flip withNewGoal jdg
                    . CType
                    . scaledThing
                    ) saturated_args
    pure $
      ext
        & #syn_used_vals %~ (\x -> S.insert func x <> getAncestry jdg func)
        & #syn_val       %~ mkApply func . fmap unLoc

application :: TacticsM ()
application = overFunctions $ apply Saturated


------------------------------------------------------------------------------
-- | Choose between each of the goal's data constructors.
split :: TacticsM ()
split = tracing "split(user)" $ do
  jdg <- goal
  let g = jGoal jdg
  case tacticsGetDataCons $ unCType g of
    Nothing -> failure $ GoalMismatch "split" g
    Just (dcs, _) -> choice $ fmap splitDataCon dcs


------------------------------------------------------------------------------
-- | Choose between each of the goal's data constructors. Different than
-- 'split' because it won't split a data con if it doesn't result in any new
-- goals.
splitAuto :: TacticsM ()
splitAuto = requireConcreteHole $ tracing "split(auto)" $ do
  jdg <- goal
  let g = jGoal jdg
  case tacticsGetDataCons $ unCType g of
    Nothing -> failure $ GoalMismatch "split" g
    Just (dcs, _) -> do
      case isSplitWhitelisted jdg of
        True -> choice $ fmap splitDataCon dcs
        False -> do
          choice $ flip fmap dcs $ \dc -> requireNewHoles $
            splitDataCon dc


------------------------------------------------------------------------------
-- | Like 'split', but only works if there is a single matching data
-- constructor for the goal.
splitSingle :: TacticsM ()
splitSingle = tracing "splitSingle" $ do
  jdg <- goal
  let g = jGoal jdg
  case tacticsGetDataCons $ unCType g of
    Just ([dc], _) -> do
      splitDataCon dc
    _ -> failure $ GoalMismatch "splitSingle" g

------------------------------------------------------------------------------
-- | Like 'split', but prunes any data constructors which have holes.
obvious :: TacticsM ()
obvious = tracing "obvious" $ do
  pruning split $ bool (Just NoProgress) Nothing . null


------------------------------------------------------------------------------
-- | Sorry leaves a hole in its extract
sorry :: TacticsM ()
sorry = exact $ var' $ mkVarOcc "_"


------------------------------------------------------------------------------
-- | Sorry leaves a hole in its extract
metaprogram :: TacticsM ()
metaprogram = exact $ MetaprogramSyntax ""


------------------------------------------------------------------------------
-- | Allow the given tactic to proceed if and only if it introduces holes that
-- have a different goal than current goal.
requireNewHoles :: TacticsM () -> TacticsM ()
requireNewHoles m = do
  jdg <- goal
  pruning m $ \jdgs ->
    case null jdgs || any (/= jGoal jdg) (fmap jGoal jdgs) of
      True  -> Nothing
      False -> Just NoProgress


------------------------------------------------------------------------------
-- | Attempt to instantiate the given ConLike to solve the goal.
--
-- INVARIANT: Assumes the given ConLike is appropriate to construct the type
-- with.
splitConLike :: ConLike -> TacticsM ()
splitConLike dc =
  requireConcreteHole $ tracing ("splitDataCon:" <> show dc) $ rule $ \jdg -> do
    let g = jGoal jdg
    case splitTyConApp_maybe $ unCType g of
      Just (_, apps) -> do
        buildDataCon True (unwhitelistingSplit jdg) dc apps
      Nothing -> cut -- failure $ GoalMismatch "splitDataCon" g

------------------------------------------------------------------------------
-- | Attempt to instantiate the given data constructor to solve the goal.
--
-- INVARIANT: Assumes the given datacon is appropriate to construct the type
-- with.
splitDataCon :: DataCon -> TacticsM ()
splitDataCon = splitConLike . RealDataCon


------------------------------------------------------------------------------
-- | Perform a case split on each top-level argument. Used to implement the
-- "Destruct all function arguments" action.
destructAll :: TacticsM ()
destructAll = do
  jdg <- goal
  let args = fmap fst
           $ sortOn snd
           $ mapMaybe (\(hi, prov) ->
              case prov of
                TopLevelArgPrv _ idx _ -> pure (hi, idx)
                _ -> Nothing
                )
           $ fmap (\hi -> (hi, hi_provenance hi))
           $ filter (isAlgType . unCType . hi_type)
           $ unHypothesis
           $ jHypothesis jdg
  for_ args $ \arg -> do
    subst <- getSubstForJudgement =<< goal
    destruct $ fmap (coerce substTy subst) arg

--------------------------------------------------------------------------------
-- | User-facing tactic to implement "Use constructor <x>"
userSplit :: OccName -> TacticsM ()
userSplit occ = do
  jdg <- goal
  let g = jGoal jdg
  -- TODO(sandy): It's smelly that we need to find the datacon to generate the
  -- code action, send it as a string, and then look it up again. Can we push
  -- this over LSP somehow instead?
  case splitTyConApp_maybe $ unCType g of
    Just (tc, _) -> do
      case find (sloppyEqOccName occ . occName . dataConName)
             $ tyConDataCons tc of
        Just dc -> splitDataCon dc
        Nothing -> failure $ NotInScope occ
    Nothing -> failure $ NotInScope occ


------------------------------------------------------------------------------
-- | @matching f@ takes a function from a judgement to a @Tactic@, and
-- then applies the resulting @Tactic@.
matching :: (Judgement -> TacticsM ()) -> TacticsM ()
matching f = TacticT $ StateT $ \s -> runStateT (unTacticT $ f s) s


attemptOn :: (Judgement -> [a]) -> (a -> TacticsM ()) -> TacticsM ()
attemptOn getNames tac = matching (choice . fmap tac . getNames)


localTactic :: TacticsM a -> (Judgement -> Judgement) -> TacticsM a
localTactic t f = do
  TacticT $ StateT $ \jdg ->
    runStateT (unTacticT t) $ f jdg


refine :: TacticsM ()
refine = intros <%> splitSingle


auto' :: Int -> TacticsM ()
auto' 0 = failure OutOfGas
auto' n = do
  let loop = auto' (n - 1)
  try intros
  assumption <|>
    choice
      [ overFunctions $ \fname -> do
          requireConcreteHole $ apply Saturated fname
          loop
      , overAlgebraicTerms $ \aname -> do
          destructAuto aname
          loop
      , splitAuto >> loop
      , recursion
      ]

overFunctions :: (HyInfo CType -> TacticsM ()) -> TacticsM ()
overFunctions =
  attemptOn $ filter (isFunction . unCType . hi_type)
           . unHypothesis
           . jHypothesis

overAlgebraicTerms :: (HyInfo CType -> TacticsM ()) -> TacticsM ()
overAlgebraicTerms =
  attemptOn jAcceptableDestructTargets


allNames :: Judgement -> Set OccName
allNames = hyNamesInScope . jHypothesis


applyMethod :: Class -> PredType -> OccName -> TacticsM ()
applyMethod cls df method_name = do
  case find ((== method_name) . occName) $ classMethods cls of
    Just method -> do
      let (_, apps) = splitAppTys df
      let ty = piResultTys (idType method) apps
      apply Saturated $ HyInfo method_name (ClassMethodPrv $ Uniquely cls) $ CType ty
    Nothing -> failure $ NotInScope method_name


applyByName :: OccName -> TacticsM ()
applyByName name = do
  g <- goal
  choice $ unHypothesis (jHypothesis g) <&> \hi ->
    case hi_name hi == name of
      True  -> apply Saturated hi
      False -> empty


------------------------------------------------------------------------------
-- | Make a function application where the function being applied itself is
-- a hole.
applyByType :: Type -> TacticsM ()
applyByType ty = tracing ("applyByType " <> show ty) $ do
  jdg <- goal
  let g  = jGoal jdg
  ty' <- freshTyvars ty
  let (_, _, args, ret) = tacticsSplitFunTy ty'
  rule $ \jdg -> do
    unify g (CType ret)
    ext
        <- fmap unzipTrace
        $ traverse ( newSubgoal
                    . blacklistingDestruct
                    . flip withNewGoal jdg
                    . CType
                    . scaledThing
                    ) args
    app <- newSubgoal . blacklistingDestruct $ withNewGoal (CType ty) jdg
    pure $
      fmap noLoc $
        foldl' (@@)
          <$> fmap unLoc app
          <*> fmap (fmap unLoc) ext


------------------------------------------------------------------------------
-- | Make an n-ary function call of the form
-- @(_ :: forall a b. a -> a -> b) _ _@.
nary :: Int -> TacticsM ()
nary n = do
  a <- newUnivar
  b <- newUnivar
  applyByType $ mkVisFunTys (replicate n $ unrestricted a) b


self :: TacticsM ()
self =
  fmap listToMaybe getCurrentDefinitions >>= \case
    Just (self, _) -> useNameFromContext (apply Saturated) self
    Nothing -> failure $ TacticPanic "no defining function"


------------------------------------------------------------------------------
-- | Perform a catamorphism when destructing the given 'HyInfo'. This will
-- result in let binding, making values that call the defining function on each
-- destructed value.
cata :: HyInfo CType -> TacticsM ()
cata hi = do
  (_, _, calling_args, _)
      <- tacticsSplitFunTy . unCType <$> getDefiningType
  freshened_args <- traverse (freshTyvars . scaledThing) calling_args
  diff <- hyDiff $ destruct hi

  -- For for every destructed term, check to see if it can unify with any of
  -- the arguments to the calling function. If it doesn't, we don't try to
  -- perform a cata on it.
  unifiable_diff <- flip filterM (unHypothesis diff) $ \hi ->
    flip anyM freshened_args $ \ty ->
      canUnify (hi_type hi) $ CType ty

  rule $
    letForEach
      (mkVarOcc . flip mappend "_c" . occNameString)
      (\hi -> self >> commit (assume $ hi_name hi) assumption)
      $ Hypothesis unifiable_diff


letBind :: [OccName] -> TacticsM ()
letBind occs = do
  jdg <- goal
  occ_tys <- for occs
           $ \occ
          -> fmap (occ, )
           $ fmap (<$ jdg)
           $ fmap CType newUnivar
  rule $ nonrecLet occ_tys


------------------------------------------------------------------------------
-- | Deeply nest an unsaturated function onto itself
nested :: OccName -> TacticsM ()
nested = deepening . use (Unsaturated 1)


------------------------------------------------------------------------------
-- | Repeatedly bind a tactic on its first hole
deep :: Int -> TacticsM () -> TacticsM ()
deep 0 _ = pure ()
deep n t = foldr1 bindOne $ replicate n t


------------------------------------------------------------------------------
-- | Try 'deep' for arbitrary depths.
deepening :: TacticsM () -> TacticsM ()
deepening t =
  asum $ fmap (flip deep t) [0 .. 100]


bindOne :: TacticsM a -> TacticsM a -> TacticsM a
bindOne t t1 = t <@> [t1]


collapse :: TacticsM ()
collapse = do
  g <- goal
  let terms = unHypothesis $ hyFilter ((jGoal g ==) . hi_type) $ jLocalHypothesis g
  case terms of
    [hi] -> assume $ hi_name hi
    _    -> nary (length terms) <@> fmap (assume . hi_name) terms

stringify :: TacticsM () -> TacticsM ()
stringify m = do
  rule $ \jdg -> do
    case jGoal jdg == CType stringTy of
      True -> do
        fresh_ty <- newUnivar
        res <- subgoalWith (withNewGoal (CType fresh_ty) jdg) m
        pure $ pure $ mkString $ unsafeRender $ syn_val res
      False -> unsolvable $ GoalMismatch "stringify" $ jGoal jdg


with_arg :: TacticsM ()
with_arg = rule $ \jdg -> do
  let g = jGoal jdg
  fresh_ty <- newUnivar
  a <- newSubgoal $ withNewGoal (CType fresh_ty) jdg
  f <- newSubgoal $ withNewGoal (coerce mkVisFunTys [unrestricted fresh_ty] g) jdg
  pure $ fmap noLoc $ (@@) <$> fmap unLoc f <*> fmap unLoc a


------------------------------------------------------------------------------
-- | Determine the difference in hypothesis due to running a tactic. Also, it
-- runs the tactic.
hyDiff :: TacticsM () -> TacticsM (Hypothesis CType)
hyDiff m = do
  g <- unHypothesis . jEntireHypothesis <$> goal
  let g_len = length g
  m
  g' <- unHypothesis . jEntireHypothesis <$> goal
  pure $ Hypothesis $ take (length g' - g_len) g'


<<<<<<< HEAD
=======
------------------------------------------------------------------------------
-- | Attempt to run the given tactic in "idiom bracket" mode. For example, if
-- the current goal is
--
--    (_ :: [r])
--
-- then @idiom apply@ will remove the applicative context, resulting in a hole:
--
--    (_ :: r)
--
-- and then use @apply@ to solve it. Let's say this results in:
--
--    (f (_ :: a) (_ :: b))
--
-- Finally, @idiom@ lifts this back into the original applicative:
--
--    (f <$> (_ :: [a]) <*> (_ :: [b]))
--
-- Idiom will fail fast if the current goal doesn't have an applicative
-- instance.
idiom :: TacticsM () -> TacticsM ()
idiom m = do
  jdg <- goal
  let hole = unCType $ jGoal jdg
  when (isFunction hole) $
    failure $ GoalMismatch "idiom" $ jGoal jdg
  case splitAppTy_maybe hole of
    Just (applic, ty) -> do
      minst <- getKnownInstance (mkClsOcc "Applicative")
            . pure
            $ applic
      case minst of
        Nothing -> failure $ GoalMismatch "idiom" $ CType applic
        Just (_, _) -> do
          rule $ \jdg -> do
            expr <- subgoalWith (withNewGoal (CType ty) jdg) m
            case unLoc $ syn_val expr of
              HsApp{}     -> pure $ fmap idiomize expr
              RecordCon{} -> pure $ fmap idiomize expr
              _       -> unsolvable $ GoalMismatch "idiom" $ jGoal jdg
          rule $ newSubgoal . withModifiedGoal (CType . mkAppTy applic . unCType)
    Nothing ->
      failure $ GoalMismatch "idiom" $ jGoal jdg

>>>>>>> 0252ca0b
subgoalWith :: Judgement -> TacticsM () -> RuleM (Synthesized (LHsExpr GhcPs))
subgoalWith jdg t = RuleT $ flip execStateT jdg $ unTacticT t
<|MERGE_RESOLUTION|>--- conflicted
+++ resolved
@@ -652,8 +652,6 @@
   pure $ Hypothesis $ take (length g' - g_len) g'
 
 
-<<<<<<< HEAD
-=======
 ------------------------------------------------------------------------------
 -- | Attempt to run the given tactic in "idiom bracket" mode. For example, if
 -- the current goal is
@@ -698,6 +696,5 @@
     Nothing ->
       failure $ GoalMismatch "idiom" $ jGoal jdg
 
->>>>>>> 0252ca0b
 subgoalWith :: Judgement -> TacticsM () -> RuleM (Synthesized (LHsExpr GhcPs))
 subgoalWith jdg t = RuleT $ flip execStateT jdg $ unTacticT t
