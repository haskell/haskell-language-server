{-# LANGUAGE FlexibleContexts      #-}
{-# LANGUAGE FlexibleInstances     #-}
{-# LANGUAGE MultiParamTypeClasses #-}
{-# LANGUAGE TupleSections         #-}
{-# LANGUAGE ViewPatterns          #-}

module Ide.Plugin.Tactic.Tactics
  ( module Ide.Plugin.Tactic.Tactics
  , runTactic
  ) where

import           Control.Monad                (when)
import           Control.Monad.Except         (throwError)
import           Control.Monad.Reader.Class   (MonadReader (ask))
import           Control.Monad.State.Class
<<<<<<< HEAD
import           Control.Monad.State.Strict (StateT(..), runStateT)
=======
import           Control.Monad.State.Strict   (StateT (..), runStateT)
import           Data.Bool                    (bool)
>>>>>>> 2792fcc4
import           Data.Foldable
import           Data.List
import qualified Data.Map                     as M
import           Data.Maybe
import           Data.Set                     (Set)
import qualified Data.Set                     as S
import           DataCon
import           Development.IDE.GHC.Compat
import           GHC.Exts
import           GHC.SourceGen.Expr
import           GHC.SourceGen.Overloaded
import           Ide.Plugin.Tactic.CodeGen
import           Ide.Plugin.Tactic.Context
import           Ide.Plugin.Tactic.GHC
import           Ide.Plugin.Tactic.Judgements
import           Ide.Plugin.Tactic.Machinery
import           Ide.Plugin.Tactic.Naming
import           Ide.Plugin.Tactic.Types
import           Name                         (occNameString)
import           Refinery.Tactic
import           Refinery.Tactic.Internal
import           TcType
import           Type                         hiding (Var)


------------------------------------------------------------------------------
-- | Use something in the hypothesis to fill the hole.
assumption :: TacticsM ()
assumption = attemptOn (S.toList . allNames) assume


------------------------------------------------------------------------------
-- | Use something named in the hypothesis to fill the hole.
assume :: OccName -> TacticsM ()
assume name = rule $ \jdg -> do
  case M.lookup name $ hyByName $ jHypothesis jdg of
    Just (hi_type -> ty) -> do
      unify ty $ jGoal jdg
      for_ (M.lookup name $ jPatHypothesis jdg) markStructuralySmallerRecursion
      pure $ Synthesized (tracePrim $ "assume " <> occNameString name)
               mempty
               (S.singleton name)
           $ noLoc
           $ var' name
    Nothing -> throwError $ UndefinedHypothesis name


recursion :: TacticsM ()
recursion = requireConcreteHole $ tracing "recursion" $ do
  defs <- getCurrentDefinitions
  attemptOn (const defs) $ \(name, ty) -> do
    -- TODO(sandy): When we can inspect the extract of a TacticsM bind
    -- (requires refinery support), this recursion stack stuff is unnecessary.
    -- We can just inspect the extract to see i we used any pattern vals, and
    -- then be on our merry way.
    modify $ pushRecursionStack .  countRecursiveCall
    ensure guardStructurallySmallerRecursion popRecursionStack $ do
      let hy' = recursiveHypothesis defs
      localTactic (apply $ HyInfo name RecursivePrv ty) (introduce hy')
        <@> fmap (localTactic assumption . filterPosition name) [0..]


------------------------------------------------------------------------------
-- | Introduce a lambda binding every variable.
intros :: TacticsM ()
intros = rule $ \jdg -> do
  let g  = jGoal jdg
  ctx <- ask
  case tcSplitFunTys $ unCType g of
    ([], _) -> throwError $ GoalMismatch "intros" g
    (as, b) -> do
      vs <- mkManyGoodNames (hyNamesInScope $ jEntireHypothesis jdg) as
      let top_hole = isTopHole ctx jdg
          hy' = lambdaHypothesis top_hole $ zip vs $ coerce as
          jdg' = introduce hy'
               $ withNewGoal (CType b) jdg
      Synthesized tr sc uv sg <- newSubgoal jdg'
      pure
        . Synthesized
            (rose ("intros {" <> intercalate ", " (fmap show vs) <> "}") $ pure tr)
            (sc <> hy')
            uv
        . noLoc
        . lambda (fmap bvar' vs)
        $ unLoc sg


------------------------------------------------------------------------------
-- | Case split, and leave holes in the matches.
destructAuto :: HyInfo CType -> TacticsM ()
destructAuto hi = requireConcreteHole $ tracing "destruct(auto)" $ do
  jdg <- goal
  let subtactic = rule $ destruct' (const subgoal) hi
  case isPatternMatch $ hi_provenance hi of
    True ->
      pruning subtactic $ \jdgs ->
        let getHyTypes = S.fromList . fmap hi_type . unHypothesis . jHypothesis
            new_hy = foldMap getHyTypes jdgs
            old_hy = getHyTypes jdg
        in case S.null $ new_hy S.\\ old_hy of
              True  -> Just $ UnhelpfulDestruct $ hi_name hi
              False -> Nothing
    False -> subtactic


------------------------------------------------------------------------------
-- | Case split, and leave holes in the matches.
destruct :: HyInfo CType -> TacticsM ()
destruct hi = requireConcreteHole $ tracing "destruct(user)" $
  rule $ destruct' (const subgoal) hi


------------------------------------------------------------------------------
-- | Case split, using the same data constructor in the matches.
homo :: HyInfo CType -> TacticsM ()
homo = requireConcreteHole . tracing "homo" . rule . destruct' (\dc jdg ->
  buildDataCon jdg dc $ snd $ splitAppTys $ unCType $ jGoal jdg)


------------------------------------------------------------------------------
-- | LambdaCase split, and leave holes in the matches.
destructLambdaCase :: TacticsM ()
destructLambdaCase = tracing "destructLambdaCase" $ rule $ destructLambdaCase' (const subgoal)


------------------------------------------------------------------------------
-- | LambdaCase split, using the same data constructor in the matches.
homoLambdaCase :: TacticsM ()
homoLambdaCase =
  tracing "homoLambdaCase" $
    rule $ destructLambdaCase' $ \dc jdg ->
      buildDataCon jdg dc
        . snd
        . splitAppTys
        . unCType
        $ jGoal jdg


apply :: HyInfo CType -> TacticsM ()
apply hi = requireConcreteHole $ tracing ("apply' " <> show (hi_name hi)) $ do
  jdg <- goal
  let g  = jGoal jdg
      ty = unCType $ hi_type hi
      func = hi_name hi
  ty' <- freshTyvars ty
  let (_, _, args, ret) = tacticsSplitFunTy ty'
  -- TODO(sandy): Bug here! Prevents us from doing mono-map like things
  -- Don't require new holes for locally bound vars; only respect linearity
  -- see https://github.com/haskell/haskell-language-server/issues/1447
  requireNewHoles $ rule $ \jdg -> do
    unify g (CType ret)
    Synthesized tr sc uv sgs
        <- fmap unzipTrace
        $ traverse ( newSubgoal
                    . blacklistingDestruct
                    . flip withNewGoal jdg
                    . CType
                    ) args
    pure $ Synthesized tr sc (S.insert func uv)
         $ noLoc . foldl' (@@) (var' func)
         $ fmap unLoc sgs


------------------------------------------------------------------------------
-- | Choose between each of the goal's data constructors.
split :: TacticsM ()
split = tracing "split(user)" $ do
  jdg <- goal
  let g = jGoal jdg
  case splitTyConApp_maybe $ unCType g of
    Nothing -> throwError $ GoalMismatch "split" g
    Just (tc, _) -> do
      let dcs = tyConDataCons tc
      choice $ fmap splitDataCon dcs


------------------------------------------------------------------------------
-- | Choose between each of the goal's data constructors. Different than
-- 'split' because it won't split a data con if it doesn't result in any new
-- goals.
splitAuto :: TacticsM ()
splitAuto = requireConcreteHole $ tracing "split(auto)" $ do
  jdg <- goal
  let g = jGoal jdg
  case splitTyConApp_maybe $ unCType g of
    Nothing -> throwError $ GoalMismatch "split" g
    Just (tc, _) -> do
      let dcs = tyConDataCons tc
      case isSplitWhitelisted jdg of
        True -> choice $ fmap splitDataCon dcs
        False -> do
          choice $ flip fmap dcs $ \dc -> requireNewHoles $
            splitDataCon dc


------------------------------------------------------------------------------
-- | Allow the given tactic to proceed if and only if it introduces holes that
-- have a different goal than current goal.
requireNewHoles :: TacticsM () -> TacticsM ()
requireNewHoles m = do
  jdg <- goal
  pruning m $ \jdgs ->
    case null jdgs || any (/= jGoal jdg) (fmap jGoal jdgs) of
      True  -> Nothing
      False -> Just NoProgress


------------------------------------------------------------------------------
-- | Attempt to instantiate the given data constructor to solve the goal.
splitDataCon :: DataCon -> TacticsM ()
splitDataCon dc =
  requireConcreteHole $ tracing ("splitDataCon:" <> show dc) $ rule $ \jdg -> do
    let g = jGoal jdg
    case splitTyConApp_maybe $ unCType g of
      Just (tc, apps) -> do
        case elem dc $ tyConDataCons tc of
          True  -> buildDataCon (unwhitelistingSplit jdg) dc apps
          False -> throwError $ IncorrectDataCon dc
      Nothing -> throwError $ GoalMismatch "splitDataCon" g


------------------------------------------------------------------------------
-- | @matching f@ takes a function from a judgement to a @Tactic@, and
-- then applies the resulting @Tactic@.
matching :: (Judgement -> TacticsM ()) -> TacticsM ()
matching f = TacticT $ StateT $ \s -> runStateT (unTacticT $ f s) s


attemptOn :: (Judgement -> [a]) -> (a -> TacticsM ()) -> TacticsM ()
attemptOn getNames tac = matching (choice . fmap (\s -> tac s) . getNames)


localTactic :: TacticsM a -> (Judgement -> Judgement) -> TacticsM a
localTactic t f = do
  TacticT $ StateT $ \jdg ->
    runStateT (unTacticT t) $ f jdg


auto' :: Int -> TacticsM ()
auto' 0 = throwError NoProgress
auto' n = do
  let loop = auto' (n - 1)
  try intros
  choice
    [ overFunctions $ \fname -> do
        apply fname
        loop
    , overAlgebraicTerms $ \aname -> do
        destructAuto aname
        loop
    , splitAuto >> loop
    , assumption >> loop
    , recursion
    ]

overFunctions :: (HyInfo CType -> TacticsM ()) -> TacticsM ()
overFunctions =
  attemptOn $ filter (isFunction . unCType . hi_type)
           . unHypothesis
           . jHypothesis

overAlgebraicTerms :: (HyInfo CType -> TacticsM ()) -> TacticsM ()
overAlgebraicTerms =
  attemptOn $ filter (isJust . algebraicTyCon . unCType . hi_type)
            . unHypothesis
            . jHypothesis


allNames :: Judgement -> Set OccName
allNames = hyNamesInScope . jHypothesis
<|MERGE_RESOLUTION|>--- conflicted
+++ resolved
@@ -9,22 +9,16 @@
   , runTactic
   ) where
 
-import           Control.Monad                (when)
-import           Control.Monad.Except         (throwError)
-import           Control.Monad.Reader.Class   (MonadReader (ask))
+import           Control.Monad.Except (throwError)
+import           Control.Monad.Reader.Class (MonadReader (ask))
 import           Control.Monad.State.Class
-<<<<<<< HEAD
 import           Control.Monad.State.Strict (StateT(..), runStateT)
-=======
-import           Control.Monad.State.Strict   (StateT (..), runStateT)
-import           Data.Bool                    (bool)
->>>>>>> 2792fcc4
 import           Data.Foldable
 import           Data.List
-import qualified Data.Map                     as M
+import qualified Data.Map as M
 import           Data.Maybe
-import           Data.Set                     (Set)
-import qualified Data.Set                     as S
+import           Data.Set (Set)
+import qualified Data.Set as S
 import           DataCon
 import           Development.IDE.GHC.Compat
 import           GHC.Exts
@@ -37,11 +31,11 @@
 import           Ide.Plugin.Tactic.Machinery
 import           Ide.Plugin.Tactic.Naming
 import           Ide.Plugin.Tactic.Types
-import           Name                         (occNameString)
+import           Name (occNameString)
 import           Refinery.Tactic
 import           Refinery.Tactic.Internal
 import           TcType
-import           Type                         hiding (Var)
+import           Type hiding (Var)
 
 
 ------------------------------------------------------------------------------
