{-# LANGUAGE OverloadedStrings #-}
{-# LANGUAGE RecordWildCards   #-}

module Ide.Plugin.Tactic.TestTypes where

import           Data.Aeson
import           Data.Maybe (fromMaybe)
import qualified Data.Text                    as T
import           Ide.Plugin.Tactic.FeatureSet

------------------------------------------------------------------------------
-- | The list of tactics exposed to the outside world. These are attached to
-- actual tactics via 'commandTactic' and are contextually provided to the
-- editor via 'commandProvider'.
data TacticCommand
  = Auto
  | Intros
  | Destruct
  | Homomorphism
  | DestructLambdaCase
  | HomomorphismLambdaCase
<<<<<<< HEAD
  | DestructAll
=======
  | UseDataCon
  | Refine
>>>>>>> c2f54a23
  deriving (Eq, Ord, Show, Enum, Bounded)

-- | Generate a title for the command.
tacticTitle :: TacticCommand -> T.Text -> T.Text
tacticTitle Auto _                   = "Attempt to fill hole"
tacticTitle Intros _                 = "Introduce lambda"
tacticTitle Destruct var             = "Case split on " <> var
tacticTitle Homomorphism var         = "Homomorphic case split on " <> var
tacticTitle DestructLambdaCase _     = "Lambda case split"
tacticTitle HomomorphismLambdaCase _ = "Homomorphic lambda case split"
<<<<<<< HEAD
tacticTitle DestructAll _            = "Split all function arguments"
=======
tacticTitle UseDataCon dcon          = "Use constructor " <> dcon
tacticTitle Refine _                 = "Refine hole"
>>>>>>> c2f54a23


------------------------------------------------------------------------------
-- | Plugin configuration for tactics
data Config = Config
  { cfg_feature_set          :: FeatureSet
  , cfg_max_use_ctor_actions :: Int
  }

emptyConfig :: Config
emptyConfig = Config defaultFeatures 5

instance ToJSON Config where
  toJSON Config{..} = object
    [ "features" .= prettyFeatureSet cfg_feature_set
    , "max_use_ctor_actions" .= cfg_max_use_ctor_actions
    ]

instance FromJSON Config where
  parseJSON = withObject "Config" $ \obj -> do
    cfg_feature_set          <-
      parseFeatureSet . fromMaybe "" <$> obj .:? "features"
    cfg_max_use_ctor_actions <-
      fromMaybe 5 <$> obj .:? "max_use_ctor_actions"
    pure $ Config{..}
<|MERGE_RESOLUTION|>--- conflicted
+++ resolved
@@ -19,12 +19,9 @@
   | Homomorphism
   | DestructLambdaCase
   | HomomorphismLambdaCase
-<<<<<<< HEAD
   | DestructAll
-=======
   | UseDataCon
   | Refine
->>>>>>> c2f54a23
   deriving (Eq, Ord, Show, Enum, Bounded)
 
 -- | Generate a title for the command.
@@ -35,12 +32,9 @@
 tacticTitle Homomorphism var         = "Homomorphic case split on " <> var
 tacticTitle DestructLambdaCase _     = "Lambda case split"
 tacticTitle HomomorphismLambdaCase _ = "Homomorphic lambda case split"
-<<<<<<< HEAD
 tacticTitle DestructAll _            = "Split all function arguments"
-=======
 tacticTitle UseDataCon dcon          = "Use constructor " <> dcon
 tacticTitle Refine _                 = "Refine hole"
->>>>>>> c2f54a23
 
 
 ------------------------------------------------------------------------------
