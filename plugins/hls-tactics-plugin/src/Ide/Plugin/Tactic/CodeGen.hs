<<<<<<< HEAD
{-# LANGUAGE TypeApplications #-}
=======
{-# LANGUAGE DataKinds        #-}
>>>>>>> 32e1fad5
{-# LANGUAGE FlexibleContexts #-}
{-# LANGUAGE TupleSections    #-}
{-# LANGUAGE TypeApplications #-}
{-# LANGUAGE ViewPatterns     #-}

module Ide.Plugin.Tactic.CodeGen
  ( module Ide.Plugin.Tactic.CodeGen
  , module Ide.Plugin.Tactic.CodeGen.Utils
  ) where

import           Control.Lens ((+~), (%~), (<>~))
import           Control.Monad.Except
import           Control.Monad.State (MonadState)
import           Control.Monad.State.Class (modify)
import           Data.Generics.Product (field)
import           Data.List
import qualified Data.Map as M
import qualified Data.Set as S
import           Data.Traversable
import           DataCon
import           Development.IDE.GHC.Compat
import           GHC.Exts
import           GHC.SourceGen.Binds
import           GHC.SourceGen.Expr
import           GHC.SourceGen.Overloaded
import           GHC.SourceGen.Pat
import           Ide.Plugin.Tactic.GHC
import           Ide.Plugin.Tactic.Judgements
import           Ide.Plugin.Tactic.Machinery
import           Ide.Plugin.Tactic.Naming
import           Ide.Plugin.Tactic.Types
import           Ide.Plugin.Tactic.CodeGen.Utils
import           Type hiding (Var)


useOccName :: MonadState TacticState m => Judgement -> OccName -> m ()
useOccName jdg name =
  -- Only score points if this is in the local hypothesis
  case M.lookup name $ hyByName $ jLocalHypothesis jdg of
    Just{}  -> modify
             $ (withUsedVals $ S.insert name)
             . (field @"ts_unused_top_vals" %~ S.delete name)
    Nothing -> pure ()


------------------------------------------------------------------------------
-- | Doing recursion incurs a small penalty in the score.
countRecursiveCall :: TacticState -> TacticState
countRecursiveCall = field @"ts_recursion_count" +~ 1


------------------------------------------------------------------------------
-- | Insert some values into the unused top values field. These are
-- subsequently removed via 'useOccName'.
addUnusedTopVals :: MonadState TacticState m => S.Set OccName -> m ()
addUnusedTopVals vals = modify $ field @"ts_unused_top_vals" <>~ vals


destructMatches
    :: (DataCon -> Judgement -> Rule)
       -- ^ How to construct each match
    -> Maybe OccName
       -- ^ Scrutinee
    -> CType
       -- ^ Type being destructed
    -> Judgement
    -> RuleM (Trace, [RawMatch])
destructMatches f scrut t jdg = do
  let hy = jEntireHypothesis jdg
      g  = jGoal jdg
  case splitTyConApp_maybe $ unCType t of
    Nothing -> throwError $ GoalMismatch "destruct" g
    Just (tc, apps) -> do
      let dcs = tyConDataCons tc
      case dcs of
        [] -> throwError $ GoalMismatch "destruct" g
        _ -> fmap unzipTrace $ for dcs $ \dc -> do
          let args = dataConInstOrigArgTys' dc apps
          names <- mkManyGoodNames (hyNamesInScope hy) args
          let hy' = zip names $ coerce args
              j = introducingPat scrut dc hy'
                $ withNewGoal g jdg
          (tr, sg) <- f dc j
          modify $ withIntroducedVals $ mappend $ S.fromList names
          pure ( rose ("match " <> show dc <> " {" <>
                          intercalate ", " (fmap show names) <> "}")
                    $ pure tr
               , match [mkDestructPat dc names] $ unLoc sg
               )


------------------------------------------------------------------------------
-- | Produces a pattern for a data con and the names of its fields.
mkDestructPat :: DataCon -> [OccName] -> Pat GhcPs
mkDestructPat dcon names
  | isTupleDataCon dcon =
      tuple pat_args
  | otherwise =
      infixifyPatIfNecessary dcon $
        conP
          (coerceName $ dataConName dcon)
          pat_args
  where
    pat_args = fmap bvar' names


infixifyPatIfNecessary :: DataCon -> Pat GhcPs -> Pat GhcPs
infixifyPatIfNecessary dcon x
  | dataConIsInfix dcon =
      case x of
        ConPatIn op (PrefixCon [lhs, rhs]) ->
          ConPatIn op $ InfixCon lhs rhs
        y -> y
  | otherwise = x



unzipTrace :: [(Trace, a)] -> (Trace, [a])
unzipTrace l =
  let (trs, as) = unzip l
   in (rose mempty trs, as)


-- | Essentially same as 'dataConInstOrigArgTys' in GHC,
--  but only accepts universally quantified types as the second arguments
--  and automatically introduces existentials.
--
-- NOTE: The behaviour depends on GHC's 'dataConInstOrigArgTys'.
--       We need some tweaks if the compiler changes the implementation.
dataConInstOrigArgTys'
  :: DataCon
      -- ^ 'DataCon'structor
  -> [Type]
      -- ^ /Universally/ quantified type arguments to a result type.
      --   It /MUST NOT/ contain any dictionaries, coercion and existentials.
      --
      --   For example, for @MkMyGADT :: b -> MyGADT a c@, we
      --   must pass @[a, c]@ as this argument but not @b@, as @b@ is an existential.
  -> [Type]
      -- ^ Types of arguments to the DataCon with returned type is instantiated with the second argument.
dataConInstOrigArgTys' con uniTys =
  let exvars = dataConExTys con
   in dataConInstOrigArgTys con $
        uniTys ++ fmap mkTyVarTy exvars
      -- Rationale: At least in GHC <= 8.10, 'dataConInstOrigArgTys'
      -- unifies the second argument with DataCon's universals followed by existentials.
      -- If the definition of 'dataConInstOrigArgTys' changes,
      -- this place must be changed accordingly.

------------------------------------------------------------------------------
-- | Combinator for performing case splitting, and running sub-rules on the
-- resulting matches.

destruct' :: (DataCon -> Judgement -> Rule) -> HyInfo CType -> Judgement -> Rule
destruct' f hi jdg = do
  when (isDestructBlacklisted jdg) $ throwError NoApplicableTactic
  let term = hi_name hi
  useOccName jdg term
  (tr, ms)
      <- destructMatches
           f
           (Just term)
           (hi_type hi)
           $ disallowing AlreadyDestructed [term] jdg
  pure ( rose ("destruct " <> show term) $ pure tr
       , noLoc $ case' (var' term) ms
       )


------------------------------------------------------------------------------
-- | Combinator for performign case splitting, and running sub-rules on the
-- resulting matches.
destructLambdaCase' :: (DataCon -> Judgement -> Rule) -> Judgement -> Rule
destructLambdaCase' f jdg = do
  when (isDestructBlacklisted jdg) $ throwError NoApplicableTactic
  let g  = jGoal jdg
  case splitFunTy_maybe (unCType g) of
    Just (arg, _) | isAlgType arg ->
      fmap (fmap noLoc lambdaCase) <$>
        destructMatches f Nothing (CType arg) jdg
    _ -> throwError $ GoalMismatch "destructLambdaCase'" g


------------------------------------------------------------------------------
-- | Construct a data con with subgoals for each field.
buildDataCon
    :: Judgement
    -> DataCon            -- ^ The data con to build
    -> [Type]             -- ^ Type arguments for the data con
    -> RuleM (Trace, LHsExpr GhcPs)
buildDataCon jdg dc tyapps = do
  let args = dataConInstOrigArgTys' dc tyapps
  (tr, sgs)
      <- fmap unzipTrace
       $ traverse ( \(arg, n) ->
                    newSubgoal
                  . filterSameTypeFromOtherPositions dc n
                  . blacklistingDestruct
                  . flip withNewGoal jdg
                  $ CType arg
                  ) $ zip args [0..]
  pure
    . (rose (show dc) $ pure tr,)
    $ mkCon dc sgs
<|MERGE_RESOLUTION|>--- conflicted
+++ resolved
@@ -1,8 +1,3 @@
-<<<<<<< HEAD
-{-# LANGUAGE TypeApplications #-}
-=======
-{-# LANGUAGE DataKinds        #-}
->>>>>>> 32e1fad5
 {-# LANGUAGE FlexibleContexts #-}
 {-# LANGUAGE TupleSections    #-}
 {-# LANGUAGE TypeApplications #-}
