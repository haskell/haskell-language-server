--- conflicted
+++ resolved
@@ -21,10 +21,6 @@
 import           DataCon
 import           Development.IDE.GHC.Compat
 import           GHC.Exts
-<<<<<<< HEAD
-import           GHC.SourceGen (recordCon, RdrNameStr)
-=======
->>>>>>> dcd8299c
 import           GHC.SourceGen.Binds
 import           GHC.SourceGen.Expr
 import           GHC.SourceGen.Overloaded
@@ -207,65 +203,3 @@
   pure
     . (rose (show dc) $ pure tr,)
     $ mkCon dc sgs
-<<<<<<< HEAD
-
-
-mkCon :: DataCon -> [LHsExpr GhcPs] -> LHsExpr GhcPs
-mkCon dcon (fmap unLoc -> args)
-  | isTupleDataCon dcon =
-      noLoc $ tuple args
-  | dataConIsInfix dcon
-  , (lhs : rhs : args') <- args =
-      noLoc $ foldl' (@@) (op lhs (coerceName dcon_name) rhs) args'
-  | Just fields <- getRecordFields dcon =
-      noLoc $ recordConE (coerceName dcon_name) $ do
-        (arg, (field, _)) <- zip args fields
-        pure (coerceName field, arg)
-  | otherwise =
-      noLoc $ foldl' (@@) (bvar' $ occName dcon_name) args
-  where
-    dcon_name = dataConName dcon
-
-
-
-coerceName :: HasOccName a => a -> RdrNameStr
-coerceName = fromString . occNameString . occName
-
-
-
-------------------------------------------------------------------------------
--- | Like 'var', but works over standard GHC 'OccName's.
-var' :: Var a => OccName -> a
-var' = var . fromString . occNameString
-
-
-------------------------------------------------------------------------------
--- | Like 'bvar', but works over standard GHC 'OccName's.
-bvar' :: BVar a => OccName -> a
-bvar' = bvar . fromString . occNameString
-
-
-------------------------------------------------------------------------------
--- | Get an HsExpr corresponding to a function name.
-mkFunc :: String -> HsExpr GhcPs
-mkFunc = var' . mkVarOcc
-
-
-------------------------------------------------------------------------------
--- | Get an HsExpr corresponding to a value name.
-mkVal :: String -> HsExpr GhcPs
-mkVal = var' . mkVarOcc
-
-
-------------------------------------------------------------------------------
--- | Like 'op', but easier to call.
-infixCall :: String -> HsExpr GhcPs -> HsExpr GhcPs -> HsExpr GhcPs
-infixCall s = flip op (fromString s)
-
-
-------------------------------------------------------------------------------
--- | Like '(@@)', but uses a dollar instead of parentheses.
-appDollar :: HsExpr GhcPs -> HsExpr GhcPs -> HsExpr GhcPs
-appDollar = infixCall "$"
-=======
->>>>>>> dcd8299c
