{-# LANGUAGE CPP                 #-}
{-# LANGUAGE FlexibleContexts    #-}
{-# LANGUAGE GADTs               #-}
{-# LANGUAGE LambdaCase          #-}
{-# LANGUAGE OverloadedStrings   #-}
{-# LANGUAGE ScopedTypeVariables #-}
{-# LANGUAGE ViewPatterns        #-}
{-# OPTIONS_GHC -Wall            #-}

module Ide.Plugin.Tactic.LanguageServer where

import           ConLike
import           Control.Arrow
import           Control.Monad
import           Control.Monad.State (State, get, put, evalState)
import           Control.Monad.Trans.Maybe
import           Data.Aeson (Value (Object), fromJSON)
import           Data.Aeson.Types (Result (Error, Success))
import           Data.Coerce
import           Data.Functor ((<&>))
import           Data.Generics.Aliases (mkQ)
import           Data.Generics.Schemes (everything)
import qualified Data.Map as M
import           Data.Maybe
import           Data.Monoid
import qualified Data.Set  as S
import qualified Data.Text as T
import           Data.Traversable
import           Development.IDE (ShakeExtras, getPluginConfig)
import           Development.IDE.Core.PositionMapping
import           Development.IDE.Core.RuleTypes
import           Development.IDE.Core.Service (runAction)
import           Development.IDE.Core.Shake (IdeState (..), useWithStale)
import           Development.IDE.GHC.Compat
import           Development.IDE.GHC.Error (realSrcSpanToRange)
import           Development.IDE.Spans.LocalBindings (Bindings, getDefiningBindings)
import           Development.Shake (Action, RuleResult)
import           Development.Shake.Classes (Typeable, Binary, Hashable, NFData)
import qualified FastString
import           GhcPlugins (mkAppTys, tupleDataCon, consDataCon)
import           Ide.Plugin.Config (PluginConfig (plcConfig))
import qualified Ide.Plugin.Config as Plugin
import           Ide.Plugin.Tactic.Context
import           Ide.Plugin.Tactic.FeatureSet
import           Ide.Plugin.Tactic.GHC
import           Ide.Plugin.Tactic.Judgements
import           Ide.Plugin.Tactic.Range
<<<<<<< HEAD
import           Ide.Plugin.Tactic.TestTypes (TacticCommand, cfg_feature_set, emptyConfig, Config)
=======
import           Ide.Plugin.Tactic.TestTypes          (Config, TacticCommand,
                                                       cfg_feature_set,
                                                       emptyConfig)
>>>>>>> 4bcd0c68
import           Ide.Plugin.Tactic.Types
import           Language.LSP.Server (MonadLsp)
import           Language.LSP.Types
import           OccName
import           Prelude hiding (span)
import           SrcLoc (containsSpan)
import           TcRnTypes (tcg_binds)


tacticDesc :: T.Text -> T.Text
tacticDesc name = "fill the hole using the " <> name <> " tactic"


------------------------------------------------------------------------------
-- | The name of the command for the LS.
tcCommandName :: TacticCommand -> T.Text
tcCommandName = T.pack . show


runIde :: IdeState -> Action a -> IO a
runIde state = runAction "tactic" state


runStaleIde
    :: forall a r
     . ( r ~ RuleResult a
       , Eq a , Hashable a , Binary a , Show a , Typeable a , NFData a
       , Show r, Typeable r, NFData r
       )
    => IdeState
    -> NormalizedFilePath
    -> a
    -> MaybeT IO (r, PositionMapping)
runStaleIde state nfp a = MaybeT $ runIde state $ useWithStale a nfp


------------------------------------------------------------------------------
-- | Get the the plugin config
getTacticConfig :: MonadLsp Plugin.Config m => ShakeExtras -> m Config
getTacticConfig extras = do
  pcfg <- getPluginConfig extras "tactics"
  pure $ case fromJSON $ Object $ plcConfig pcfg of
    Success cfg -> cfg
    Error _     -> emptyConfig


------------------------------------------------------------------------------
-- | Get the current feature set from the plugin config.
getFeatureSet :: MonadLsp Plugin.Config m => ShakeExtras -> m FeatureSet
getFeatureSet  = fmap cfg_feature_set . getTacticConfig


getIdeDynflags
    :: IdeState
    -> NormalizedFilePath
    -> MaybeT IO DynFlags
getIdeDynflags state nfp = do
  -- Ok to use the stale 'ModIface', since all we need is its 'DynFlags'
  -- which don't change very often.
  (msr, _) <- runStaleIde state nfp GetModSummaryWithoutTimestamps
  pure $ ms_hspp_opts $ msrModSummary msr


------------------------------------------------------------------------------
-- | Find the last typechecked module, and find the most specific span, as well
-- as the judgement at the given range.
judgementForHole
    :: IdeState
    -> NormalizedFilePath
    -> Range
    -> FeatureSet
    -> MaybeT IO (Range, Judgement, Context, DynFlags)
judgementForHole state nfp range features = do
  (asts, amapping) <- runStaleIde state nfp GetHieAst
  case asts of
    HAR _ _  _ _ (HieFromDisk _) -> fail "Need a fresh hie file"
    HAR _ hf _ _ HieFresh -> do
      (binds, _) <- runStaleIde state nfp GetBindings
      (tcmod, _) <- runStaleIde state nfp TypeCheck
      (rss, g)   <- liftMaybe $ getSpanAndTypeAtHole amapping range hf
      resulting_range <- liftMaybe $ toCurrentRange amapping $ realSrcSpanToRange rss
      let (jdg, ctx) = mkJudgementAndContext features g binds rss tcmod
      dflags <- getIdeDynflags state nfp
      pure (resulting_range, jdg, ctx, dflags)


mkJudgementAndContext
    :: FeatureSet
    -> Type
    -> Bindings
    -> RealSrcSpan
    -> TcModuleResult
    -> (Judgement, Context)
mkJudgementAndContext features g binds rss tcmod = do
      let tcg  = tmrTypechecked tcmod
          tcs = tcg_binds tcg
          ctx = mkContext features
                  (mapMaybe (sequenceA . (occName *** coerce))
                    $ getDefiningBindings binds rss)
                  tcg
          top_provs = getRhsPosVals rss tcs
          local_hy = spliceProvenance top_provs
                   $ hypothesisFromBindings rss binds
          cls_hy = contextMethodHypothesis ctx
       in ( mkFirstJudgement
              (local_hy <> cls_hy)
              (isRhsHole rss tcs)
              g
          , ctx
          )


getSpanAndTypeAtHole
    :: PositionMapping
    -> Range
    -> HieASTs b
    -> Maybe (Span, b)
getSpanAndTypeAtHole amapping range hf = do
  range' <- fromCurrentRange amapping range
  join $ listToMaybe $ M.elems $ flip M.mapWithKey (getAsts hf) $ \fs ast ->
    case selectSmallestContaining (rangeToRealSrcSpan (FastString.unpackFS fs) range') ast of
      Nothing -> Nothing
      Just ast' -> do
        let info = nodeInfo ast'
        ty <- listToMaybe $ nodeType info
        guard $ ("HsUnboundVar","HsExpr") `S.member` nodeAnnotations info
        pure (nodeSpan ast', ty)


liftMaybe :: Monad m => Maybe a -> MaybeT m a
liftMaybe a = MaybeT $ pure a


------------------------------------------------------------------------------
-- | Combine two (possibly-overlapping) hypotheses; using the provenance from
-- the first hypothesis if the bindings overlap.
spliceProvenance
    :: Hypothesis a  -- ^ Bindings to keep
    -> Hypothesis a  -- ^ Bindings to keep if they don't overlap with the first set
    -> Hypothesis a
spliceProvenance top x =
  let bound = S.fromList $ fmap hi_name $ unHypothesis top
   in mappend top $ Hypothesis . filter (flip S.notMember bound . hi_name) $ unHypothesis x


------------------------------------------------------------------------------
-- | Compute top-level position vals of a function
getRhsPosVals :: RealSrcSpan -> TypecheckedSource -> Hypothesis CType
getRhsPosVals rss tcs
  = everything (<>) (mkQ mempty $ \case
      TopLevelRHS name ps
          (L (RealSrcSpan span)  -- body with no guards and a single defn
            (HsVar _ (L _ hole)))
        | containsSpan rss span  -- which contains our span
        , isHole $ occName hole  -- and the span is a hole
        -> flip evalState 0 $ buildTopLevelHypothesis name ps
      _ -> mempty
  ) tcs


------------------------------------------------------------------------------
-- | Construct a hypothesis given the patterns from the left side of a HsMatch.
-- These correspond to things that the user put in scope before running
-- tactics.
buildTopLevelHypothesis
    :: OccName  -- ^ Function name
    -> [PatCompat GhcTc]
    -> State Int (Hypothesis CType)
buildTopLevelHypothesis name ps = do
  fmap mconcat $
    for (zip [0..] ps) $ \(ix, p) ->
      buildPatHy (TopLevelArgPrv name ix $ length ps) p


------------------------------------------------------------------------------
-- | Construct a hypothesis for a single pattern, including building
-- sub-hypotheses for constructor pattern matches.
buildPatHy :: Provenance -> PatCompat GhcTc -> State Int (Hypothesis CType)
buildPatHy prov (fromPatCompatTc -> p0) =
  case p0 of
    VarPat  _ x   -> pure $ mkIdHypothesis (unLoc x) prov
    LazyPat _ p   -> buildPatHy prov p
    AsPat   _ x p -> do
      hy' <- buildPatHy prov p
      pure $ mkIdHypothesis (unLoc x) prov <> hy'
    ParPat  _ p   -> buildPatHy prov p
    BangPat _ p   -> buildPatHy prov p
    ViewPat _ _ p -> buildPatHy prov p
    -- Desugar lists into cons
    ListPat _ [] -> pure mempty
    ListPat x@(ListPatTc ty _) (p : ps) ->
      mkDerivedConHypothesis prov consDataCon [ty]
        [ (0, p)
        , (1, toPatCompatTc $ ListPat x ps)
        ]
    -- Desugar tuples into an explicit constructor
    TuplePat tys pats boxity ->
      mkDerivedConHypothesis
        prov
        (tupleDataCon boxity $ length pats)
        tys
          $ zip [0.. ] pats
    ConPatOut (L _ (RealDataCon dc)) args _ _ _ f _ ->
      case f of
        PrefixCon l_pgt ->
          mkDerivedConHypothesis prov dc args $ zip [0..] l_pgt
        InfixCon pgt pgt5 ->
          mkDerivedConHypothesis prov dc args $ zip [0..] [pgt, pgt5]
        RecCon r ->
          mkDerivedRecordHypothesis prov dc args r
#if __GLASGOW_HASKELL__ >= 808
    SigPat  _ p _ -> buildPatHy prov p
#endif
#if __GLASGOW_HASKELL__ == 808
    XPat   p      -> buildPatHy prov $ unLoc p
#endif
    _             -> pure mempty


------------------------------------------------------------------------------
-- | Like 'mkDerivedConHypothesis', but for record patterns.
mkDerivedRecordHypothesis
    :: Provenance
    -> DataCon  -- ^ Destructing constructor
    -> [Type]   -- ^ Applied type variables
    -> HsRecFields GhcTc (PatCompat GhcTc)
    -> State Int (Hypothesis CType)
mkDerivedRecordHypothesis prov dc args (HsRecFields (fmap unLoc -> fs) _)
  | Just rec_fields <- getRecordFields dc
  = do
    let field_lookup = M.fromList $ zip (fmap (occNameFS . fst) rec_fields) [0..]
    mkDerivedConHypothesis prov dc args $ fs <&> \(HsRecField (L _ rec_occ) p _) ->
      ( field_lookup M.! (occNameFS $ occName $ unLoc $ rdrNameFieldOcc rec_occ)
      , p
      )
mkDerivedRecordHypothesis _ _ _ _ =
  error "impossible! using record pattern on something that isn't a record"


------------------------------------------------------------------------------
-- | Construct a fake variable name. Used to track the provenance of top-level
-- pattern matches which otherwise wouldn't have anything to attach their
-- 'TopLevelArgPrv' to.
mkFakeVar :: State Int OccName
mkFakeVar = do
  i <- get
  put $ i + 1
  pure $ mkVarOcc $ "_" <> show i


------------------------------------------------------------------------------
-- | Construct a fake varible to attach the current 'Provenance' to, and then
-- build a sub-hypothesis for the pattern match.
mkDerivedConHypothesis
    :: Provenance
    -> DataCon                   -- ^ Destructing constructor
    -> [Type]                    -- ^ Applied type variables
    -> [(Int, PatCompat GhcTc)]  -- ^ Patterns, and their order in the data con
    -> State Int (Hypothesis CType)
mkDerivedConHypothesis prov dc args ps = do
  var <- mkFakeVar
  hy' <- fmap mconcat $
    for ps $ \(ix, p) -> do
      let prov' = PatternMatchPrv
               $ PatVal (Just var)
                        (S.singleton var <> provAncestryOf prov)
                        (Uniquely dc)
                        ix
      buildPatHy prov' p
  pure
    $ mappend hy'
    $ Hypothesis
    $ pure
    $ HyInfo var (DisallowedPrv AlreadyDestructed prov)
    $ CType
    -- TODO(sandy): This is the completely wrong type, but we don't have a good
    -- way to get the real one. It's probably OK though, since we're generating
    -- this term with a disallowed provenance, and it doesn't actually exist
    -- anyway.
    $ mkAppTys (dataConUserType dc) args


------------------------------------------------------------------------------
-- | Build a 'Hypothesis' given an 'Id'.
mkIdHypothesis :: Id -> Provenance -> Hypothesis CType
mkIdHypothesis (splitId -> (name, ty)) prov =
  Hypothesis $ pure $ HyInfo name prov ty


------------------------------------------------------------------------------
-- | Is this hole immediately to the right of an equals sign?
isRhsHole :: RealSrcSpan -> TypecheckedSource -> Bool
isRhsHole rss tcs = everything (||) (mkQ False $ \case
  TopLevelRHS _ _ (L (RealSrcSpan span) _) -> containsSpan rss span
  _                                        -> False
  ) tcs
<|MERGE_RESOLUTION|>--- conflicted
+++ resolved
@@ -45,13 +45,7 @@
 import           Ide.Plugin.Tactic.GHC
 import           Ide.Plugin.Tactic.Judgements
 import           Ide.Plugin.Tactic.Range
-<<<<<<< HEAD
 import           Ide.Plugin.Tactic.TestTypes (TacticCommand, cfg_feature_set, emptyConfig, Config)
-=======
-import           Ide.Plugin.Tactic.TestTypes          (Config, TacticCommand,
-                                                       cfg_feature_set,
-                                                       emptyConfig)
->>>>>>> 4bcd0c68
 import           Ide.Plugin.Tactic.Types
 import           Language.LSP.Server (MonadLsp)
 import           Language.LSP.Types
