{-# LANGUAGE OverloadedStrings #-}
{-# LANGUAGE PatternSynonyms   #-}

module Ide.Plugin.Tactic.FeatureSet
  ( Feature (..)
  , FeatureSet
  , hasFeature
  , defaultFeatures
  , allFeatures
  , parseFeatureSet
  , prettyFeatureSet
  ) where

import           Data.List  (intercalate)
import           Data.Maybe (listToMaybe, mapMaybe)
import           Data.Set   (Set)
import qualified Data.Set   as S
import qualified Data.Text  as T


------------------------------------------------------------------------------
-- | All the available features. A 'FeatureSet' describes the ones currently
-- available to the user.
data Feature
<<<<<<< HEAD
  = FeatureDestructAll
=======
  = FeatureUseDataCon
  | FeatureRefineHole
>>>>>>> c2f54a23
  deriving (Eq, Ord, Show, Read, Enum, Bounded)


------------------------------------------------------------------------------
-- | A collection of enabled features.
type FeatureSet = Set Feature


------------------------------------------------------------------------------
-- | Parse a feature set.
parseFeatureSet :: T.Text -> FeatureSet
parseFeatureSet
  = mappend defaultFeatures
  . S.fromList
  . mapMaybe (readMaybe . mappend featurePrefix . rot13 . T.unpack)
  . T.split (== '/')


------------------------------------------------------------------------------
-- | Features that are globally enabled for all users.
defaultFeatures :: FeatureSet
defaultFeatures = S.fromList
  [
  ]


------------------------------------------------------------------------------
-- | All available features.
allFeatures :: FeatureSet
allFeatures = S.fromList $ enumFromTo minBound maxBound


------------------------------------------------------------------------------
-- | Pretty print a feature set.
prettyFeatureSet :: FeatureSet -> String
prettyFeatureSet
  = intercalate "/"
  . fmap (rot13 . drop (length featurePrefix) . show)
  . S.toList


------------------------------------------------------------------------------
-- | Is a given 'Feature' currently enabled?
hasFeature :: Feature -> FeatureSet -> Bool
hasFeature = S.member


------------------------------------------------------------------------------
-- | Like 'read', but not partial.
readMaybe :: Read a => String -> Maybe a
readMaybe = fmap fst . listToMaybe . reads


featurePrefix :: String
featurePrefix = "Feature"


rot13 :: String -> String
rot13 = fmap (toEnum . rot13int . fromEnum)


rot13int :: Integral a => a -> a
rot13int x
  | (fromIntegral x :: Word) - 97 < 26 = 97 + rem (x - 84) 26
  | (fromIntegral x :: Word) - 65 < 26 = 65 + rem (x - 52) 26
  | otherwise   = x
<|MERGE_RESOLUTION|>--- conflicted
+++ resolved
@@ -22,12 +22,9 @@
 -- | All the available features. A 'FeatureSet' describes the ones currently
 -- available to the user.
 data Feature
-<<<<<<< HEAD
   = FeatureDestructAll
-=======
-  = FeatureUseDataCon
+  | FeatureUseDataCon
   | FeatureRefineHole
->>>>>>> c2f54a23
   deriving (Eq, Ord, Show, Read, Enum, Bounded)
 
 
