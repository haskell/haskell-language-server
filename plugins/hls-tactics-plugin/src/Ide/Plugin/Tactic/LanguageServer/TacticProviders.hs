{-# LANGUAGE DeriveAnyClass     #-}
{-# LANGUAGE DeriveGeneric      #-}
{-# LANGUAGE DerivingStrategies #-}
{-# LANGUAGE OverloadedStrings  #-}
{-# LANGUAGE ViewPatterns       #-}
{-# OPTIONS_GHC -Wall           #-}

module Ide.Plugin.Tactic.LanguageServer.TacticProviders
  ( commandProvider
  , commandTactic
  , tcCommandId
  , TacticParams (..)
  ) where

import           Control.Monad
import           Control.Monad.Error.Class (MonadError (throwError))
import           Data.Aeson
import           Data.Bool (bool)
import           Data.Coerce
import qualified Data.Map as M
import           Data.Maybe
import           Data.Monoid
import qualified Data.Text as T
import           Data.Traversable
import           DataCon (dataConName)
import           Development.IDE.GHC.Compat
import           GHC.Generics
import           GHC.LanguageExtensions.Type (Extension (LambdaCase))
import           Ide.Plugin.Tactic.Auto
import           Ide.Plugin.Tactic.FeatureSet
import           Ide.Plugin.Tactic.GHC
import           Ide.Plugin.Tactic.Judgements
import           Ide.Plugin.Tactic.Tactics
import           Ide.Plugin.Tactic.TestTypes
import           Ide.Plugin.Tactic.Types
import           Ide.PluginUtils
import           Ide.Types
import           Language.LSP.Types
import           OccName
import           Prelude hiding (span)
import           Refinery.Tactic (goal)


------------------------------------------------------------------------------
-- | A mapping from tactic commands to actual tactics for refinery.
commandTactic :: TacticCommand -> OccName -> TacticsM ()
commandTactic Auto                   = const auto
commandTactic Intros                 = const intros
commandTactic Destruct               = useNameFromHypothesis destruct
commandTactic Homomorphism           = useNameFromHypothesis homo
commandTactic DestructLambdaCase     = const destructLambdaCase
commandTactic HomomorphismLambdaCase = const homoLambdaCase
commandTactic UseDataCon             = userSplit
<<<<<<< HEAD
commandTactic Refine                 = const refine
=======
>>>>>>> b0390ac7


------------------------------------------------------------------------------
-- | Mapping from tactic commands to their contextual providers. See 'provide',
-- 'filterGoalType' and 'filterBindingType' for the nitty gritty.
commandProvider :: TacticCommand -> TacticProvider
commandProvider Auto  = provide Auto ""
commandProvider Intros =
  filterGoalType isFunction $
    provide Intros ""
commandProvider Destruct =
  filterBindingType destructFilter $ \occ _ ->
    provide Destruct $ T.pack $ occNameString occ
commandProvider Homomorphism =
  filterBindingType homoFilter $ \occ _ ->
    provide Homomorphism $ T.pack $ occNameString occ
commandProvider DestructLambdaCase =
  requireExtension LambdaCase $
    filterGoalType (isJust . lambdaCaseable) $
      provide DestructLambdaCase ""
commandProvider HomomorphismLambdaCase =
  requireExtension LambdaCase $
    filterGoalType ((== Just True) . lambdaCaseable) $
      provide HomomorphismLambdaCase ""
commandProvider UseDataCon =
  withConfig $ \cfg ->
    requireFeature FeatureUseDataCon $
      filterTypeProjection
          ( guardLength (<= cfg_max_use_ctor_actions cfg)
          . fromMaybe []
          . fmap fst
          . tacticsGetDataCons
          ) $ \dcon ->
        provide UseDataCon
          . T.pack
          . occNameString
          . occName
          $ dataConName dcon
<<<<<<< HEAD
commandProvider Refine =
  requireFeature FeatureRefineHole $
    provide Refine ""
=======
>>>>>>> b0390ac7


------------------------------------------------------------------------------
-- | Return an empty list if the given predicate doesn't hold over the length
guardLength :: (Int -> Bool) -> [a] -> [a]
guardLength f as = bool [] as $ f $ length as


------------------------------------------------------------------------------
-- | A 'TacticProvider' is a way of giving context-sensitive actions to the LS
-- UI.
type TacticProvider
     = DynFlags
    -> Config
    -> PluginId
    -> Uri
    -> Range
    -> Judgement
    -> IO [Command |? CodeAction]


data TacticParams = TacticParams
    { tp_file     :: Uri    -- ^ Uri of the file to fill the hole in
    , tp_range    :: Range  -- ^ The range of the hole
    , tp_var_name :: T.Text
    }
  deriving stock (Show, Eq, Generic)
  deriving anyclass (ToJSON, FromJSON)


------------------------------------------------------------------------------
-- | Restrict a 'TacticProvider', making sure it appears only when the given
-- 'Feature' is in the feature set.
requireFeature :: Feature -> TacticProvider -> TacticProvider
requireFeature f tp dflags cfg plId uri range jdg = do
  case hasFeature f $ cfg_feature_set cfg of
    True  -> tp dflags cfg plId uri range jdg
    False -> pure []


------------------------------------------------------------------------------
-- | Restrict a 'TacticProvider', making sure it appears only when the given
-- predicate holds for the goal.
requireExtension :: Extension -> TacticProvider -> TacticProvider
requireExtension ext tp dflags cfg plId uri range jdg =
  case xopt ext dflags of
    True  -> tp dflags cfg plId uri range jdg
    False -> pure []


------------------------------------------------------------------------------
-- | Restrict a 'TacticProvider', making sure it appears only when the given
-- predicate holds for the goal.
filterGoalType :: (Type -> Bool) -> TacticProvider -> TacticProvider
filterGoalType p tp dflags cfg plId uri range jdg =
  case p $ unCType $ jGoal jdg of
    True  -> tp dflags cfg plId uri range jdg
    False -> pure []


------------------------------------------------------------------------------
-- | Multiply a 'TacticProvider' for each binding, making sure it appears only
-- when the given predicate holds over the goal and binding types.
filterBindingType
    :: (Type -> Type -> Bool)  -- ^ Goal and then binding types.
    -> (OccName -> Type -> TacticProvider)
    -> TacticProvider
filterBindingType p tp dflags cfg plId uri range jdg =
  let hy = jHypothesis jdg
      g  = jGoal jdg
   in fmap join $ for (unHypothesis hy) $ \hi ->
        let ty = unCType $ hi_type hi
         in case p (unCType g) ty of
              True  -> tp (hi_name hi) ty dflags cfg plId uri range jdg
              False -> pure []


------------------------------------------------------------------------------
-- | Multiply a 'TacticProvider' by some feature projection out of the goal
-- type. Used e.g. to crete a code action for every data constructor.
filterTypeProjection
    :: (Type -> [a])  -- ^ Features of the goal to look into further
    -> (a -> TacticProvider)
    -> TacticProvider
filterTypeProjection p tp dflags cfg plId uri range jdg =
  fmap join $ for (p $ unCType $ jGoal jdg) $ \a ->
      tp a dflags cfg plId uri range jdg


------------------------------------------------------------------------------
-- | Get access to the 'Config' when building a 'TacticProvider'.
withConfig :: (Config -> TacticProvider) -> TacticProvider
withConfig tp dflags cfg plId uri range jdg = tp cfg dflags cfg plId uri range jdg



------------------------------------------------------------------------------
-- | Lift a function over 'HyInfo's to one that takes an 'OccName' and tries to
-- look it up in the hypothesis.
useNameFromHypothesis :: (HyInfo CType -> TacticsM a) -> OccName -> TacticsM a
useNameFromHypothesis f name = do
  hy <- jHypothesis <$> goal
  case M.lookup name $ hyByName hy of
    Just hi -> f hi
    Nothing -> throwError $ NotInScope name


------------------------------------------------------------------------------
-- | Terminal constructor for providing context-sensitive tactics. Tactics
-- given by 'provide' are always available.
provide :: TacticCommand -> T.Text -> TacticProvider
provide tc name _ _ plId uri range _ = do
  let title = tacticTitle tc name
      params = TacticParams { tp_file = uri , tp_range = range , tp_var_name = name }
      cmd = mkLspCommand plId (tcCommandId tc) title (Just [toJSON params])
  pure
    $ pure
    $ InR
    $ CodeAction title (Just CodeActionQuickFix) Nothing Nothing Nothing Nothing
    $ Just cmd


------------------------------------------------------------------------------
-- | Construct a 'CommandId'
tcCommandId :: TacticCommand -> CommandId
tcCommandId c = coerce $ T.pack $ "tactics" <> show c <> "Command"


------------------------------------------------------------------------------
-- | We should show homos only when the goal type is the same as the binding
-- type, and that both are usual algebraic types.
homoFilter :: Type -> Type -> Bool
homoFilter (algebraicTyCon -> Just t1) (algebraicTyCon -> Just t2) = t1 == t2
homoFilter _ _                                                     = False


------------------------------------------------------------------------------
-- | We should show destruct for bindings only when those bindings have usual
-- algebraic types.
destructFilter :: Type -> Type -> Bool
destructFilter _ (algebraicTyCon -> Just _) = True
destructFilter _ _                          = False
<|MERGE_RESOLUTION|>--- conflicted
+++ resolved
@@ -51,10 +51,6 @@
 commandTactic DestructLambdaCase     = const destructLambdaCase
 commandTactic HomomorphismLambdaCase = const homoLambdaCase
 commandTactic UseDataCon             = userSplit
-<<<<<<< HEAD
-commandTactic Refine                 = const refine
-=======
->>>>>>> b0390ac7
 
 
 ------------------------------------------------------------------------------
@@ -93,12 +89,6 @@
           . occNameString
           . occName
           $ dataConName dcon
-<<<<<<< HEAD
-commandProvider Refine =
-  requireFeature FeatureRefineHole $
-    provide Refine ""
-=======
->>>>>>> b0390ac7
 
 
 ------------------------------------------------------------------------------
