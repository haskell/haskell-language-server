--- conflicted
+++ resolved
@@ -59,13 +59,8 @@
 import           Ide.Plugin.Tactic.Types
 import           Ide.PluginUtils
 import           Ide.Types
-<<<<<<< HEAD
-import           Language.Haskell.LSP.Core (LspFuncs, clientCapabilities)
-import           Language.Haskell.LSP.Types
-=======
 import           Language.LSP.Server
 import           Language.LSP.Types
->>>>>>> 1b76c810
 import           OccName
 import           Prelude hiding (span)
 import           Refinery.Tactic (goal)
@@ -200,13 +195,8 @@
 provide :: TacticCommand -> T.Text -> TacticProvider
 provide tc name _ plId uri range _ = do
   let title = tacticTitle tc name
-<<<<<<< HEAD
       params = TacticParams { tp_file = uri , tp_range = range , tp_var_name = name }
-  cmd <- mkLspCommand plId (tcCommandId tc) title (Just [toJSON params])
-=======
-      params = TacticParams { file = uri , range = range , var_name = name }
       cmd = mkLspCommand plId (tcCommandId tc) title (Just [toJSON params])
->>>>>>> 1b76c810
   pure
     $ pure
     $ InR
@@ -331,33 +321,15 @@
         (range', jdg, ctx, dflags) <- judgementForHole state nfp range
         let span = rangeToRealSrcSpan (fromNormalizedFilePath nfp) range'
         pm <- MaybeT $ useAnnotatedSource "tacticsCmd" state nfp
-        x <- lift $ timeout 2e8 $
+
+        x <- lift $ timeout 2e8 $ pure $
           case runTactic ctx jdg $ tac $ mkVarOcc $ T.unpack var_name of
             Left err ->
-<<<<<<< HEAD
-              pure $ (, Nothing)
-                $ Left
-                $ ResponseError InvalidRequest (T.pack $ show err) Nothing
-            Right rtr -> pure $ mkWorkspaceEdits rtr jdg span ctx dflags lf uri pm
-=======
-              pure $ Left
-                   $ ResponseError InvalidRequest (T.pack $ show err) Nothing
-            Right rtr -> do
-              traceMX "solns" $ rtr_other_solns rtr
-              traceMX "simplified" $ rtr_extract rtr
-              let g = graftWithoutParentheses (RealSrcSpan span)
-                      -- Parenthesize the extract iff we're not in a top level hole
-                    $ bool maybeParensAST id (_jIsTopHole jdg)
-                    $ rtr_extract rtr
-                  response = transform dflags clientCapabilities uri g pm
-              pure $ case response of
-                Right res -> Right $ Just res
-                Left err -> Left $ ResponseError InternalError (T.pack err) Nothing
->>>>>>> 1b76c810
-        pure $ case x of
-          Just y -> y
-          Nothing -> Left
-                   $ ResponseError InvalidRequest "timed out" Nothing
+              Left $ mkErr InvalidRequest $ T.pack $ show err
+            Right rtr ->
+              mkWorkspaceEdits rtr jdg span ctx dflags clientCapabilities uri pm
+        pure $ joinNote (mkErr InvalidRequest "timed out") x
+
       case res of
         Left err -> pure $ Left err
         Right medit -> do
@@ -365,30 +337,26 @@
             sendRequest SWorkspaceApplyEdit (ApplyWorkspaceEditParams Nothing edit) (\_ -> pure ())
           pure $ Right Null
 tacticCmd _ _ _ =
-  pure $ Left $ ResponseError InvalidRequest (T.pack "Bad URI") Nothing
+  pure $ Left $ mkErr InvalidRequest "Bad URI"
+
+mkErr :: ErrorCode -> T.Text -> ResponseError
+mkErr code err = ResponseError code err Nothing
+
+
+joinNote :: e -> Maybe (Either e a) -> Either e a
+joinNote e Nothing = Left e
+joinNote _ (Just a) = a
 
 
 ------------------------------------------------------------------------------
 -- | Turn a 'RunTacticResults' into concrete edits to make in the source
 -- document.
-mkWorkspaceEdits
-  :: RunTacticResults
-  -> Judgement' a
-  -> RealSrcSpan
-  -> Context
-  -> DynFlags
-  -> LspFuncs c
-  -> Uri
-  -> Annotated ParsedSource
-  -> ( Either ResponseError Value
-     , Maybe (ServerMethod, ApplyWorkspaceEditParams)
-     )
-mkWorkspaceEdits rtr jdg span ctx dflags lf uri pm = do
+mkWorkspaceEdits rtr jdg span ctx dflags clientCapabilities uri pm = do
   let g = graftHole jdg (RealSrcSpan span) ctx rtr
-      response = transform dflags (clientCapabilities lf) uri g pm
+      response = transform dflags clientCapabilities uri g pm
    in case response of
-        Right res -> (Right Null , Just (WorkspaceApplyEdit, ApplyWorkspaceEditParams res))
-        Left err -> (Left $ ResponseError InternalError (T.pack err) Nothing, Nothing)
+        Right res -> Right $ Just res
+        Left err -> Left $ mkErr InternalError $ T.pack err
 
 
 ------------------------------------------------------------------------------
