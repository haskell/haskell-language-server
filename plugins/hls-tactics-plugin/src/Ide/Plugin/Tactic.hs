--- conflicted
+++ resolved
@@ -329,18 +329,12 @@
                    $ ResponseError InvalidRequest (T.pack $ show err) Nothing
             Right rtr -> do
               traceMX "solns" $ rtr_other_solns rtr
-<<<<<<< HEAD
-              traceMX "after simplification" $ rtr_extract rtr
-              let g = graft (RealSrcSpan span) $ rtr_extract rtr
-                  response = transform dflags clientCapabilities uri g pm
-=======
               traceMX "simplified" $ rtr_extract rtr
               let g = graftWithoutParentheses (RealSrcSpan span)
                       -- Parenthesize the extract iff we're not in a top level hole
                     $ bool maybeParensAST id (_jIsTopHole jdg)
                     $ rtr_extract rtr
-                  response = transform dflags (clientCapabilities lf) uri g pm
->>>>>>> 11f6baeb
+                  response = transform dflags clientCapabilities uri g pm
               pure $ case response of
                 Right res -> Right $ Just res
                 Left err -> Left $ ResponseError InternalError (T.pack err) Nothing
