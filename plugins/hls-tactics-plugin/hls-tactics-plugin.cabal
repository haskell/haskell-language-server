cabal-version:      2.2
category:           Development
name:               hls-tactics-plugin
version:            1.0.0.0
synopsis:           Wingman plugin for Haskell Language Server
description:        Please see README.md
author:             Sandy Maguire, Reed Mullanix
maintainer:         sandy@sandymaguire.me
copyright:          Sandy Maguire, Reed Mullanix
homepage:           https://haskellwingman.dev
bug-reports:        https://github.com/haskell/haskell-language-server/issues
license:            Apache-2.0
license-file:       LICENSE
build-type:         Simple
extra-source-files:
  README.md
--   ChangeLog.md

flag pedantic
  description: Enable -Werror
  default:     False
  manual:      True

library
  hs-source-dirs:   src
  exposed-modules:
    Ide.Plugin.Tactic
<<<<<<< HEAD
    Wingman.Auto
    Wingman.CaseSplit
    Wingman.CodeGen
    Wingman.CodeGen.Utils
    Wingman.Context
    Wingman.Debug
    Wingman.FeatureSet
    Wingman.GHC
    Wingman.Judgements
    Wingman.KnownStrategies
    Wingman.KnownStrategies.QuickCheck
    Wingman.LanguageServer
    Wingman.LanguageServer.TacticProviders
    Wingman.Machinery
    Wingman.Naming
    Wingman.Plugin
    Wingman.Range
    Wingman.Simplify
    Wingman.Tactics
    Wingman.Types
=======
    Ide.Plugin.Tactic.Auto
    Ide.Plugin.Tactic.CaseSplit
    Ide.Plugin.Tactic.CodeGen
    Ide.Plugin.Tactic.CodeGen.Utils
    Ide.Plugin.Tactic.Context
    Ide.Plugin.Tactic.Debug
    Ide.Plugin.Tactic.FeatureSet
    Ide.Plugin.Tactic.GHC
    Ide.Plugin.Tactic.Judgements
    Ide.Plugin.Tactic.Judgements.Theta
    Ide.Plugin.Tactic.KnownStrategies
    Ide.Plugin.Tactic.KnownStrategies.QuickCheck
    Ide.Plugin.Tactic.LanguageServer
    Ide.Plugin.Tactic.LanguageServer.TacticProviders
    Ide.Plugin.Tactic.Machinery
    Ide.Plugin.Tactic.Naming
    Ide.Plugin.Tactic.Range
    Ide.Plugin.Tactic.Simplify
    Ide.Plugin.Tactic.Tactics
    Ide.Plugin.Tactic.Types
>>>>>>> 16adab79

  ghc-options:
    -Wall -Wno-name-shadowing -Wredundant-constraints -Wno-unticked-promoted-constructors
  if flag(pedantic)
    ghc-options: -Werror

  build-depends:
    , aeson
    , base           >=4.12 && <5
    , containers
    , directory
    , extra
    , filepath
    , fingertree
    , generic-lens
    , ghc
    , ghc-boot-th
    , ghc-exactprint
    , ghc-source-gen
    , ghcide         ^>= 1.1.0.0
    , lsp
    , hls-plugin-api ^>= 1.0.0.0
    , lens
    , mtl
    , refinery       ^>=0.3
    , retrie         >=0.1.1.0
    , shake          >=0.17.5
    , syb
    , text
    , transformers
    , deepseq

  default-language: Haskell2010
  default-extensions:
    DataKinds,
    DeriveAnyClass,
    DeriveFunctor,
    DeriveGeneric,
    DeriveDataTypeable,
    DeriveFoldable,
    DeriveTraversable,
    DerivingStrategies,
    DerivingVia,
    FlexibleContexts,
    FlexibleInstances,
    GADTs,
    GeneralizedNewtypeDeriving,
    LambdaCase,
    MultiParamTypeClasses,
    NumDecimals,
    OverloadedLabels,
    PatternSynonyms,
    ScopedTypeVariables,
    TypeApplications,
    TypeOperators,
    ViewPatterns


executable test-server
  default-language:   Haskell2010
  build-depends:
    , base
    , data-default
    , ghcide
    , hls-tactics-plugin
    , hls-plugin-api
    , shake
  main-is: Server.hs
  hs-source-dirs: test
  ghc-options:
    "-with-rtsopts=-I0 -A128M"
    -threaded -Wall -Wno-name-shadowing -Wredundant-constraints

test-suite tests
  type: exitcode-stdio-1.0
  main-is: Main.hs
  other-modules:
    AutoTupleSpec
    CodeAction.AutoSpec
    CodeAction.DestructAllSpec
    CodeAction.RefineSpec
    CodeAction.DestructSpec
    CodeAction.IntrosSpec
    CodeAction.UseDataConSpec
    ProviderSpec
    UnificationSpec
    Utils
  hs-source-dirs:
      test
  ghc-options: -Wall -Wredundant-constraints -threaded -rtsopts -with-rtsopts=-N
  build-depends:
      QuickCheck
    , aeson
    , base
    , bytestring
    , checkers
    , containers
    , data-default
    , deepseq
    , directory
    , filepath
    , ghc
    , ghcide                >= 0.7.5.0
    , hie-bios
    , hls-plugin-api
    , hls-tactics-plugin
    , hspec
    , hspec-expectations
    , lens
    , lsp-test
    , lsp-types
    , megaparsec
    , mtl
    , tasty
    , tasty-ant-xml           >=1.1.6
    , tasty-expected-failure
    , tasty-golden
    , tasty-hunit
    , tasty-rerun
    , text
  build-tool-depends:
      hspec-discover:hspec-discover
    , hls-tactics-plugin:test-server -any
  default-language: Haskell2010
<|MERGE_RESOLUTION|>--- conflicted
+++ resolved
@@ -25,7 +25,6 @@
   hs-source-dirs:   src
   exposed-modules:
     Ide.Plugin.Tactic
-<<<<<<< HEAD
     Wingman.Auto
     Wingman.CaseSplit
     Wingman.CodeGen
@@ -35,6 +34,7 @@
     Wingman.FeatureSet
     Wingman.GHC
     Wingman.Judgements
+    Wingman.Judgements.Theta
     Wingman.KnownStrategies
     Wingman.KnownStrategies.QuickCheck
     Wingman.LanguageServer
@@ -46,28 +46,6 @@
     Wingman.Simplify
     Wingman.Tactics
     Wingman.Types
-=======
-    Ide.Plugin.Tactic.Auto
-    Ide.Plugin.Tactic.CaseSplit
-    Ide.Plugin.Tactic.CodeGen
-    Ide.Plugin.Tactic.CodeGen.Utils
-    Ide.Plugin.Tactic.Context
-    Ide.Plugin.Tactic.Debug
-    Ide.Plugin.Tactic.FeatureSet
-    Ide.Plugin.Tactic.GHC
-    Ide.Plugin.Tactic.Judgements
-    Ide.Plugin.Tactic.Judgements.Theta
-    Ide.Plugin.Tactic.KnownStrategies
-    Ide.Plugin.Tactic.KnownStrategies.QuickCheck
-    Ide.Plugin.Tactic.LanguageServer
-    Ide.Plugin.Tactic.LanguageServer.TacticProviders
-    Ide.Plugin.Tactic.Machinery
-    Ide.Plugin.Tactic.Naming
-    Ide.Plugin.Tactic.Range
-    Ide.Plugin.Tactic.Simplify
-    Ide.Plugin.Tactic.Tactics
-    Ide.Plugin.Tactic.Types
->>>>>>> 16adab79
 
   ghc-options:
     -Wall -Wno-name-shadowing -Wredundant-constraints -Wno-unticked-promoted-constructors
