{-# LANGUAGE AllowAmbiguousTypes #-}
{-# LANGUAGE RecordWildCards     #-}

{-# LANGUAGE NoMonoLocalBinds    #-}

{-# OPTIONS_GHC -Wno-orphans     #-}

module Wingman.AbstractLSP (installInteractions) where

import           Control.Monad (void)
import           Control.Monad.IO.Class
import           Control.Monad.Trans (lift)
import           Control.Monad.Trans.Maybe (MaybeT, mapMaybeT)
import qualified Data.Aeson as A
import           Data.Coerce
import           Data.Foldable (traverse_)
import           Data.Monoid (Last (..))
import qualified Data.Text as T
import           Data.Traversable (for)
import           Data.Tuple.Extra (uncurry3)
import           Development.IDE (IdeState)
import           Development.IDE.Core.UseStale
import           Development.IDE.GHC.ExactPrint (GetAnnotatedParsedSource(GetAnnotatedParsedSource))
import qualified Ide.Plugin.Config as Plugin
import           Ide.Types
<<<<<<< HEAD
import           Language.LSP.Server (LspM, sendRequest, getClientCapabilities)
import qualified Language.LSP.Protocol.Types as LSP
import  Language.LSP.Protocol.Message
import           Language.LSP.Protocol.Types hiding (CodeLens, CodeAction)
=======
import           Language.LSP.Server (LspM, sendRequest, getClientCapabilities, getVersionedTextDoc)
import qualified Language.LSP.Types as LSP
import qualified Language.LSP.Types.Lens as J
import           Language.LSP.Types hiding (CodeLens, CodeAction)
>>>>>>> 6ff0e02f
import           Wingman.AbstractLSP.Types
import           Wingman.EmptyCase (fromMaybeT)
import           Wingman.LanguageServer (runIde, getTacticConfigAction, getIdeDynflags, mkWorkspaceEdits, runStaleIde, showLspMessage, mkShowMessageParams)
import           Wingman.StaticPlugin (enableQuasiQuotes)
import           Wingman.Types
import Control.Lens ((^.))


------------------------------------------------------------------------------
-- | Attach the 'Interaction's to a 'PluginDescriptor'. Interactions are
-- self-contained request/response pairs that abstract over the LSP, and
-- provide a unified interface for doing interesting things, without needing to
-- dive into the underlying API too directly.
installInteractions
    :: [Interaction]
    -> PluginDescriptor IdeState
    -> PluginDescriptor IdeState
installInteractions is desc =
  let plId = pluginId desc
   in desc
        { pluginCommands = pluginCommands desc <> fmap (buildCommand plId) is
        , pluginHandlers = pluginHandlers desc <> buildHandlers is
        }


------------------------------------------------------------------------------
-- | Extract 'PluginHandlers' from 'Interaction's.
buildHandlers
    :: [Interaction]
    -> PluginHandlers IdeState
buildHandlers cs =
  flip foldMap cs $ \(Interaction (c :: Continuation sort target b)) ->
    case c_makeCommand c of
      SynthesizeCodeAction k ->
        mkPluginHandler SMethod_TextDocumentCodeAction $ codeActionProvider @target (c_sort c) k
      SynthesizeCodeLens k ->
        mkPluginHandler SMethod_TextDocumentCodeLens   $ codeLensProvider   @target (c_sort c) k


------------------------------------------------------------------------------
-- | Extract a 'PluginCommand' from an 'Interaction'.
buildCommand
  :: PluginId
  -> Interaction
  -> PluginCommand IdeState
buildCommand plId (Interaction (c :: Continuation sort target b)) =
  PluginCommand
    { commandId = toCommandId $ c_sort c
    , commandDesc = T.pack ""
    , commandFunc = runContinuation plId c
    }


------------------------------------------------------------------------------
-- | Boilerplate for running a 'Continuation' as part of an LSP command.
runContinuation
    :: forall sort a b
     . IsTarget a
    => PluginId
    -> Continuation sort a b
    -> CommandFunction IdeState (FileContext, b)
runContinuation plId cont state (fc, b) = do
  fromMaybeT
    (Left $ ResponseError
              { _code = InR $ ErrorCodes_InternalError
              , _message = T.pack "TODO(sandy)"
              , _xdata =  Nothing
              } ) $ do
      env@LspEnv{..} <- buildEnv state plId fc
      nfp <- getNfp $ fc_verTxtDocId le_fileContext ^. J.uri
      let stale a = runStaleIde "runContinuation" state nfp a
      args <- fetchTargetArgs @a env
      res <- c_runCommand cont env args fc b

      -- This block returns a maybe error.
      fmap (maybe (Right A.Null) Left . coerce . foldMap Last) $
        for res $ \case
          ErrorMessages errs -> do
            traverse_ showUserFacingMessage errs
            pure Nothing
          RawEdit edits -> do
            sendEdits edits
            pure Nothing
          GraftEdit gr -> do
            ccs <- lift getClientCapabilities
            TrackedStale pm _ <- mapMaybeT liftIO $ stale GetAnnotatedParsedSource
            case mkWorkspaceEdits (enableQuasiQuotes le_dflags) ccs (fc_verTxtDocId le_fileContext) (unTrack pm) gr of
              Left errs ->
                pure $ Just $ ResponseError
                  { _code    = InR ErrorCodes_InternalError
                  , _message = T.pack $ show errs
                  , _xdata   = Nothing
                  }
              Right edits -> do
                sendEdits edits
                pure Nothing


------------------------------------------------------------------------------
-- | Push a 'WorkspaceEdit' to the client.
sendEdits :: WorkspaceEdit -> MaybeT (LspM Plugin.Config) ()
sendEdits edits =
  void $ lift $
    sendRequest
      SMethod_WorkspaceApplyEdit
      (ApplyWorkspaceEditParams Nothing edits)
      (const $ pure ())


------------------------------------------------------------------------------
-- | Push a 'UserFacingMessage' to the client.
showUserFacingMessage
    :: UserFacingMessage
    -> MaybeT (LspM Plugin.Config) ()
showUserFacingMessage ufm =
  void $ lift $ showLspMessage $ mkShowMessageParams ufm


------------------------------------------------------------------------------
-- | Build an 'LspEnv', which contains the majority of things we need to know
-- in a 'Continuation'.
buildEnv
    :: IdeState
    -> PluginId
    -> FileContext
    -> MaybeT (LspM Plugin.Config) LspEnv
buildEnv state plId fc = do
  cfg <- liftIO $ runIde "plugin" "config" state $ getTacticConfigAction plId
  nfp <- getNfp $ fc_verTxtDocId fc ^. J.uri
  dflags <- mapMaybeT liftIO $ getIdeDynflags state nfp
  pure $ LspEnv
    { le_ideState = state
    , le_pluginId = plId
    , le_dflags   = dflags
    , le_config   = cfg
    , le_fileContext = fc
    }


------------------------------------------------------------------------------
-- | Lift a 'Continuation' into an LSP CodeAction.
codeActionProvider
    :: forall target sort b
     . (IsContinuationSort sort, A.ToJSON b, IsTarget target)
    => sort
    -> ( LspEnv
     -> TargetArgs target
     -> MaybeT (LspM Plugin.Config) [(Metadata, b)]
       )
    -> PluginMethodHandler IdeState Method_TextDocumentCodeAction
codeActionProvider sort k state plId
<<<<<<< HEAD
                   (CodeActionParams _ _ (TextDocumentIdentifier uri) range _) = do
  fromMaybeT (Right $ InL []) $ do
=======
                   (CodeActionParams _ _ docId range _) = do
  verTxtDocId <- getVersionedTextDoc docId
  fromMaybeT (Right $ List []) $ do
>>>>>>> 6ff0e02f
    let fc = FileContext
                { fc_verTxtDocId = verTxtDocId
                , fc_range = Just $ unsafeMkCurrent range
                }
    env <- buildEnv state plId fc
    args <- fetchTargetArgs @target env
    actions <- k env args
    pure
      $ Right
      $ InL
      $ fmap (InR . uncurry (makeCodeAction plId fc sort)) actions


------------------------------------------------------------------------------
-- | Lift a 'Continuation' into an LSP CodeLens.
codeLensProvider
    :: forall target sort b
     . (IsContinuationSort sort, A.ToJSON b, IsTarget target)
    => sort
    -> ( LspEnv
     -> TargetArgs target
     -> MaybeT (LspM Plugin.Config) [(Range, Metadata, b)]
      )
    -> PluginMethodHandler IdeState Method_TextDocumentCodeLens
codeLensProvider sort k state plId
<<<<<<< HEAD
                 (CodeLensParams _ _ (TextDocumentIdentifier uri)) = do
      fromMaybeT (Right $ InL []) $ do
=======
                 (CodeLensParams _ _ docId) = do
      verTxtDocId <- getVersionedTextDoc docId
      fromMaybeT (Right $ List []) $ do
>>>>>>> 6ff0e02f
        let fc = FileContext
                   { fc_verTxtDocId = verTxtDocId
                   , fc_range = Nothing
                   }
        env <- buildEnv state plId fc
        args <- fetchTargetArgs @target env
        actions <- k env args
        pure
          $ Right
          $ InL
          $ fmap (uncurry3 $ makeCodeLens plId sort fc) actions


------------------------------------------------------------------------------
-- | Build a 'LSP.CodeAction'.
makeCodeAction
    :: (A.ToJSON b, IsContinuationSort sort)
    => PluginId
    -> FileContext
    -> sort
    -> Metadata
    -> b
    -> LSP.CodeAction
makeCodeAction plId fc sort (Metadata title kind preferred) b =
  let cmd_id = toCommandId sort
      cmd = mkLspCommand plId cmd_id title $ Just [A.toJSON (fc, b)]
   in LSP.CodeAction
        { _title       = title
        , _kind        = Just kind
        , _diagnostics = Nothing
        , _isPreferred = Just preferred
        , _disabled    = Nothing
        , _edit        = Nothing
        , _command     = Just cmd
        , _data_       = Nothing
        }


------------------------------------------------------------------------------
-- | Build a 'LSP.CodeLens'.
makeCodeLens
    :: (A.ToJSON b, IsContinuationSort sort)
    => PluginId
    -> sort
    -> FileContext
    -> Range
    -> Metadata
    -> b
    -> LSP.CodeLens
makeCodeLens plId sort fc range (Metadata title _ _) b =
  let fc' = fc { fc_range = Just $ unsafeMkCurrent range }
      cmd_id = toCommandId sort
      cmd = mkLspCommand plId cmd_id title $ Just [A.toJSON (fc', b)]
   in LSP.CodeLens
        { _range = range
        , _command = Just cmd
        , _data_ = Nothing
        }
<|MERGE_RESOLUTION|>--- conflicted
+++ resolved
@@ -23,17 +23,11 @@
 import           Development.IDE.GHC.ExactPrint (GetAnnotatedParsedSource(GetAnnotatedParsedSource))
 import qualified Ide.Plugin.Config as Plugin
 import           Ide.Types
-<<<<<<< HEAD
-import           Language.LSP.Server (LspM, sendRequest, getClientCapabilities)
+import           Language.LSP.Server (LspM, sendRequest, getClientCapabilities, getVersionedTextDoc)
+import qualified Language.LSP.Protocol.Lens   as L
+import           Language.LSP.Protocol.Message
 import qualified Language.LSP.Protocol.Types as LSP
-import  Language.LSP.Protocol.Message
 import           Language.LSP.Protocol.Types hiding (CodeLens, CodeAction)
-=======
-import           Language.LSP.Server (LspM, sendRequest, getClientCapabilities, getVersionedTextDoc)
-import qualified Language.LSP.Types as LSP
-import qualified Language.LSP.Types.Lens as J
-import           Language.LSP.Types hiding (CodeLens, CodeAction)
->>>>>>> 6ff0e02f
 import           Wingman.AbstractLSP.Types
 import           Wingman.EmptyCase (fromMaybeT)
 import           Wingman.LanguageServer (runIde, getTacticConfigAction, getIdeDynflags, mkWorkspaceEdits, runStaleIde, showLspMessage, mkShowMessageParams)
@@ -103,7 +97,7 @@
               , _xdata =  Nothing
               } ) $ do
       env@LspEnv{..} <- buildEnv state plId fc
-      nfp <- getNfp $ fc_verTxtDocId le_fileContext ^. J.uri
+      nfp <- getNfp $ fc_verTxtDocId le_fileContext ^. L.uri
       let stale a = runStaleIde "runContinuation" state nfp a
       args <- fetchTargetArgs @a env
       res <- c_runCommand cont env args fc b
@@ -162,7 +156,7 @@
     -> MaybeT (LspM Plugin.Config) LspEnv
 buildEnv state plId fc = do
   cfg <- liftIO $ runIde "plugin" "config" state $ getTacticConfigAction plId
-  nfp <- getNfp $ fc_verTxtDocId fc ^. J.uri
+  nfp <- getNfp $ fc_verTxtDocId fc ^. L.uri
   dflags <- mapMaybeT liftIO $ getIdeDynflags state nfp
   pure $ LspEnv
     { le_ideState = state
@@ -185,14 +179,9 @@
        )
     -> PluginMethodHandler IdeState Method_TextDocumentCodeAction
 codeActionProvider sort k state plId
-<<<<<<< HEAD
-                   (CodeActionParams _ _ (TextDocumentIdentifier uri) range _) = do
-  fromMaybeT (Right $ InL []) $ do
-=======
                    (CodeActionParams _ _ docId range _) = do
   verTxtDocId <- getVersionedTextDoc docId
-  fromMaybeT (Right $ List []) $ do
->>>>>>> 6ff0e02f
+  fromMaybeT (Right $ InL []) $ do
     let fc = FileContext
                 { fc_verTxtDocId = verTxtDocId
                 , fc_range = Just $ unsafeMkCurrent range
@@ -218,14 +207,9 @@
       )
     -> PluginMethodHandler IdeState Method_TextDocumentCodeLens
 codeLensProvider sort k state plId
-<<<<<<< HEAD
-                 (CodeLensParams _ _ (TextDocumentIdentifier uri)) = do
-      fromMaybeT (Right $ InL []) $ do
-=======
                  (CodeLensParams _ _ docId) = do
       verTxtDocId <- getVersionedTextDoc docId
-      fromMaybeT (Right $ List []) $ do
->>>>>>> 6ff0e02f
+      fromMaybeT (Right $ InL []) $ do
         let fc = FileContext
                    { fc_verTxtDocId = verTxtDocId
                    , fc_range = Nothing
