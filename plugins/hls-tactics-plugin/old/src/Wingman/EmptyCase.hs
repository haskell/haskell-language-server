{-# LANGUAGE OverloadedStrings #-}
{-# LANGUAGE RecordWildCards   #-}
{-# LANGUAGE TypeFamilies      #-}

{-# LANGUAGE NoMonoLocalBinds  #-}

module Wingman.EmptyCase where

import           Control.Applicative (empty)
import           Control.Lens
import           Control.Monad
import           Control.Monad.Except (runExcept)
import           Control.Monad.Trans
import           Control.Monad.Trans.Maybe
import           Data.Generics.Aliases (mkQ, GenericQ)
import           Data.Generics.Schemes (everything)
import           Data.Maybe
import           Data.Monoid
import qualified Data.Text as T
import           Data.Traversable
import           Development.IDE (hscEnv, realSrcSpanToRange)
import           Development.IDE.Core.RuleTypes
import           Development.IDE.Core.Shake (IdeState (..))
import           Development.IDE.Core.UseStale
import           Development.IDE.GHC.Compat hiding (empty, EmptyCase)
import           Development.IDE.GHC.ExactPrint
import           Development.IDE.Spans.LocalBindings (getLocalScope)
import           Ide.Types
import           Language.LSP.Server
<<<<<<< HEAD
import           Language.LSP.Protocol.Types
=======
import           Language.LSP.Types
import qualified Language.LSP.Types.Lens as LSP
>>>>>>> 6ff0e02f
import           Prelude hiding (span)
import           Wingman.AbstractLSP.Types
import           Wingman.CodeGen (destructionFor)
import           Wingman.GHC
import           Wingman.Judgements
import           Wingman.LanguageServer
import           Wingman.Types


data EmptyCaseT = EmptyCaseT

instance IsContinuationSort EmptyCaseT where
  toCommandId _ = CommandId "wingman.emptyCase"

instance IsTarget EmptyCaseT where
  type TargetArgs EmptyCaseT = ()
  fetchTargetArgs _ = pure ()

emptyCaseInteraction :: Interaction
emptyCaseInteraction = Interaction $
  Continuation @EmptyCaseT @EmptyCaseT @WorkspaceEdit EmptyCaseT
    (SynthesizeCodeLens $ \LspEnv{..} _ -> do
      let FileContext{..} = le_fileContext
      nfp <- getNfp (fc_verTxtDocId ^. LSP.uri)

      let stale a = runStaleIde "codeLensProvider" le_ideState nfp a

      ccs <- lift getClientCapabilities
      TrackedStale pm _ <- mapMaybeT liftIO $ stale GetAnnotatedParsedSource
      TrackedStale binds bind_map <- mapMaybeT liftIO $ stale GetBindings
      holes <- mapMaybeT liftIO $ emptyCaseScrutinees le_ideState nfp

      for holes $ \(ss, ty) -> do
        binds_ss <- liftMaybe $ mapAgeFrom bind_map ss
        let bindings = getLocalScope (unTrack binds) $ unTrack binds_ss
            range = realSrcSpanToRange $ unTrack ss
        matches <-
          liftMaybe $
            destructionFor
              (foldMap (hySingleton . occName . fst) bindings)
              ty
        edits <- liftMaybe $ hush $
              mkWorkspaceEdits le_dflags ccs fc_verTxtDocId (unTrack pm) $
                graftMatchGroup (RealSrcSpan (unTrack ss) Nothing) $
                  noLoc matches
        pure
          ( range
          , Metadata
              (mkEmptyCaseLensDesc ty)
              (CodeActionKind_Custom "refactor.wingman.completeEmptyCase")
              False
          , edits
          )
    )
    (\ _ _ _ we -> pure $ pure $ RawEdit we)


scrutinzedType :: EmptyCaseSort Type -> Maybe Type
scrutinzedType (EmptyCase ty) = pure  ty
scrutinzedType (EmptyLamCase ty) =
  case tacticsSplitFunTy ty of
    (_, _, tys, _) -> listToMaybe $ fmap scaledThing tys


------------------------------------------------------------------------------
-- | The description for the empty case lens.
mkEmptyCaseLensDesc :: Type -> T.Text
mkEmptyCaseLensDesc ty =
  "Wingman: Complete case constructors (" <> T.pack (unsafeRender ty) <> ")"


------------------------------------------------------------------------------
-- | Silence an error.
hush :: Either e a -> Maybe a
hush (Left _) = Nothing
hush (Right a) = Just a


------------------------------------------------------------------------------
-- | Graft a 'RunTacticResults' into the correct place in an AST. Correctly
-- deals with top-level holes, in which we might need to fiddle with the
-- 'Match's that bind variables.
graftMatchGroup
    :: SrcSpan
    -> Located [LMatch GhcPs (LHsExpr GhcPs)]
    -> Graft (Either String) ParsedSource
graftMatchGroup ss l =
  hoistGraft (runExcept . runExceptString) $ graftExprWithM ss $ \case
    L span (HsCase ext scrut mg) -> do
      pure $ Just $ L span $ HsCase ext scrut $ mg { mg_alts = l }
    L span (HsLamCase ext mg) -> do
      pure $ Just $ L span $ HsLamCase ext $ mg { mg_alts = l }
    (_ :: LHsExpr GhcPs) -> pure Nothing


fromMaybeT :: Functor m => a -> MaybeT m a -> m a
fromMaybeT def = fmap (fromMaybe def) . runMaybeT


------------------------------------------------------------------------------
-- | Find the last typechecked module, and find the most specific span, as well
-- as the judgement at the given range.
emptyCaseScrutinees
    :: IdeState
    -> NormalizedFilePath
    -> MaybeT IO [(Tracked 'Current RealSrcSpan, Type)]
emptyCaseScrutinees state nfp = do
    let stale a = runStaleIde "emptyCaseScrutinees" state nfp a

    TrackedStale tcg tcg_map <- fmap (fmap tmrTypechecked) $ stale TypeCheck
    let tcg' = unTrack tcg
    hscenv <- stale GhcSessionDeps

    let scrutinees = traverse (emptyCaseQ . tcg_binds) tcg
    fmap catMaybes $ for scrutinees $ \aged@(unTrack -> (ss, scrutinee)) -> do
      ty <- MaybeT
          . fmap (scrutinzedType <=< sequence)
          . traverse (typeCheck (hscEnv $ untrackedStaleValue hscenv) tcg')
          $ scrutinee
      case null $ tacticsGetDataCons ty of
        True -> pure empty
        False ->
          case ss of
            RealSrcSpan r _ -> do
              rss' <- liftMaybe $ mapAgeTo tcg_map $ unsafeCopyAge aged r
              pure $ Just (rss', ty)
            UnhelpfulSpan _ -> empty

data EmptyCaseSort a
  = EmptyCase a
  | EmptyLamCase a
  deriving (Eq, Ord, Show, Functor, Foldable, Traversable)

------------------------------------------------------------------------------
-- | Get the 'SrcSpan' and scrutinee of every empty case.
emptyCaseQ :: GenericQ [(SrcSpan, EmptyCaseSort (HsExpr GhcTc))]
emptyCaseQ = everything (<>) $ mkQ mempty $ \case
  L new_span (Case scrutinee []) -> pure (new_span, EmptyCase scrutinee)
  L new_span expr@(LamCase []) -> pure (new_span, EmptyLamCase expr)
  (_ :: LHsExpr GhcTc) -> mempty
<|MERGE_RESOLUTION|>--- conflicted
+++ resolved
@@ -27,12 +27,8 @@
 import           Development.IDE.Spans.LocalBindings (getLocalScope)
 import           Ide.Types
 import           Language.LSP.Server
-<<<<<<< HEAD
+import           Language.LSP.Protocol.Lens as L
 import           Language.LSP.Protocol.Types
-=======
-import           Language.LSP.Types
-import qualified Language.LSP.Types.Lens as LSP
->>>>>>> 6ff0e02f
 import           Prelude hiding (span)
 import           Wingman.AbstractLSP.Types
 import           Wingman.CodeGen (destructionFor)
@@ -56,7 +52,7 @@
   Continuation @EmptyCaseT @EmptyCaseT @WorkspaceEdit EmptyCaseT
     (SynthesizeCodeLens $ \LspEnv{..} _ -> do
       let FileContext{..} = le_fileContext
-      nfp <- getNfp (fc_verTxtDocId ^. LSP.uri)
+      nfp <- getNfp (fc_verTxtDocId ^. L.uri)
 
       let stale a = runStaleIde "codeLensProvider" le_ideState nfp a
 
