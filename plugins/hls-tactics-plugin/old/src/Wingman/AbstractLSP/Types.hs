{-# LANGUAGE AllowAmbiguousTypes #-}
{-# LANGUAGE RecordWildCards     #-}
{-# LANGUAGE StandaloneDeriving  #-}
{-# LANGUAGE TypeFamilies        #-}

{-# OPTIONS_GHC -Wno-orphans #-}

module Wingman.AbstractLSP.Types where

import           Control.Monad.IO.Class
import           Control.Monad.Trans.Maybe (MaybeT (MaybeT), mapMaybeT)
import           Control.Lens ((^.))
import qualified Data.Aeson as A
import           Data.Text (Text)
import           Development.IDE (IdeState)
import           Development.IDE.GHC.ExactPrint (Graft)
import           Development.IDE.Core.UseStale
import           Development.IDE.GHC.Compat hiding (Target)
import           GHC.Generics (Generic)
import qualified Ide.Plugin.Config as Plugin
import           Ide.Types hiding (Config)
import           Language.LSP.Server (LspM)
<<<<<<< HEAD
import           Language.LSP.Protocol.Types hiding (CodeLens, CodeAction)
=======
import           Language.LSP.Types hiding (CodeLens, CodeAction)
import qualified Language.LSP.Types.Lens as LSP
>>>>>>> 6ff0e02f
import           Wingman.LanguageServer (judgementForHole)
import           Wingman.Types


------------------------------------------------------------------------------
-- | An 'Interaction' is an existential 'Continuation', which handles both
-- sides of the request/response interaction for LSP.
data Interaction where
  Interaction
      :: (IsTarget target, IsContinuationSort sort, A.ToJSON b, A.FromJSON b)
      => Continuation sort target b
      -> Interaction


------------------------------------------------------------------------------
-- | Metadata for a command. Used by both code actions and lenses, though for
-- lenses, only 'md_title' is currently used.
data Metadata
  = Metadata
      { md_title     :: Text
      , md_kind      :: CodeActionKind
      , md_preferred :: Bool
      }
  deriving stock (Eq, Show)


------------------------------------------------------------------------------
-- | Whether we're defining a CodeAction or CodeLens.
data SynthesizeCommand a b
  = SynthesizeCodeAction
      ( LspEnv
     -> TargetArgs a
     -> MaybeT (LspM Plugin.Config) [(Metadata, b)]
      )
  | SynthesizeCodeLens
      ( LspEnv
     -> TargetArgs a
     -> MaybeT (LspM Plugin.Config) [(Range, Metadata, b)]
      )


------------------------------------------------------------------------------
-- | Transform a "continuation sort" into a 'CommandId'.
class IsContinuationSort a where
  toCommandId :: a -> CommandId

instance IsContinuationSort CommandId where
  toCommandId = id

instance IsContinuationSort Text where
  toCommandId = CommandId


------------------------------------------------------------------------------
-- | Ways a 'Continuation' can resolve.
data ContinuationResult
  = -- | Produce some error messages.
    ErrorMessages [UserFacingMessage]
    -- | Produce an explicit 'WorkspaceEdit'.
  | RawEdit WorkspaceEdit
    -- | Produce a 'Graft', corresponding to a transformation of the current
    -- AST.
  | GraftEdit (Graft (Either String) ParsedSource)


------------------------------------------------------------------------------
-- | A 'Continuation' is a single object corresponding to an action that users
-- can take via LSP. It generalizes codeactions and codelenses, allowing for
-- a significant amount of code reuse.
--
-- Given @Continuation sort target payload@:
--
-- the @sort@ corresponds to a 'CommandId', allowing you to namespace actions
-- rather than working directly with text. This functionality is driven via
-- 'IsContinuationSort'.
--
-- the @target@ is used to fetch data from LSP on both sides of the
-- request/response barrier. For example, you can use it to resolve what node
-- in the AST the incoming range refers to. This functionality is driven via
-- 'IsTarget'.
--
-- the @payload@ is used for data you'd explicitly like to send from the
-- request to the response. It's like @target@, but only gets computed once.
-- This is beneficial if you can do it, but requires that your data is
-- serializable via JSON.
data Continuation sort target payload = Continuation
  { c_sort :: sort
  , c_makeCommand :: SynthesizeCommand target payload
  , c_runCommand
        :: LspEnv
        -> TargetArgs target
        -> FileContext
        -> payload
        -> MaybeT (LspM Plugin.Config) [ContinuationResult]
  }


------------------------------------------------------------------------------
-- | What file are we looking at, and what bit of it?
data FileContext = FileContext
  { fc_verTxtDocId :: VersionedTextDocumentIdentifier
  , fc_range       :: Maybe (Tracked 'Current Range)
    -- ^ For code actions, this is 'Just'. For code lenses, you'll get
    -- a 'Nothing' in the request, and a 'Just' in the response.
  }
  deriving stock (Eq, Show, Generic)
  deriving anyclass (A.ToJSON, A.FromJSON)


------------------------------------------------------------------------------
-- | Everything we need to resolve continuations.
data LspEnv = LspEnv
  { le_ideState    :: IdeState
  , le_pluginId    :: PluginId
  , le_dflags      :: DynFlags
  , le_config      :: Config
  , le_fileContext :: FileContext
  }


------------------------------------------------------------------------------
-- | Extract some information from LSP, so it can be passed to the requests and
-- responses of a 'Continuation'.
class IsTarget t where
  type TargetArgs t
  fetchTargetArgs
      :: LspEnv
      -> MaybeT (LspM Plugin.Config) (TargetArgs t)

------------------------------------------------------------------------------
-- | A 'HoleTarget' is a target (see 'IsTarget') which succeeds if the given
-- range is an HsExpr hole. It gives continuations access to the resulting
-- tactic judgement.
data HoleTarget = HoleTarget
  deriving stock (Eq, Ord, Show, Enum, Bounded)

getNfp :: Applicative m => Uri -> MaybeT m NormalizedFilePath
getNfp = MaybeT . pure . uriToNormalizedFilePath . toNormalizedUri

instance IsTarget HoleTarget where
  type TargetArgs HoleTarget = HoleJudgment
  fetchTargetArgs LspEnv{..} = do
    let FileContext{..} = le_fileContext
    range <- MaybeT $ pure fc_range
    nfp <- getNfp (fc_verTxtDocId ^. LSP.uri)
    mapMaybeT liftIO $ judgementForHole le_ideState nfp range le_config
<|MERGE_RESOLUTION|>--- conflicted
+++ resolved
@@ -20,12 +20,8 @@
 import qualified Ide.Plugin.Config as Plugin
 import           Ide.Types hiding (Config)
 import           Language.LSP.Server (LspM)
-<<<<<<< HEAD
 import           Language.LSP.Protocol.Types hiding (CodeLens, CodeAction)
-=======
-import           Language.LSP.Types hiding (CodeLens, CodeAction)
-import qualified Language.LSP.Types.Lens as LSP
->>>>>>> 6ff0e02f
+import qualified Language.LSP.Protocol.Lens as L
 import           Wingman.LanguageServer (judgementForHole)
 import           Wingman.Types
 
@@ -170,5 +166,5 @@
   fetchTargetArgs LspEnv{..} = do
     let FileContext{..} = le_fileContext
     range <- MaybeT $ pure fc_range
-    nfp <- getNfp (fc_verTxtDocId ^. LSP.uri)
+    nfp <- getNfp (fc_verTxtDocId ^. L.uri)
     mapMaybeT liftIO $ judgementForHole le_ideState nfp range le_config
