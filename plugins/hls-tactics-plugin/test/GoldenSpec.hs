--- conflicted
+++ resolved
@@ -105,20 +105,6 @@
       useTest "Left"  "UseConLeft.hs"  2 8
       useTest "Right" "UseConRight.hs" 2 8
 
-<<<<<<< HEAD
-  -- test via:
-  -- stack test hls-tactics-plugin --test-arguments '--match "Golden/refine/"'
-  describe "refine" $ do
-    let refineTest = mkGoldenTest allFeatures Refine ""
-    describe "golden" $ do
-      refineTest "RefineIntro.hs"  2 8
-      refineTest "RefineCon.hs"    2 8
-      refineTest "RefineReader.hs" 4 8
-      refineTest "RefineGADT.hs"   8 8
-
-
-=======
->>>>>>> b0390ac7
   describe "golden tests" $ do
     let autoTest = mkGoldenTest allFeatures Auto ""
 
