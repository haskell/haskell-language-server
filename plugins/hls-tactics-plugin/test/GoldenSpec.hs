--- conflicted
+++ resolved
@@ -71,7 +71,7 @@
       [ (not, DestructLambdaCase, "")
       ]
 
-<<<<<<< HEAD
+  let goldenTest = mkGoldenTest allFeatures
 
   -- test via:
   -- stack test hls-tactics-plugin --test-arguments '--match "Golden/destruct all/"'
@@ -99,8 +99,7 @@
     describe "golden" $ do
       destructAllTest "DestructAllAnd.hs"  2 11
       destructAllTest "DestructAllMany.hs" 4 23
-=======
-  let goldenTest = mkGoldenTest allFeatures
+
 
   -- test via:
   -- stack test hls-tactics-plugin --test-arguments '--match "Golden/use constructor/"'
@@ -143,8 +142,6 @@
       refineTest "RefineCon.hs"    2 8
       refineTest "RefineReader.hs" 4 8
       refineTest "RefineGADT.hs"   8 8
-
->>>>>>> c2f54a23
 
   describe "golden tests" $ do
     let autoTest = mkGoldenTest allFeatures Auto ""
