--- conflicted
+++ resolved
@@ -22,24 +22,6 @@
     destructTest "b"    17 10 "DestructTyToDataFam"
 
   describe "layout" $ do
-<<<<<<< HEAD
-    destructTest "b"  4  3 "LayoutBind.hs"
-    destructTest "b"  2 15 "LayoutDollarApp.hs"
-    destructTest "b"  2 18 "LayoutOpApp.hs"
-    destructTest "b"  2 14 "LayoutLam.hs"
-    destructTest "x" 11 15 "LayoutSplitWhere.hs"
-    destructTest "x"  3 12 "LayoutSplitClass.hs"
-    destructTest "b"  3  9 "LayoutSplitGuard.hs"
-    destructTest "b"  4 13 "LayoutSplitLet.hs"
-    destructTest "a"  4  7 "LayoutSplitIn.hs"
-    destructTest "a"  4 31 "LayoutSplitViewPat.hs"
-    destructTest "a"  7 17 "LayoutSplitPattern.hs"
-    destructTest "a"  8 26 "LayoutSplitPatSyn.hs"
-
-    -- test layouts that maintain user-written fixities
-    destructTest "b"  3 13 "LayoutInfixKeep.hs"
-    destructTest "b"  2 12 "LayoutPrefixKeep.hs"
-=======
     destructTest "b"  4  3 "LayoutBind"
     destructTest "b"  2 15 "LayoutDollarApp"
     destructTest "b"  2 18 "LayoutOpApp"
@@ -130,4 +112,7 @@
       [ (not, HomomorphismLambdaCase, "")
       , (id, DestructLambdaCase, "")
       ]
->>>>>>> b8bb06eb
+
+    -- test layouts that maintain user-written fixities
+    destructTest "b"  3 13 "LayoutInfixKeep.hs"
+    destructTest "b"  2 12 "LayoutPrefixKeep.hs"
