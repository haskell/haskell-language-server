{-# LANGUAGE CPP               #-}
{-# LANGUAGE OverloadedStrings #-}

module CodeAction.RunMetaprogramSpec where

import  Utils
import  Test.Hspec
import  Wingman.Types


spec :: Spec
spec = do
  let metaTest l c f =
#if __GLASGOW_HASKELL__ >= 808
        goldenTest RunMetaprogram "" l c f
#else
        pure ()
#endif

#if __GLASGOW_HASKELL__ >= 808
  describe "beginMetaprogram" $ do
    goldenTest BeginMetaprogram ""  1  7 "MetaBegin"
#endif

  describe "golden" $ do
    metaTest  6 11 "MetaMaybeAp"
    metaTest  2 32 "MetaBindOne"
    metaTest  2 32 "MetaBindAll"
    metaTest  2 13 "MetaTry"
    metaTest  2 74 "MetaChoice"
<<<<<<< HEAD
    metaTest  9 38 "MetaCataCollapse"
    metaTest  7 16 "MetaCataCollapseUnary"
=======
    metaTest  5 40 "MetaUseImport"
    metaTest  6 31 "MetaUseLocal"
    metaTest 11 11 "MetaUseMethod"
>>>>>>> f0872f9c
<|MERGE_RESOLUTION|>--- conflicted
+++ resolved
@@ -28,11 +28,8 @@
     metaTest  2 32 "MetaBindAll"
     metaTest  2 13 "MetaTry"
     metaTest  2 74 "MetaChoice"
-<<<<<<< HEAD
-    metaTest  9 38 "MetaCataCollapse"
-    metaTest  7 16 "MetaCataCollapseUnary"
-=======
     metaTest  5 40 "MetaUseImport"
     metaTest  6 31 "MetaUseLocal"
     metaTest 11 11 "MetaUseMethod"
->>>>>>> f0872f9c
+    metaTest  9 38 "MetaCataCollapse"
+    metaTest  7 16 "MetaCataCollapseUnary"
