--- conflicted
+++ resolved
@@ -44,10 +44,6 @@
     metaTest  2 18 "MetaLetSimple"
     metaTest  5  9 "MetaIdiom"
     metaTest  7  9 "MetaIdiomRecord"
-<<<<<<< HEAD
-=======
-
     metaTest 14 10 "MetaFundeps"
->>>>>>> 275d7c35
 
     metaTest  2 12 "IntrosTooMany"
