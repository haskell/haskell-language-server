--- conflicted
+++ resolved
@@ -46,11 +46,8 @@
     autoTest  2 14 "FmapJoin.hs"
     autoTest  2  9 "Fgmap.hs"
     autoTest  4 19 "FmapJoinInLet.hs"
-<<<<<<< HEAD
+    autoTest  9 12 "AutoEndo.hs"
     autoTest 12 10 "AutoThetaFix.hs"
-=======
-    autoTest  9 12 "AutoEndo.hs"
->>>>>>> 2a990312
 
     failing "flaky in CI" $
       autoTest 2 11 "GoldenApplicativeThen.hs"
