data Semi a = Semi a

instance Semigroup a => Semigroup (Semi a) where
<<<<<<< HEAD
  (<>) (Semi a6) (Semi a) = Semi (a6 <> a)
=======
  (<>) (Semi a4) (Semi a) = Semi ((<>) a4 a)
>>>>>>> 97d89653
<|MERGE_RESOLUTION|>--- conflicted
+++ resolved
@@ -1,8 +1,4 @@
 data Semi a = Semi a
 
 instance Semigroup a => Semigroup (Semi a) where
-<<<<<<< HEAD
-  (<>) (Semi a6) (Semi a) = Semi (a6 <> a)
-=======
-  (<>) (Semi a4) (Semi a) = Semi ((<>) a4 a)
->>>>>>> 97d89653
+  (<>) (Semi a4) (Semi a) = Semi (a4 <> a)
