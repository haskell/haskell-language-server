--- conflicted
+++ resolved
@@ -3,10 +3,5 @@
 data Semi = Semi [String] Int
 
 instance Semigroup Int => Semigroup Semi where
-<<<<<<< HEAD
-  (<>) (Semi l_l_c7 i8) (Semi l_l_c i)
-    = Semi (l_l_c7 <> l_l_c) (i8 <> i)
-=======
   (<>) (Semi l_l_c5 i6) (Semi l_l_c i)
-    = Semi ((<>) l_l_c5 l_l_c) ((<>) i6 i)
->>>>>>> 97d89653
+    = Semi (l_l_c5 <> l_l_c) (i6 <> i)
