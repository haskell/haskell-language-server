--- conflicted
+++ resolved
@@ -118,7 +118,7 @@
       -- use stale data will get uptodate stuff
       void $ waitForTypecheck doc
       actions <- getCodeActions doc $ pointRange line col
-<<<<<<< HEAD
+-- <<<<<<< HEAD
       case find ((== Just (tacticTitle tc occ)) . codeActionTitle) actions of
         Just (InR CodeAction {_command = Just c}) -> do
             executeCommand c
@@ -131,23 +131,23 @@
             expected <- liftIO $ T.readFile expected_name
             liftIO $ edited `eq` expected
         _ -> error $ show actions
-=======
-      Just (InR CodeAction {_command = Just c})
-        <- pure $ find ((== Just (tacticTitle tc occ)) . codeActionTitle) actions
-      executeCommand c
-      resp <- skipManyTill anyMessage (Right <$> message SWorkspaceApplyEdit <|> Left <$> message SWindowShowMessage)
-      case resp of
-        Left nm -> liftIO $ expectationFailure $ "Expected WorkspaceApplyEdit.\nInstead got message:\n    " ++ show (nm ^. params . J.message)
-        Right _ -> pure ()
-      edited <- documentContents doc
-      let expected_name = input <.> "expected" <.> "hs"
-      -- Write golden tests if they don't already exist
-      liftIO $ (doesFileExist expected_name >>=) $ flip unless $ do
-        T.writeFile expected_name edited
-      expected <- liftIO $ T.readFile expected_name
-      liftIO $ edited `eq` expected
-
->>>>>>> 75a7d853
+-- =======
+--       Just (InR CodeAction {_command = Just c})
+--         <- pure $ find ((== Just (tacticTitle tc occ)) . codeActionTitle) actions
+--       executeCommand c
+--       resp <- skipManyTill anyMessage (Right <$> message SWorkspaceApplyEdit <|> Left <$> message SWindowShowMessage)
+--       case resp of
+--         Left nm -> liftIO $ expectationFailure $ "Expected WorkspaceApplyEdit.\nInstead got message:\n    " ++ show (nm ^. params . J.message)
+--         Right _ -> pure ()
+--       edited <- documentContents doc
+--       let expected_name = input <.> "expected" <.> "hs"
+--       -- Write golden tests if they don't already exist
+--       liftIO $ (doesFileExist expected_name >>=) $ flip unless $ do
+--         T.writeFile expected_name edited
+--       expected <- liftIO $ T.readFile expected_name
+--       liftIO $ edited `eq` expected
+
+-- >>>>>>> 75a7d853084c8e83a3f8ea4d92799b5ade8ede3f
 
 mkCodeLensTest
     :: FilePath
