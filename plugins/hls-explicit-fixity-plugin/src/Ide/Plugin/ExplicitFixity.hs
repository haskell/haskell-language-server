--- conflicted
+++ resolved
@@ -42,27 +42,15 @@
     , pluginPriority = ghcideNotificationsPluginPriority - 1
     }
 
-<<<<<<< HEAD
-hover :: PluginMethodHandler IdeState TextDocumentHover
-hover state _ (HoverParams (TextDocumentIdentifier uri) pos _) = PluginUtils.pluginResponse $ do
+hover :: PluginMethodHandler IdeState Method_TextDocumentHover
+hover state _ (HoverParams (TextDocumentIdentifier uri) pos _) = PluginUtils.pluginResponse' $ do
     nfp <- PluginUtils.withPluginError $ getNormalizedFilePath' uri
     PluginUtils.runIdeAction "ExplicitFixity" (shakeExtras state) $ do
       (FixityMap fixmap, _) <-  PluginUtils.useWithStaleFast GetFixity nfp
       (HAR{hieAst}, mapping) <- PluginUtils.useWithStaleFast GetHieAst nfp
       let ns = getNamesAtPoint hieAst pos mapping
           fs = mapMaybe (\n -> (n,) <$> M.lookup n fixmap) ns
-      pure $ toHover fs
-=======
-hover :: PluginMethodHandler IdeState Method_TextDocumentHover
-hover state _ (HoverParams (TextDocumentIdentifier uri) pos _) = pluginResponse $ do
-    nfp <- getNormalizedFilePath uri
-    handleMaybeM "ExplicitFixity: Unable to get fixity" $ liftIO $ runIdeAction "ExplicitFixity" (shakeExtras state) $ runMaybeT $ do
-      (FixityMap fixmap, _) <- useE GetFixity nfp
-      (HAR{hieAst}, mapping) <- useE GetHieAst nfp
-      let ns = getNamesAtPoint hieAst pos mapping
-          fs = mapMaybe (\n -> (n,) <$> M.lookup n fixmap) ns
-      pure $ maybeToNull $ toHover $ fs
->>>>>>> fb5e5c99
+      pure $ maybeToNull $ toHover fs
     where
         toHover :: [(Name, Fixity)] -> Maybe Hover
         toHover [] = Nothing
