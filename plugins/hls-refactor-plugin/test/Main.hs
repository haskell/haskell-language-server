--- conflicted
+++ resolved
@@ -6,11 +6,7 @@
 {-# LANGUAGE OverloadedStrings     #-}
 {-# LANGUAGE PatternSynonyms       #-}
 {-# LANGUAGE RecordWildCards       #-}
-<<<<<<< HEAD
-{-# OPTIONS_GHC -Wno-unticked-promoted-constructors #-}
-=======
 {-# LANGUAGE TypeOperators         #-}
->>>>>>> 4b95e555
 
 module Main
   ( main
