--- conflicted
+++ resolved
@@ -68,12 +68,9 @@
 import           Development.IDE.Types.Options
 import           GHC.Exts                                          (fromList)
 import qualified GHC.LanguageExtensions                            as Lang
-<<<<<<< HEAD
-import qualified Text.Regex.Applicative                            as RE
-=======
 import           Ide.Logger                                        hiding
                                                                    (group)
->>>>>>> b6dc4250
+import qualified Text.Regex.Applicative                            as RE
 #if MIN_VERSION_ghc(9,4,0)
 import           GHC.Parser.Annotation                             (TokenLocation (..))
 #endif
