-- Copyright (c) 2019 The DAML Authors. All rights reserved.
-- SPDX-License-Identifier: Apache-2.0
{-# LANGUAGE GADTs #-}

module Development.IDE.Plugin.CodeAction
    (
    mkExactprintPluginDescriptor,
    iePluginDescriptor,
    typeSigsPluginDescriptor,
    bindingsPluginDescriptor,
    fillHolePluginDescriptor,
    extendImportPluginDescriptor,
    -- * For testing
    matchRegExMultipleImports
    ) where

import           Control.Applicative                               ((<|>))
import           Control.Arrow                                     (second,
                                                                    (&&&),
                                                                    (>>>))
import           Control.Concurrent.STM.Stats                      (atomically)
import           Control.Monad.Extra
import           Control.Monad.IO.Class
import           Control.Monad.Trans.Maybe
import           Data.Aeson
import           Data.Char
import qualified Data.DList                                        as DL
import           Data.Function
import           Data.Functor
import qualified Data.HashMap.Strict                               as Map
import qualified Data.HashSet                                      as Set
import           Data.List.Extra
import           Data.List.NonEmpty                                (NonEmpty ((:|)))
import qualified Data.List.NonEmpty                                as NE
import qualified Data.Map.Strict                                   as M
import           Data.Maybe
import           Data.Ord                                          (comparing)
import qualified Data.Set                                          as S
import qualified Data.Text                                         as T
import qualified Data.Text.Encoding                                as T
import qualified Data.Text.Utf16.Rope                              as Rope
import           Development.IDE.Core.Rules
import           Development.IDE.Core.RuleTypes
import           Development.IDE.Core.Service
import           Development.IDE.Core.Shake                        hiding (Log)
import           Development.IDE.GHC.Compat                        hiding
                                                                   (ImplicitPrelude)
import           Development.IDE.GHC.Compat.ExactPrint
import           Development.IDE.GHC.Compat.Util
import           Development.IDE.GHC.Error
import           Development.IDE.GHC.ExactPrint
import qualified Development.IDE.GHC.ExactPrint                    as E
import           Development.IDE.GHC.Util                          (printOutputable,
                                                                    printRdrName)
import           Development.IDE.Plugin.CodeAction.Args
import           Development.IDE.Plugin.CodeAction.ExactPrint
import           Development.IDE.Plugin.CodeAction.PositionIndexed
import           Development.IDE.Plugin.CodeAction.Util
import           Development.IDE.Plugin.Completions.Types
import qualified Development.IDE.Plugin.Plugins.AddArgument
import           Development.IDE.Plugin.Plugins.Diagnostic
import           Development.IDE.Plugin.Plugins.FillHole           (suggestFillHole)
import           Development.IDE.Plugin.Plugins.FillTypeWildcard   (suggestFillTypeWildcard)
import           Development.IDE.Plugin.Plugins.ImportUtils
import           Development.IDE.Plugin.TypeLenses                 (suggestSignature)
import           Development.IDE.Types.Exports
import           Development.IDE.Types.Location
import           Development.IDE.Types.Logger                      hiding
                                                                   (group)
import           Development.IDE.Types.Options
import           GHC.Exts                                          (fromList)
import qualified GHC.LanguageExtensions                            as Lang
#if MIN_VERSION_ghc(9,4,0)
import           GHC.Parser.Annotation                             (TokenLocation (..))
#endif
import           Ide.PluginUtils                                   (subRange)
import           Ide.Types
import qualified Language.LSP.Server                               as LSP
import           Language.LSP.Types                                (ApplyWorkspaceEditParams (..),
                                                                    CodeAction (..),
                                                                    CodeActionContext (CodeActionContext, _diagnostics),
                                                                    CodeActionKind (CodeActionQuickFix),
                                                                    CodeActionParams (CodeActionParams),
                                                                    Command,
                                                                    Diagnostic (..),
                                                                    List (..),
                                                                    MessageType (..),
                                                                    ResponseError,
                                                                    SMethod (..),
                                                                    ShowMessageParams (..),
                                                                    TextDocumentIdentifier (TextDocumentIdentifier),
                                                                    TextEdit (TextEdit, _range),
                                                                    UInt,
                                                                    WorkspaceEdit (WorkspaceEdit, _changeAnnotations, _changes, _documentChanges),
                                                                    type (|?) (InR),
                                                                    uriToFilePath)
import           Language.LSP.VFS                                  (VirtualFile,
                                                                    _file_text)
import qualified Text.Fuzzy.Parallel                               as TFP
import           Text.Regex.TDFA                                   ((=~), (=~~))
#if MIN_VERSION_ghc(9,2,0)
import           GHC                                               (AddEpAnn (AddEpAnn),
                                                                    Anchor (anchor_op),
                                                                    AnchorOperation (..),
                                                                    AnnsModule (am_main),
                                                                    DeltaPos (..),
                                                                    EpAnn (..),
                                                                    EpaLocation (..),
                                                                    LEpaComment)
#else
import           Language.Haskell.GHC.ExactPrint.Types             (Annotation (annsDP),
                                                                    DeltaPos,
                                                                    KeywordId (G),
                                                                    deltaRow,
                                                                    mkAnnKey)
#endif

-------------------------------------------------------------------------------------------------

-- | Generate code actions.
codeAction
    :: IdeState
    -> PluginId
    -> CodeActionParams
    -> LSP.LspM c (Either ResponseError (List (Command |? CodeAction)))
codeAction state _ (CodeActionParams _ _ (TextDocumentIdentifier uri) _range CodeActionContext{_diagnostics=List xs}) = do
  contents <- LSP.getVirtualFile $ toNormalizedUri uri
  liftIO $ do
    let text = Rope.toText . (_file_text :: VirtualFile -> Rope.Rope) <$> contents
        mbFile = toNormalizedFilePath' <$> uriToFilePath uri
    diag <- atomically $ fmap (\(_, _, d) -> d) . filter (\(p, _, _) -> mbFile == Just p) <$> getDiagnostics state
    (join -> parsedModule) <- runAction "GhcideCodeActions.getParsedModule" state $ getParsedModule `traverse` mbFile
    let
      actions = caRemoveRedundantImports parsedModule text diag xs uri
               <> caRemoveInvalidExports parsedModule text diag xs uri
    pure $ Right $ List actions

-------------------------------------------------------------------------------------------------

iePluginDescriptor :: Recorder (WithPriority E.Log) -> PluginId -> PluginDescriptor IdeState
iePluginDescriptor recorder plId =
  let old =
        mkGhcideCAsPlugin [
            wrap suggestExportUnusedTopBinding
          , wrap suggestModuleTypo
          , wrap suggestFixConstructorImport
          , wrap suggestExtendImport
          , wrap suggestImportDisambiguation
          , wrap suggestNewOrExtendImportForClassMethod
          , wrap suggestHideShadow
          , wrap suggestNewImport
          ]
          plId
   in mkExactprintPluginDescriptor recorder $ old {pluginHandlers = pluginHandlers old <> mkPluginHandler STextDocumentCodeAction codeAction }

typeSigsPluginDescriptor :: Recorder (WithPriority E.Log) -> PluginId -> PluginDescriptor IdeState
typeSigsPluginDescriptor recorder plId = mkExactprintPluginDescriptor recorder $
  mkGhcideCAsPlugin [
      wrap $ suggestSignature True
    , wrap suggestFillTypeWildcard
    , wrap suggestAddTypeAnnotationToSatisfyConstraints
    , wrap removeRedundantConstraints
    , wrap suggestConstraint
    ]
    plId

bindingsPluginDescriptor :: Recorder (WithPriority E.Log) ->  PluginId -> PluginDescriptor IdeState
bindingsPluginDescriptor recorder plId = mkExactprintPluginDescriptor recorder $
  mkGhcideCAsPlugin [
      wrap suggestReplaceIdentifier
    , wrap suggestImplicitParameter
    , wrap suggestNewDefinition
    , wrap Development.IDE.Plugin.Plugins.AddArgument.plugin
    , wrap suggestDeleteUnusedBinding
    ]
    plId

fillHolePluginDescriptor :: Recorder (WithPriority E.Log) -> PluginId -> PluginDescriptor IdeState
fillHolePluginDescriptor recorder plId = mkExactprintPluginDescriptor recorder (mkGhcideCAPlugin (wrap suggestFillHole) plId)

extendImportPluginDescriptor :: Recorder (WithPriority E.Log) -> PluginId -> PluginDescriptor IdeState
extendImportPluginDescriptor recorder plId = mkExactprintPluginDescriptor recorder $ (defaultPluginDescriptor plId)
  { pluginCommands = [extendImportCommand] }


-- | Add the ability for a plugin to call GetAnnotatedParsedSource
mkExactprintPluginDescriptor :: Recorder (WithPriority E.Log) -> PluginDescriptor a -> PluginDescriptor a
mkExactprintPluginDescriptor recorder desc = desc { pluginRules = pluginRules desc >> getAnnotatedParsedSourceRule recorder }

-------------------------------------------------------------------------------------------------


extendImportCommand :: PluginCommand IdeState
extendImportCommand =
  PluginCommand (CommandId extendImportCommandId) "additional edits for a completion" extendImportHandler

extendImportHandler :: CommandFunction IdeState ExtendImport
extendImportHandler ideState edit@ExtendImport {..} = do
  res <- liftIO $ runMaybeT $ extendImportHandler' ideState edit
  whenJust res $ \(nfp, wedit@WorkspaceEdit {_changes}) -> do
    let (_, List (head -> TextEdit {_range})) = fromJust $ _changes >>= listToMaybe . Map.toList
        srcSpan = rangeToSrcSpan nfp _range
    LSP.sendNotification SWindowShowMessage $
      ShowMessageParams MtInfo $
        "Import "
          <> maybe ("‘" <> newThing) (\x -> "‘" <> x <> " (" <> newThing <> ")") thingParent
          <> "’ from "
          <> importName
          <> " (at "
          <> printOutputable srcSpan
          <> ")"
    void $ LSP.sendRequest SWorkspaceApplyEdit (ApplyWorkspaceEditParams Nothing wedit) (\_ -> pure ())
  return $ Right Null

extendImportHandler' :: IdeState -> ExtendImport -> MaybeT IO (NormalizedFilePath, WorkspaceEdit)
extendImportHandler' ideState ExtendImport {..}
  | Just fp <- uriToFilePath doc,
    nfp <- toNormalizedFilePath' fp =
    do
      (ModSummaryResult {..}, ps, contents) <- MaybeT $ liftIO $
        runAction "extend import" ideState $
          runMaybeT $ do
            -- We want accurate edits, so do not use stale data here
            msr <- MaybeT $ use GetModSummaryWithoutTimestamps nfp
            ps <- MaybeT $ use GetAnnotatedParsedSource nfp
            (_, contents) <- MaybeT $ use GetFileContents nfp
            return (msr, ps, contents)
      let df = ms_hspp_opts msrModSummary
          wantedModule = mkModuleName (T.unpack importName)
          wantedQual = mkModuleName . T.unpack <$> importQual
          existingImport = find (isWantedModule wantedModule wantedQual) msrImports
      case existingImport of
        Just imp -> do
            fmap (nfp,) $ liftEither $
              rewriteToWEdit df doc
#if !MIN_VERSION_ghc(9,2,0)
                (annsA ps)
#endif
                $
                  extendImport (T.unpack <$> thingParent) (T.unpack newThing) (makeDeltaAst imp)

        Nothing -> do
            let n = newImport importName sym importQual False
                sym = if isNothing importQual then Just it else Nothing
                it = case thingParent of
                  Nothing -> newThing
                  Just p  -> p <> "(" <> newThing <> ")"
            t <- liftMaybe $ snd <$> newImportToEdit n ps (fromMaybe "" contents)
            return (nfp, WorkspaceEdit {_changes=Just (GHC.Exts.fromList [(doc,List [t])]), _documentChanges=Nothing, _changeAnnotations=Nothing})
  | otherwise =
    mzero

isWantedModule :: ModuleName -> Maybe ModuleName -> GenLocated l (ImportDecl GhcPs) -> Bool
isWantedModule wantedModule Nothing (L _ it@ImportDecl{ideclName, ideclHiding = Just (False, _)}) =
    not (isQualifiedImport it) && unLoc ideclName == wantedModule
isWantedModule wantedModule (Just qual) (L _ ImportDecl{ideclAs, ideclName, ideclHiding = Just (False, _)}) =
    unLoc ideclName == wantedModule && (wantedModule == qual || (unLoc . reLoc <$> ideclAs) == Just qual)
isWantedModule _ _ _ = False


liftMaybe :: Monad m => Maybe a -> MaybeT m a
liftMaybe a = MaybeT $ pure a

liftEither :: Monad m => Either e a -> MaybeT m a
liftEither (Left _)  = mzero
liftEither (Right x) = return x

-------------------------------------------------------------------------------------------------

findSigOfDecl :: p ~ GhcPass p0 => (IdP p -> Bool) -> [LHsDecl p] -> Maybe (Sig p)
findSigOfDecl pred decls =
  listToMaybe
    [ sig
      | L _ (SigD _ sig@(TypeSig _ idsSig _)) <- decls,
        any (pred . unLoc) idsSig
    ]

findSigOfDeclRanged :: forall p p0 . p ~ GhcPass p0 => Range -> [LHsDecl p] -> Maybe (Sig p)
findSigOfDeclRanged range decls = do
  dec <- findDeclContainingLoc (_start range) decls
  case dec of
     L _ (SigD _ sig@TypeSig {})     -> Just sig
     L _ (ValD _ (bind :: HsBind p)) -> findSigOfBind range bind
     _                               -> Nothing

findSigOfBind :: forall p p0. p ~ GhcPass p0 => Range -> HsBind p -> Maybe (Sig p)
findSigOfBind range bind =
    case bind of
      FunBind {} -> findSigOfLMatch (unLoc $ mg_alts (fun_matches bind))
      _          -> Nothing
  where
    findSigOfLMatch :: [LMatch p (LHsExpr p)] -> Maybe (Sig p)
    findSigOfLMatch ls = do
      match <- findDeclContainingLoc (_start range) ls
      let grhs = m_grhss $ unLoc match
#if !MIN_VERSION_ghc(9,2,0)
          span = getLoc $ reLoc $ grhssLocalBinds grhs
      if _start range `isInsideSrcSpan` span
        then findSigOfBinds range (unLoc (grhssLocalBinds grhs)) -- where clause
        else do
          grhs <- findDeclContainingLoc (_start range) (map reLocA $ grhssGRHSs grhs)
          case unLoc grhs of
            GRHS _ _ bd -> findSigOfExpr (unLoc bd)
            _           -> Nothing
#else
      msum
        [findSigOfBinds range (grhssLocalBinds grhs) -- where clause
        , do
#if MIN_VERSION_ghc(9,3,0)
          grhs <- findDeclContainingLoc (_start range) (grhssGRHSs grhs)
#else
          grhs <- findDeclContainingLoc (_start range) (map reLocA $ grhssGRHSs grhs)
#endif
          case unLoc grhs of
            GRHS _ _ bd -> findSigOfExpr (unLoc bd)
        ]
#endif

    findSigOfExpr :: HsExpr p -> Maybe (Sig p)
    findSigOfExpr = go
      where
#if MIN_VERSION_ghc(9,3,0)
        go (HsLet _ _ binds _ _) = findSigOfBinds range binds
#else
        go (HsLet _ binds _) = findSigOfBinds range binds
#endif
        go (HsDo _ _ stmts) = do
          stmtlr <- unLoc <$> findDeclContainingLoc (_start range) (unLoc stmts)
          case stmtlr of
            LetStmt _ lhsLocalBindsLR -> findSigOfBinds range lhsLocalBindsLR
            _                         -> Nothing
        go _ = Nothing

findSigOfBinds :: p ~ GhcPass p0 => Range -> HsLocalBinds p -> Maybe (Sig p)
findSigOfBinds range = go
  where
    go (HsValBinds _ (ValBinds _ binds lsigs)) =
        case unLoc <$> findDeclContainingLoc (_start range) lsigs of
          Just sig' -> Just sig'
          Nothing -> do
            lHsBindLR <- findDeclContainingLoc (_start range) (bagToList binds)
            findSigOfBind range (unLoc lHsBindLR)
    go _ = Nothing

findInstanceHead :: (Outputable (HsType p), p ~ GhcPass p0) => DynFlags -> String -> [LHsDecl p] -> Maybe (LHsType p)
findInstanceHead df instanceHead decls =
  listToMaybe
#if !MIN_VERSION_ghc(9,2,0)
    [ hsib_body
      | L _ (InstD _ (ClsInstD _ ClsInstDecl {cid_poly_ty = HsIB {hsib_body}})) <- decls,
        showSDoc df (ppr hsib_body) == instanceHead
    ]
#else
    [ hsib_body
      | L _ (InstD _ (ClsInstD _ ClsInstDecl {cid_poly_ty = (unLoc -> HsSig {sig_body = hsib_body})})) <- decls,
        showSDoc df (ppr hsib_body) == instanceHead
    ]
#endif

#if MIN_VERSION_ghc(9,2,0)
findDeclContainingLoc :: Foldable t => Position -> t (GenLocated (SrcSpanAnn' a) e) -> Maybe (GenLocated (SrcSpanAnn' a) e)
#else
findDeclContainingLoc :: Foldable t => Position -> t (GenLocated SrcSpan e) -> Maybe (GenLocated SrcSpan e)
#endif
findDeclContainingLoc loc = find (\(L l _) -> loc `isInsideSrcSpan` locA l)

-- Single:
-- This binding for ‘mod’ shadows the existing binding
--   imported from ‘Prelude’ at haskell-language-server/ghcide/src/Development/IDE/Plugin/CodeAction.hs:10:8-40
--   (and originally defined in ‘GHC.Real’)typecheck(-Wname-shadowing)
-- Multi:
--This binding for ‘pack’ shadows the existing bindings
--  imported from ‘Data.ByteString’ at B.hs:6:1-22
--  imported from ‘Data.ByteString.Lazy’ at B.hs:8:1-27
--  imported from ‘Data.Text’ at B.hs:7:1-16
suggestHideShadow :: Annotated ParsedSource -> T.Text -> Maybe TcModuleResult -> Maybe HieAstResult -> Diagnostic -> [(T.Text, [Either TextEdit Rewrite])]
suggestHideShadow ps fileContents mTcM mHar Diagnostic {_message, _range}
  | Just [identifier, modName, s] <-
      matchRegexUnifySpaces
        _message
        "This binding for ‘([^`]+)’ shadows the existing binding imported from ‘([^`]+)’ at ([^ ]*)" =
    suggests identifier modName s
  | Just [identifier] <-
      matchRegexUnifySpaces
        _message
        "This binding for ‘([^`]+)’ shadows the existing bindings",
    Just matched <- allMatchRegexUnifySpaces _message "imported from ‘([^’]+)’ at ([^ ]*)",
    mods <- [(modName, s) | [_, modName, s] <- matched],
    result <- nubOrdBy (compare `on` fst) $ mods >>= uncurry (suggests identifier),
    hideAll <- ("Hide " <> identifier <> " from all occurrence imports", concatMap snd result) =
    result <> [hideAll]
  | otherwise = []
  where
    L _ HsModule {hsmodImports} = astA ps

    suggests identifier modName s
      | Just tcM <- mTcM,
        Just har <- mHar,
        [s'] <- [x | (x, "") <- readSrcSpan $ T.unpack s],
        isUnusedImportedId tcM har (T.unpack identifier) (T.unpack modName) (RealSrcSpan s' Nothing),
        mDecl <- findImportDeclByModuleName hsmodImports $ T.unpack modName,
        title <- "Hide " <> identifier <> " from " <> modName =
        if modName == "Prelude" && null mDecl
          then maybeToList $ (\(_, te) -> (title, [Left te])) <$> newImportToEdit (hideImplicitPreludeSymbol identifier) ps fileContents
          else maybeToList $ (title,) . pure . pure . hideSymbol (T.unpack identifier) <$> mDecl
      | otherwise = []

findImportDeclByModuleName :: [LImportDecl GhcPs] -> String -> Maybe (LImportDecl GhcPs)
findImportDeclByModuleName decls modName = flip find decls $ \case
  (L _ ImportDecl {..}) -> modName == moduleNameString (unLoc ideclName)
  _                     -> error "impossible"

isTheSameLine :: SrcSpan -> SrcSpan -> Bool
isTheSameLine s1 s2
  | Just sl1 <- getStartLine s1,
    Just sl2 <- getStartLine s2 =
    sl1 == sl2
  | otherwise = False
  where
    getStartLine x = srcLocLine . realSrcSpanStart <$> realSpan x

isUnusedImportedId :: TcModuleResult -> HieAstResult -> String -> String -> SrcSpan -> Bool
isUnusedImportedId
  TcModuleResult {tmrTypechecked = TcGblEnv {tcg_imports = ImportAvails {imp_mods}}}
  HAR {refMap}
  identifier
  modName
  importSpan
    | occ <- mkVarOcc identifier,
      impModsVals <- importedByUser . concat $ moduleEnvElts imp_mods,
      Just rdrEnv <-
        listToMaybe
          [ imv_all_exports
            | ImportedModsVal {..} <- impModsVals,
              imv_name == mkModuleName modName,
              isTheSameLine imv_span importSpan
          ],
      [GRE {gre_name = name}] <- lookupGlobalRdrEnv rdrEnv occ,
      importedIdentifier <- Right name,
      refs <- M.lookup importedIdentifier refMap =
      maybe True (not . any (\(_, IdentifierDetails {..}) -> identInfo == S.singleton Use)) refs
    | otherwise = False

suggestRemoveRedundantImport :: ParsedModule -> Maybe T.Text -> Diagnostic -> [(T.Text, [TextEdit])]
suggestRemoveRedundantImport ParsedModule{pm_parsed_source = L _  HsModule{hsmodImports}} contents Diagnostic{_range=_range,..}
--     The qualified import of ‘many’ from module ‘Control.Applicative’ is redundant
    | Just [_, bindings] <- matchRegexUnifySpaces _message "The( qualified)? import of ‘([^’]*)’ from module [^ ]* is redundant"
    , Just (L _ impDecl) <- find (\(L (locA -> l) _) -> _start _range `isInsideSrcSpan` l && _end _range `isInsideSrcSpan` l ) hsmodImports
    , Just c <- contents
    , ranges <- map (rangesForBindingImport impDecl . T.unpack) (T.splitOn ", " bindings)
    , ranges' <- extendAllToIncludeCommaIfPossible False (indexedByPosition $ T.unpack c) (concat ranges)
    , not (null ranges')
    = [( "Remove " <> bindings <> " from import" , [ TextEdit r "" | r <- ranges' ] )]

-- File.hs:16:1: warning:
--     The import of `Data.List' is redundant
--       except perhaps to import instances from `Data.List'
--     To import instances alone, use: import Data.List()
    | _message =~ ("The( qualified)? import of [^ ]* is redundant" :: String)
        = [("Remove import", [TextEdit (extendToWholeLineIfPossible contents _range) ""])]
    | otherwise = []


-- Note [Removing imports is preferred]
-- It's good to prefer the remove imports code action because an unused import
-- is likely to be removed and less likely the warning will be disabled.
-- Therefore actions to remove a single or all redundant imports should be
-- preferred, so that the client can prioritize them higher.
caRemoveRedundantImports :: Maybe ParsedModule -> Maybe T.Text -> [Diagnostic] -> [Diagnostic] -> Uri -> [Command |? CodeAction]
caRemoveRedundantImports m contents digs ctxDigs uri
  | Just pm <- m,
    r <- join $ map (\d -> repeat d `zip` suggestRemoveRedundantImport pm contents d) digs,
    allEdits <- [ e | (_, (_, edits)) <- r, e <- edits],
    caRemoveAll <- removeAll allEdits,
    ctxEdits <- [ x | x@(d, _) <- r, d `elem` ctxDigs],
    not $ null ctxEdits,
    caRemoveCtx <- map (\(d, (title, tedit)) -> removeSingle title tedit d) ctxEdits
      = caRemoveCtx ++ [caRemoveAll]
  | otherwise = []
  where
    removeSingle title tedit diagnostic = mkCA title (Just CodeActionQuickFix) Nothing [diagnostic] WorkspaceEdit{..} where
        _changes = Just $ Map.singleton uri $ List tedit
        _documentChanges = Nothing
        _changeAnnotations = Nothing
    removeAll tedit = InR $ CodeAction{..} where
        _changes = Just $ Map.singleton uri $ List tedit
        _title = "Remove all redundant imports"
        _kind = Just CodeActionQuickFix
        _diagnostics = Nothing
        _documentChanges = Nothing
        _edit = Just WorkspaceEdit{..}
        -- See Note [Removing imports is preferred]
        _isPreferred = Just True
        _command = Nothing
        _disabled = Nothing
        _xdata = Nothing
        _changeAnnotations = Nothing

caRemoveInvalidExports :: Maybe ParsedModule -> Maybe T.Text -> [Diagnostic] -> [Diagnostic] -> Uri -> [Command |? CodeAction]
caRemoveInvalidExports m contents digs ctxDigs uri
  | Just pm <- m,
    Just txt <- contents,
    txt' <- indexedByPosition $ T.unpack txt,
    r <- mapMaybe (groupDiag pm) digs,
    r' <- map (\(t,d,rs) -> (t,d,extend txt' rs)) r,
    caRemoveCtx <- mapMaybe removeSingle r',
    allRanges <- nubOrd $ [ range | (_,_,ranges) <- r, range <- ranges],
    allRanges' <- extend txt' allRanges,
    Just caRemoveAll <- removeAll allRanges',
    ctxEdits <- [ x | x@(_, d, _) <- r, d `elem` ctxDigs],
    not $ null ctxEdits
      = caRemoveCtx ++ [caRemoveAll]
  | otherwise = []
  where
    extend txt ranges = extendAllToIncludeCommaIfPossible True txt ranges

    groupDiag pm dig
      | Just (title, ranges) <- suggestRemoveRedundantExport pm dig
      = Just (title, dig, ranges)
      | otherwise = Nothing

    removeSingle (_, _, []) = Nothing
    removeSingle (title, diagnostic, ranges) = Just $ InR $ CodeAction{..} where
        tedit = concatMap (\r -> [TextEdit r ""]) $ nubOrd ranges
        _changes = Just $ Map.singleton uri $ List tedit
        _title = title
        _kind = Just CodeActionQuickFix
        _diagnostics = Just $ List [diagnostic]
        _documentChanges = Nothing
        _edit = Just WorkspaceEdit{..}
        _command = Nothing
        -- See Note [Removing imports is preferred]
        _isPreferred = Just True
        _disabled = Nothing
        _xdata = Nothing
        _changeAnnotations = Nothing
    removeAll [] = Nothing
    removeAll ranges = Just $ InR $ CodeAction{..} where
        tedit = concatMap (\r -> [TextEdit r ""]) ranges
        _changes = Just $ Map.singleton uri $ List tedit
        _title = "Remove all redundant exports"
        _kind = Just CodeActionQuickFix
        _diagnostics = Nothing
        _documentChanges = Nothing
        _edit = Just WorkspaceEdit{..}
        _command = Nothing
        -- See Note [Removing imports is preferred]
        _isPreferred = Just True
        _disabled = Nothing
        _xdata = Nothing
        _changeAnnotations = Nothing

suggestRemoveRedundantExport :: ParsedModule -> Diagnostic -> Maybe (T.Text, [Range])
suggestRemoveRedundantExport ParsedModule{pm_parsed_source = L _ HsModule{..}} Diagnostic{..}
  | msg <- unifySpaces _message
  , Just export <- hsmodExports
  , Just exportRange <- getLocatedRange $ reLoc export
  , exports <- unLoc export
  , Just (removeFromExport, !ranges) <- fmap (getRanges exports . notInScope) (extractNotInScopeName msg)
                         <|> (,[_range]) <$> matchExportItem msg
                         <|> (,[_range]) <$> matchDupExport msg
  , subRange _range exportRange
    = Just ("Remove ‘" <> removeFromExport <> "’ from export", ranges)
  where
    matchExportItem msg = regexSingleMatch msg "The export item ‘([^’]+)’"
    matchDupExport msg = regexSingleMatch msg "Duplicate ‘([^’]+)’ in export list"
    getRanges exports txt = case smallerRangesForBindingExport exports (T.unpack txt) of
      []     -> (txt, [_range])
      ranges -> (txt, ranges)
suggestRemoveRedundantExport _ _ = Nothing

suggestDeleteUnusedBinding :: ParsedModule -> Maybe T.Text -> Diagnostic -> [(T.Text, [TextEdit])]
suggestDeleteUnusedBinding
  ParsedModule{pm_parsed_source = L _ HsModule{hsmodDecls}}
  contents
  Diagnostic{_range=_range,..}
-- Foo.hs:4:1: warning: [-Wunused-binds] Defined but not used: ‘f’
    | Just [name] <- matchRegexUnifySpaces _message ".*Defined but not used: ‘([^ ]+)’"
    , Just indexedContent <- indexedByPosition . T.unpack <$> contents
      = let edits = flip TextEdit "" <$> relatedRanges indexedContent (T.unpack name)
        in ([("Delete ‘" <> name <> "’", edits) | not (null edits)])
    | otherwise = []
    where
      relatedRanges indexedContent name =
        concatMap (findRelatedSpans indexedContent name . reLoc) hsmodDecls
      toRange = realSrcSpanToRange
      extendForSpaces = extendToIncludePreviousNewlineIfPossible

      findRelatedSpans :: PositionIndexedString -> String -> Located (HsDecl GhcPs) -> [Range]
      findRelatedSpans
        indexedContent
        name
        (L (RealSrcSpan l _) (ValD _ (extractNameAndMatchesFromFunBind -> Just (lname, matches)))) =
        case lname of
          (L nLoc _name) | isTheBinding nLoc ->
            let findSig (L (RealSrcSpan l _) (SigD _ sig)) = findRelatedSigSpan indexedContent name l sig
                findSig _ = []
            in
              extendForSpaces indexedContent (toRange l) :
              concatMap (findSig . reLoc) hsmodDecls
          _ -> concatMap (findRelatedSpanForMatch indexedContent name) matches
      findRelatedSpans _ _ _ = []

      extractNameAndMatchesFromFunBind
        :: HsBind GhcPs
        -> Maybe (Located (IdP GhcPs), [LMatch GhcPs (LHsExpr GhcPs)])
      extractNameAndMatchesFromFunBind
        FunBind
          { fun_id=lname
          , fun_matches=MG {mg_alts=L _ matches}
          } = Just (reLoc lname, matches)
      extractNameAndMatchesFromFunBind _ = Nothing

      findRelatedSigSpan :: PositionIndexedString -> String -> RealSrcSpan -> Sig GhcPs -> [Range]
      findRelatedSigSpan indexedContent name l sig =
        let maybeSpan = findRelatedSigSpan1 name sig
        in case maybeSpan of
          Just (_span, True) -> pure $ extendForSpaces indexedContent $ toRange l -- a :: Int
          Just (RealSrcSpan span _, False) -> pure $ toRange span -- a, b :: Int, a is unused
          _ -> []

      -- Second of the tuple means there is only one match
      findRelatedSigSpan1 :: String -> Sig GhcPs -> Maybe (SrcSpan, Bool)
      findRelatedSigSpan1 name (TypeSig _ lnames _) =
        let maybeIdx = findIndex (\(L _ id) -> isSameName id name) lnames
        in case maybeIdx of
            Nothing -> Nothing
            Just _ | length lnames == 1 -> Just (getLoc $ reLoc $ head lnames, True)
            Just idx ->
              let targetLname = getLoc $ reLoc $ lnames !! idx
                  startLoc = srcSpanStart targetLname
                  endLoc = srcSpanEnd targetLname
                  startLoc' = if idx == 0
                              then startLoc
                              else srcSpanEnd . getLoc . reLoc $ lnames !! (idx - 1)
                  endLoc' = if idx == 0 && idx < length lnames - 1
                            then srcSpanStart . getLoc . reLoc $ lnames !! (idx + 1)
                            else endLoc
              in Just (mkSrcSpan startLoc' endLoc', False)
      findRelatedSigSpan1 _ _ = Nothing

      -- for where clause
      findRelatedSpanForMatch
        :: PositionIndexedString
        -> String
        -> LMatch GhcPs (LHsExpr GhcPs)
        -> [Range]
      findRelatedSpanForMatch
        indexedContent
        name
        (L _ Match{m_grhss=GRHSs{grhssLocalBinds}}) = do
        let go bag lsigs =
                if isEmptyBag bag
                then []
                else concatMap (findRelatedSpanForHsBind indexedContent name lsigs) bag
#if !MIN_VERSION_ghc(9,2,0)
        case grhssLocalBinds of
          (L _ (HsValBinds _ (ValBinds _ bag lsigs))) -> go bag lsigs
          _                                           -> []
#else
        case grhssLocalBinds of
          (HsValBinds _ (ValBinds _ bag lsigs)) -> go bag lsigs
          _                                     -> []
#endif
      findRelatedSpanForMatch _ _ _ = []

      findRelatedSpanForHsBind
        :: PositionIndexedString
        -> String
        -> [LSig GhcPs]
        -> LHsBind GhcPs
        -> [Range]
      findRelatedSpanForHsBind
        indexedContent
        name
        lsigs
        (L (locA -> (RealSrcSpan l _)) (extractNameAndMatchesFromFunBind -> Just (lname, matches))) =
        if isTheBinding (getLoc lname)
        then
          let findSig (L (RealSrcSpan l _) sig) = findRelatedSigSpan indexedContent name l sig
              findSig _ = []
          in extendForSpaces indexedContent (toRange l) : concatMap (findSig . reLoc) lsigs
        else concatMap (findRelatedSpanForMatch indexedContent name) matches
      findRelatedSpanForHsBind _ _ _ _ = []

      isTheBinding :: SrcSpan -> Bool
      isTheBinding span = srcSpanToRange span == Just _range

      isSameName :: IdP GhcPs -> String -> Bool
      isSameName x name = T.unpack (printOutputable x) == name

data ExportsAs = ExportName | ExportPattern | ExportFamily | ExportAll
  deriving (Eq)

getLocatedRange :: HasSrcSpan a => a -> Maybe Range
getLocatedRange = srcSpanToRange . getLoc

suggestExportUnusedTopBinding :: Maybe T.Text -> ParsedModule -> Diagnostic -> Maybe (T.Text, TextEdit)
suggestExportUnusedTopBinding srcOpt ParsedModule{pm_parsed_source = L _ HsModule{..}} Diagnostic{..}
-- Foo.hs:4:1: warning: [-Wunused-top-binds] Defined but not used: ‘f’
-- Foo.hs:5:1: warning: [-Wunused-top-binds] Defined but not used: type constructor or class ‘F’
-- Foo.hs:6:1: warning: [-Wunused-top-binds] Defined but not used: data constructor ‘Bar’
  | Just source <- srcOpt
  , Just [_, name] <-
      matchRegexUnifySpaces
        _message
        ".*Defined but not used: (type constructor or class |data constructor )?‘([^ ]+)’"
  , Just (exportType, _) <-
      find (matchWithDiagnostic _range . snd)
      . mapMaybe (\(L l b) -> if isTopLevel (locA l) then exportsAs b else Nothing)
      $ hsmodDecls
  , Just exports       <- fmap (fmap reLoc) . reLoc <$> hsmodExports
  , Just exportsEndPos <- _end <$> getLocatedRange exports
  , let name'          = printExport exportType name
        sep            = exportSep source $ map getLocatedRange <$> exports
        exportName     = case sep of
          Nothing -> (if needsComma source exports then ", " else "") <> name'
          Just  s -> s <> name'
        exportsEndPos' = exportsEndPos { _character = pred $ _character exportsEndPos }
        insertPos      = fromMaybe exportsEndPos' $ case (sep, unLoc exports) of
          (Just _, exports'@(_:_)) -> fmap _end . getLocatedRange $ last exports'
          _                        -> Nothing
  = Just ("Export ‘" <> name <> "’", TextEdit (Range insertPos insertPos) exportName)
  | otherwise = Nothing
  where
    exportSep :: T.Text -> Located [Maybe Range] -> Maybe T.Text
    exportSep src (L (RealSrcSpan _ _) xs@(_ : tl@(_ : _))) =
      case mapMaybe (\(e, s) -> (,) <$> e <*> s) $ zip (fmap _end <$> xs) (fmap _start <$> tl) of
        []     -> Nothing
        bounds -> Just smallestSep
          where
            smallestSep
              = snd
              $ minimumBy (comparing fst)
              $ map (T.length &&& id)
              $ nubOrd
              $ map (\(prevEnd, nextStart) -> textInRange (Range prevEnd nextStart) src) bounds
    exportSep _   _ = Nothing

    -- We get the last export and the closing bracket and check for comma in that range.
    needsComma :: T.Text -> Located [Located (IE GhcPs)] -> Bool
    needsComma _ (L _ []) = False
    needsComma source (L (RealSrcSpan l _) exports) =
      let closeParen = _end $ realSrcSpanToRange l
          lastExport = fmap _end . getLocatedRange $ last exports
      in
      case lastExport of
        Just lastExport ->
          not $ T.any (== ',') $ textInRange (Range lastExport closeParen) source
        _ -> False
    needsComma _ _ = False

    opLetter :: T.Text
    opLetter = ":!#$%&*+./<=>?@\\^|-~"

    parenthesizeIfNeeds :: Bool -> T.Text -> T.Text
    parenthesizeIfNeeds needsTypeKeyword x
      | T.any (c ==) opLetter = (if needsTypeKeyword then "type " else "") <> "(" <> x <> ")"
      | otherwise = x
      where
        c = T.head x

    matchWithDiagnostic :: Range -> Located (IdP GhcPs) -> Bool
    matchWithDiagnostic Range{_start=l,_end=r} x =
      let loc = fmap _start . getLocatedRange $ x
       in loc >= Just l && loc <= Just r

    printExport :: ExportsAs -> T.Text -> T.Text
    printExport ExportName x    = parenthesizeIfNeeds False x
    printExport ExportPattern x = "pattern " <> x
    printExport ExportFamily x  = parenthesizeIfNeeds True x
    printExport ExportAll x     = parenthesizeIfNeeds True x <> "(..)"

    isTopLevel :: SrcSpan -> Bool
    isTopLevel span = fmap (_character . _start) (srcSpanToRange span) == Just 0

    exportsAs :: HsDecl GhcPs -> Maybe (ExportsAs, Located (IdP GhcPs))
    exportsAs (ValD _ FunBind {fun_id})          = Just (ExportName, reLoc fun_id)
    exportsAs (ValD _ (PatSynBind _ PSB {psb_id})) = Just (ExportPattern, reLoc psb_id)
    exportsAs (TyClD _ SynDecl{tcdLName})      = Just (ExportName, reLoc tcdLName)
    exportsAs (TyClD _ DataDecl{tcdLName})     = Just (ExportAll, reLoc tcdLName)
    exportsAs (TyClD _ ClassDecl{tcdLName})    = Just (ExportAll, reLoc tcdLName)
    exportsAs (TyClD _ FamDecl{tcdFam})        = Just (ExportFamily, reLoc $ fdLName tcdFam)
    exportsAs _                                = Nothing

suggestAddTypeAnnotationToSatisfyConstraints :: Maybe T.Text -> Diagnostic -> [(T.Text, [TextEdit])]
suggestAddTypeAnnotationToSatisfyConstraints sourceOpt Diagnostic{_range=_range,..}
-- File.hs:52:41: warning:
--     * Defaulting the following constraint to type ‘Integer’
--        Num p0 arising from the literal ‘1’
--     * In the expression: 1
--       In an equation for ‘f’: f = 1
-- File.hs:52:41: warning:
--     * Defaulting the following constraints to type ‘[Char]’
--        (Show a0)
--          arising from a use of ‘traceShow’
--          at A.hs:228:7-25
--        (IsString a0)
--          arising from the literal ‘"debug"’
--          at A.hs:228:17-23
--     * In the expression: traceShow "debug" a
--       In an equation for ‘f’: f a = traceShow "debug" a
-- File.hs:52:41: warning:
--     * Defaulting the following constraints to type ‘[Char]’
--         (Show a0)
--          arising from a use of ‘traceShow’
--          at A.hs:255:28-43
--        (IsString a0)
--          arising from the literal ‘"test"’
--          at /Users/serhiip/workspace/ghcide/src/Development/IDE/Plugin/CodeAction.hs:255:38-43
--     * In the fourth argument of ‘seq’, namely ‘(traceShow "test")’
--       In the expression: seq "test" seq "test" (traceShow "test")
--       In an equation for ‘f’:
--          f = seq "test" seq "test" (traceShow "test")
    | Just [ty, lit] <- matchRegexUnifySpaces _message (pat False False True False)
                        <|> matchRegexUnifySpaces _message (pat False False False True)
                        <|> matchRegexUnifySpaces _message (pat False False False False)
            = codeEdit ty lit (makeAnnotatedLit ty lit)
    | Just source <- sourceOpt
    , Just [ty, lit] <- matchRegexUnifySpaces _message (pat True True False False)
            = let lit' = makeAnnotatedLit ty lit;
                  tir = textInRange _range source
              in codeEdit ty lit (T.replace lit lit' tir)
    | otherwise = []
    where
      makeAnnotatedLit ty lit = "(" <> lit <> " :: " <> ty <> ")"
#if MIN_VERSION_ghc(9,4,0)
      pat multiple at inArg inExpr = T.concat [ ".*Defaulting the type variable "
                                       , ".*to type ‘([^ ]+)’ "
                                       , "in the following constraint"
                                       , if multiple then "s" else ""
                                       , ".*arising from the literal ‘(.+)’"
                                       , if inArg then ".+In the.+argument" else ""
                                       , if at then ".+at" else ""
                                       , if inExpr then ".+In the expression" else ""
                                       , ".+In the expression"
                                       ]
#else
      pat multiple at inArg inExpr = T.concat [ ".*Defaulting the following constraint"
                                       , if multiple then "s" else ""
                                       , " to type ‘([^ ]+)’ "
                                       , ".*arising from the literal ‘(.+)’"
                                       , if inArg then ".+In the.+argument" else ""
                                       , if at then ".+at" else ""
                                       , if inExpr then ".+In the expression" else ""
                                       , ".+In the expression"
                                       ]
#endif
      codeEdit ty lit replacement =
        let title = "Add type annotation ‘" <> ty <> "’ to ‘" <> lit <> "’"
            edits = [TextEdit _range replacement]
        in  [( title, edits )]

-- | GHC strips out backticks in case of infix functions as well as single quote
--   in case of quoted name when using TemplateHaskellQuotes. Which is not desired.
--
-- For example:
-- 1.
--
-- @
-- File.hs:52:41: error:
--     * Variable not in scope:
--         suggestAcion :: Maybe T.Text -> Range -> Range
--     * Perhaps you meant ‘suggestAction’ (line 83)
-- File.hs:94:37: error:
--     Not in scope: ‘T.isPrfixOf’
--     Perhaps you meant one of these:
--       ‘T.isPrefixOf’ (imported from Data.Text),
--       ‘T.isInfixOf’ (imported from Data.Text),
--       ‘T.isSuffixOf’ (imported from Data.Text)
--     Module ‘Data.Text’ does not export ‘isPrfixOf’.
-- @
--
-- * action: \`suggestAcion\` will be renamed to \`suggestAction\` keeping back ticks around the function
--
-- 2.
--
-- @
-- import Language.Haskell.TH (Name)
-- foo :: Name
-- foo = 'bread
--
-- File.hs:8:7: error:
--     Not in scope: ‘bread’
--       * Perhaps you meant one of these:
--         ‘break’ (imported from Prelude), ‘read’ (imported from Prelude)
--       * In the Template Haskell quotation 'bread
-- @
--
-- * action: 'bread will be renamed to 'break keeping single quote on beginning of name
suggestReplaceIdentifier :: Maybe T.Text -> Diagnostic -> [(T.Text, [TextEdit])]
suggestReplaceIdentifier contents Diagnostic{_range=_range,..}
    | renameSuggestions@(_:_) <- extractRenamableTerms _message
        = [ ("Replace with ‘" <> name <> "’", [mkRenameEdit contents _range name]) | name <- renameSuggestions ]
    | otherwise = []

suggestNewDefinition :: IdeOptions -> ParsedModule -> Maybe T.Text -> Diagnostic -> [(T.Text, [TextEdit])]
suggestNewDefinition ideOptions parsedModule contents Diagnostic {_message, _range}
  | Just (name, typ) <- matchVariableNotInScope message =
      newDefinitionAction ideOptions parsedModule _range name typ
  | Just (name, typ) <- matchFoundHole message,
    [(label, newDefinitionEdits)] <- newDefinitionAction ideOptions parsedModule _range name (Just typ) =
      [(label, mkRenameEdit contents _range name : newDefinitionEdits)]
  | otherwise = []
  where
    message = unifySpaces _message

newDefinitionAction :: IdeOptions -> ParsedModule -> Range -> T.Text -> Maybe T.Text -> [(T.Text, [TextEdit])]
newDefinitionAction IdeOptions {..} parsedModule Range {_start} name typ
  | Range _ lastLineP : _ <-
      [ realSrcSpanToRange sp
        | (L (locA -> l@(RealSrcSpan sp _)) _) <- hsmodDecls,
          _start `isInsideSrcSpan` l
      ],
    nextLineP <- Position {_line = _line lastLineP + 1, _character = 0} =
      [ ( "Define " <> sig,
          [TextEdit (Range nextLineP nextLineP) (T.unlines ["", sig, name <> " = _"])]
        )
      ]
  | otherwise = []
  where
    colon = if optNewColonConvention then " : " else " :: "
    sig = name <> colon <> T.dropWhileEnd isSpace (fromMaybe "_" typ)
    ParsedModule {pm_parsed_source = L _ HsModule {hsmodDecls}} = parsedModule

{- Handles two variants with different formatting

1. Could not find module ‘Data.Cha’
   Perhaps you meant Data.Char (from base-4.12.0.0)

2. Could not find module ‘Data.I’
   Perhaps you meant
      Data.Ix (from base-4.14.3.0)
      Data.Eq (from base-4.14.3.0)
      Data.Int (from base-4.14.3.0)
-}
suggestModuleTypo :: Diagnostic -> [(T.Text, TextEdit)]
suggestModuleTypo Diagnostic{_range=_range,..}
    | "Could not find module" `T.isInfixOf` _message =
      case T.splitOn "Perhaps you meant" _message of
          [_, stuff] ->
              [ ("replace with " <> modul, TextEdit _range modul)
              | modul <- mapMaybe extractModule (T.lines stuff)
              ]
          _ -> []
    | otherwise = []
  where
    extractModule line = case T.words line of
        [modul, "(from", _] -> Just modul
        _                   -> Nothing

suggestExtendImport :: ExportsMap -> ParsedSource -> Diagnostic -> [(T.Text, CodeActionKind, Rewrite)]
suggestExtendImport exportsMap (L _ HsModule {hsmodImports}) Diagnostic{_range=_range,..}
    | Just [binding, mod, srcspan] <-
      matchRegexUnifySpaces _message
      "Perhaps you want to add ‘([^’]*)’ to the import list in the import of ‘([^’]*)’ *\\((.*)\\).$"
    = suggestions hsmodImports binding mod srcspan
    | Just (binding, mod_srcspan) <-
      matchRegExMultipleImports _message
    = mod_srcspan >>= uncurry (suggestions hsmodImports binding)
    | otherwise = []
    where
        canUseDatacon = case extractNotInScopeName _message of
                            Just NotInScopeTypeConstructorOrClass{} -> False
                            _                                       -> True

        suggestions decls binding mod srcspan
          | range <- case [ x | (x,"") <- readSrcSpan (T.unpack srcspan)] of
                [s] -> let x = realSrcSpanToRange s
                   in x{_end = (_end x){_character = succ (_character (_end x))}}
                _ -> error "bug in srcspan parser",
            Just decl <- findImportDeclByRange decls range,
            Just ident <- lookupExportMap binding mod
          = [ ( "Add " <> renderImportStyle importStyle <> " to the import list of " <> mod
              , quickFixImportKind' "extend" importStyle
              , uncurry extendImport (unImportStyle importStyle) decl
              )
            | importStyle <- NE.toList $ importStyles ident
            ]
          | otherwise = []
        lookupExportMap binding mod
          | let em = getExportsMap exportsMap
                match1 = lookupOccEnv em (mkVarOrDataOcc binding)
                match2 = lookupOccEnv em (mkTypeOcc binding)
          , Just match <- match1 <> match2
          -- Only for the situation that data constructor name is same as type constructor name,
          -- let ident with parent be in front of the one without.
          , sortedMatch <- sortBy (\ident1 ident2 -> parent ident2 `compare` parent ident1) (Set.toList match)
          , idents <- filter (\ident -> moduleNameText ident == mod && (canUseDatacon || not (isDatacon ident))) sortedMatch
          , (ident:_) <- idents -- Ensure fallback while `idents` is empty
          = Just ident

            -- fallback to using GHC suggestion even though it is not always correct
          | otherwise
          = Just IdentInfo
                { name = mkVarOrDataOcc binding
                , parent = Nothing
<<<<<<< HEAD
                , isDatacon = False
                , moduleNameText = mod}
=======
                , identModuleName  = mkModuleNameFS $ mkFastStringByteString $ T.encodeUtf8 mod}
#endif
>>>>>>> ff28990e

data HidingMode
    = HideOthers [ModuleTarget]
    | ToQualified
        Bool
        -- ^ Parenthesised?
        ModuleName

data ModuleTarget
    = ExistingImp (NonEmpty (LImportDecl GhcPs))
    | ImplicitPrelude [LImportDecl GhcPs]

targetImports :: ModuleTarget -> [LImportDecl GhcPs]
targetImports (ExistingImp ne)     = NE.toList ne
targetImports (ImplicitPrelude xs) = xs

oneAndOthers :: [a] -> [(a, [a])]
oneAndOthers = go
    where
        go []       = []
        go (x : xs) = (x, xs) : map (second (x :)) (go xs)

isPreludeImplicit :: DynFlags -> Bool
isPreludeImplicit = xopt Lang.ImplicitPrelude

-- | Suggests disambiguation for ambiguous symbols.
suggestImportDisambiguation ::
    DynFlags ->
    Maybe T.Text ->
    Annotated ParsedSource ->
    T.Text ->
    Diagnostic ->
    [(T.Text, [Either TextEdit Rewrite])]
suggestImportDisambiguation df (Just txt) ps fileContents diag@Diagnostic {..}
    | Just [ambiguous] <-
        matchRegexUnifySpaces
            _message
            "Ambiguous occurrence ‘([^’]+)’"
      , Just modules <-
            map last
                <$> allMatchRegexUnifySpaces _message "imported from ‘([^’]+)’"
      , local <- matchRegexUnifySpaces _message "defined at .+:[0-9]+:[0-9]+" =
        suggestions ambiguous modules (isJust local)
    | otherwise = []
    where
        L _ HsModule {hsmodImports} = astA ps

        locDic =
            fmap (NE.fromList . DL.toList) $
            Map.fromListWith (<>) $
                map
                    ( \i@(L _ idecl) ->
                        ( T.pack $ moduleNameString $ unLoc $ ideclName idecl
                        , DL.singleton i
                        )
                    )
                    hsmodImports
        toModuleTarget "Prelude"
            | isPreludeImplicit df
             = Just $ ImplicitPrelude $
                maybe [] NE.toList (Map.lookup "Prelude" locDic)
        toModuleTarget mName = ExistingImp <$> Map.lookup mName locDic
        parensed =
            "(" `T.isPrefixOf` T.strip (textInRange _range txt)
        -- > removeAllDuplicates [1, 1, 2, 3, 2] = [3]
        removeAllDuplicates = map head . filter ((==1) <$> length) . group . sort
        hasDuplicate xs = length xs /= length (S.fromList xs)
        suggestions symbol mods local
          | hasDuplicate mods = case mapM toModuleTarget (removeAllDuplicates mods) of
                                  Just targets -> suggestionsImpl symbol (map (, []) targets) local
                                  Nothing      -> []
          | otherwise         = case mapM toModuleTarget mods of
                                  Just targets -> suggestionsImpl symbol (oneAndOthers targets) local
                                  Nothing      -> []
        suggestionsImpl symbol targetsWithRestImports local =
            sortOn fst
            [ ( renderUniquify mode modNameText symbol False
              , disambiguateSymbol ps fileContents diag symbol mode
              )
            | (modTarget, restImports) <- targetsWithRestImports
            , let modName = targetModuleName modTarget
                  modNameText = T.pack $ moduleNameString modName
            , mode <-
                [ ToQualified parensed qual
                | ExistingImp imps <- [modTarget]
#if MIN_VERSION_ghc(9,0,0)
                {- HLINT ignore suggestImportDisambiguation "Use nubOrd" -}
                -- TODO: The use of nub here is slow and maybe wrong for UnhelpfulLocation
                -- nubOrd can't be used since SrcSpan is intentionally no Ord
                , L _ qual <- nub $ mapMaybe (ideclAs . unLoc)
#else
                , L _ qual <- nubOrd $ mapMaybe (ideclAs . unLoc)
#endif
                    $ NE.toList imps
                ]
                ++ [ToQualified parensed modName
                    | any (occursUnqualified symbol . unLoc)
                        (targetImports modTarget)
                    || case modTarget of
                        ImplicitPrelude{} -> True
                        _                 -> False
                    ]
                ++ [HideOthers restImports | not (null restImports)]
            ] ++ [ ( renderUniquify mode T.empty symbol True
              , disambiguateSymbol ps fileContents diag symbol mode
              ) | local, not (null targetsWithRestImports)
                , let mode = HideOthers (uncurry (:) (head targetsWithRestImports))
            ]
        renderUniquify HideOthers {} modName symbol local =
            "Use " <> (if local then "local definition" else modName) <> " for " <> symbol <> ", hiding other imports"
        renderUniquify (ToQualified _ qual) _ symbol _ =
            "Replace with qualified: "
                <> T.pack (moduleNameString qual)
                <> "."
                <> symbol
suggestImportDisambiguation _ _ _ _ _ = []

occursUnqualified :: T.Text -> ImportDecl GhcPs -> Bool
occursUnqualified symbol ImportDecl{..}
    | isNothing ideclAs = Just False /=
            -- I don't find this particularly comprehensible,
            -- but HLint suggested me to do so...
        (ideclHiding <&> \(isHiding, L _ ents) ->
            let occurs = any ((symbol `symbolOccursIn`) . unLoc) ents
            in isHiding && not occurs || not isHiding && occurs
        )
occursUnqualified _ _ = False

symbolOccursIn :: T.Text -> IE GhcPs -> Bool
symbolOccursIn symb = any ((== symb). printOutputable) . ieNames

targetModuleName :: ModuleTarget -> ModuleName
targetModuleName ImplicitPrelude{} = mkModuleName "Prelude"
targetModuleName (ExistingImp (L _ ImportDecl{..} :| _)) =
    unLoc ideclName
targetModuleName (ExistingImp _) =
    error "Cannot happen!"

disambiguateSymbol ::
    Annotated ParsedSource ->
    T.Text ->
    Diagnostic ->
    T.Text ->
    HidingMode ->
    [Either TextEdit Rewrite]
disambiguateSymbol ps fileContents Diagnostic {..} (T.unpack -> symbol) = \case
    (HideOthers hiddens0) ->
        [ Right $ hideSymbol symbol idecl
        | ExistingImp idecls <- hiddens0
        , idecl <- NE.toList idecls
        ]
            ++ mconcat
                [ if null imps
                    then maybeToList $ Left . snd <$> newImportToEdit (hideImplicitPreludeSymbol $ T.pack symbol) ps fileContents
                    else Right . hideSymbol symbol <$> imps
                | ImplicitPrelude imps <- hiddens0
                ]
    (ToQualified parensed qualMod) ->
        let occSym = mkVarOcc symbol
            rdr = Qual qualMod occSym
         in Right <$> [ if parensed
                then Rewrite (rangeToSrcSpan "<dummy>" _range) $ \df ->
                    liftParseAST @(HsExpr GhcPs) df $
                    T.unpack $ printOutputable $
                        HsVar @GhcPs noExtField $
                            reLocA $ L (mkGeneralSrcSpan  "") rdr
                else Rewrite (rangeToSrcSpan "<dummy>" _range) $ \df ->
                    liftParseAST @RdrName df $
                    T.unpack $ printOutputable $ L (mkGeneralSrcSpan  "") rdr
            ]

findImportDeclByRange :: [LImportDecl GhcPs] -> Range -> Maybe (LImportDecl GhcPs)
findImportDeclByRange xs range = find (\(L (locA -> l) _)-> srcSpanToRange l == Just range) xs

suggestFixConstructorImport :: Diagnostic -> [(T.Text, TextEdit)]
suggestFixConstructorImport Diagnostic{_range=_range,..}
    -- ‘Success’ is a data constructor of ‘Result’
    -- To import it use
    -- import Data.Aeson.Types( Result( Success ) )
    -- or
    -- import Data.Aeson.Types( Result(..) ) (lsp-ui)
  | Just [constructor, typ] <-
    matchRegexUnifySpaces _message
    "‘([^’]*)’ is a data constructor of ‘([^’]*)’ To import it use"
  = let fixedImport = typ <> "(" <> constructor <> ")"
    in [("Fix import of " <> fixedImport, TextEdit _range fixedImport)]
  | otherwise = []

-- | Suggests a constraint for a declaration for which a constraint is missing.
suggestConstraint :: DynFlags -> ParsedSource -> Diagnostic -> [(T.Text, Rewrite)]
suggestConstraint df (makeDeltaAst -> parsedModule) diag@Diagnostic {..}
  | Just missingConstraint <- findMissingConstraint _message
  = let codeAction = if _message =~ ("the type signature for:" :: String)
                        then suggestFunctionConstraint df parsedModule
                        else suggestInstanceConstraint df parsedModule
     in codeAction diag missingConstraint
  | otherwise = []
    where
      findMissingConstraint :: T.Text -> Maybe T.Text
      findMissingConstraint t =
        let regex = "(No instance for|Could not deduce) \\((.+)\\) arising from" -- a use of / a do statement
            regexImplicitParams = "Could not deduce: (\\?.+) arising from a use of"
            match = matchRegexUnifySpaces t regex
            matchImplicitParams = matchRegexUnifySpaces t regexImplicitParams
        in match <|> matchImplicitParams <&> last

-- | Suggests a constraint for an instance declaration for which a constraint is missing.
suggestInstanceConstraint :: DynFlags -> ParsedSource -> Diagnostic -> T.Text -> [(T.Text, Rewrite)]

suggestInstanceConstraint df (L _ HsModule {hsmodDecls}) Diagnostic {..} missingConstraint
  | Just instHead <- instanceHead
  = [(actionTitle missingConstraint , appendConstraint (T.unpack missingConstraint) instHead)]
  | otherwise = []
    where
      instanceHead
        -- Suggests a constraint for an instance declaration with no existing constraints.
        -- • No instance for (Eq a) arising from a use of ‘==’
        --   Possible fix: add (Eq a) to the context of the instance declaration
        -- • In the expression: x == y
        --   In an equation for ‘==’: (Wrap x) == (Wrap y) = x == y
        --   In the instance declaration for ‘Eq (Wrap a)’
        | Just [instanceDeclaration] <- matchRegexUnifySpaces _message "In the instance declaration for ‘([^`]*)’"
        , Just instHead <- findInstanceHead df (T.unpack instanceDeclaration) hsmodDecls
        = Just instHead
        -- Suggests a constraint for an instance declaration with one or more existing constraints.
        -- • Could not deduce (Eq b) arising from a use of ‘==’
        --   from the context: Eq a
        --     bound by the instance declaration at /path/to/Main.hs:7:10-32
        --   Possible fix: add (Eq b) to the context of the instance declaration
        -- • In the second argument of ‘(&&)’, namely ‘x' == y'’
        --   In the expression: x == y && x' == y'
        --   In an equation for ‘==’:
        --       (Pair x x') == (Pair y y') = x == y && x' == y'
        | Just [instanceLineStr, constraintFirstCharStr]
            <- matchRegexUnifySpaces _message "bound by the instance declaration at .+:([0-9]+):([0-9]+)"
#if !MIN_VERSION_ghc(9,2,0)
        , Just (L _ (InstD _ (ClsInstD _ ClsInstDecl {cid_poly_ty = HsIB{hsib_body}})))
#else
        , Just (L _ (InstD _ (ClsInstD _ ClsInstDecl {cid_poly_ty = (unLoc -> HsSig{sig_body = hsib_body})})))
#endif
            <- findDeclContainingLoc (Position (readPositionNumber instanceLineStr) (readPositionNumber constraintFirstCharStr)) hsmodDecls
        = Just hsib_body
        | otherwise
        = Nothing

      readPositionNumber :: T.Text -> UInt
      readPositionNumber = T.unpack >>> read @Integer >>> fromIntegral

      actionTitle :: T.Text -> T.Text
      actionTitle constraint = "Add `" <> constraint
        <> "` to the context of the instance declaration"

suggestImplicitParameter ::
  ParsedSource ->
  Diagnostic ->
  [(T.Text, Rewrite)]
suggestImplicitParameter (L _ HsModule {hsmodDecls}) Diagnostic {_message, _range}
  | Just [implicitT] <- matchRegexUnifySpaces _message "Unbound implicit parameter \\(([^:]+::.+)\\) arising",
    Just (L _ (ValD _ FunBind {fun_id = L _ funId})) <- findDeclContainingLoc (_start _range) hsmodDecls,
#if !MIN_VERSION_ghc(9,2,0)
    Just (TypeSig _ _ HsWC {hswc_body = HsIB {hsib_body}})
#else
    Just (TypeSig _ _ HsWC {hswc_body = (unLoc -> HsSig {sig_body = hsib_body})})
#endif
      <- findSigOfDecl (== funId) hsmodDecls
    =
      [( "Add " <> implicitT <> " to the context of " <> T.pack (printRdrName funId)
        , appendConstraint (T.unpack implicitT) hsib_body)]
  | otherwise = []

findTypeSignatureName :: T.Text -> Maybe T.Text
findTypeSignatureName t = matchRegexUnifySpaces t "([^ ]+) :: " <&> head

-- | Suggests a constraint for a type signature with any number of existing constraints.
suggestFunctionConstraint :: DynFlags -> ParsedSource -> Diagnostic -> T.Text -> [(T.Text, Rewrite)]

suggestFunctionConstraint df (L _ HsModule {hsmodDecls}) Diagnostic {..} missingConstraint
-- • No instance for (Eq a) arising from a use of ‘==’
--   Possible fix:
--     add (Eq a) to the context of
--       the type signature for:
--         eq :: forall a. a -> a -> Bool
-- • In the expression: x == y
--   In an equation for ‘eq’: eq x y = x == y

-- • Could not deduce (Eq b) arising from a use of ‘==’
--   from the context: Eq a
--     bound by the type signature for:
--                eq :: forall a b. Eq a => Pair a b -> Pair a b -> Bool
--     at Main.hs:5:1-42
--   Possible fix:
--     add (Eq b) to the context of
--       the type signature for:
--         eq :: forall a b. Eq a => Pair a b -> Pair a b -> Bool
-- • In the second argument of ‘(&&)’, namely ‘y == y'’
--   In the expression: x == x' && y == y'
--   In an equation for ‘eq’:
--       eq (Pair x y) (Pair x' y') = x == x' && y == y'
  | Just typeSignatureName <- findTypeSignatureName _message
#if !MIN_VERSION_ghc(9,2,0)
  , Just (TypeSig _ _ HsWC{hswc_body = HsIB {hsib_body = sig}})
#else
  , Just (TypeSig _ _ HsWC{hswc_body = (unLoc -> HsSig {sig_body = sig})})
#endif
    <- findSigOfDecl ((T.unpack typeSignatureName ==) . showSDoc df . ppr) hsmodDecls
  , title <- actionTitle missingConstraint typeSignatureName
  = [(title, appendConstraint (T.unpack missingConstraint) sig)]
  | otherwise
  = []
    where
      actionTitle :: T.Text -> T.Text -> T.Text
      actionTitle constraint typeSignatureName = "Add `" <> constraint
        <> "` to the context of the type signature for `" <> typeSignatureName <> "`"

-- | Suggests the removal of a redundant constraint for a type signature.
removeRedundantConstraints :: DynFlags -> ParsedSource -> Diagnostic -> [(T.Text, Rewrite)]
removeRedundantConstraints df (makeDeltaAst -> L _ HsModule {hsmodDecls}) Diagnostic{..}
-- • Redundant constraint: Eq a
-- • In the type signature for:
--      foo :: forall a. Eq a => a -> a
-- • Redundant constraints: (Monoid a, Show a)
-- • In the type signature for:
--      foo :: forall a. (Num a, Monoid a, Eq a, Show a) => a -> Bool
  -- Account for both "Redundant constraint" and "Redundant constraints".
  | "Redundant constraint" `T.isInfixOf` _message
  , Just typeSignatureName <- findTypeSignatureName _message
#if !MIN_VERSION_ghc(9,2,0)
  , Just (TypeSig _ _ HsWC{hswc_body = HsIB {hsib_body = sig}})
#else
  , Just (TypeSig _ _ HsWC{hswc_body = (unLoc -> HsSig {sig_body = sig})})
#endif
    <- fmap(traceAst "redundantConstraint") $ findSigOfDeclRanged _range hsmodDecls
  , Just redundantConstraintList <- findRedundantConstraints _message
  , rewrite <- removeConstraint (toRemove df redundantConstraintList) sig
      = [(actionTitle redundantConstraintList typeSignatureName, rewrite)]
  | otherwise = []
    where
      toRemove df list a = T.pack (showSDoc df (ppr a)) `elem` list

      parseConstraints :: T.Text -> [T.Text]
      parseConstraints t = t
        & (T.strip >>> stripConstraintsParens >>> T.splitOn ",")
        <&> T.strip

      stripConstraintsParens :: T.Text -> T.Text
      stripConstraintsParens constraints =
        if "(" `T.isPrefixOf` constraints
           then constraints & T.drop 1 & T.dropEnd 1 & T.strip
           else constraints

{-
9.2: "message": "/private/var/folders/4m/d38fhm3936x_gy_9883zbq8h0000gn/T/extra-dir-53173393699/Testing.hs:4:1: warning:
    â¢ Redundant constraints: (Eq a, Show a)
    â¢ In the type signature for:
               foo :: forall a. (Eq a, Show a) => a -> Bool",

9.0: "message": "â¢ Redundant constraints: (Eq a, Show a)
    â¢ In the type signature for:
           foo :: forall a. (Eq a, Show a) => a -> Bool",
-}
      findRedundantConstraints :: T.Text -> Maybe [T.Text]
      findRedundantConstraints t = t
        & T.lines
        -- In <9.2 it's the first line, in 9.2 it' the second line
        & take 2
        & mapMaybe ((`matchRegexUnifySpaces` "Redundant constraints?: (.+)") . T.strip)
        & listToMaybe
        <&> (head >>> parseConstraints)

      formatConstraints :: [T.Text] -> T.Text
      formatConstraints [] = ""
      formatConstraints [constraint] = constraint
      formatConstraints constraintList = constraintList
        & T.intercalate ", "
        & \cs -> "(" <> cs <> ")"

      actionTitle :: [T.Text] -> T.Text -> T.Text
      actionTitle constraintList typeSignatureName =
        "Remove redundant constraint" <> (if length constraintList == 1 then "" else "s") <> " `"
        <> formatConstraints constraintList
        <> "` from the context of the type signature for `" <> typeSignatureName <> "`"

-------------------------------------------------------------------------------------------------

suggestNewOrExtendImportForClassMethod :: ExportsMap -> Annotated ParsedSource -> T.Text -> Diagnostic -> [(T.Text, CodeActionKind, [Either TextEdit Rewrite])]
suggestNewOrExtendImportForClassMethod packageExportsMap ps fileContents Diagnostic {_message}
  | Just [methodName, className] <-
      matchRegexUnifySpaces
        _message
        "‘([^’]*)’ is not a \\(visible\\) method of class ‘([^’]*)’",
    idents <-
      maybe [] (Set.toList . Set.filter (\x -> fmap occNameText (parent x) == Just className)) $
        lookupOccEnv (getExportsMap packageExportsMap) (mkVarOrDataOcc methodName) =
    mconcat $ suggest <$> idents
  | otherwise = []
  where
    suggest identInfo
      | importStyle <- NE.toList $ importStyles identInfo,
        mImportDecl <- findImportDeclByModuleName (hsmodImports . unLoc . astA $ ps) (T.unpack moduleText) =
        case mImportDecl of
          -- extend
          Just decl ->
            [ ( "Add " <> renderImportStyle style <> " to the import list of " <> moduleText,
                quickFixImportKind' "extend" style,
                [Right $ uncurry extendImport (unImportStyle style) decl]
              )
              | style <- importStyle
            ]
          -- new
          _
            | Just (range, indent) <- newImportInsertRange ps fileContents
            ->
             (\(kind, unNewImport -> x) -> (x, kind, [Left $ TextEdit range (x <> "\n" <> T.replicate indent " ")])) <$>
            [ (quickFixImportKind' "new" style, newUnqualImport moduleText rendered False)
              | style <- importStyle,
                let rendered = renderImportStyle style
            ]
              <> [(quickFixImportKind "new.all", newImportAll moduleText)]
            | otherwise -> []
<<<<<<< HEAD
=======
        where moduleText = moduleNameText identInfo
#endif
>>>>>>> ff28990e

suggestNewImport :: ExportsMap -> Annotated ParsedSource -> T.Text -> Diagnostic -> [(T.Text, CodeActionKind, TextEdit)]
suggestNewImport packageExportsMap ps fileContents Diagnostic{_message}
  | msg <- unifySpaces _message
  , Just thingMissing <- extractNotInScopeName msg
  , qual <- extractQualifiedModuleName msg
  , qual' <-
      extractDoesNotExportModuleName msg
        >>= (findImportDeclByModuleName hsmodImports . T.unpack)
        >>= ideclAs . unLoc
        <&> T.pack . moduleNameString . unLoc
  , Just (range, indent) <- newImportInsertRange ps fileContents
  , extendImportSuggestions <- matchRegexUnifySpaces msg
    "Perhaps you want to add ‘[^’]*’ to the import list in the import of ‘([^’]*)’"
  = let suggestions = nubSortBy simpleCompareImportSuggestion
          (constructNewImportSuggestions packageExportsMap (qual <|> qual', thingMissing) extendImportSuggestions) in
    map (\(ImportSuggestion _ kind (unNewImport -> imp)) -> (imp, kind, TextEdit range (imp <> "\n" <> T.replicate indent " "))) suggestions
  where
    L _ HsModule {..} = astA ps
suggestNewImport _ _ _ _ = []

constructNewImportSuggestions
  :: ExportsMap -> (Maybe T.Text, NotInScope) -> Maybe [T.Text] -> [ImportSuggestion]
constructNewImportSuggestions exportsMap (qual, thingMissing) notTheseModules = nubOrdBy simpleCompareImportSuggestion
  [ suggestion
  | Just name <- [T.stripPrefix (maybe "" (<> ".") qual) $ notInScope thingMissing] -- strip away qualified module names from the unknown name
  , identInfo <- maybe [] Set.toList $ (lookupOccEnv (getExportsMap exportsMap) (mkVarOrDataOcc name)) <> (lookupOccEnv (getExportsMap exportsMap) (mkTypeOcc name)) -- look up the modified unknown name in the export map
  , canUseIdent thingMissing identInfo                                              -- check if the identifier information retrieved can be used
  , moduleNameText identInfo `notElem` fromMaybe [] notTheseModules                 -- check if the module of the identifier is allowed
  , suggestion <- renderNewImport identInfo                                         -- creates a list of import suggestions for the retrieved identifier information
  ]
 where
  renderNewImport :: IdentInfo -> [ImportSuggestion]
  renderNewImport identInfo
    | Just q <- qual
    = [ImportSuggestion importanceScore (quickFixImportKind "new.qualified") (newQualImport m q)]
    | otherwise
    = [ImportSuggestion importanceScore (quickFixImportKind' "new" importStyle) (newUnqualImport m (renderImportStyle importStyle) False)
      | importStyle <- NE.toList $ importStyles identInfo] ++
      [ImportSuggestion importanceScore (quickFixImportKind "new.all") (newImportAll m)]
    where
        -- The importance score takes 2 metrics into account. The first being the similarity using
        -- the Text.Fuzzy.Parallel.match function. The second is a factor of the relation between
        -- the modules prefix import suggestion and the unknown identifier names.
        importanceScore
          | Just q <- qual
          = let
              similarityScore = fromIntegral $ unpackMatchScore (TFP.match (T.toLower q) (T.toLower m)) :: Double
              (maxLength, minLength) = case (T.length q, T.length m) of
                 (la, lb)
                   | la >= lb -> (fromIntegral la, fromIntegral lb)
                   | otherwise -> (fromIntegral lb, fromIntegral la)
              lengthPenaltyFactor = 100 * minLength / maxLength
            in max 0 (floor (similarityScore * lengthPenaltyFactor))
          | otherwise
          = 0
          where
            unpackMatchScore pScore
              | Just score <- pScore = score
              | otherwise = 0
        m = moduleNameText identInfo

data ImportSuggestion = ImportSuggestion !Int !CodeActionKind !NewImport
  deriving ( Eq )

-- | Implements a lexicographic order for import suggestions that ignores the code action.
-- First it compares the importance score in DESCENDING order.
-- If the scores are equal it compares the import names alphabetical order.
--
-- TODO: this should be a correct Ord instance but CodeActionKind does not implement a Ord
-- which would lead to an unlawful Ord instance.
simpleCompareImportSuggestion :: ImportSuggestion -> ImportSuggestion -> Ordering
simpleCompareImportSuggestion (ImportSuggestion s1 _ i1) (ImportSuggestion s2 _ i2)
  = flip compare s1 s2 <> compare i1 i2

newtype NewImport = NewImport {unNewImport :: T.Text}
  deriving (Show, Eq, Ord)

newImportToEdit :: NewImport -> Annotated ParsedSource -> T.Text -> Maybe (T.Text, TextEdit)
newImportToEdit (unNewImport -> imp) ps fileContents
  | Just (range, indent) <- newImportInsertRange ps fileContents
  = Just (imp, TextEdit range (imp <> "\n" <> T.replicate indent " "))
  | otherwise = Nothing

-- | Finds the next valid position for inserting a new import declaration
-- * If the file already has existing imports it will be inserted under the last of these,
-- it is assumed that the existing last import declaration is in a valid position
-- * If the file does not have existing imports, but has a (module ... where) declaration,
-- the new import will be inserted directly under this declaration (accounting for explicit exports)
-- * If the file has neither existing imports nor a module declaration,
-- the import will be inserted at line zero if there are no pragmas,
-- * otherwise inserted one line after the last file-header pragma
newImportInsertRange :: Annotated ParsedSource -> T.Text -> Maybe (Range, Int)
newImportInsertRange ps fileContents
  |  Just ((l, c), col) <- case hsmodImports of
      -- When there is no existing imports, we only cares about the line number, setting column and indent to zero.
      [] -> (\line -> ((line, 0), 0)) <$> findPositionNoImports ps fileContents
      _  -> findPositionFromImports (map reLoc hsmodImports) last
  , let insertPos = Position (fromIntegral l) (fromIntegral c)
    = Just (Range insertPos insertPos, col)
  | otherwise = Nothing
  where
    L _ HsModule {..} = astA ps

-- | Find the position for a new import when there isn't an existing one.
-- * If there is a module declaration, a new import should be inserted under the module declaration (including exports list)
-- * Otherwise, a new import should be inserted after any file-header pragma.
findPositionNoImports :: Annotated ParsedSource -> T.Text -> Maybe Int
findPositionNoImports ps fileContents =
    maybe (Just (findNextPragmaPosition fileContents)) (findPositionAfterModuleName ps) hsmodName
  where
    L _ HsModule {..} = astA ps

-- | find line number right after module ... where
findPositionAfterModuleName :: Annotated ParsedSource
                            -> LocatedA ModuleName
                            -> Maybe Int
findPositionAfterModuleName ps hsmodName' = do
    -- Note that 'where' keyword and comments are not part of the AST. They belongs to
    -- the exact-print information. To locate it, we need to find the previous AST node,
    -- calculate the gap between it and 'where', then add them up to produce the absolute
    -- position of 'where'.

    lineOffset <- whereKeywordLineOffset -- Calculate the gap before 'where' keyword.
    case prevSrcSpan of
        UnhelpfulSpan _ -> Nothing
        (RealSrcSpan prevSrcSpan' _) ->
            -- add them up produce the absolute location of 'where' keyword
            Just $ srcLocLine (realSrcSpanEnd prevSrcSpan') + lineOffset
  where
    L _ HsModule {..} = astA ps

    -- The last AST node before 'where' keyword. Might be module name or export list.
    prevSrcSpan = maybe (getLoc hsmodName') getLoc hsmodExports

    -- The relative position of 'where' keyword (in lines, relative to the previous AST node).
    -- The exact-print API changed a lot in ghc-9.2, so we need to handle it separately for different compiler versions.
    whereKeywordLineOffset :: Maybe Int
#if MIN_VERSION_ghc(9,2,0)
    whereKeywordLineOffset = case hsmodAnn of
        EpAnn _ annsModule _ -> do
            -- Find the first 'where'
            whereLocation <- fmap NE.head .  NE.nonEmpty . mapMaybe filterWhere .  am_main $ annsModule
            epaLocationToLine whereLocation
        EpAnnNotUsed -> Nothing
    filterWhere (AddEpAnn AnnWhere loc) = Just loc
    filterWhere _                       = Nothing

    epaLocationToLine :: EpaLocation -> Maybe Int
    epaLocationToLine (EpaSpan sp) = Just . srcLocLine . realSrcSpanEnd $ sp
    epaLocationToLine (EpaDelta (SameLine _) priorComments) = Just $ sumCommentsOffset priorComments
    -- 'priorComments' contains the comments right before the current EpaLocation
    -- Summing line offset of priorComments is necessary, as 'line' is the gap between the last comment and
    -- the current AST node
    epaLocationToLine (EpaDelta (DifferentLine line _) priorComments) = Just (line + sumCommentsOffset priorComments)

    sumCommentsOffset :: [LEpaComment] -> Int
    sumCommentsOffset = sum . fmap (\(L anchor _) -> anchorOpLine (anchor_op anchor))

    anchorOpLine :: AnchorOperation -> Int
    anchorOpLine UnchangedAnchor                      = 0
    anchorOpLine (MovedAnchor (SameLine _))           = 0
    anchorOpLine (MovedAnchor (DifferentLine line _)) = line
#else
    whereKeywordLineOffset = do
        ann <- annsA ps M.!? mkAnnKey (astA ps)
        deltaPos <- fmap NE.head . NE.nonEmpty .mapMaybe filterWhere $ annsDP ann
        pure $ deltaRow deltaPos

    -- Before ghc 9.2, DeltaPos doesn't take comment into account, so we don't need to sum line offset of comments.
    filterWhere :: (KeywordId, DeltaPos) -> Maybe DeltaPos
    filterWhere (keywordId, deltaPos) =
        if keywordId == G AnnWhere then Just deltaPos else Nothing
#endif

findPositionFromImports :: HasSrcSpan a => t -> (t -> a) -> Maybe ((Int, Int), Int)
findPositionFromImports hsField f = case getLoc (f hsField) of
  RealSrcSpan s _ ->
    let col = calcCol s
     in Just ((srcLocLine (realSrcSpanEnd s), col), col)
  _ -> Nothing
  where calcCol s = srcLocCol (realSrcSpanStart s) - 1

-- | Find the position one after the last file-header pragma
-- Defaults to zero if there are no pragmas in file
findNextPragmaPosition :: T.Text -> Int
findNextPragmaPosition contents = lineNumber
  where
    lineNumber = afterLangPragma . afterOptsGhc $ afterShebang
    afterLangPragma = afterPragma "LANGUAGE" contents'
    afterOptsGhc = afterPragma "OPTIONS_GHC" contents'
    afterShebang = lastLineWithPrefix (T.isPrefixOf "#!") contents' 0
    contents' = T.lines contents

afterPragma :: T.Text -> [T.Text] -> Int -> Int
afterPragma name contents lineNum = lastLineWithPrefix (checkPragma name) contents lineNum

lastLineWithPrefix :: (T.Text -> Bool) -> [T.Text] -> Int -> Int
lastLineWithPrefix p contents lineNum = max lineNum next
  where
    next = maybe lineNum succ $ listToMaybe . reverse $ findIndices p contents

checkPragma :: T.Text -> T.Text -> Bool
checkPragma name = check
  where
    check l = isPragma l && getName l == name
    getName l = T.take (T.length name) $ T.dropWhile isSpace $ T.drop 3 l
    isPragma = T.isPrefixOf "{-#"

-- | Construct an import declaration with at most one symbol
newImport
  :: T.Text -- ^ module name
  -> Maybe T.Text -- ^  the symbol
  -> Maybe T.Text -- ^ qualified name
  -> Bool -- ^ the symbol is to be imported or hidden
  -> NewImport
newImport modName mSymbol mQual hiding = NewImport impStmt
  where
     symImp
            | Just symbol <- mSymbol
              , symOcc <- mkVarOcc $ T.unpack symbol =
              " (" <> printOutputable (parenSymOcc symOcc $ ppr symOcc) <> ")"
            | otherwise = ""
     impStmt =
       "import "
         <> maybe "" (const "qualified ") mQual
         <> modName
         <> (if hiding then " hiding" else "")
         <> symImp
         <> maybe "" (\qual -> if modName == qual then "" else " as " <> qual) mQual

newQualImport :: T.Text -> T.Text -> NewImport
newQualImport modName qual = newImport modName Nothing (Just qual) False

newUnqualImport :: T.Text -> T.Text -> Bool -> NewImport
newUnqualImport modName symbol = newImport modName (Just symbol) Nothing

newImportAll :: T.Text -> NewImport
newImportAll modName = newImport modName Nothing Nothing False

hideImplicitPreludeSymbol :: T.Text -> NewImport
hideImplicitPreludeSymbol symbol = newUnqualImport "Prelude" symbol True

canUseIdent :: NotInScope -> IdentInfo -> Bool
canUseIdent NotInScopeDataConstructor{}        = isDatacon
canUseIdent NotInScopeTypeConstructorOrClass{} = not . isDatacon
canUseIdent _                                  = const True

data NotInScope
    = NotInScopeDataConstructor T.Text
    | NotInScopeTypeConstructorOrClass T.Text
    | NotInScopeThing T.Text
    deriving Show

notInScope :: NotInScope -> T.Text
notInScope (NotInScopeDataConstructor t)        = t
notInScope (NotInScopeTypeConstructorOrClass t) = t
notInScope (NotInScopeThing t)                  = t

extractNotInScopeName :: T.Text -> Maybe NotInScope
extractNotInScopeName x
  | Just [name] <- matchRegexUnifySpaces x "Data constructor not in scope: ([^ ]+)"
  = Just $ NotInScopeDataConstructor name
  | Just [name] <- matchRegexUnifySpaces x "Not in scope: data constructor [^‘]*‘([^’]*)’"
  = Just $ NotInScopeDataConstructor name
  | Just [name] <- matchRegexUnifySpaces x "ot in scope: type constructor or class [^‘]*‘([^’]*)’"
  = Just $ NotInScopeTypeConstructorOrClass name
  | Just [name] <- matchRegexUnifySpaces x "ot in scope: \\(([^‘ ]+)\\)"
  = Just $ NotInScopeThing name
  | Just [name] <- matchRegexUnifySpaces x "ot in scope: ([^‘ ]+)"
  = Just $ NotInScopeThing name
  | Just [name] <- matchRegexUnifySpaces x "ot in scope:[^‘]*‘([^’]*)’"
  = Just $ NotInScopeThing name
  | otherwise
  = Nothing

extractQualifiedModuleName :: T.Text -> Maybe T.Text
extractQualifiedModuleName x
  | Just [m] <- matchRegexUnifySpaces x "module named [^‘]*‘([^’]*)’"
  = Just m
  | otherwise
  = Nothing

-- | If a module has been imported qualified, and we want to ues the same qualifier for other modules
-- which haven't been imported, 'extractQualifiedModuleName' won't work. Thus we need extract the qualifier
-- from the imported one.
--
-- For example, we write f = T.putStrLn, where putStrLn comes from Data.Text.IO, with the following import(s):
-- 1.
-- import qualified Data.Text as T
--
-- Module ‘Data.Text’ does not export ‘putStrLn’.
--
-- 2.
-- import qualified Data.Text as T
-- import qualified Data.Functor as T
--
-- Neither ‘Data.Functor’ nor ‘Data.Text’ exports ‘putStrLn’.
--
-- 3.
-- import qualified Data.Text as T
-- import qualified Data.Functor as T
-- import qualified Data.Function as T
--
-- Neither ‘Data.Function’,
--         ‘Data.Functor’ nor ‘Data.Text’ exports ‘putStrLn’.
extractDoesNotExportModuleName :: T.Text -> Maybe T.Text
extractDoesNotExportModuleName x
  | Just [m] <-
#if MIN_VERSION_ghc(9,4,0)
    matchRegexUnifySpaces x "the module ‘([^’]*)’ does not export"
      <|> matchRegexUnifySpaces x "nor ‘([^’]*)’ export"
#else
    matchRegexUnifySpaces x "Module ‘([^’]*)’ does not export"
      <|> matchRegexUnifySpaces x "nor ‘([^’]*)’ exports"
#endif
  = Just m
  | otherwise
  = Nothing
-------------------------------------------------------------------------------------------------


mkRenameEdit :: Maybe T.Text -> Range -> T.Text -> TextEdit
mkRenameEdit contents range name
    | maybeIsInfixFunction == Just True = TextEdit range ("`" <> name <> "`")
    | maybeIsTemplateFunction == Just True = TextEdit range ("'" <> name)
    | otherwise = TextEdit range name
  where
    maybeIsInfixFunction = do
      curr <- textInRange range <$> contents
      pure $ "`" `T.isPrefixOf` curr && "`" `T.isSuffixOf` curr
    maybeIsTemplateFunction = do
      curr <- textInRange range <$> contents
      pure $ "'" `T.isPrefixOf` curr

extractRenamableTerms :: T.Text -> [T.Text]
extractRenamableTerms msg
  -- Account for both "Variable not in scope" and "Not in scope"
  | "ot in scope:" `T.isInfixOf` msg = extractSuggestions msg
  | otherwise = []
  where
    extractSuggestions = map getEnclosed
                       . concatMap singleSuggestions
                       . filter isKnownSymbol
                       . T.lines
    singleSuggestions = T.splitOn "), " -- Each suggestion is comma delimited
    isKnownSymbol t = " (imported from" `T.isInfixOf` t || " (line " `T.isInfixOf` t
    getEnclosed = T.dropWhile (== '‘')
                . T.dropWhileEnd (== '’')
                . T.dropAround (\c -> c /= '‘' && c /= '’')

-- | If a range takes up a whole line (it begins at the start of the line and there's only whitespace
-- between the end of the range and the next newline), extend the range to take up the whole line.
extendToWholeLineIfPossible :: Maybe T.Text -> Range -> Range
extendToWholeLineIfPossible contents range@Range{..} =
    let newlineAfter = maybe False (T.isPrefixOf "\n" . T.dropWhile (\x -> isSpace x && x /= '\n') . snd . splitTextAtPosition _end) contents
        extend = newlineAfter && _character _start == 0 -- takes up an entire line, so remove the whole line
    in if extend then Range _start (Position (_line _end + 1) 0) else range

splitTextAtPosition :: Position -> T.Text -> (T.Text, T.Text)
splitTextAtPosition (Position (fromIntegral -> row) (fromIntegral -> col)) x
    | (preRow, mid:postRow) <- splitAt row $ T.splitOn "\n" x
    , (preCol, postCol) <- T.splitAt col mid
        = (T.intercalate "\n" $ preRow ++ [preCol], T.intercalate "\n" $ postCol : postRow)
    | otherwise = (x, T.empty)

-- | Returns [start .. end[
textInRange :: Range -> T.Text -> T.Text
textInRange (Range (Position (fromIntegral -> startRow) (fromIntegral -> startCol)) (Position (fromIntegral -> endRow) (fromIntegral -> endCol))) text =
    case compare startRow endRow of
      LT ->
        let (linesInRangeBeforeEndLine, endLineAndFurtherLines) = splitAt (endRow - startRow) linesBeginningWithStartLine
            (textInRangeInFirstLine, linesBetween) = case linesInRangeBeforeEndLine of
              [] -> ("", [])
              firstLine:linesInBetween -> (T.drop startCol firstLine, linesInBetween)
            maybeTextInRangeInEndLine = T.take endCol <$> listToMaybe endLineAndFurtherLines
        in T.intercalate "\n" (textInRangeInFirstLine : linesBetween ++ maybeToList maybeTextInRangeInEndLine)
      EQ ->
        let line = fromMaybe "" (listToMaybe linesBeginningWithStartLine)
        in T.take (endCol - startCol) (T.drop startCol line)
      GT -> ""
    where
      linesBeginningWithStartLine = drop startRow (T.splitOn "\n" text)

-- | Returns the ranges for a binding in an import declaration
rangesForBindingImport :: ImportDecl GhcPs -> String -> [Range]
rangesForBindingImport ImportDecl{ideclHiding = Just (False, L _ lies)} b =
    concatMap (mapMaybe srcSpanToRange . rangesForBinding' b') lies
  where
    b' = wrapOperatorInParens b
rangesForBindingImport _ _ = []

wrapOperatorInParens :: String -> String
wrapOperatorInParens x =
  case uncons x of
    -- see #2483 and #2859
    -- common lens functions use the _ prefix, and should not be wrapped in parens
    Just ('_', _t) -> x
    Just (h, _t)   -> if isAlpha h then x else "(" <> x <> ")"
    Nothing        -> mempty

smallerRangesForBindingExport :: [LIE GhcPs] -> String -> [Range]
smallerRangesForBindingExport lies b =
    concatMap (mapMaybe srcSpanToRange . ranges') lies
  where
    unqualify = snd . breakOnEnd "."
    b' = wrapOperatorInParens . unqualify $ b
#if !MIN_VERSION_ghc(9,2,0)
    ranges' (L _ (IEThingWith _ thing _  inners labels))
      | T.unpack (printOutputable thing) == b' = []
      | otherwise =
          [ locA l' | L l' x <- inners, T.unpack (printOutputable x) == b']
          ++ [ l' | L l' x <- labels, T.unpack (printOutputable x) == b']
#else
    ranges' (L _ (IEThingWith _ thing _  inners))
      | T.unpack (printOutputable thing) == b' = []
      | otherwise =
          [ locA l' | L l' x <- inners, T.unpack (printOutputable x) == b']
#endif
    ranges' _ = []

rangesForBinding' :: String -> LIE GhcPs -> [SrcSpan]
#if !MIN_VERSION_ghc(9,2,0)
rangesForBinding' b (L (locA -> l) (IEVar _ nm))
  | L _ (IEPattern (L _ b')) <- nm
  , T.unpack (printOutputable b') == b
  = [l]
#else
rangesForBinding' b (L (locA -> l) (IEVar _ nm))
  | L _ (IEPattern _ (L _ b')) <- nm
  , T.unpack (printOutputable b') == b
  = [l]
#endif
rangesForBinding' b (L (locA -> l) x@IEVar{})
  | T.unpack (printOutputable x) == b = [l]
rangesForBinding' b (L (locA -> l) x@IEThingAbs{}) | T.unpack (printOutputable x) == b = [l]
rangesForBinding' b (L (locA -> l) (IEThingAll _ x)) | T.unpack (printOutputable x) == b = [l]
#if !MIN_VERSION_ghc(9,2,0)
rangesForBinding' b (L l (IEThingWith _ thing _  inners labels))
#else
rangesForBinding' b (L (locA -> l) (IEThingWith _ thing _  inners))
#endif
    | T.unpack (printOutputable thing) == b = [l]
    | otherwise =
        [ locA l' | L l' x <- inners, T.unpack (printOutputable x) == b]
#if !MIN_VERSION_ghc(9,2,0)
        ++ [ l' | L l' x <- labels, T.unpack (printOutputable x) == b]
#endif
rangesForBinding' _ _ = []

-- | 'allMatchRegex' combined with 'unifySpaces'
allMatchRegexUnifySpaces :: T.Text -> T.Text -> Maybe [[T.Text]]
allMatchRegexUnifySpaces message =
    allMatchRegex (unifySpaces message)

-- | Returns Just (all matches) for the first capture, or Nothing.
allMatchRegex :: T.Text -> T.Text -> Maybe [[T.Text]]
allMatchRegex message regex = message =~~ regex


-- functions to help parse multiple import suggestions

-- | Returns the first match if found
regexSingleMatch :: T.Text -> T.Text -> Maybe T.Text
regexSingleMatch msg regex = case matchRegexUnifySpaces msg regex of
    Just (h:_) -> Just h
    _          -> Nothing

-- | Parses tuples like (‘Data.Map’, (app/ModuleB.hs:2:1-18)) and
-- | return (Data.Map, app/ModuleB.hs:2:1-18)
regExPair :: (T.Text, T.Text) -> Maybe (T.Text, T.Text)
regExPair (modname, srcpair) = do
  x <- regexSingleMatch modname "‘([^’]*)’"
  y <- regexSingleMatch srcpair "\\((.*)\\)"
  return (x, y)

-- | Process a list of (module_name, filename:src_span) values
-- | Eg. [(Data.Map, app/ModuleB.hs:2:1-18), (Data.HashMap.Strict, app/ModuleB.hs:3:1-29)]
regExImports :: T.Text -> Maybe [(T.Text, T.Text)]
regExImports msg = result
  where
    parts = T.words msg
    isPrefix = not . T.isPrefixOf "("
    (mod, srcspan) = partition isPrefix  parts
    -- check we have matching pairs like (Data.Map, (app/src.hs:1:2-18))
    result = if length mod == length srcspan then
               regExPair `traverse` zip mod srcspan
             else Nothing

matchRegExMultipleImports :: T.Text -> Maybe (T.Text, [(T.Text, T.Text)])
matchRegExMultipleImports message = do
  let pat = T.pack "Perhaps you want to add ‘([^’]*)’ to one of these import lists: *(‘.*\\))$"
  (binding, imports) <- case matchRegexUnifySpaces message pat of
                            Just [x, xs] -> Just (x, xs)
                            _            -> Nothing
  imps <- regExImports imports
  return (binding, imps)<|MERGE_RESOLUTION|>--- conflicted
+++ resolved
@@ -995,13 +995,7 @@
           = Just IdentInfo
                 { name = mkVarOrDataOcc binding
                 , parent = Nothing
-<<<<<<< HEAD
-                , isDatacon = False
-                , moduleNameText = mod}
-=======
                 , identModuleName  = mkModuleNameFS $ mkFastStringByteString $ T.encodeUtf8 mod}
-#endif
->>>>>>> ff28990e
 
 data HidingMode
     = HideOthers [ModuleTarget]
@@ -1421,11 +1415,7 @@
             ]
               <> [(quickFixImportKind "new.all", newImportAll moduleText)]
             | otherwise -> []
-<<<<<<< HEAD
-=======
         where moduleText = moduleNameText identInfo
-#endif
->>>>>>> ff28990e
 
 suggestNewImport :: ExportsMap -> Annotated ParsedSource -> T.Text -> Diagnostic -> [(T.Text, CodeActionKind, TextEdit)]
 suggestNewImport packageExportsMap ps fileContents Diagnostic{_message}
