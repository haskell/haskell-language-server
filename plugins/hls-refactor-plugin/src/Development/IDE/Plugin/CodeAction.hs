--- conflicted
+++ resolved
@@ -118,15 +118,9 @@
     allDiags <- atomically $ fmap (\(_, _, d) -> d) . filter (\(p, _, _) -> mbFile == Just p) <$> getDiagnostics state
     (join -> parsedModule) <- runAction "GhcideCodeActions.getParsedModule" state $ getParsedModule `traverse` mbFile
     let
-<<<<<<< HEAD
       actions = caRemoveRedundantImports parsedModule text allDiags range uri
                <> caRemoveInvalidExports parsedModule text allDiags range uri
-    pure $ InL $ actions
-=======
-      actions = caRemoveRedundantImports parsedModule text diag xs uri
-               <> caRemoveInvalidExports parsedModule text diag xs uri
     pure $ InL actions
->>>>>>> 409bf3ba
 
 -------------------------------------------------------------------------------------------------
 
