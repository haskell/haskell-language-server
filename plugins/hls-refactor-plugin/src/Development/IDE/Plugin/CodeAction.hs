-- Copyright (c) 2019 The DAML Authors. All rights reserved.
-- SPDX-License-Identifier: Apache-2.0
{-# LANGUAGE CPP   #-}
{-# LANGUAGE GADTs #-}

module Development.IDE.Plugin.CodeAction
    (
    mkExactprintPluginDescriptor,
    iePluginDescriptor,
    typeSigsPluginDescriptor,
    bindingsPluginDescriptor,
    fillHolePluginDescriptor,
    extendImportPluginDescriptor,
    -- * For testing
    matchRegExMultipleImports
    ) where

import           Control.Applicative                               ((<|>))
import           Control.Applicative.Combinators.NonEmpty          (sepBy1)
import           Control.Arrow                                     (second,
                                                                    (&&&),
                                                                    (>>>))
import           Control.Concurrent.STM.Stats                      (atomically)
import           Control.Monad.Extra
import           Control.Monad.IO.Class
import           Control.Monad.Trans
import           Control.Monad.Trans.Except                        (ExceptT (ExceptT))
import           Control.Monad.Trans.Maybe
import           Data.Char
import qualified Data.DList                                        as DL
import           Data.Function
import           Data.Functor
import qualified Data.HashMap.Strict                               as Map
import qualified Data.HashSet                                      as Set
import           Data.List.Extra
import           Data.List.NonEmpty                                (NonEmpty ((:|)))
import qualified Data.List.NonEmpty                                as NE
import qualified Data.Map.Strict                                   as M
import           Data.Maybe
import           Data.Ord                                          (comparing)
import qualified Data.Set                                          as S
import qualified Data.Text                                         as T
import qualified Data.Text.Encoding                                as T
import           Development.IDE.Core.Rules
import           Development.IDE.Core.RuleTypes
import           Development.IDE.Core.Service
import           Development.IDE.Core.Shake                        hiding (Log)
import           Development.IDE.GHC.Compat                        hiding
                                                                   (ImplicitPrelude)
import           Development.IDE.GHC.Compat.Util
import           Development.IDE.GHC.Error
import           Development.IDE.GHC.ExactPrint
import qualified Development.IDE.GHC.ExactPrint                    as E
import           Development.IDE.GHC.Util                          (printOutputable,
                                                                    printRdrName,
                                                                    textInRange)
import           Development.IDE.Plugin.CodeAction.Args
import           Development.IDE.Plugin.CodeAction.ExactPrint
import           Development.IDE.Plugin.CodeAction.PositionIndexed
import           Development.IDE.Plugin.CodeAction.Util
import           Development.IDE.Plugin.Completions.Types
import qualified Development.IDE.Plugin.Plugins.AddArgument
import           Development.IDE.Plugin.Plugins.Diagnostic
import           Development.IDE.Plugin.Plugins.FillHole           (suggestFillHole)
import           Development.IDE.Plugin.Plugins.FillTypeWildcard   (suggestFillTypeWildcard)
import           Development.IDE.Plugin.Plugins.ImportUtils
import           Development.IDE.Plugin.TypeLenses                 (suggestSignature)
import           Development.IDE.Types.Exports
import           Development.IDE.Types.Location
import           Development.IDE.Types.Options
import           GHC                                               (AddEpAnn (AddEpAnn),
                                                                    AnnsModule (am_main),
                                                                    DeltaPos (..),
                                                                    EpAnn (..),
                                                                    LEpaComment)
import qualified GHC.LanguageExtensions                            as Lang
import           Ide.Logger                                        hiding
                                                                   (group)
import           Ide.PluginUtils                                   (extendToFullLines,
                                                                    extractTextInRange,
                                                                    subRange)
import           Ide.Types
import           Language.LSP.Protocol.Message                     (Method (..),
                                                                    SMethod (..))
import           Language.LSP.Protocol.Types                       (ApplyWorkspaceEditParams (..),
                                                                    CodeAction (..),
                                                                    CodeActionKind (CodeActionKind_QuickFix),
                                                                    CodeActionParams (CodeActionParams),
                                                                    Command,
                                                                    Diagnostic (..),
                                                                    MessageType (..),
                                                                    Null (Null),
                                                                    ShowMessageParams (..),
                                                                    TextDocumentIdentifier (TextDocumentIdentifier),
                                                                    TextEdit (TextEdit, _range),
                                                                    UInt,
                                                                    WorkspaceEdit (WorkspaceEdit, _changeAnnotations, _changes, _documentChanges),
                                                                    type (|?) (InL, InR),
                                                                    uriToFilePath)
import           Language.LSP.VFS                                  (virtualFileText)
import qualified Text.Fuzzy.Parallel                               as TFP
import qualified Text.Regex.Applicative                            as RE
import           Text.Regex.TDFA                                   ((=~), (=~~))

-- See Note [Guidelines For Using CPP In GHCIDE Import Statements]

#if !MIN_VERSION_ghc(9,9,0)
import           Development.IDE.GHC.Compat.ExactPrint             (makeDeltaAst)
import           GHC                                               (Anchor (anchor_op),
                                                                    AnchorOperation (..),
                                                                    EpaLocation (..))
#endif

#if MIN_VERSION_ghc(9,9,0)
import           GHC                                               (EpaLocation,
                                                                    EpaLocation' (..),
                                                                    HasLoc (..))
import           GHC.Types.SrcLoc                                  (srcSpanToRealSrcSpan)
#endif

-------------------------------------------------------------------------------------------------

-- | Generate code actions.
codeAction :: PluginMethodHandler IdeState 'Method_TextDocumentCodeAction
codeAction state _ (CodeActionParams _ _ (TextDocumentIdentifier uri) range _) = do
  contents <- lift $ pluginGetVirtualFile $ toNormalizedUri uri
  liftIO $ do
    let text = virtualFileText <$> contents
        mbFile = toNormalizedFilePath' <$> uriToFilePath uri
    allDiags <- atomically $ fmap (\(_, _, d) -> d) . filter (\(p, _, _) -> mbFile == Just p) <$> getDiagnostics state
    (join -> parsedModule) <- runAction "GhcideCodeActions.getParsedModule" state $ getParsedModule `traverse` mbFile
    let
      actions = caRemoveRedundantImports parsedModule text allDiags range uri
               <> caRemoveInvalidExports parsedModule text allDiags range uri
    pure $ InL actions

-------------------------------------------------------------------------------------------------

iePluginDescriptor :: Recorder (WithPriority E.Log) -> PluginId -> PluginDescriptor IdeState
iePluginDescriptor recorder plId =
  let old =
        mkGhcideCAsPlugin [
            wrap suggestExportUnusedTopBinding
          , wrap suggestModuleTypo
          , wrap suggestFixConstructorImport
          , wrap suggestExtendImport
          , wrap suggestImportDisambiguation
          , wrap suggestNewOrExtendImportForClassMethod
          , wrap suggestHideShadow
          , wrap suggestNewImport
          , wrap suggestAddRecordFieldImport
          ]
          plId
          "Provides various quick fixes"
   in mkExactprintPluginDescriptor recorder $ old {pluginHandlers = pluginHandlers old <> mkPluginHandler SMethod_TextDocumentCodeAction codeAction }

typeSigsPluginDescriptor :: Recorder (WithPriority E.Log) -> PluginId -> PluginDescriptor IdeState
typeSigsPluginDescriptor recorder plId = mkExactprintPluginDescriptor recorder $
  mkGhcideCAsPlugin [
      wrap $ suggestSignature True
    , wrap suggestFillTypeWildcard
    , wrap suggestAddTypeAnnotationToSatisfyConstraints
    , wrap removeRedundantConstraints
    , wrap suggestConstraint
    ]
    plId
    "Provides various quick fixes for type signatures"

bindingsPluginDescriptor :: Recorder (WithPriority E.Log) ->  PluginId -> PluginDescriptor IdeState
bindingsPluginDescriptor recorder plId = mkExactprintPluginDescriptor recorder $
  mkGhcideCAsPlugin [
      wrap suggestReplaceIdentifier
    , wrap suggestImplicitParameter
    , wrap suggestNewDefinition
    , wrap Development.IDE.Plugin.Plugins.AddArgument.plugin
    , wrap suggestDeleteUnusedBinding
    ]
    plId
    "Provides various quick fixes for bindings"

fillHolePluginDescriptor :: Recorder (WithPriority E.Log) -> PluginId -> PluginDescriptor IdeState
fillHolePluginDescriptor recorder plId = mkExactprintPluginDescriptor recorder (mkGhcideCAPlugin (wrap suggestFillHole) plId "Provides a code action to fill a hole")

extendImportPluginDescriptor :: Recorder (WithPriority E.Log) -> PluginId -> PluginDescriptor IdeState
extendImportPluginDescriptor recorder plId = mkExactprintPluginDescriptor recorder $ (defaultPluginDescriptor plId "Provides a command to extend the import list")
  { pluginCommands = [extendImportCommand] }


-- | Add the ability for a plugin to call GetAnnotatedParsedSource
mkExactprintPluginDescriptor :: Recorder (WithPriority E.Log) -> PluginDescriptor a -> PluginDescriptor a
mkExactprintPluginDescriptor recorder desc = desc { pluginRules = pluginRules desc >> getAnnotatedParsedSourceRule recorder }

-------------------------------------------------------------------------------------------------


extendImportCommand :: PluginCommand IdeState
extendImportCommand =
  PluginCommand (CommandId extendImportCommandId) "additional edits for a completion" extendImportHandler

extendImportHandler :: CommandFunction IdeState ExtendImport
extendImportHandler ideState _ edit@ExtendImport {..} = ExceptT $ do
  res <- liftIO $ runMaybeT $ extendImportHandler' ideState edit
  whenJust res $ \(nfp, wedit@WorkspaceEdit {_changes}) -> do
    whenJust (listToMaybe =<< listToMaybe . M.elems =<< _changes) $ \TextEdit {_range} -> do
      let srcSpan = rangeToSrcSpan nfp _range
      pluginSendNotification SMethod_WindowShowMessage $
        ShowMessageParams MessageType_Info $
          "Import "
            <> maybe ("‘" <> newThing) (\x -> "‘" <> x <> " (" <> newThing <> ")") thingParent
            <> "’ from "
            <> importName
            <> " (at "
            <> printOutputable srcSpan
            <> ")"
      void $ pluginSendRequest SMethod_WorkspaceApplyEdit (ApplyWorkspaceEditParams Nothing wedit) (\_ -> pure ())
  return $ Right $ InR Null

extendImportHandler' :: IdeState -> ExtendImport -> MaybeT IO (NormalizedFilePath, WorkspaceEdit)
extendImportHandler' ideState ExtendImport {..}
  | Just fp <- uriToFilePath doc,
    nfp <- toNormalizedFilePath' fp =
    do
      (ModSummaryResult {..}, ps, contents) <- MaybeT $ liftIO $
        runAction "extend import" ideState $
          runMaybeT $ do
            -- We want accurate edits, so do not use stale data here
            msr <- MaybeT $ use GetModSummaryWithoutTimestamps nfp
            ps <- MaybeT $ use GetAnnotatedParsedSource nfp
            (_, contents) <- MaybeT $ use GetFileContents nfp
            return (msr, ps, contents)
      let df = ms_hspp_opts msrModSummary
          wantedModule = mkModuleName (T.unpack importName)
          wantedQual = mkModuleName . T.unpack <$> importQual
          existingImport = find (isWantedModule wantedModule wantedQual) msrImports
      case existingImport of
        Just imp -> do
            fmap (nfp,) $ liftEither $
              rewriteToWEdit df doc $
                  extendImport (T.unpack <$> thingParent) (T.unpack newThing)
#if MIN_VERSION_ghc(9,9,0)
                    imp
#else
                    (makeDeltaAst imp)
#endif

        Nothing -> do
            let qns = (,) <$> importQual <*> Just (qualifiedImportStyle df)
                n = newImport importName sym qns False
                sym = if isNothing importQual then Just it else Nothing
                it = case thingParent of
                  Nothing -> newThing
                  Just p  -> p <> "(" <> newThing <> ")"
            t <- liftMaybe $ snd <$> newImportToEdit n ps (fromMaybe "" contents)
            return (nfp, WorkspaceEdit {_changes=Just (M.singleton doc [t]), _documentChanges=Nothing, _changeAnnotations=Nothing})
  | otherwise =
    mzero

isWantedModule :: ModuleName -> Maybe ModuleName -> GenLocated l (ImportDecl GhcPs) -> Bool
isWantedModule wantedModule Nothing (L _ it@ImportDecl{ ideclName
#if MIN_VERSION_ghc(9,5,0)
                                                      , ideclImportList = Just (Exactly, _)
#else
                                                      , ideclHiding = Just (False, _)
#endif
                                                      }) =
    not (isQualifiedImport it) && unLoc ideclName == wantedModule
isWantedModule wantedModule (Just qual) (L _ ImportDecl{ ideclAs, ideclName
#if MIN_VERSION_ghc(9,5,0)
                                                       , ideclImportList = Just (Exactly, _)
#else
                                                       , ideclHiding = Just (False, _)
#endif
                                                       }) =
    unLoc ideclName == wantedModule && (wantedModule == qual || (unLoc <$> ideclAs) == Just qual)
isWantedModule _ _ _ = False


liftMaybe :: Monad m => Maybe a -> MaybeT m a
liftMaybe a = MaybeT $ pure a

liftEither :: Monad m => Either e a -> MaybeT m a
liftEither (Left _)  = mzero
liftEither (Right x) = return x

-------------------------------------------------------------------------------------------------

findSigOfDecl :: p ~ GhcPass p0 => (IdP p -> Bool) -> [LHsDecl p] -> Maybe (Sig p)
findSigOfDecl pred decls =
  listToMaybe
    [ sig
      | L _ (SigD _ sig@(TypeSig _ idsSig _)) <- decls,
        any (pred . unLoc) idsSig
    ]

findSigOfDeclRanged :: forall p p0 . p ~ GhcPass p0 => Range -> [LHsDecl p] -> Maybe (Sig p)
findSigOfDeclRanged range decls = do
  dec <- findDeclContainingLoc (_start range) decls
  case dec of
     L _ (SigD _ sig@TypeSig {})     -> Just sig
     L _ (ValD _ (bind :: HsBind p)) -> findSigOfBind range bind
     _                               -> Nothing

findSigOfBind :: forall p p0. p ~ GhcPass p0 => Range -> HsBind p -> Maybe (Sig p)
findSigOfBind range bind =
    case bind of
      FunBind {} -> findSigOfLMatch (unLoc $ mg_alts (fun_matches bind))
      _          -> Nothing
  where
    findSigOfLMatch :: [LMatch p (LHsExpr p)] -> Maybe (Sig p)
    findSigOfLMatch ls = do
      match <- findDeclContainingLoc (_start range) ls
      let grhs = m_grhss $ unLoc match
      msum
        [findSigOfBinds range (grhssLocalBinds grhs) -- where clause
        , do
          grhs <- findDeclContainingLoc (_start range) (grhssGRHSs grhs)
          case unLoc grhs of
            GRHS _ _ bd -> findSigOfExpr (unLoc bd)
        ]

    findSigOfExpr :: HsExpr p -> Maybe (Sig p)
    findSigOfExpr = go
      where
#if !MIN_VERSION_ghc(9,9,0)
        go (HsLet _ _ binds _ _) = findSigOfBinds range binds
#else
        go (HsLet _ binds _) = findSigOfBinds range binds
#endif
        go (HsDo _ _ stmts) = do
          stmtlr <- unLoc <$> findDeclContainingLoc (_start range) (unLoc stmts)
          case stmtlr of
            LetStmt _ lhsLocalBindsLR -> findSigOfBinds range lhsLocalBindsLR
            _                         -> Nothing
        go _ = Nothing

findSigOfBinds :: p ~ GhcPass p0 => Range -> HsLocalBinds p -> Maybe (Sig p)
findSigOfBinds range = go
  where
    go (HsValBinds _ (ValBinds _ binds lsigs)) =
        case unLoc <$> findDeclContainingLoc (_start range) lsigs of
          Just sig' -> Just sig'
          Nothing -> do
            lHsBindLR <- findDeclContainingLoc (_start range) (bagToList binds)
            findSigOfBind range (unLoc lHsBindLR)
    go _ = Nothing

findInstanceHead :: (p ~ GhcPass p0) => Range -> [LHsDecl p] -> Maybe (LHsType p)
findInstanceHead diagnosticLocation decls =
  listToMaybe
    [ hsib_body
      | L (locA -> instanceLocation) (InstD _ (ClsInstD _ ClsInstDecl {cid_poly_ty = (unLoc -> HsSig {sig_body = hsib_body})})) <- decls
      , Just instanceRange <- [srcSpanToRange instanceLocation]
      , (subRange diagnosticLocation instanceRange)
    ]

#if MIN_VERSION_ghc(9,9,0)
findDeclContainingLoc :: (Foldable t, HasLoc l) => Position -> t (GenLocated l e) -> Maybe (GenLocated l e)
#else
findDeclContainingLoc :: Foldable t => Position -> t (GenLocated (SrcSpanAnn' a) e) -> Maybe (GenLocated (SrcSpanAnn' a) e)
#endif
findDeclContainingLoc loc = find (\(L l _) -> loc `isInsideSrcSpan` locA l)

-- Single:
-- This binding for ‘mod’ shadows the existing binding
--   imported from ‘Prelude’ at haskell-language-server/ghcide/src/Development/IDE/Plugin/CodeAction.hs:10:8-40
--   (and originally defined in ‘GHC.Real’)typecheck(-Wname-shadowing)
-- Multi:
--This binding for ‘pack’ shadows the existing bindings
--  imported from ‘Data.ByteString’ at B.hs:6:1-22
--  imported from ‘Data.ByteString.Lazy’ at B.hs:8:1-27
--  imported from ‘Data.Text’ at B.hs:7:1-16
suggestHideShadow :: ParsedSource -> T.Text -> Maybe TcModuleResult -> Maybe HieAstResult -> Diagnostic -> [(T.Text, [Either TextEdit Rewrite])]
suggestHideShadow ps fileContents mTcM mHar Diagnostic {_message, _range}
  | Just [identifier, modName, s] <-
      matchRegexUnifySpaces
        _message
        "This binding for ‘([^`]+)’ shadows the existing binding imported from ‘([^`]+)’ at ([^ ]*)" =
    suggests identifier modName s
  | Just [identifier] <-
      matchRegexUnifySpaces
        _message
        "This binding for ‘([^`]+)’ shadows the existing bindings",
    Just matched <- allMatchRegexUnifySpaces _message "imported from ‘([^’]+)’ at ([^ ]*)",
    mods <- [(modName, s) | [_, modName, s] <- matched],
    result <- nubOrdBy (compare `on` fst) $ mods >>= uncurry (suggests identifier),
    hideAll <- ("Hide " <> identifier <> " from all occurrence imports", concatMap snd result) =
    result <> [hideAll]
  | otherwise = []
  where
    L _ HsModule {hsmodImports} = ps

    suggests identifier modName s
      | Just tcM <- mTcM,
        Just har <- mHar,
        [s'] <- [x | (x, "") <- readSrcSpan $ T.unpack s],
        isUnusedImportedId tcM har (T.unpack identifier) (T.unpack modName) (RealSrcSpan s' Nothing),
        mDecl <- findImportDeclByModuleName hsmodImports $ T.unpack modName,
        title <- "Hide " <> identifier <> " from " <> modName =
        if modName == "Prelude" && null mDecl
          then maybeToList $ (\(_, te) -> (title, [Left te])) <$> newImportToEdit (hideImplicitPreludeSymbol identifier) ps fileContents
          else maybeToList $ (title,) . pure . pure . hideSymbol (T.unpack identifier) <$> mDecl
      | otherwise = []

findImportDeclByModuleName :: [LImportDecl GhcPs] -> String -> Maybe (LImportDecl GhcPs)
findImportDeclByModuleName decls modName = flip find decls $ \case
  (L _ ImportDecl {..}) -> modName == moduleNameString (unLoc ideclName)

isTheSameLine :: SrcSpan -> SrcSpan -> Bool
isTheSameLine s1 s2
  | Just sl1 <- getStartLine s1,
    Just sl2 <- getStartLine s2 =
    sl1 == sl2
  | otherwise = False
  where
    getStartLine x = srcLocLine . realSrcSpanStart <$> realSpan x

isUnusedImportedId :: TcModuleResult -> HieAstResult -> String -> String -> SrcSpan -> Bool
isUnusedImportedId
  TcModuleResult {tmrTypechecked = TcGblEnv {tcg_imports = ImportAvails {imp_mods}}}
  HAR {refMap}
  identifier
  modName
  importSpan
    | occ <- mkVarOcc identifier,
      impModsVals <- importedByUser . concat $ moduleEnvElts imp_mods,
      Just rdrEnv <-
        listToMaybe
          [ imv_all_exports
            | ImportedModsVal {..} <- impModsVals,
              imv_name == mkModuleName modName,
              isTheSameLine imv_span importSpan
          ],
      [GRE {gre_name = name}] <- lookupGlobalRdrEnv rdrEnv occ,
      importedIdentifier <- Right name,
      refs <- M.lookup importedIdentifier refMap =
      maybe True (not . any (\(_, IdentifierDetails {..}) -> identInfo == S.singleton Use)) refs
    | otherwise = False

suggestRemoveRedundantImport :: ParsedModule -> Maybe T.Text -> Diagnostic -> [(T.Text, [TextEdit])]
suggestRemoveRedundantImport ParsedModule{pm_parsed_source = L _  HsModule{hsmodImports}} contents Diagnostic{_range=_range,..}
--     The qualified import of ‘many’ from module ‘Control.Applicative’ is redundant
    | Just [_, bindings] <- matchRegexUnifySpaces _message "The( qualified)? import of ‘([^’]*)’ from module [^ ]* is redundant"
    , Just (L _ impDecl) <- find (\(L (locA -> l) _) -> _start _range `isInsideSrcSpan` l && _end _range `isInsideSrcSpan` l ) hsmodImports
    , Just c <- contents
    , ranges <- map (rangesForBindingImport impDecl . T.unpack) (T.splitOn ", " bindings >>= trySplitIntoOriginalAndRecordField)
    , ranges' <- extendAllToIncludeCommaIfPossible False (indexedByPosition $ T.unpack c) (concat ranges)
    , not (null ranges')
    = [( "Remove " <> bindings <> " from import" , [ TextEdit r "" | r <- ranges' ] )]

-- File.hs:16:1: warning:
--     The import of `Data.List' is redundant
--       except perhaps to import instances from `Data.List'
--     To import instances alone, use: import Data.List()
    | _message =~ ("The( qualified)? import of [^ ]* is redundant" :: String)
        = [("Remove import", [TextEdit (extendToWholeLineIfPossible contents _range) ""])]
    | otherwise = []
    where
      -- In case of an unused record field import, the binding from the message will not match any import directly
      -- In this case, we try if we can additionally extract a record field name
      -- Example: The import of ‘B(b2)’ from module ‘ModuleB’ is redundant
      trySplitIntoOriginalAndRecordField :: T.Text -> [T.Text]
      trySplitIntoOriginalAndRecordField binding =
        case matchRegexUnifySpaces binding "([^ ]+)\\(([^)]+)\\)" of
          Just [_, fields] -> [binding, fields]
          _                -> [binding]

diagInRange :: Diagnostic -> Range -> Bool
diagInRange Diagnostic {_range = dr} r = dr `subRange` extendedRange
  where
    -- Ensures the range captures full lines. Makes it easier to trigger the correct
    -- "remove redundant" code actions from anywhere on the offending line.
    extendedRange = extendToFullLines r

-- Note [Removing imports is preferred]
-- ~~~~~~~~~~~~~~~~~~~~~~~~~~~~~~~~~~~~
-- It's good to prefer the remove imports code action because an unused import
-- is likely to be removed and less likely the warning will be disabled.
-- Therefore actions to remove a single or all redundant imports should be
-- preferred, so that the client can prioritize them higher.
caRemoveRedundantImports :: Maybe ParsedModule -> Maybe T.Text -> [Diagnostic] -> Range -> Uri -> [Command |? CodeAction]
caRemoveRedundantImports m contents allDiags contextRange uri
  | Just pm <- m,
    r <- join $ map (\d -> repeat d `zip` suggestRemoveRedundantImport pm contents d) allDiags,
    allEdits <- [ e | (_, (_, edits)) <- r, e <- edits],
    caRemoveAll <- removeAll allEdits,
    ctxEdits <- [ x | x@(d, _) <- r, d `diagInRange` contextRange],
    not $ null ctxEdits,
    caRemoveCtx <- map (\(d, (title, tedit)) -> removeSingle title tedit d) ctxEdits
      = caRemoveCtx ++ [caRemoveAll]
  | otherwise = []
  where
    removeSingle title tedit diagnostic = mkCA title (Just CodeActionKind_QuickFix) Nothing [diagnostic] WorkspaceEdit{..} where
        _changes = Just $ M.singleton uri tedit
        _documentChanges = Nothing
        _changeAnnotations = Nothing
    removeAll tedit = InR $ CodeAction{..} where
        _changes = Just $ M.singleton uri tedit
        _title = "Remove all redundant imports"
        _kind = Just CodeActionKind_QuickFix
        _diagnostics = Nothing
        _documentChanges = Nothing
        _edit = Just WorkspaceEdit{..}
        -- See Note [Removing imports is preferred]
        _isPreferred = Just True
        _command = Nothing
        _disabled = Nothing
        _data_ = Nothing
        _changeAnnotations = Nothing

caRemoveInvalidExports :: Maybe ParsedModule -> Maybe T.Text -> [Diagnostic] -> Range -> Uri -> [Command |? CodeAction]
caRemoveInvalidExports m contents allDiags contextRange uri
  | Just pm <- m,
    Just txt <- contents,
    txt' <- indexedByPosition $ T.unpack txt,
    r <- mapMaybe (groupDiag pm) allDiags,
    r' <- map (\(t,d,rs) -> (t,d,extend txt' rs)) r,
    caRemoveCtx <- mapMaybe removeSingle r',
    allRanges <- nubOrd $ [ range | (_,_,ranges) <- r, range <- ranges],
    allRanges' <- extend txt' allRanges,
    Just caRemoveAll <- removeAll allRanges',
    ctxEdits <- [ x | x@(_, d, _) <- r, d `diagInRange` contextRange],
    not $ null ctxEdits
      = caRemoveCtx ++ [caRemoveAll]
  | otherwise = []
  where
    extend txt ranges = extendAllToIncludeCommaIfPossible True txt ranges

    groupDiag pm dig
      | Just (title, ranges) <- suggestRemoveRedundantExport pm dig
      = Just (title, dig, ranges)
      | otherwise = Nothing

    removeSingle (_, _, []) = Nothing
    removeSingle (title, diagnostic, ranges) = Just $ InR $ CodeAction{..} where
        tedit = concatMap (\r -> [TextEdit r ""]) $ nubOrd ranges
        _changes = Just $ M.singleton uri tedit
        _title = title
        _kind = Just CodeActionKind_QuickFix
        _diagnostics = Just [diagnostic]
        _documentChanges = Nothing
        _edit = Just WorkspaceEdit{..}
        _command = Nothing
        -- See Note [Removing imports is preferred]
        _isPreferred = Just True
        _disabled = Nothing
        _data_ = Nothing
        _changeAnnotations = Nothing
    removeAll [] = Nothing
    removeAll ranges = Just $ InR $ CodeAction{..} where
        tedit = concatMap (\r -> [TextEdit r ""]) ranges
        _changes = Just $ M.singleton uri tedit
        _title = "Remove all redundant exports"
        _kind = Just CodeActionKind_QuickFix
        _diagnostics = Nothing
        _documentChanges = Nothing
        _edit = Just WorkspaceEdit{..}
        _command = Nothing
        -- See Note [Removing imports is preferred]
        _isPreferred = Just True
        _disabled = Nothing
        _data_ = Nothing
        _changeAnnotations = Nothing

suggestRemoveRedundantExport :: ParsedModule -> Diagnostic -> Maybe (T.Text, [Range])
suggestRemoveRedundantExport ParsedModule{pm_parsed_source = L _ HsModule{..}} Diagnostic{..}
  | msg <- unifySpaces _message
  , Just export <- hsmodExports
  , Just exportRange <- getLocatedRange $ export
  , exports <- unLoc export
  , Just (removeFromExport, !ranges) <- fmap (getRanges exports . notInScope) (extractNotInScopeName msg)
                         <|> (,[_range]) <$> matchExportItem msg
                         <|> (,[_range]) <$> matchDupExport msg
  , subRange _range exportRange
    = Just ("Remove ‘" <> removeFromExport <> "’ from export", ranges)
  where
    matchExportItem msg = regexSingleMatch msg "The export item ‘([^’]+)’"
    matchDupExport msg = regexSingleMatch msg "Duplicate ‘([^’]+)’ in export list"
    getRanges exports txt = case smallerRangesForBindingExport exports (T.unpack txt) of
      []     -> (txt, [_range])
      ranges -> (txt, ranges)
suggestRemoveRedundantExport _ _ = Nothing

suggestDeleteUnusedBinding :: ParsedModule -> Maybe T.Text -> Diagnostic -> [(T.Text, [TextEdit])]
suggestDeleteUnusedBinding
  ParsedModule{pm_parsed_source = L _ HsModule{hsmodDecls}}
  contents
  Diagnostic{_range=_range,..}
-- Foo.hs:4:1: warning: [-Wunused-binds] Defined but not used: ‘f’
    | Just [name] <- matchRegexUnifySpaces _message ".*Defined but not used: ‘([^ ]+)’"
    , Just indexedContent <- indexedByPosition . T.unpack <$> contents
      = let edits = flip TextEdit "" <$> relatedRanges indexedContent (T.unpack name)
        in ([("Delete ‘" <> name <> "’", edits) | not (null edits)])
    | otherwise = []
    where
      relatedRanges indexedContent name =
        concatMap (findRelatedSpans indexedContent name . reLoc) hsmodDecls
      toRange = realSrcSpanToRange
      extendForSpaces = extendToIncludePreviousNewlineIfPossible

      findRelatedSpans :: PositionIndexedString -> String -> Located (HsDecl GhcPs) -> [Range]
      findRelatedSpans
        indexedContent
        name
        (L (RealSrcSpan l _) (ValD _ (extractNameAndMatchesFromFunBind -> Just (lname, matches)))) =
        case lname of
          (L nLoc _name) | isTheBinding nLoc ->
            let findSig (L (RealSrcSpan l _) (SigD _ sig)) = findRelatedSigSpan indexedContent name l sig
                findSig _ = []
            in
              extendForSpaces indexedContent (toRange l) :
              concatMap (findSig . reLoc) hsmodDecls
          _ -> concatMap (findRelatedSpanForMatch indexedContent name) matches
      findRelatedSpans _ _ _ = []

      extractNameAndMatchesFromFunBind
        :: HsBind GhcPs
        -> Maybe (Located (IdP GhcPs), [LMatch GhcPs (LHsExpr GhcPs)])
      extractNameAndMatchesFromFunBind
        FunBind
          { fun_id=lname
          , fun_matches=MG {mg_alts=L _ matches}
          } = Just (reLoc lname, matches)
      extractNameAndMatchesFromFunBind _ = Nothing

      findRelatedSigSpan :: PositionIndexedString -> String -> RealSrcSpan -> Sig GhcPs -> [Range]
      findRelatedSigSpan indexedContent name l sig =
        let maybeSpan = findRelatedSigSpan1 name sig
        in case maybeSpan of
          Just (_span, True) -> pure $ extendForSpaces indexedContent $ toRange l -- a :: Int
          Just (RealSrcSpan span _, False) -> pure $ toRange span -- a, b :: Int, a is unused
          _ -> []

      -- Second of the tuple means there is only one match
      findRelatedSigSpan1 :: String -> Sig GhcPs -> Maybe (SrcSpan, Bool)
      findRelatedSigSpan1 name (TypeSig _ lnames _) =
        let maybeIdx = findIndex (\(L _ id) -> isSameName id name) lnames
        in case maybeIdx of
            Nothing -> Nothing
            Just _ | [lname] <- lnames -> Just (getLoc lname, True)
            Just idx ->
              let targetLname = getLoc $ lnames !! idx
                  startLoc = srcSpanStart targetLname
                  endLoc = srcSpanEnd targetLname
                  startLoc' = if idx == 0
                              then startLoc
                              else srcSpanEnd . getLoc $ lnames !! (idx - 1)
                  endLoc' = if idx == 0 && idx < length lnames - 1
                            then srcSpanStart . getLoc $ lnames !! (idx + 1)
                            else endLoc
              in Just (mkSrcSpan startLoc' endLoc', False)
      findRelatedSigSpan1 _ _ = Nothing

      -- for where clause
      findRelatedSpanForMatch
        :: PositionIndexedString
        -> String
        -> LMatch GhcPs (LHsExpr GhcPs)
        -> [Range]
      findRelatedSpanForMatch
        indexedContent
        name
        (L _ Match{m_grhss=GRHSs{grhssLocalBinds}}) = do
        let go bag lsigs =
                if isEmptyBag bag
                then []
                else concatMap (findRelatedSpanForHsBind indexedContent name lsigs) bag
        case grhssLocalBinds of
          (HsValBinds _ (ValBinds _ bag lsigs)) -> go bag lsigs
          _                                     -> []

      findRelatedSpanForHsBind
        :: PositionIndexedString
        -> String
        -> [LSig GhcPs]
        -> LHsBind GhcPs
        -> [Range]
      findRelatedSpanForHsBind
        indexedContent
        name
        lsigs
        (L (locA -> (RealSrcSpan l _)) (extractNameAndMatchesFromFunBind -> Just (lname, matches))) =
        if isTheBinding (getLoc lname)
        then
          let findSig (L (RealSrcSpan l _) sig) = findRelatedSigSpan indexedContent name l sig
              findSig _ = []
          in extendForSpaces indexedContent (toRange l) : concatMap (findSig . reLoc) lsigs
        else concatMap (findRelatedSpanForMatch indexedContent name) matches
      findRelatedSpanForHsBind _ _ _ _ = []

      isTheBinding :: SrcSpan -> Bool
      isTheBinding span = srcSpanToRange span == Just _range

      isSameName :: IdP GhcPs -> String -> Bool
      isSameName x name = T.unpack (printOutputable x) == name

data ExportsAs = ExportName | ExportPattern | ExportFamily | ExportAll
  deriving (Eq)

getLocatedRange :: HasSrcSpan a => a -> Maybe Range
getLocatedRange = srcSpanToRange . getLoc

suggestExportUnusedTopBinding :: Maybe T.Text -> ParsedModule -> Diagnostic -> Maybe (T.Text, TextEdit)
suggestExportUnusedTopBinding srcOpt ParsedModule{pm_parsed_source = L _ HsModule{..}} Diagnostic{..}
-- Foo.hs:4:1: warning: [-Wunused-top-binds] Defined but not used: ‘f’
-- Foo.hs:5:1: warning: [-Wunused-top-binds] Defined but not used: type constructor or class ‘F’
-- Foo.hs:6:1: warning: [-Wunused-top-binds] Defined but not used: data constructor ‘Bar’
  | Just source <- srcOpt
  , Just [_, name] <-
      matchRegexUnifySpaces
        _message
        ".*Defined but not used: (type constructor or class |data constructor )?‘([^ ]+)’"
  , Just (exportType, _) <-
      find (matchWithDiagnostic _range . snd)
      . mapMaybe (\(L l b) -> if isTopLevel (locA l) then exportsAs b else Nothing)
      $ hsmodDecls
  , Just exports       <- fmap (fmap reLoc) . reLoc <$> hsmodExports
  , Just exportsEndPos <- _end <$> getLocatedRange exports
  , let name'          = printExport exportType name
        sep            = exportSep source $ map getLocatedRange <$> exports
        exportName     = case sep of
          Nothing -> (if needsComma source exports then ", " else "") <> name'
          Just  s -> s <> name'
        exportsEndPos' = exportsEndPos { _character = pred $ _character exportsEndPos }
        insertPos      = fromMaybe exportsEndPos' $ case (sep, unLoc exports) of
          (Just _, exports'@(_:_)) -> fmap _end . getLocatedRange $ last exports'
          _                        -> Nothing
  = Just ("Export ‘" <> name <> "’", TextEdit (Range insertPos insertPos) exportName)
  | otherwise = Nothing
  where
    exportSep :: T.Text -> Located [Maybe Range] -> Maybe T.Text
    exportSep src (L (RealSrcSpan _ _) xs@(_ : tl@(_ : _))) =
      case mapMaybe (\(e, s) -> (,) <$> e <*> s) $ zip (fmap _end <$> xs) (fmap _start <$> tl) of
        []     -> Nothing
        bounds -> Just smallestSep
          where
            smallestSep
              = snd
              $ minimumBy (comparing fst)
              $ map (T.length &&& id)
              $ nubOrd
              $ map (\(prevEnd, nextStart) -> textInRange (Range prevEnd nextStart) src) bounds
    exportSep _   _ = Nothing

    -- We get the last export and the closing bracket and check for comma in that range.
    needsComma :: T.Text -> Located [Located (IE GhcPs)] -> Bool
    needsComma _ (L _ []) = False
    needsComma source (L (RealSrcSpan l _) exports) =
      let closeParen = _end $ realSrcSpanToRange l
          lastExport = fmap _end . getLocatedRange $ last exports
      in
      case lastExport of
        Just lastExport ->
          not $ T.any (== ',') $ textInRange (Range lastExport closeParen) source
        _ -> False
    needsComma _ _ = False

    opLetter :: T.Text
    opLetter = ":!#$%&*+./<=>?@\\^|-~"

    parenthesizeIfNeeds :: Bool -> T.Text -> T.Text
    parenthesizeIfNeeds needsTypeKeyword x
      | T.any (c ==) opLetter = (if needsTypeKeyword then "type " else "") <> "(" <> x <> ")"
      | otherwise = x
      where
        c = T.head x

    matchWithDiagnostic :: Range -> Located (IdP GhcPs) -> Bool
    matchWithDiagnostic Range{_start=l,_end=r} x =
      let loc = fmap _start . getLocatedRange $ x
       in loc >= Just l && loc <= Just r

    printExport :: ExportsAs -> T.Text -> T.Text
    printExport ExportName x    = parenthesizeIfNeeds False x
    printExport ExportPattern x = "pattern " <> x
    printExport ExportFamily x  = parenthesizeIfNeeds True x
    printExport ExportAll x     = parenthesizeIfNeeds True x <> "(..)"

    isTopLevel :: SrcSpan -> Bool
    isTopLevel span = fmap (_character . _start) (srcSpanToRange span) == Just 0

    exportsAs :: HsDecl GhcPs -> Maybe (ExportsAs, Located (IdP GhcPs))
    exportsAs (ValD _ FunBind {fun_id})          = Just (ExportName, reLoc fun_id)
    exportsAs (ValD _ (PatSynBind _ PSB {psb_id})) = Just (ExportPattern, reLoc psb_id)
    exportsAs (TyClD _ SynDecl{tcdLName})      = Just (ExportName, reLoc tcdLName)
    exportsAs (TyClD _ DataDecl{tcdLName})     = Just (ExportAll, reLoc tcdLName)
    exportsAs (TyClD _ ClassDecl{tcdLName})    = Just (ExportAll, reLoc tcdLName)
    exportsAs (TyClD _ FamDecl{tcdFam})        = Just (ExportFamily, reLoc $ fdLName tcdFam)
    exportsAs _                                = Nothing

suggestAddTypeAnnotationToSatisfyConstraints :: Maybe T.Text -> Diagnostic -> [(T.Text, [TextEdit])]
suggestAddTypeAnnotationToSatisfyConstraints sourceOpt Diagnostic{_range=_range,..}
-- File.hs:52:41: warning:
--     * Defaulting the following constraint to type ‘Integer’
--        Num p0 arising from the literal ‘1’
--     * In the expression: 1
--       In an equation for ‘f’: f = 1
-- File.hs:52:41: warning:
--     * Defaulting the following constraints to type ‘[Char]’
--        (Show a0)
--          arising from a use of ‘traceShow’
--          at A.hs:228:7-25
--        (IsString a0)
--          arising from the literal ‘"debug"’
--          at A.hs:228:17-23
--     * In the expression: traceShow "debug" a
--       In an equation for ‘f’: f a = traceShow "debug" a
-- File.hs:52:41: warning:
--     * Defaulting the following constraints to type ‘[Char]’
--         (Show a0)
--          arising from a use of ‘traceShow’
--          at A.hs:255:28-43
--        (IsString a0)
--          arising from the literal ‘"test"’
--          at /Users/serhiip/workspace/ghcide/src/Development/IDE/Plugin/CodeAction.hs:255:38-43
--     * In the fourth argument of ‘seq’, namely ‘(traceShow "test")’
--       In the expression: seq "test" seq "test" (traceShow "test")
--       In an equation for ‘f’:
--          f = seq "test" seq "test" (traceShow "test")
--
    | Just [ty, lit] <- matchRegexUnifySpaces _message (pat False False True False)
                    <|> matchRegexUnifySpaces _message (pat False False False True)
                    <|> matchRegexUnifySpaces _message (pat False False False False)

            = codeEdit _range ty lit (makeAnnotatedLit ty lit)
    | Just source <- sourceOpt
    , Just [ty, lit, srcspan] <- matchRegexUnifySpaces _message (pat True True False False)
    , range <- case [ x | (x,"") <- readSrcSpan (T.unpack srcspan)] of
                 [s] -> let x = realSrcSpanToRange s
                   in x{_end = (_end x){_character = succ (_character (_end x))}}
                 _ -> error "bug in srcspan parser"
    = let lit' = makeAnnotatedLit ty lit;
          tir = textInRange range source
      in codeEdit range ty lit (T.replace lit lit' tir)
    | otherwise = []
    where
      makeAnnotatedLit ty lit = "(" <> lit <> " :: " <> ty <> ")"
#if MIN_VERSION_ghc(9,8,0)
      pat multiple _ _ _ = T.concat [ ".*Defaulting the type variable "
                                       , ".*to type ‘([^ ]+)’ "
                                       , "in the following constraint"
                                       , if multiple then "s" else " "
                                       , ".*arising from the literal ‘(.+)’"
                                       ]
#else
#if MIN_VERSION_ghc(9,4,0)
      pat multiple at inArg inExpr = T.concat [ ".*Defaulting the type variable "
                                       , ".*to type ‘([^ ]+)’ "
                                       , "in the following constraint"
                                       , if multiple then "s" else " "
                                       , ".*arising from the literal ‘(.+)’"
                                       , if inArg then ".+In the.+argument" else ""
                                       , if at then ".+at ([^ ]*)" else ""
                                       , if inExpr then ".+In the expression" else ""
                                       , ".+In the expression"
                                       ]
#else
      pat multiple at inArg inExpr = T.concat [ ".*Defaulting the following constraint"
                                       , if multiple then "s" else ""
                                       , " to type ‘([^ ]+)’ "
                                       , ".*arising from the literal ‘(.+)’"
                                       , if inArg then ".+In the.+argument" else ""
                                       , if at then ".+at ([^ ]*)" else ""
                                       , if inExpr then ".+In the expression" else ""
                                       , ".+In the expression"
                                       ]
#endif
#endif
      codeEdit range ty lit replacement =
        let title = "Add type annotation ‘" <> ty <> "’ to ‘" <> lit <> "’"
            edits = [TextEdit range replacement]
        in  [( title, edits )]

-- | GHC strips out backticks in case of infix functions as well as single quote
--   in case of quoted name when using TemplateHaskellQuotes. Which is not desired.
--
-- For example:
-- 1.
--
-- @
-- File.hs:52:41: error:
--     * Variable not in scope:
--         suggestAcion :: Maybe T.Text -> Range -> Range
--     * Perhaps you meant ‘suggestAction’ (line 83)
-- File.hs:94:37: error:
--     Not in scope: ‘T.isPrfixOf’
--     Perhaps you meant one of these:
--       ‘T.isPrefixOf’ (imported from Data.Text),
--       ‘T.isInfixOf’ (imported from Data.Text),
--       ‘T.isSuffixOf’ (imported from Data.Text)
--     Module ‘Data.Text’ does not export ‘isPrfixOf’.
-- @
--
-- * action: \`suggestAcion\` will be renamed to \`suggestAction\` keeping back ticks around the function
--
-- 2.
--
-- @
-- import Language.Haskell.TH (Name)
-- foo :: Name
-- foo = 'bread
--
-- File.hs:8:7: error:
--     Not in scope: ‘bread’
--       * Perhaps you meant one of these:
--         ‘break’ (imported from Prelude), ‘read’ (imported from Prelude)
--       * In the Template Haskell quotation 'bread
-- @
--
-- * action: 'bread will be renamed to 'break keeping single quote on beginning of name
suggestReplaceIdentifier :: Maybe T.Text -> Diagnostic -> [(T.Text, [TextEdit])]
suggestReplaceIdentifier contents Diagnostic{_range=_range,..}
    | renameSuggestions@(_:_) <- extractRenamableTerms _message
        = [ ("Replace with ‘" <> name <> "’", [mkRenameEdit contents _range name]) | name <- renameSuggestions ]
    | otherwise = []

suggestNewDefinition :: IdeOptions -> ParsedModule -> Maybe T.Text -> Diagnostic -> [(T.Text, [TextEdit])]
suggestNewDefinition ideOptions parsedModule contents Diagnostic {_message, _range}
  | Just (name, typ) <- matchVariableNotInScope message =
      newDefinitionAction ideOptions parsedModule _range name typ
  | Just (name, typ) <- matchFoundHole message,
    [(label, newDefinitionEdits)] <- newDefinitionAction ideOptions parsedModule _range name (Just typ) =
      [(label, mkRenameEdit contents _range name : newDefinitionEdits)]
  | otherwise = []
  where
    message = unifySpaces _message

newDefinitionAction :: IdeOptions -> ParsedModule -> Range -> T.Text -> Maybe T.Text -> [(T.Text, [TextEdit])]
newDefinitionAction IdeOptions {..} parsedModule Range {_start} name typ
  | Range _ lastLineP : _ <-
      [ realSrcSpanToRange sp
        | (L (locA -> l@(RealSrcSpan sp _)) _) <- hsmodDecls,
          _start `isInsideSrcSpan` l
      ],
    nextLineP <- Position {_line = _line lastLineP + 1, _character = 0} =
      [ ( "Define " <> sig,
          [TextEdit (Range nextLineP nextLineP) (T.unlines ["", sig, name <> " = _"])]
        )
      ]
  | otherwise = []
  where
    colon = if optNewColonConvention then " : " else " :: "
    sig = name <> colon <> T.dropWhileEnd isSpace (fromMaybe "_" typ)
    ParsedModule {pm_parsed_source = L _ HsModule {hsmodDecls}} = parsedModule

{- Handles two variants with different formatting

1. Could not find module ‘Data.Cha’
   Perhaps you meant Data.Char (from base-4.12.0.0)

2. Could not find module ‘Data.I’
   Perhaps you meant
      Data.Ix (from base-4.14.3.0)
      Data.Eq (from base-4.14.3.0)
      Data.Int (from base-4.14.3.0)
-}
suggestModuleTypo :: Diagnostic -> [(T.Text, TextEdit)]
suggestModuleTypo Diagnostic{_range=_range,..}
    | "Could not find module" `T.isInfixOf` _message =
      case T.splitOn "Perhaps you meant" _message of
          [_, stuff] ->
              [ ("replace with " <> modul, TextEdit _range modul)
              | modul <- mapMaybe extractModule (T.lines stuff)
              ]
          _ -> []
    | otherwise = []
  where
    extractModule line = case T.words line of
        [modul, "(from", _] -> Just modul
        _                   -> Nothing

suggestExtendImport :: ExportsMap -> ParsedSource -> Diagnostic -> [(T.Text, CodeActionKind, Rewrite)]
suggestExtendImport exportsMap (L _ HsModule {hsmodImports}) Diagnostic{_range=_range,..}
    | Just [binding, mod, srcspan] <-
      matchRegexUnifySpaces _message
#if MIN_VERSION_ghc(9,7,0)
      "Add ‘([^’]*)’ to the import list in the import of ‘([^’]*)’ *\\(at (.*)\\)\\."
#else
      "Perhaps you want to add ‘([^’]*)’ to the import list in the import of ‘([^’]*)’ *\\((.*)\\)\\."
#endif
    = suggestions hsmodImports binding mod srcspan
    | Just (binding, mod_srcspan) <-
      matchRegExMultipleImports _message
    = mod_srcspan >>= uncurry (suggestions hsmodImports binding)
    | otherwise = []
    where
        canUseDatacon = case extractNotInScopeName _message of
                            Just NotInScopeTypeConstructorOrClass{} -> False
                            _                                       -> True

        suggestions decls binding mod srcspan
          | range <- case [ x | (x,"") <- readSrcSpan (T.unpack srcspan)] of
                [s] -> let x = realSrcSpanToRange s
                   in x{_end = (_end x){_character = succ (_character (_end x))}}
                _ -> error "bug in srcspan parser",
            Just decl <- findImportDeclByRange decls range,
            Just ident <- lookupExportMap binding mod
          = [ ( "Add " <> renderImportStyle importStyle <> " to the import list of " <> mod
              , quickFixImportKind' "extend" importStyle
              , uncurry extendImport (unImportStyle importStyle) decl
              )
            | importStyle <- NE.toList $ importStyles ident
            ]
          | otherwise = []
        lookupExportMap binding mod
          | let em = getExportsMap exportsMap
#if MIN_VERSION_ghc(9,7,0)
                match = mconcat $ lookupOccEnv_AllNameSpaces em (mkVarOrDataOcc binding)
#else
                match1 = lookupOccEnv em (mkVarOrDataOcc binding)
                match2 = lookupOccEnv em (mkTypeOcc binding)
          , Just match <- match1 <> match2
#endif
          -- Only for the situation that data constructor name is same as type constructor name,
          -- let ident with parent be in front of the one without.
          , sortedMatch <- sortBy (\ident1 ident2 -> parent ident2 `compare` parent ident1) (Set.toList match)
          , idents <- filter (\ident -> moduleNameText ident == mod && (canUseDatacon || not (isDatacon ident))) sortedMatch
          , (ident:_) <- idents -- Ensure fallback while `idents` is empty
          = Just ident

            -- fallback to using GHC suggestion even though it is not always correct
          | otherwise
          = Just IdentInfo
                { name = mkVarOrDataOcc binding
                , parent = Nothing
                , identModuleName  = mkModuleNameFS $ mkFastStringByteString $ T.encodeUtf8 mod}

data HidingMode
    = HideOthers [ModuleTarget]
    | ToQualified
        Bool
        -- ^ Parenthesised?
        ModuleName

data ModuleTarget
    = ExistingImp (NonEmpty (LImportDecl GhcPs))
    | ImplicitPrelude [LImportDecl GhcPs]

targetImports :: ModuleTarget -> [LImportDecl GhcPs]
targetImports (ExistingImp ne)     = NE.toList ne
targetImports (ImplicitPrelude xs) = xs

oneAndOthers :: [a] -> [(a, [a])]
oneAndOthers = go
    where
        go []       = []
        go (x : xs) = (x, xs) : map (second (x :)) (go xs)

isPreludeImplicit :: DynFlags -> Bool
isPreludeImplicit = xopt Lang.ImplicitPrelude

-- | Suggests disambiguation for ambiguous symbols.
suggestImportDisambiguation ::
    DynFlags ->
    Maybe T.Text ->
    ParsedSource ->
    T.Text ->
    Diagnostic ->
    [(T.Text, [Either TextEdit Rewrite])]
suggestImportDisambiguation df (Just txt) ps fileContents diag@Diagnostic {..}
    | Just [ambiguous] <-
        matchRegexUnifySpaces
            _message
            "Ambiguous occurrence ‘([^’]+)’"
      , Just modules <-
            map last
                <$> allMatchRegexUnifySpaces _message "imported from ‘([^’]+)’"
      , local <- matchRegexUnifySpaces _message "defined at .+:[0-9]+:[0-9]+" =
        suggestions ambiguous modules (isJust local)
    | otherwise = []
    where
        L _ HsModule {hsmodImports} = ps

        locDic =
            fmap (NE.fromList . DL.toList) $
            Map.fromListWith (<>) $
                map
                    ( \i@(L _ idecl) ->
                        ( T.pack $ moduleNameString $ unLoc $ ideclName idecl
                        , DL.singleton i
                        )
                    )
                    hsmodImports
        toModuleTarget "Prelude"
            | isPreludeImplicit df
             = Just $ ImplicitPrelude $
                maybe [] NE.toList (Map.lookup "Prelude" locDic)
        toModuleTarget mName = ExistingImp <$> Map.lookup mName locDic
        parensed =
            "(" `T.isPrefixOf` T.strip (textInRange _range txt)
        -- > removeAllDuplicates [1, 1, 2, 3, 2] = [3]
        removeAllDuplicates = map NE.head . filter ((==1) . length) . NE.group . sort
        hasDuplicate xs = length xs /= length (S.fromList xs)
        suggestions symbol mods local
          | hasDuplicate mods = case mapM toModuleTarget (removeAllDuplicates mods) of
                                  Just targets -> suggestionsImpl symbol (map (, []) targets) local
                                  Nothing      -> []
          | otherwise         = case mapM toModuleTarget mods of
                                  Just targets -> suggestionsImpl symbol (oneAndOthers targets) local
                                  Nothing      -> []
        suggestionsImpl symbol targetsWithRestImports local =
            sortOn fst
            [ ( renderUniquify mode modNameText symbol False
              , disambiguateSymbol ps fileContents diag symbol mode
              )
            | (modTarget, restImports) <- targetsWithRestImports
            , let modName = targetModuleName modTarget
                  modNameText = T.pack $ moduleNameString modName
            , mode <-
                [ ToQualified parensed qual
                | ExistingImp imps <- [modTarget]
                {- HLINT ignore suggestImportDisambiguation "Use nubOrd" -}
                -- TODO: The use of nub here is slow and maybe wrong for UnhelpfulLocation
                -- nubOrd can't be used since SrcSpan is intentionally no Ord
                , L _ qual <- nub $ mapMaybe (ideclAs . unLoc)
                    $ NE.toList imps
                ]
                ++ [ToQualified parensed modName
                    | any (occursUnqualified symbol . unLoc)
                        (targetImports modTarget)
                    || case modTarget of
                        ImplicitPrelude{} -> True
                        _                 -> False
                    ]
                ++ [HideOthers restImports | not (null restImports)]
            ] ++ case targetsWithRestImports of
                    (m,ms):_ | local ->
                        let mode = HideOthers (m:ms)
                        in [( renderUniquify mode T.empty symbol True
                            , disambiguateSymbol ps fileContents diag symbol mode
                            )]
                    _ -> []

        renderUniquify HideOthers {} modName symbol local =
            "Use " <> (if local then "local definition" else modName) <> " for " <> symbol <> ", hiding other imports"
        renderUniquify (ToQualified _ qual) _ symbol _ =
            "Replace with qualified: "
                <> T.pack (moduleNameString qual)
                <> "."
                <> symbol
suggestImportDisambiguation _ _ _ _ _ = []

occursUnqualified :: T.Text -> ImportDecl GhcPs -> Bool
occursUnqualified symbol ImportDecl{..}
    | isNothing ideclAs = Just False /=
            -- I don't find this particularly comprehensible,
            -- but HLint suggested me to do so...
#if MIN_VERSION_ghc(9,5,0)
        (ideclImportList <&> \(isHiding, L _ ents) ->
            let occurs = any ((symbol `symbolOccursIn`) . unLoc) ents
            in (isHiding == EverythingBut) && not occurs || (isHiding == Exactly) && occurs
        )
#else
        (ideclHiding <&> \(isHiding, L _ ents) ->
            let occurs = any ((symbol `symbolOccursIn`) . unLoc) ents
            in isHiding && not occurs || not isHiding && occurs
        )
#endif
occursUnqualified _ _ = False

symbolOccursIn :: T.Text -> IE GhcPs -> Bool
symbolOccursIn symb = any ((== symb). printOutputable) . ieNames

targetModuleName :: ModuleTarget -> ModuleName
targetModuleName ImplicitPrelude{} = mkModuleName "Prelude"
targetModuleName (ExistingImp (L _ ImportDecl{..} :| _)) =
    unLoc ideclName

disambiguateSymbol ::
    ParsedSource ->
    T.Text ->
    Diagnostic ->
    T.Text ->
    HidingMode ->
    [Either TextEdit Rewrite]
disambiguateSymbol ps fileContents Diagnostic {..} (T.unpack -> symbol) = \case
    (HideOthers hiddens0) ->
        [ Right $ hideSymbol symbol idecl
        | ExistingImp idecls <- hiddens0
        , idecl <- NE.toList idecls
        ]
            ++ mconcat
                [ if null imps
                    then maybeToList $ Left . snd <$> newImportToEdit (hideImplicitPreludeSymbol $ T.pack symbol) ps fileContents
                    else Right . hideSymbol symbol <$> imps
                | ImplicitPrelude imps <- hiddens0
                ]
    (ToQualified parensed qualMod) ->
        let occSym = mkVarOcc symbol
            rdr = Qual qualMod occSym
         in Right <$> [ if parensed
                then Rewrite (rangeToSrcSpan "<dummy>" _range) $ \df ->
                    liftParseAST @(HsExpr GhcPs) df $
                    T.unpack $ printOutputable $
                        HsVar @GhcPs noExtField $
                            reLocA $ L (mkGeneralSrcSpan  "") rdr
                else Rewrite (rangeToSrcSpan "<dummy>" _range) $ \df ->
                    liftParseAST @RdrName df $
                    T.unpack $ printOutputable $ L (mkGeneralSrcSpan  "") rdr
            ]

findImportDeclByRange :: [LImportDecl GhcPs] -> Range -> Maybe (LImportDecl GhcPs)
findImportDeclByRange xs range = find (\(L (locA -> l) _)-> srcSpanToRange l == Just range) xs

suggestFixConstructorImport :: Diagnostic -> [(T.Text, TextEdit)]
suggestFixConstructorImport Diagnostic{_range=_range,..}
    -- ‘Success’ is a data constructor of ‘Result’
    -- To import it use
    -- import Data.Aeson.Types( Result( Success ) )
    -- or
    -- import Data.Aeson.Types( Result(..) ) (lsp-ui)
    --
    -- On 9.8+
    --
    -- In the import of ‘ModuleA’:
    -- an item called ‘Constructor’
    -- is exported, but it is a data constructor of
    -- ‘A’.
  | Just [constructor, typ] <-
    matchRegexUnifySpaces _message
#if MIN_VERSION_ghc(9,7,0)
    "an item called ‘([^’]*)’ is exported, but it is a data constructor of ‘([^’]*)’"
#else
    "‘([^’]*)’ is a data constructor of ‘([^’]*)’ To import it use"
#endif
  = let fixedImport = typ <> "(" <> constructor <> ")"
    in [("Fix import of " <> fixedImport, TextEdit _range fixedImport)]
  | otherwise = []

suggestAddRecordFieldImport :: ExportsMap -> DynFlags -> ParsedSource -> T.Text -> Diagnostic -> [(T.Text, CodeActionKind, TextEdit)]
suggestAddRecordFieldImport exportsMap df ps fileContents Diagnostic {..}
  | Just fieldName <- findMissingField _message
  , Just (range, indent) <- newImportInsertRange ps fileContents
    = let qis = qualifiedImportStyle df
          suggestions = nubSortBy simpleCompareImportSuggestion (constructNewImportSuggestions exportsMap (Nothing, NotInScopeThing fieldName) Nothing qis)
      in map (\(ImportSuggestion _ kind (unNewImport -> imp)) -> (imp, kind, TextEdit range (imp <> "\n" <> T.replicate indent " "))) suggestions
  | otherwise = []
    where
      findMissingField :: T.Text -> Maybe T.Text
      findMissingField t =
        let
            hasfieldRegex = "((.+\\.)?HasField) \"(.+)\" ([^ ]+) ([^ ]+)"
            regex = "(No instance for|Could not deduce):? (\\(" <> hasfieldRegex <> "\\)|‘" <> hasfieldRegex <> "’|" <> hasfieldRegex <> ")"
            match = filter (/="") <$> matchRegexUnifySpaces t regex
        in case match of
               Just [_, _, _, _, fieldName, _, _] -> Just fieldName
               _                                  -> Nothing

-- | Suggests a constraint for a declaration for which a constraint is missing.
suggestConstraint :: DynFlags -> ParsedSource -> Diagnostic -> [(T.Text, Rewrite)]
suggestConstraint df ps diag@Diagnostic {..}
  | Just missingConstraint <- findMissingConstraint _message
<<<<<<< HEAD
  = let codeAction = if _message =~ ("the type signature for:" :: String)
                        then suggestFunctionConstraint df parsedModule
                        else suggestInstanceConstraint parsedModule
=======
  = let
#if MIN_VERSION_ghc(9,9,0)
        parsedSource = ps
#else
        parsedSource = makeDeltaAst ps
#endif
        codeAction = if _message =~ ("the type signature for:" :: String)
                        then suggestFunctionConstraint df parsedSource
                        else suggestInstanceConstraint df parsedSource
>>>>>>> f523690a
     in codeAction diag missingConstraint
  | otherwise = []
    where
      findMissingConstraint :: T.Text -> Maybe T.Text
      findMissingConstraint t =
        let -- The regex below can be tested at:
            --   https://regex101.com/r/dfSivJ/1
            regex = "(No instance for|Could not deduce):? (\\((.+)\\)|‘(.+)’|.+) arising from" -- a use of / a do statement

            match = matchRegexUnifySpaces t regex

            -- For a string like:
            --   "Could not deduce: ?a::() arising from"
            -- The `matchRegexUnifySpaces` function returns two empty match
            -- groups at the end of the list. It's not clear why this is the
            -- case, so we select the last non-empty match group.
            getCorrectGroup = last . filter (/="")

        in getCorrectGroup <$> match

-- | Suggests a constraint for an instance declaration for which a constraint is missing.
suggestInstanceConstraint :: ParsedSource -> Diagnostic -> T.Text -> [(T.Text, Rewrite)]

suggestInstanceConstraint (L _ HsModule {hsmodDecls}) Diagnostic {..} missingConstraint
  | Just instHead <- instanceHead
  = [(actionTitle missingConstraint , appendConstraint (T.unpack missingConstraint) instHead)]
  | otherwise = []
    where
      instanceHead
        -- Suggests a constraint for an instance declaration with no existing constraints.
        -- • No instance for (Eq a) arising from a use of ‘==’
        --   Possible fix: add (Eq a) to the context of the instance declaration
        -- • In the expression: x == y
        --   In an equation for ‘==’: (Wrap x) == (Wrap y) = x == y
        --   In the instance declaration for ‘Eq (Wrap a)’
        | Just instHead <- findInstanceHead _range hsmodDecls
        = Just instHead
        -- Suggests a constraint for an instance declaration with one or more existing constraints.
        -- • Could not deduce (Eq b) arising from a use of ‘==’
        --   from the context: Eq a
        --     bound by the instance declaration at /path/to/Main.hs:7:10-32
        --   Possible fix: add (Eq b) to the context of the instance declaration
        -- • In the second argument of ‘(&&)’, namely ‘x' == y'’
        --   In the expression: x == y && x' == y'
        --   In an equation for ‘==’:
        --       (Pair x x') == (Pair y y') = x == y && x' == y'
        | Just [instanceLineStr, constraintFirstCharStr]
            <- matchRegexUnifySpaces _message "bound by the instance declaration at .+:([0-9]+):([0-9]+)"
        , Just (L _ (InstD _ (ClsInstD _ ClsInstDecl {cid_poly_ty = (unLoc -> HsSig{sig_body = hsib_body})})))
            <- findDeclContainingLoc (Position (readPositionNumber instanceLineStr) (readPositionNumber constraintFirstCharStr)) hsmodDecls
        = Just hsib_body
        | otherwise
        = Nothing

      readPositionNumber :: T.Text -> UInt
      readPositionNumber = T.unpack >>> read @Integer >>> fromIntegral

      actionTitle :: T.Text -> T.Text
      actionTitle constraint = "Add `" <> constraint
        <> "` to the context of the instance declaration"

suggestImplicitParameter ::
  ParsedSource ->
  Diagnostic ->
  [(T.Text, Rewrite)]
suggestImplicitParameter (L _ HsModule {hsmodDecls}) Diagnostic {_message, _range}
  | Just [implicitT] <- matchRegexUnifySpaces _message "Unbound implicit parameter \\(([^:]+::.+)\\) arising",
    Just (L _ (ValD _ FunBind {fun_id = L _ funId})) <- findDeclContainingLoc (_start _range) hsmodDecls,
    Just (TypeSig _ _ HsWC {hswc_body = (unLoc -> HsSig {sig_body = hsib_body})})
      <- findSigOfDecl (== funId) hsmodDecls
    =
      [( "Add " <> implicitT <> " to the context of " <> T.pack (printRdrName funId)
        , appendConstraint (T.unpack implicitT) hsib_body)]
  | otherwise = []

findTypeSignatureName :: T.Text -> Maybe T.Text
findTypeSignatureName t = matchRegexUnifySpaces t "([^ ]+) :: " >>= listToMaybe

-- | Suggests a constraint for a type signature with any number of existing constraints.
suggestFunctionConstraint :: DynFlags -> ParsedSource -> Diagnostic -> T.Text -> [(T.Text, Rewrite)]

suggestFunctionConstraint df (L _ HsModule {hsmodDecls}) Diagnostic {..} missingConstraint
-- • No instance for (Eq a) arising from a use of ‘==’
--   Possible fix:
--     add (Eq a) to the context of
--       the type signature for:
--         eq :: forall a. a -> a -> Bool
-- • In the expression: x == y
--   In an equation for ‘eq’: eq x y = x == y

-- • Could not deduce (Eq b) arising from a use of ‘==’
--   from the context: Eq a
--     bound by the type signature for:
--                eq :: forall a b. Eq a => Pair a b -> Pair a b -> Bool
--     at Main.hs:5:1-42
--   Possible fix:
--     add (Eq b) to the context of
--       the type signature for:
--         eq :: forall a b. Eq a => Pair a b -> Pair a b -> Bool
-- • In the second argument of ‘(&&)’, namely ‘y == y'’
--   In the expression: x == x' && y == y'
--   In an equation for ‘eq’:
--       eq (Pair x y) (Pair x' y') = x == x' && y == y'
  | Just typeSignatureName <- findTypeSignatureName _message
  , Just (TypeSig _ _ HsWC{hswc_body = (unLoc -> HsSig {sig_body = sig})})
    <- findSigOfDecl ((T.unpack typeSignatureName ==) . showSDoc df . ppr) hsmodDecls
  , title <- actionTitle missingConstraint typeSignatureName
  = [(title, appendConstraint (T.unpack missingConstraint) sig)]
  | otherwise
  = []
    where
      actionTitle :: T.Text -> T.Text -> T.Text
      actionTitle constraint typeSignatureName = "Add `" <> constraint
        <> "` to the context of the type signature for `" <> typeSignatureName <> "`"

-- | Suggests the removal of a redundant constraint for a type signature.
removeRedundantConstraints :: DynFlags -> ParsedSource -> Diagnostic -> [(T.Text, Rewrite)]
#if MIN_VERSION_ghc(9,9,0)
removeRedundantConstraints df (L _ HsModule {hsmodDecls}) Diagnostic{..}
#else
removeRedundantConstraints df (makeDeltaAst -> L _ HsModule {hsmodDecls}) Diagnostic{..}
#endif
-- • Redundant constraint: Eq a
-- • In the type signature for:
--      foo :: forall a. Eq a => a -> a
-- • Redundant constraints: (Monoid a, Show a)
-- • In the type signature for:
--      foo :: forall a. (Num a, Monoid a, Eq a, Show a) => a -> Bool
  -- Account for both "Redundant constraint" and "Redundant constraints".
  | "Redundant constraint" `T.isInfixOf` _message
  , Just typeSignatureName <- findTypeSignatureName _message
  , Just (TypeSig _ _ HsWC{hswc_body = (unLoc -> HsSig {sig_body = sig})})
    <- fmap(traceAst "redundantConstraint") $ findSigOfDeclRanged _range hsmodDecls
  , Just redundantConstraintList <- findRedundantConstraints _message
  , rewrite <- removeConstraint (toRemove df redundantConstraintList) sig
      = [(actionTitle redundantConstraintList typeSignatureName, rewrite)]
  | otherwise = []
    where
      toRemove df list a = T.pack (showSDoc df (ppr a)) `elem` list

      parseConstraints :: T.Text -> [T.Text]
      parseConstraints t = t
        & (T.strip >>> stripConstraintsParens >>> T.splitOn ",")
        <&> T.strip

      stripConstraintsParens :: T.Text -> T.Text
      stripConstraintsParens constraints =
        if "(" `T.isPrefixOf` constraints
           then constraints & T.drop 1 & T.dropEnd 1 & T.strip
           else constraints

{-
9.2: "message": "/private/var/folders/4m/d38fhm3936x_gy_9883zbq8h0000gn/T/extra-dir-53173393699/Testing.hs:4:1: warning:
    â¢ Redundant constraints: (Eq a, Show a)
    â¢ In the type signature for:
               foo :: forall a. (Eq a, Show a) => a -> Bool",

9.0: "message": "â¢ Redundant constraints: (Eq a, Show a)
    â¢ In the type signature for:
           foo :: forall a. (Eq a, Show a) => a -> Bool",
-}
      findRedundantConstraints :: T.Text -> Maybe [T.Text]
      findRedundantConstraints t = t
        & T.lines
        -- In <9.2 it's the first line, in 9.2 it' the second line
        & take 2
        & mapMaybe ((`matchRegexUnifySpaces` "Redundant constraints?: (.+)") . T.strip)
        & listToMaybe
        >>= listToMaybe
        <&> parseConstraints

      formatConstraints :: [T.Text] -> T.Text
      formatConstraints [] = ""
      formatConstraints [constraint] = constraint
      formatConstraints constraintList = constraintList
        & T.intercalate ", "
        & \cs -> "(" <> cs <> ")"

      actionTitle :: [T.Text] -> T.Text -> T.Text
      actionTitle constraintList typeSignatureName =
        "Remove redundant constraint" <> (if length constraintList == 1 then "" else "s") <> " `"
        <> formatConstraints constraintList
        <> "` from the context of the type signature for `" <> typeSignatureName <> "`"

-------------------------------------------------------------------------------------------------

suggestNewOrExtendImportForClassMethod :: ExportsMap -> ParsedSource -> T.Text -> Diagnostic -> [(T.Text, CodeActionKind, [Either TextEdit Rewrite])]
suggestNewOrExtendImportForClassMethod packageExportsMap ps fileContents Diagnostic {_message}
  | Just [methodName, className] <-
      matchRegexUnifySpaces
        _message
        "‘([^’]*)’ is not a \\(visible\\) method of class ‘([^’]*)’",
    idents <-
      maybe [] (Set.toList . Set.filter (\x -> fmap occNameText (parent x) == Just className)) $
        lookupOccEnv (getExportsMap packageExportsMap) (mkVarOrDataOcc methodName) =
    mconcat $ suggest <$> idents
  | otherwise = []
  where
    suggest identInfo
      | importStyle <- NE.toList $ importStyles identInfo,
        mImportDecl <- findImportDeclByModuleName (hsmodImports . unLoc $ ps) (T.unpack moduleText) =
        case mImportDecl of
          -- extend
          Just decl ->
            [ ( "Add " <> renderImportStyle style <> " to the import list of " <> moduleText,
                quickFixImportKind' "extend" style,
                [Right $ uncurry extendImport (unImportStyle style) decl]
              )
              | style <- importStyle
            ]
          -- new
          _
            | Just (range, indent) <- newImportInsertRange ps fileContents
            ->
             (\(kind, unNewImport -> x) -> (x, kind, [Left $ TextEdit range (x <> "\n" <> T.replicate indent " ")])) <$>
            [ (quickFixImportKind' "new" style, newUnqualImport moduleText rendered False)
              | style <- importStyle,
                let rendered = renderImportStyle style
            ]
              <> [(quickFixImportKind "new.all", newImportAll moduleText)]
            | otherwise -> []
        where moduleText = moduleNameText identInfo

suggestNewImport :: DynFlags -> ExportsMap -> ParsedSource -> T.Text -> Diagnostic -> [(T.Text, CodeActionKind, TextEdit)]
suggestNewImport df packageExportsMap ps fileContents Diagnostic{..}
  | msg <- unifySpaces _message
  , Just thingMissing <- extractNotInScopeName msg
  , qual <- extractQualifiedModuleName msg
  , qual' <-
      extractDoesNotExportModuleName msg
        >>= (findImportDeclByModuleName hsmodImports . T.unpack)
        >>= ideclAs . unLoc
        <&> T.pack . moduleNameString . unLoc
  , -- tentative workaround for detecting qualification in GHC 9.4
    -- FIXME: We can delete this after dropping the support for GHC 9.4
    qualGHC94 <-
        guard (ghcVersion == GHC94)
            *> extractQualifiedModuleNameFromMissingName (extractTextInRange _range fileContents)
  , Just (range, indent) <- newImportInsertRange ps fileContents
  , extendImportSuggestions <- matchRegexUnifySpaces msg
#if MIN_VERSION_ghc(9,7,0)
    "Add ‘[^’]*’ to the import list in the import of ‘([^’]*)’"
#else
    "Perhaps you want to add ‘[^’]*’ to the import list in the import of ‘([^’]*)’"
#endif
  = let qis = qualifiedImportStyle df
        -- FIXME: we can use thingMissing once the support for GHC 9.4 is dropped.
        -- In what fllows, @missing@ is assumed to be qualified name.
        -- @thingMissing@ is already as desired with GHC != 9.4.
        -- In GHC 9.4, however, GHC drops a module qualifier from a qualified symbol.
        -- Thus we need to explicitly concatenate qualifier explicity in GHC 9.4.
        missing
            | GHC94 <- ghcVersion
            , isNothing (qual <|> qual')
            , Just q <- qualGHC94 =
                qualify q thingMissing
            | otherwise = thingMissing
        suggestions = nubSortBy simpleCompareImportSuggestion
          (constructNewImportSuggestions packageExportsMap (qual <|> qual' <|> qualGHC94, missing) extendImportSuggestions qis) in
    map (\(ImportSuggestion _ kind (unNewImport -> imp)) -> (imp, kind, TextEdit range (imp <> "\n" <> T.replicate indent " "))) suggestions
  where
    qualify q (NotInScopeDataConstructor d) = NotInScopeDataConstructor (q <> "." <> d)
    qualify q (NotInScopeTypeConstructorOrClass d) = NotInScopeTypeConstructorOrClass (q <> "." <> d)
    qualify q (NotInScopeThing d) = NotInScopeThing (q <> "." <> d)

    L _ HsModule {..} = ps
suggestNewImport _ _ _ _ _ = []

{- |
Extracts qualifier of the symbol from the missing symbol.
Input must be either a plain qualified variable or possibly-parenthesized qualified binary operator (though no strict checking is done for symbol part).
This is only needed to alleviate the issue #3473.

FIXME: We can delete this after dropping the support for GHC 9.4

>>> extractQualifiedModuleNameFromMissingName "P.lookup"
Just "P"

>>> extractQualifiedModuleNameFromMissingName "ΣP3_'.σlookup"
Just "\931P3_'"

>>> extractQualifiedModuleNameFromMissingName "ModuleA.Gre_ekσ.goodδ"
Just "ModuleA.Gre_ek\963"

>>> extractQualifiedModuleNameFromMissingName "(ModuleA.Gre_ekσ.+)"
Just "ModuleA.Gre_ek\963"

>>> extractQualifiedModuleNameFromMissingName "(ModuleA.Gre_ekσ..|.)"
Just "ModuleA.Gre_ek\963"

>>> extractQualifiedModuleNameFromMissingName "A.B.|."
Just "A.B"
-}
extractQualifiedModuleNameFromMissingName :: T.Text -> Maybe T.Text
extractQualifiedModuleNameFromMissingName (T.strip -> missing)
    = T.pack <$> (T.unpack missing RE.=~ qualIdentP)
    where
        {-
        NOTE: Haskell 2010 allows /unicode/ upper & lower letters
        as a module name component; otoh, regex-tdfa only allows
        /ASCII/ letters to be matched with @[[:upper:]]@ and/or @[[:lower:]]@.
        Hence we use regex-applicative(-text) for finer-grained predicates.

        RULES (from [Section 10 of Haskell 2010 Report](https://www.haskell.org/onlinereport/haskell2010/haskellch10.html)):
            modid	→	{conid .} conid
            conid	→	large {small | large | digit | ' }
            small	→	ascSmall | uniSmall | _
            ascSmall	→	a | b | … | z
            uniSmall	→	any Unicode lowercase letter
            large	→	ascLarge | uniLarge
            ascLarge	→	A | B | … | Z
            uniLarge	→	any uppercase or titlecase Unicode letter
        -}

        qualIdentP = parensQualOpP <|> qualVarP
        parensQualOpP = RE.sym '(' *> modNameP <* RE.sym '.' <* RE.anySym <* RE.few RE.anySym <* RE.sym ')'
        qualVarP = modNameP <* RE.sym '.' <* RE.some RE.anySym
        conIDP = RE.withMatched $
            RE.psym isUpper
            *> RE.many
                (RE.psym $ \c -> c == '\'' || c == '_' || isUpper c || isLower c || isDigit c)
        modNameP = fmap snd $ RE.withMatched $ conIDP `sepBy1` RE.sym '.'


constructNewImportSuggestions
  :: ExportsMap -> (Maybe T.Text, NotInScope) -> Maybe [T.Text] -> QualifiedImportStyle -> [ImportSuggestion]
constructNewImportSuggestions exportsMap (qual, thingMissing) notTheseModules qis = nubOrdBy simpleCompareImportSuggestion
  [ suggestion
  | Just name <- [T.stripPrefix (maybe "" (<> ".") qual) $ notInScope thingMissing] -- strip away qualified module names from the unknown name
  , identInfo <- maybe [] Set.toList $ lookupOccEnv (getExportsMap exportsMap) (mkVarOrDataOcc name)
                                    <> lookupOccEnv (getExportsMap exportsMap) (mkTypeOcc name) -- look up the modified unknown name in the export map
  , canUseIdent thingMissing identInfo                                              -- check if the identifier information retrieved can be used
  , moduleNameText identInfo `notElem` fromMaybe [] notTheseModules                 -- check if the module of the identifier is allowed
  , suggestion <- renderNewImport identInfo                                         -- creates a list of import suggestions for the retrieved identifier information
  ]
 where
  renderNewImport :: IdentInfo -> [ImportSuggestion]
  renderNewImport identInfo
    | Just q <- qual
    = [ImportSuggestion importanceScore (quickFixImportKind "new.qualified") (newQualImport m q qis)]
    | otherwise
    = [ImportSuggestion importanceScore (quickFixImportKind' "new" importStyle) (newUnqualImport m (renderImportStyle importStyle) False)
      | importStyle <- NE.toList $ importStyles identInfo] ++
      [ImportSuggestion importanceScore (quickFixImportKind "new.all") (newImportAll m)]
    where
        -- The importance score takes 2 metrics into account. The first being the similarity using
        -- the Text.Fuzzy.Parallel.match function. The second is a factor of the relation between
        -- the modules prefix import suggestion and the unknown identifier names.
        importanceScore
          | Just q <- qual
          = let
              similarityScore = fromIntegral $ unpackMatchScore (TFP.match (T.toLower q) (T.toLower m)) :: Double
              (maxLength, minLength) = case (T.length q, T.length m) of
                 (la, lb)
                   | la >= lb -> (fromIntegral la, fromIntegral lb)
                   | otherwise -> (fromIntegral lb, fromIntegral la)
              lengthPenaltyFactor = 100 * minLength / maxLength
            in max 0 (floor (similarityScore * lengthPenaltyFactor))
          | otherwise
          = 0
          where
            unpackMatchScore pScore
              | Just score <- pScore = score
              | otherwise = 0
        m = moduleNameText identInfo

data ImportSuggestion = ImportSuggestion !Int !CodeActionKind !NewImport
  deriving ( Eq )

-- | Implements a lexicographic order for import suggestions that ignores the code action.
-- First it compares the importance score in DESCENDING order.
-- If the scores are equal it compares the import names alphabetical order.
--
-- TODO: this should be a correct Ord instance but CodeActionKind does not implement a Ord
-- which would lead to an unlawful Ord instance.
simpleCompareImportSuggestion :: ImportSuggestion -> ImportSuggestion -> Ordering
simpleCompareImportSuggestion (ImportSuggestion s1 _ i1) (ImportSuggestion s2 _ i2)
  = flip compare s1 s2 <> compare i1 i2

newtype NewImport = NewImport {unNewImport :: T.Text}
  deriving (Show, Eq, Ord)

newImportToEdit :: NewImport -> ParsedSource -> T.Text -> Maybe (T.Text, TextEdit)
newImportToEdit (unNewImport -> imp) ps fileContents
  | Just (range, indent) <- newImportInsertRange ps fileContents
  = Just (imp, TextEdit range (imp <> "\n" <> T.replicate indent " "))
  | otherwise = Nothing

-- | Finds the next valid position for inserting a new import declaration
-- * If the file already has existing imports it will be inserted under the last of these,
-- it is assumed that the existing last import declaration is in a valid position
-- * If the file does not have existing imports, but has a (module ... where) declaration,
-- the new import will be inserted directly under this declaration (accounting for explicit exports)
-- * If the file has neither existing imports nor a module declaration,
-- the import will be inserted at line zero if there are no pragmas,
-- * otherwise inserted one line after the last file-header pragma
newImportInsertRange :: ParsedSource -> T.Text -> Maybe (Range, Int)
newImportInsertRange ps fileContents
  |  Just ((l, c), col) <- case hsmodImports of
      -- When there is no existing imports, we only cares about the line number, setting column and indent to zero.
      [] -> (\line -> ((line, 0), 0)) <$> findPositionNoImports ps fileContents
      _  -> findPositionFromImports hsmodImports last
  , let insertPos = Position (fromIntegral l) (fromIntegral c)
    = Just (Range insertPos insertPos, col)
  | otherwise = Nothing
  where
    L _ HsModule {..} = ps

-- | Find the position for a new import when there isn't an existing one.
-- * If there is a module declaration, a new import should be inserted under the module declaration (including exports list)
-- * Otherwise, a new import should be inserted after any file-header pragma.
findPositionNoImports :: ParsedSource -> T.Text -> Maybe Int
findPositionNoImports ps fileContents =
    maybe (Just (findNextPragmaPosition fileContents)) (findPositionAfterModuleName ps) hsmodName
  where
    L _ HsModule {..} = ps

-- | find line number right after module ... where
findPositionAfterModuleName :: ParsedSource
                            -> LocatedA ModuleName
                            -> Maybe Int
findPositionAfterModuleName ps _hsmodName' = do
    -- Note that 'where' keyword and comments are not part of the AST. They belongs to
    -- the exact-print information. To locate it, we need to find the previous AST node,
    -- calculate the gap between it and 'where', then add them up to produce the absolute
    -- position of 'where'.

    lineOffset <- whereKeywordLineOffset -- Calculate the gap before 'where' keyword.
#if MIN_VERSION_ghc(9,9,0)
    pure lineOffset
#else
    -- The last AST node before 'where' keyword. Might be module name or export list.
    let prevSrcSpan = maybe (getLoc _hsmodName') getLoc hsmodExports
    case prevSrcSpan of
        UnhelpfulSpan _ -> Nothing
        (RealSrcSpan prevSrcSpan' _) ->
            -- add them up produce the absolute location of 'where' keyword
            Just $ srcLocLine (realSrcSpanEnd prevSrcSpan') + lineOffset
#endif
  where
    L _ HsModule {..} = ps

    -- The relative position of 'where' keyword (in lines, relative to the previous AST node).
    -- The exact-print API changed a lot in ghc-9.2, so we need to handle it separately for different compiler versions.
    whereKeywordLineOffset :: Maybe Int
#if MIN_VERSION_ghc(9,5,0)
    whereKeywordLineOffset = case hsmodAnn hsmodExt of
#else
    whereKeywordLineOffset = case hsmodAnn of
#endif
        EpAnn _ annsModule _ -> do
            -- Find the first 'where'
            whereLocation <- listToMaybe . mapMaybe filterWhere $ am_main annsModule
            epaLocationToLine whereLocation
#if !MIN_VERSION_ghc(9,9,0)
        EpAnnNotUsed -> Nothing
#endif
    filterWhere (AddEpAnn AnnWhere loc) = Just loc
    filterWhere _                       = Nothing

    epaLocationToLine :: EpaLocation -> Maybe Int
#if MIN_VERSION_ghc(9,9,0)
    epaLocationToLine (EpaSpan sp)
      = fmap (srcLocLine . realSrcSpanEnd) $ srcSpanToRealSrcSpan sp
#elif MIN_VERSION_ghc(9,5,0)
    epaLocationToLine (EpaSpan sp _)
      = Just . srcLocLine . realSrcSpanEnd $ sp
#else
    epaLocationToLine (EpaSpan sp)
      = Just . srcLocLine . realSrcSpanEnd $ sp
#endif
    epaLocationToLine (EpaDelta (SameLine _) priorComments) = Just $ sumCommentsOffset priorComments
    -- 'priorComments' contains the comments right before the current EpaLocation
    -- Summing line offset of priorComments is necessary, as 'line' is the gap between the last comment and
    -- the current AST node
    epaLocationToLine (EpaDelta (DifferentLine line _) priorComments) = Just (line + sumCommentsOffset priorComments)

    sumCommentsOffset :: [LEpaComment] -> Int
#if MIN_VERSION_ghc(9,9,0)
    sumCommentsOffset = sum . fmap (\(L anchor _) -> anchorOpLine anchor)
#else
    sumCommentsOffset = sum . fmap (\(L anchor _) -> anchorOpLine (anchor_op anchor))
#endif

#if MIN_VERSION_ghc(9,9,0)
    anchorOpLine :: EpaLocation' a -> Int
    anchorOpLine EpaSpan{}                           = 0
    anchorOpLine (EpaDelta (SameLine _) _)           = 0
    anchorOpLine (EpaDelta (DifferentLine line _) _) = line
#else
    anchorOpLine :: AnchorOperation -> Int
    anchorOpLine UnchangedAnchor                      = 0
    anchorOpLine (MovedAnchor (SameLine _))           = 0
    anchorOpLine (MovedAnchor (DifferentLine line _)) = line
#endif

findPositionFromImports :: HasSrcSpan a => t -> (t -> a) -> Maybe ((Int, Int), Int)
findPositionFromImports hsField f = case getLoc (f hsField) of
  RealSrcSpan s _ ->
    let col = calcCol s
     in Just ((srcLocLine (realSrcSpanEnd s), col), col)
  _ -> Nothing
  where calcCol s = srcLocCol (realSrcSpanStart s) - 1

-- | Find the position one after the last file-header pragma
-- Defaults to zero if there are no pragmas in file
findNextPragmaPosition :: T.Text -> Int
findNextPragmaPosition contents = lineNumber
  where
    lineNumber = afterLangPragma . afterOptsGhc $ afterShebang
    afterLangPragma = afterPragma "LANGUAGE" contents'
    afterOptsGhc = afterPragma "OPTIONS_GHC" contents'
    afterShebang = lastLineWithPrefix (T.isPrefixOf "#!") contents' 0
    contents' = T.lines contents

afterPragma :: T.Text -> [T.Text] -> Int -> Int
afterPragma name contents lineNum = lastLineWithPrefix (checkPragma name) contents lineNum

lastLineWithPrefix :: (T.Text -> Bool) -> [T.Text] -> Int -> Int
lastLineWithPrefix p contents lineNum = max lineNum next
  where
    next = maybe lineNum succ $ listToMaybe . reverse $ findIndices p contents

checkPragma :: T.Text -> T.Text -> Bool
checkPragma name = check
  where
    check l = isPragma l && getName l == name
    getName l = T.take (T.length name) $ T.dropWhile isSpace $ T.drop 3 l
    isPragma = T.isPrefixOf "{-#"

-- | Construct an import declaration with at most one symbol
newImport
  :: T.Text -- ^ module name
  -> Maybe T.Text -- ^  the symbol
  -> Maybe (T.Text, QualifiedImportStyle) -- ^ qualified name and style
  -> Bool -- ^ the symbol is to be imported or hidden
  -> NewImport
newImport modName mSymbol mQualNameStyle hiding = NewImport impStmt
  where
     symImp
            | Just symbol <- mSymbol
              , symOcc <- mkVarOcc $ T.unpack symbol =
              " (" <> printOutputable (parenSymOcc symOcc $ ppr symOcc) <> ")"
            | otherwise = ""
     impStmt =
       "import "
         <> qualifiedModName (snd <$> mQualNameStyle)
         <> (if hiding then " hiding" else "")
         <> symImp
         <> maybe "" (\qual -> if modName == qual then "" else " as " <> qual) mQual
     mQual = fst <$> mQualNameStyle
     qualifiedModName Nothing                       = modName
     qualifiedModName (Just QualifiedImportPrefix)  = "qualified " <> modName
     qualifiedModName (Just QualifiedImportPostfix) = modName <> " qualified"


newQualImport :: T.Text -> T.Text -> QualifiedImportStyle -> NewImport
newQualImport modName qual qis = newImport modName Nothing (Just (qual, qis)) False

newUnqualImport :: T.Text -> T.Text -> Bool -> NewImport
newUnqualImport modName symbol = newImport modName (Just symbol) Nothing

newImportAll :: T.Text -> NewImport
newImportAll modName = newImport modName Nothing Nothing False

hideImplicitPreludeSymbol :: T.Text -> NewImport
hideImplicitPreludeSymbol symbol = newUnqualImport "Prelude" symbol True

canUseIdent :: NotInScope -> IdentInfo -> Bool
canUseIdent NotInScopeDataConstructor{}        = isDatacon
canUseIdent NotInScopeTypeConstructorOrClass{} = not . isDatacon
canUseIdent _                                  = const True

data NotInScope
    = NotInScopeDataConstructor T.Text
    | NotInScopeTypeConstructorOrClass T.Text
    | NotInScopeThing T.Text
    deriving Show

notInScope :: NotInScope -> T.Text
notInScope (NotInScopeDataConstructor t)        = t
notInScope (NotInScopeTypeConstructorOrClass t) = t
notInScope (NotInScopeThing t)                  = t

extractNotInScopeName :: T.Text -> Maybe NotInScope
extractNotInScopeName x
  | Just [name] <- matchRegexUnifySpaces x "Data constructor not in scope: ([^ ]+)"
  = Just $ NotInScopeDataConstructor name
  | Just [name] <- matchRegexUnifySpaces x "Not in scope: data constructor [^‘]*‘([^’]*)’"
  = Just $ NotInScopeDataConstructor name
  | Just [name] <- matchRegexUnifySpaces x "ot in scope: type constructor or class [^‘]*‘([^’]*)’"
  = Just $ NotInScopeTypeConstructorOrClass name
  | Just [name] <- matchRegexUnifySpaces x "ot in scope: \\(([^‘ ]+)\\)"
  = Just $ NotInScopeThing name
  | Just [name] <- matchRegexUnifySpaces x "ot in scope: ([^‘ ]+)"
  = Just $ NotInScopeThing name
  | Just [name] <- matchRegexUnifySpaces x "ot in scope:[^‘]*‘([^’]*)’"
  = Just $ NotInScopeThing name
  | otherwise
  = Nothing

extractQualifiedModuleName :: T.Text -> Maybe T.Text
extractQualifiedModuleName x
  | Just [m] <- matchRegexUnifySpaces x "module named [^‘]*‘([^’]*)’"
  = Just m
  | otherwise
  = Nothing

-- | If a module has been imported qualified, and we want to ues the same qualifier for other modules
-- which haven't been imported, 'extractQualifiedModuleName' won't work. Thus we need extract the qualifier
-- from the imported one.
--
-- For example, we write f = T.putStrLn, where putStrLn comes from Data.Text.IO, with the following import(s):
-- 1.
-- import qualified Data.Text as T
--
-- Module ‘Data.Text’ does not export ‘putStrLn’.
--
-- 2.
-- import qualified Data.Text as T
-- import qualified Data.Functor as T
--
-- Neither ‘Data.Functor’ nor ‘Data.Text’ exports ‘putStrLn’.
--
-- 3.
-- import qualified Data.Text as T
-- import qualified Data.Functor as T
-- import qualified Data.Function as T
--
-- Neither ‘Data.Function’,
--         ‘Data.Functor’ nor ‘Data.Text’ exports ‘putStrLn’.
extractDoesNotExportModuleName :: T.Text -> Maybe T.Text
extractDoesNotExportModuleName x
  | Just [m] <-
#if MIN_VERSION_ghc(9,4,0)
    matchRegexUnifySpaces x "the module ‘([^’]*)’ does not export"
      <|> matchRegexUnifySpaces x "nor ‘([^’]*)’ export"
#else
    matchRegexUnifySpaces x "Module ‘([^’]*)’ does not export"
      <|> matchRegexUnifySpaces x "nor ‘([^’]*)’ exports"
#endif
  = Just m
  | otherwise
  = Nothing
-------------------------------------------------------------------------------------------------


mkRenameEdit :: Maybe T.Text -> Range -> T.Text -> TextEdit
mkRenameEdit contents range name
    | maybeIsInfixFunction == Just True = TextEdit range ("`" <> name <> "`")
    | maybeIsTemplateFunction == Just True = TextEdit range ("'" <> name)
    | otherwise = TextEdit range name
  where
    maybeIsInfixFunction = do
      curr <- textInRange range <$> contents
      pure $ "`" `T.isPrefixOf` curr && "`" `T.isSuffixOf` curr
    maybeIsTemplateFunction = do
      curr <- textInRange range <$> contents
      pure $ "'" `T.isPrefixOf` curr

extractRenamableTerms :: T.Text -> [T.Text]
extractRenamableTerms msg
  -- Account for both "Variable not in scope" and "Not in scope"
  | "ot in scope:" `T.isInfixOf` msg = extractSuggestions msg
  | otherwise = []
  where
    extractSuggestions = map getEnclosed
                       . concatMap singleSuggestions
                       . filter isKnownSymbol
                       . T.lines
    singleSuggestions = T.splitOn "), " -- Each suggestion is comma delimited
    isKnownSymbol t = " (imported from" `T.isInfixOf` t || " (line " `T.isInfixOf` t
    getEnclosed = T.dropWhile (== '‘')
                . T.dropWhileEnd (== '’')
                . T.dropAround (\c -> c /= '‘' && c /= '’')

-- | If a range takes up a whole line (it begins at the start of the line and there's only whitespace
-- between the end of the range and the next newline), extend the range to take up the whole line.
extendToWholeLineIfPossible :: Maybe T.Text -> Range -> Range
extendToWholeLineIfPossible contents range@Range{..} =
    let newlineAfter = maybe False (T.isPrefixOf "\n" . T.dropWhile (\x -> isSpace x && x /= '\n') . snd . splitTextAtPosition _end) contents
        extend = newlineAfter && _character _start == 0 -- takes up an entire line, so remove the whole line
    in if extend then Range _start (Position (_line _end + 1) 0) else range

splitTextAtPosition :: Position -> T.Text -> (T.Text, T.Text)
splitTextAtPosition (Position (fromIntegral -> row) (fromIntegral -> col)) x
    | (preRow, mid:postRow) <- splitAt row $ T.splitOn "\n" x
    , (preCol, postCol) <- T.splitAt col mid
        = (T.intercalate "\n" $ preRow ++ [preCol], T.intercalate "\n" $ postCol : postRow)
    | otherwise = (x, T.empty)

-- | Returns the ranges for a binding in an import declaration
rangesForBindingImport :: ImportDecl GhcPs -> String -> [Range]
#if MIN_VERSION_ghc(9,5,0)
rangesForBindingImport ImportDecl{
  ideclImportList = Just (Exactly, L _ lies)
  } b =
    concatMap (mapMaybe srcSpanToRange . rangesForBinding' b') lies
  where
    b' = wrapOperatorInParens b
#else
rangesForBindingImport ImportDecl{
  ideclHiding = Just (False, L _ lies)
  } b =
    concatMap (mapMaybe srcSpanToRange . rangesForBinding' b') lies
  where
    b' = wrapOperatorInParens b
#endif
rangesForBindingImport _ _ = []

wrapOperatorInParens :: String -> String
wrapOperatorInParens x =
  case uncons x of
    -- see #2483 and #2859
    -- common lens functions use the _ prefix, and should not be wrapped in parens
    Just ('_', _t) -> x
    Just (h, _t)   -> if isAlpha h then x else "(" <> x <> ")"
    Nothing        -> mempty

smallerRangesForBindingExport :: [LIE GhcPs] -> String -> [Range]
smallerRangesForBindingExport lies b =
    concatMap (mapMaybe srcSpanToRange . ranges') lies
  where
    unqualify = snd . breakOnEnd "."
    b' = wrapOperatorInParens $ unqualify b
#if MIN_VERSION_ghc(9,9,0)
    ranges' (L _ (IEThingWith _ thing _  inners _))
#else
    ranges' (L _ (IEThingWith _ thing _  inners))
#endif
      | T.unpack (printOutputable thing) == b' = []
      | otherwise =
          [ locA l' | L l' x <- inners, T.unpack (printOutputable x) == b']
    ranges' _ = []

rangesForBinding' :: String -> LIE GhcPs -> [SrcSpan]
#if MIN_VERSION_ghc(9,9,0)
rangesForBinding' b (L (locA -> l) (IEVar _ nm _))
#else
rangesForBinding' b (L (locA -> l) (IEVar _ nm))
#endif
  | L _ (IEPattern _ (L _ b')) <- nm
  , T.unpack (printOutputable b') == b
  = [l]
rangesForBinding' b (L (locA -> l) x@IEVar{})
  | T.unpack (printOutputable x) == b = [l]
rangesForBinding' b (L (locA -> l) x@IEThingAbs{}) | T.unpack (printOutputable x) == b = [l]
#if MIN_VERSION_ghc(9,9,0)
rangesForBinding' b (L (locA -> l) (IEThingAll _ x _))
#else
rangesForBinding' b (L (locA -> l) (IEThingAll _ x))
#endif
  | T.unpack (printOutputable x) == b = [l]
#if MIN_VERSION_ghc(9,9,0)
rangesForBinding' b (L (locA -> l) (IEThingWith _ thing _  inners _))
#else
rangesForBinding' b (L (locA -> l) (IEThingWith _ thing _  inners))
#endif
    | T.unpack (printOutputable thing) == b = [l]
    | otherwise =
        [ locA l' | L l' x <- inners, T.unpack (printOutputable x) == b]
rangesForBinding' _ _ = []

-- | 'allMatchRegex' combined with 'unifySpaces'
allMatchRegexUnifySpaces :: T.Text -> T.Text -> Maybe [[T.Text]]
allMatchRegexUnifySpaces message =
    allMatchRegex (unifySpaces message)

-- | Returns Just (all matches) for the first capture, or Nothing.
allMatchRegex :: T.Text -> T.Text -> Maybe [[T.Text]]
allMatchRegex message regex = message =~~ regex


-- functions to help parse multiple import suggestions

-- | Returns the first match if found
regexSingleMatch :: T.Text -> T.Text -> Maybe T.Text
regexSingleMatch msg regex = case matchRegexUnifySpaces msg regex of
    Just (h:_) -> Just h
    _          -> Nothing

-- | Process a list of (module_name, filename:src_span) values
--
-- Eg. [(Data.Map, app/ModuleB.hs:2:1-18), (Data.HashMap.Strict, app/ModuleB.hs:3:1-29)]
regExImports :: T.Text -> Maybe [(T.Text, T.Text)]
regExImports msg
    | Just mods' <- allMatchRegex msg "‘([^’]*)’"
    , Just srcspans' <- allMatchRegex msg
    -- This regex has to be able to deal both with single-line srcpans like "(/path/to/File.hs:2:1-18)"
    -- as well as multi-line srcspans like "(/path/to/File.hs:(3,1)-(5,2))"
#if MIN_VERSION_ghc(9,7,0)
                          "\\(at ([^:]+:[^ ]+)\\)"
#else
                          "\\(([^:]+:[^ ]+)\\)"
#endif
    , mods <- [mod | [_,mod] <- mods']
    , srcspans <- [srcspan | [_,srcspan] <- srcspans']
      -- check we have matching pairs like (Data.Map, (app/src.hs:1:2-18))
    , let result = if length mods == length srcspans then
                   Just (zip mods srcspans) else Nothing
    = result
    | otherwise = Nothing

matchRegExMultipleImports :: T.Text -> Maybe (T.Text, [(T.Text, T.Text)])
matchRegExMultipleImports message = do
#if MIN_VERSION_ghc(9,7,0)
  let pat = T.pack "Add ‘([^’]*)’ to one of these import lists: *(‘.*\\))$"
#else
  let pat = T.pack "Perhaps you want to add ‘([^’]*)’ to one of these import lists: *(‘.*\\))$"
#endif
  (binding, imports) <- case matchRegexUnifySpaces message pat of
                            Just [x, xs] -> Just (x, xs)
                            _            -> Nothing
  imps <- regExImports imports
  return (binding, imps)<|MERGE_RESOLUTION|>--- conflicted
+++ resolved
@@ -1249,11 +1249,6 @@
 suggestConstraint :: DynFlags -> ParsedSource -> Diagnostic -> [(T.Text, Rewrite)]
 suggestConstraint df ps diag@Diagnostic {..}
   | Just missingConstraint <- findMissingConstraint _message
-<<<<<<< HEAD
-  = let codeAction = if _message =~ ("the type signature for:" :: String)
-                        then suggestFunctionConstraint df parsedModule
-                        else suggestInstanceConstraint parsedModule
-=======
   = let
 #if MIN_VERSION_ghc(9,9,0)
         parsedSource = ps
@@ -1263,7 +1258,6 @@
         codeAction = if _message =~ ("the type signature for:" :: String)
                         then suggestFunctionConstraint df parsedSource
                         else suggestInstanceConstraint df parsedSource
->>>>>>> f523690a
      in codeAction diag missingConstraint
   | otherwise = []
     where
